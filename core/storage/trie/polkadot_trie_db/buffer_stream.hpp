/**
 * Copyright Soramitsu Co., Ltd. All Rights Reserved.
 * SPDX-License-Identifier: Apache-2.0
 */

#ifndef KAGOME_CORE_STORAGE_TRIE_POLKADOT_TRIE_DB_BUFFER_STREAM_HPP
#define KAGOME_CORE_STORAGE_TRIE_POLKADOT_TRIE_DB_BUFFER_STREAM_HPP

#include <gsl/span>
#include "common/buffer.hpp"

namespace kagome::storage::trie {

  /**
   * Needed for decoding, might be replaced to a more common stream in the
   * future, when one appears
   */
  class BufferStream {
<<<<<<< HEAD
    using index_type = gsl::span<const uint8_t>::index_type;
=======

      using index_type = gsl::span<const uint8_t>::index_type;
>>>>>>> 27d3a788

   public:
    explicit BufferStream(const common::Buffer &buf) : data_{buf.toVector()} {}

    bool hasMore(index_type num_bytes) const {
      return data_.size() >= num_bytes;
    }

    uint8_t next() {
      auto byte = data_.at(0);
      data_ = data_.last(data_.size() - 1);
      return byte;
    }

    gsl::span<const uint8_t> leftBytes() const {
      return data_;
    }

   private:
    gsl::span<const uint8_t> data_;
  };
}  // namespace kagome::storage::trie
#endif  // KAGOME_CORE_STORAGE_TRIE_POLKADOT_TRIE_DB_BUFFER_STREAM_HPP<|MERGE_RESOLUTION|>--- conflicted
+++ resolved
@@ -16,12 +16,7 @@
    * future, when one appears
    */
   class BufferStream {
-<<<<<<< HEAD
-    using index_type = gsl::span<const uint8_t>::index_type;
-=======
-
       using index_type = gsl::span<const uint8_t>::index_type;
->>>>>>> 27d3a788
 
    public:
     explicit BufferStream(const common::Buffer &buf) : data_{buf.toVector()} {}
