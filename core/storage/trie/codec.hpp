--- conflicted
+++ resolved
@@ -20,15 +20,10 @@
    */
   class Codec {
    public:
-<<<<<<< HEAD
     using ChildVisitor = std::function<outcome::result<void>(
         TrieNode const & /* a child node */,
         common::BufferView /* its merkle value */,
         common::Buffer && /* the encoded node */)>;
-=======
-    using StoreChildren = std::function<outcome::result<void>(
-        const TrieNode *, common::BufferView, common::Buffer &&)>;
->>>>>>> a6cff17f
 
     virtual ~Codec() = default;
 
