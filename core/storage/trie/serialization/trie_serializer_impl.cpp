/**
 * Copyright Quadrivium LLC
 * All Rights Reserved
 * SPDX-License-Identifier: Apache-2.0
 */

#include "storage/trie/serialization/trie_serializer_impl.hpp"

#include "common/monadic_utils.hpp"
#include "outcome/outcome.hpp"
#include "storage/trie/polkadot_trie/polkadot_trie_factory.hpp"
#include "storage/trie/polkadot_trie/trie_node.hpp"
#include "storage/trie/serialization/codec.hpp"
#include "storage/trie/trie_storage_backend.hpp"

namespace kagome::storage::trie {
  TrieSerializerImpl::TrieSerializerImpl(
      std::shared_ptr<PolkadotTrieFactory> factory,
      std::shared_ptr<Codec> codec,
      std::shared_ptr<TrieNodeStorageBackend> node_backend,
      std::shared_ptr<TrieValueStorageBackend> value_backend)
      : trie_factory_{std::move(factory)},
        codec_{std::move(codec)},
        node_backend_{std::move(node_backend)},
        value_backend_{std::move(value_backend)}{
    BOOST_ASSERT(trie_factory_ != nullptr);
    BOOST_ASSERT(codec_ != nullptr);
    BOOST_ASSERT(node_backend_ != nullptr);
    BOOST_ASSERT(value_backend_ != nullptr);
  }

  RootHash TrieSerializerImpl::getEmptyRootHash() const {
    return kEmptyRootHash;
  }

  outcome::result<RootHash> TrieSerializerImpl::storeTrie(
      PolkadotTrie &trie, StateVersion version) {
    if (trie.getRoot() == nullptr) {
      return getEmptyRootHash();
    }
    return storeRootNode(*trie.getRoot(), version);
  }

  outcome::result<std::shared_ptr<PolkadotTrie>>
  TrieSerializerImpl::retrieveTrie(RootHash db_key,
                                   OnNodeLoaded on_node_loaded) const {
    PolkadotTrie::NodeRetrieveFunction f =
        [this, on_node_loaded](const std::shared_ptr<OpaqueTrieNode> &parent)
        -> outcome::result<PolkadotTrie::NodePtr> {
      OUTCOME_TRY(node, retrieveNode(parent, on_node_loaded));
      return node;
    };
    PolkadotTrie::ValueRetrieveFunction v =
        [this, on_node_loaded](const common::Hash256 &hash)
        -> outcome::result<std::optional<common::Buffer>> {
      OUTCOME_TRY(value, retrieveValue(hash, on_node_loaded));
      return value;
    };
    if (db_key == getEmptyRootHash()) {
      return trie_factory_->createEmpty(
          PolkadotTrie::RetrieveFunctions{std::move(f), std::move(v)});
    }
    OUTCOME_TRY(root, retrieveNode(db_key, on_node_loaded));
    return trie_factory_->createFromRoot(
        std::move(root),
        PolkadotTrie::RetrieveFunctions{std::move(f), std::move(v)});
  }

  outcome::result<RootHash> TrieSerializerImpl::storeRootNode(
      TrieNode &node, StateVersion version) {
    auto batch = node_backend_->batch();
    BOOST_ASSERT(batch != nullptr);

    OUTCOME_TRY(
        enc,
        codec_->encodeNode(
            node,
            version,
            [&](Codec::Visitee visitee) -> outcome::result<void> {
              if (auto child_data = std::get_if<Codec::ChildData>(&visitee);
                  child_data != nullptr) {
                if (child_data->merkle_value.isHash()) {
                  return batch->put(child_data->merkle_value.asBuffer(),
                                    std::move(child_data->encoding));
                } else {
                  return outcome::success();  // nodes which encoding is shorter
                                              // than its hash are not stored in
                                              // the DB separately
                }
              }
              auto value_data = std::get<Codec::ValueData>(visitee);
              // value_data.value is a reference to a buffer stored outside of
              // this lambda, so taking its view should be okay
              return batch->put(value_data.hash, value_data.value.view());
            }));
    auto hash = codec_->hash256(enc);
    OUTCOME_TRY(batch->put(hash, std::move(enc)));
    OUTCOME_TRY(batch->commit());

    return hash;
  }

  outcome::result<PolkadotTrie::NodePtr> TrieSerializerImpl::retrieveNode(
      const std::shared_ptr<OpaqueTrieNode> &node,
      const OnNodeLoaded &on_node_loaded) const {
    if (auto p = std::dynamic_pointer_cast<DummyNode>(node); p != nullptr) {
      OUTCOME_TRY(n, retrieveNode(p->db_key, on_node_loaded));
      return n;
    }
    return std::dynamic_pointer_cast<TrieNode>(node);
  }

  outcome::result<PolkadotTrie::NodePtr> TrieSerializerImpl::retrieveNode(
      MerkleValue db_key, const OnNodeLoaded &on_node_loaded) const {
    if (db_key.asHash() == getEmptyRootHash()) {
      return nullptr;
    }
<<<<<<< HEAD
    Buffer enc;
    if (db_key.isHash()) {
      OUTCOME_TRY(db, node_backend_->get(db_key.asBuffer()));
=======
    BufferOrView enc;
    if (auto hash = db_key.asHash()) {
      BOOST_OUTCOME_TRY(enc, backend_->get(*hash));
>>>>>>> 800debc1
      if (on_node_loaded) {
        on_node_loaded(*hash, enc);
      }
    } else {
      // `isMerkleHash(db_key) == false` means `db_key` is value itself
      enc = db_key.asBuffer();
    }
    OUTCOME_TRY(n, codec_->decodeNode(enc));
    auto node = std::dynamic_pointer_cast<TrieNode>(n);
    return node;
  }

  outcome::result<std::optional<common::Buffer>>
  TrieSerializerImpl::retrieveValue(const common::Hash256 &hash,
                                    const OnNodeLoaded &on_node_loaded) const {
    OUTCOME_TRY(value, value_backend_->tryGet(hash));
    return common::map_optional(std::move(value),
                                [&](common::BufferOrView &&value) {
                                  if (on_node_loaded) {
                                    on_node_loaded(hash, value);
                                  }
                                  return value.intoBuffer();
                                });
  }

}  // namespace kagome::storage::trie<|MERGE_RESOLUTION|>--- conflicted
+++ resolved
@@ -115,15 +115,9 @@
     if (db_key.asHash() == getEmptyRootHash()) {
       return nullptr;
     }
-<<<<<<< HEAD
-    Buffer enc;
-    if (db_key.isHash()) {
-      OUTCOME_TRY(db, node_backend_->get(db_key.asBuffer()));
-=======
     BufferOrView enc;
     if (auto hash = db_key.asHash()) {
-      BOOST_OUTCOME_TRY(enc, backend_->get(*hash));
->>>>>>> 800debc1
+      OUTCOME_TRY(db, node_backend_->get(*hash));
       if (on_node_loaded) {
         on_node_loaded(*hash, enc);
       }
