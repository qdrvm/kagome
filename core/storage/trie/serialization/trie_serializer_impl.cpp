--- conflicted
+++ resolved
@@ -57,7 +57,6 @@
       TrieNode &node, StateVersion version) {
     auto batch = backend_->batch();
 
-<<<<<<< HEAD
     OUTCOME_TRY(
         enc,
         codec_->encodeNode(node,
@@ -74,19 +73,6 @@
                            }));
     auto hash = codec_->hash256(enc);
     OUTCOME_TRY(batch->put(hash, std::move(enc)));
-=======
-    OUTCOME_TRY(enc,
-                codec_->encodeNode(node,
-                                   version,
-                                   [&](const TrieNode *,
-                                       common::BufferView hash,
-                                       common::Buffer &&encoded) {
-                                     return batch->put(hash,
-                                                       std::move(encoded));
-                                   }));
-    auto key = codec_->hash256(enc);
-    OUTCOME_TRY(batch->put(key, std::move(enc)));
->>>>>>> a6cff17f
     OUTCOME_TRY(batch->commit());
 
     return hash;
