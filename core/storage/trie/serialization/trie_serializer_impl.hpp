/**
 * Copyright Soramitsu Co., Ltd. All Rights Reserved.
 * SPDX-License-Identifier: Apache-2.0
 */

#ifndef KAGOME_STORAGE_TRIE_SERIALIZER_IMPL
#define KAGOME_STORAGE_TRIE_SERIALIZER_IMPL

#include "storage/trie/serialization/trie_serializer.hpp"

#include "storage/buffer_map_types.hpp"

namespace kagome::storage::trie {
  class Codec;
  class PolkadotTrieFactory;
  class TrieStorageBackend;
  struct BranchNode;
  struct TrieNode;
}  // namespace kagome::storage::trie

namespace kagome::storage::trie {

  class TrieSerializerImpl : public TrieSerializer {
   public:
    TrieSerializerImpl(std::shared_ptr<PolkadotTrieFactory> factory,
                       std::shared_ptr<Codec> codec,
                       std::shared_ptr<TrieStorageBackend> backend);
    ~TrieSerializerImpl() override = default;

    RootHash getEmptyRootHash() const override;

    outcome::result<RootHash> storeTrie(PolkadotTrie &trie,
                                        StateVersion version) override;

    TrieStoreStats const& getLatestStats() const override  {
      return current_stats_;
    }

    outcome::result<std::shared_ptr<PolkadotTrie>> retrieveTrie(
        const common::Buffer &db_key,
        OnNodeLoaded on_node_loaded) const override;

    outcome::result<PolkadotTrie::NodePtr> retrieveNode(
        const common::Buffer &db_key) const override;

    outcome::result<PolkadotTrie::NodePtr> retrieveNode(
        const std::shared_ptr<OpaqueTrieNode> &node) const override;

   private:
    /**
     * Writes a node to a persistent storage, recursively storing its
     * descendants as well. Then replaces the node children to dummy nodes to
     * avoid memory waste
     */
    outcome::result<RootHash> storeRootNode(TrieNode &node,
                                            StateVersion version);
<<<<<<< HEAD
=======
    /**
     * Fetches a node from the storage. A nullptr is returned in case that there
     * is no entry for provided key. Mind that a branch node will have dummy
     * nodes as its children
     */
    outcome::result<PolkadotTrie::NodePtr> retrieveNode(
        const common::Buffer &db_key, const OnNodeLoaded &on_node_loaded) const;

    /**
     * Retrieves a node, replacing a dummy node to an actual node if
     * needed
     */
    outcome::result<PolkadotTrie::NodePtr> retrieveNode(
        const std::shared_ptr<OpaqueTrieNode> &node,
        const OnNodeLoaded &on_node_loaded) const;
>>>>>>> a6cff17f

    std::shared_ptr<PolkadotTrieFactory> trie_factory_;
    std::shared_ptr<Codec> codec_;
    std::shared_ptr<TrieStorageBackend> backend_;

    TrieStoreStats current_stats_;
  };
}  // namespace kagome::storage::trie

#endif  // KAGOME_STORAGE_TRIE_SERIALIZER_IMPL<|MERGE_RESOLUTION|>--- conflicted
+++ resolved
@@ -32,7 +32,7 @@
     outcome::result<RootHash> storeTrie(PolkadotTrie &trie,
                                         StateVersion version) override;
 
-    TrieStoreStats const& getLatestStats() const override  {
+    TrieStoreStats const &getLatestStats() const override {
       return current_stats_;
     }
 
@@ -40,11 +40,22 @@
         const common::Buffer &db_key,
         OnNodeLoaded on_node_loaded) const override;
 
+    /**
+     * Fetches a node from the storage. A nullptr is returned in case that there
+     * is no entry for provided key. Mind that a branch node will have dummy
+     * nodes as its children
+     */
     outcome::result<PolkadotTrie::NodePtr> retrieveNode(
-        const common::Buffer &db_key) const override;
+        const common::Buffer &db_key,
+        const OnNodeLoaded &on_node_loaded) const override;
 
+    /**
+     * Retrieves a node, replacing a dummy node to an actual node if
+     * needed
+     */
     outcome::result<PolkadotTrie::NodePtr> retrieveNode(
-        const std::shared_ptr<OpaqueTrieNode> &node) const override;
+        const std::shared_ptr<OpaqueTrieNode> &node,
+        const OnNodeLoaded &on_node_loaded) const override;
 
    private:
     /**
@@ -54,24 +65,6 @@
      */
     outcome::result<RootHash> storeRootNode(TrieNode &node,
                                             StateVersion version);
-<<<<<<< HEAD
-=======
-    /**
-     * Fetches a node from the storage. A nullptr is returned in case that there
-     * is no entry for provided key. Mind that a branch node will have dummy
-     * nodes as its children
-     */
-    outcome::result<PolkadotTrie::NodePtr> retrieveNode(
-        const common::Buffer &db_key, const OnNodeLoaded &on_node_loaded) const;
-
-    /**
-     * Retrieves a node, replacing a dummy node to an actual node if
-     * needed
-     */
-    outcome::result<PolkadotTrie::NodePtr> retrieveNode(
-        const std::shared_ptr<OpaqueTrieNode> &node,
-        const OnNodeLoaded &on_node_loaded) const;
->>>>>>> a6cff17f
 
     std::shared_ptr<PolkadotTrieFactory> trie_factory_;
     std::shared_ptr<Codec> codec_;
