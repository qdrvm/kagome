--- conflicted
+++ resolved
@@ -44,8 +44,8 @@
      * is no entry for provided key.
      */
     virtual outcome::result<std::shared_ptr<PolkadotTrie>> retrieveTrie(
-<<<<<<< HEAD
-        const common::Buffer &db_key) const = 0;
+        const common::Buffer &db_key,
+        OnNodeLoaded on_node_loaded) const = 0;
 
     /**
      * Fetches a node from the storage. A nullptr is returned in case that there
@@ -53,20 +53,18 @@
      * nodes as its children
      */
     virtual outcome::result<PolkadotTrie::NodePtr> retrieveNode(
-        const common::Buffer &db_key) const = 0;
+        const common::Buffer &db_key,
+        const OnNodeLoaded &on_node_loaded) const = 0;
 
     /**
      * Retrieves a node, replacing a dummy node to an actual node if
      * needed
      */
     virtual outcome::result<PolkadotTrie::NodePtr> retrieveNode(
-        const std::shared_ptr<OpaqueTrieNode> &node) const = 0;
+        const std::shared_ptr<OpaqueTrieNode> &node,
+        const OnNodeLoaded &on_node_loaded) const = 0;
 
     virtual TrieStoreStats const& getLatestStats() const = 0;
-=======
-        const common::Buffer &db_key,
-        OnNodeLoaded on_node_loaded) const = 0;
->>>>>>> a6cff17f
   };
 
 }  // namespace kagome::storage::trie
