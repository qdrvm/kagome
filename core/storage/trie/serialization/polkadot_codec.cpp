/**
 * Copyright Quadrivium LLC
 * All Rights Reserved
 * SPDX-License-Identifier: Apache-2.0
 */

#include "storage/trie/serialization/polkadot_codec.hpp"

#include "crypto/blake2/blake2b.h"
#include "log/logger.hpp"
#include "scale/kagome_scale.hpp"
#include "storage/trie/polkadot_trie/trie_node.hpp"

OUTCOME_CPP_DEFINE_CATEGORY(kagome::storage::trie, PolkadotCodec::Error, e) {
  using E = kagome::storage::trie::PolkadotCodec::Error;
  switch (e) {
    case E::SUCCESS:
      return "success";
    case E::TOO_MANY_NIBBLES:
      return "number of nibbles in key is >= 2**16";
    case E::UNKNOWN_NODE_TYPE:
      return "unknown polkadot node type";
    case E::INPUT_TOO_SMALL:
      return "not enough bytes in the input to decode a node";
    case E::NO_NODE_VALUE:
      return "no value in leaf node";
  }

  return "unknown";
}

namespace kagome::storage::trie {
  constexpr size_t kMaxInlineValueSizeVersion1 = 33;

  inline common::Buffer ushortToBytes(uint16_t b) {
    common::Buffer out(2, 0);
    out[1] = (b >> 8u) & 0xffu;
    out[0] = b & 0xffu;
    return out;
  }

  bool PolkadotCodec::shouldBeHashed(const ValueAndHash &value,
                                     StateVersion version) const {
    if (value.hash || !value.value) {
      return false;
    }
    switch (version) {
      case StateVersion::V0: {
        return false;
      }
      case StateVersion::V1: {
        if (!value.dirty()) {
          return false;
        }
        return value.value->size() >= kMaxInlineValueSizeVersion1;
      }
    }
    BOOST_UNREACHABLE_RETURN();
  }

  inline TrieNode::Type getType(const TrieNode &node) {
    if (node.isBranch()) {
      if (node.getValue().hash) {
        return TrieNode::Type::BranchContainingHashes;
      }
      if (node.getValue().value) {
        return TrieNode::Type::BranchWithValue;
      }
      return TrieNode::Type::BranchEmptyValue;
    }
    if (node.getValue().hash) {
      return TrieNode::Type::LeafContainingHashes;
    }
    if (node.getValue().value) {
      return TrieNode::Type::Leaf;
    }
    return TrieNode::Type::Empty;
  }

  MerkleValue PolkadotCodec::merkleValue(const common::BufferView &buf) const {
    // if a buffer size is less than the size of a would-be hash, just return
    // this buffer to save space
    if (static_cast<size_t>(buf.size()) < common::Hash256::size()) {
      return *MerkleValue::create(buf);
    }

    return MerkleValue{hash256(buf)};
  }

  outcome::result<MerkleValue> PolkadotCodec::merkleValue(
      const OpaqueTrieNode &node,
      StateVersion version,
      TraversePolicy policy,
      const ChildVisitor &child_visitor) const {
    if (node.isDummy()) {
      ++stats_.node_cache_hits;
      return node.asDummy().db_key;
    }
    // NOLINTNEXTLINE(cppcoreguidelines-pro-type-static-cast-downcast)
    auto &trie_node = static_cast<const TrieNode &>(node);

    if (auto cached_merkle_value = trie_node.getMerkleCache();
        cached_merkle_value.has_value()) {
      ++stats_.node_cache_hits;
      return *cached_merkle_value;
    }
    OUTCOME_TRY(enc, encodeNode(trie_node, version, policy, child_visitor));

    auto merkle_value = merkleValue(enc);
    if (merkle_value.isHash()) {
      trie_node.setMerkleCache(*merkle_value.asHash());
    }

    return merkle_value;
  }

  common::Hash256 PolkadotCodec::hash256(const common::BufferView &buf) const {
    return hash_func_(buf);
  }

  outcome::result<common::Buffer> PolkadotCodec::encodeNode(
      const TrieNode &node,
      StateVersion version,
      TraversePolicy policy,
      const ChildVisitor &child_visitor) const {
<<<<<<< HEAD
    const auto *trie_node = dynamic_cast<const TrieNode *>(&node);
    if (trie_node == nullptr) {
      const auto &dummy_node = dynamic_cast<const DummyNode &>(node);
      return dummy_node.db_key.asBuffer();
=======
    outcome::result<common::Buffer> res{{}};
    if (node.isBranch()) {
      res = encodeBranch(node.asBranch(), version, policy, child_visitor);
    } else {
      res = encodeLeaf(node.asLeaf(), version, child_visitor);
>>>>>>> f258af66
    }
    if (res) {
      ++stats_.encoded_nodes;
      stats_.total_encoded_nodes_size += res.value().size();
    }
    return res;
  }

  outcome::result<common::Buffer> PolkadotCodec::encodeHeader(
      const TrieNode &node, StateVersion version) const {
    if (node.getKeyNibbles().size() > 0xffffu) {
      return Error::TOO_MANY_NIBBLES;
    }

    auto type = getType(node);
    if (shouldBeHashed(node.getValue(), version)) {
      if (node.isBranch()) {
        type = TrieNode::Type::BranchContainingHashes;
      } else {
        type = TrieNode::Type::LeafContainingHashes;
      }
    }

    uint8_t head;  // NOLINT(cppcoreguidelines-init-variables)

    // max partial key length
    uint8_t partial_length_mask;  // NOLINT(cppcoreguidelines-init-variables)

    // set bits of type
    switch (type) {
      case TrieNode::Type::Leaf:
        head = 0b01'000000;
        partial_length_mask = 0b00'111111;  // 63
        break;
      case TrieNode::Type::BranchEmptyValue:
        head = 0b10'000000;
        partial_length_mask = 0b00'111111;  // 63
        break;
      case TrieNode::Type::BranchWithValue:
        head = 0b11'000000;
        partial_length_mask = 0b00'111111;  // 63
        break;
      case TrieNode::Type::LeafContainingHashes:
        head = 0b001'00000;
        partial_length_mask = 0b000'11111;  // 31
        break;
      case TrieNode::Type::BranchContainingHashes:
        head = 0b0001'0000;
        partial_length_mask = 0b0000'1111;  // 15
        break;
      case TrieNode::Type::Empty:
        head = 0b00000000;
        partial_length_mask = 0;
        break;
      default:
        return Error::UNKNOWN_NODE_TYPE;
    }

    // set bits of partial key length
    if (node.getKeyNibbles().size() < partial_length_mask) {
      head |= uint8_t(node.getKeyNibbles().size());
      return Buffer{head};  // header contains 1 byte
    }
    // if partial key length is greater than max partial key length, then the
    // rest of the length is stored in consequent bytes
    head += partial_length_mask;

    size_t l = node.getKeyNibbles().size() - partial_length_mask;
    Buffer out(1u +             // 1 byte head
                   l / 0xffu +  // number of 255 in l
                   1u,          // for last byte
               0xffu            // fill array with 255
    );

    // first byte is head
    out[0] = head;
    // last byte after while(l>255) l-=255;
    out[out.size() - 1] = l % 0xffu;

    return out;
  }

  outcome::result<void> PolkadotCodec::encodeValue(
      common::Buffer &out,
      const TrieNode &node,
      StateVersion version,
      const ChildVisitor &child_visitor) const {
    auto hash = node.getValue().hash;
    if (shouldBeHashed(node.getValue(), version)) {
      hash = hash256(*node.getValue().value);
      if (child_visitor) {
        OUTCOME_TRY(
            child_visitor(ValueData{node, *hash, *node.getValue().value}));
      }
    }
    if (hash) {
      out += *hash;
    } else if (node.getValue().value) {
      OUTCOME_TRY(value, scale::encode(*node.getValue().value));
      out += std::move(value);
    }
    ++stats_.encoded_values;
    stats_.total_encoded_values_size += out.size();
    return outcome::success();
  }

  outcome::result<common::Buffer> PolkadotCodec::encodeBranch(
      const BranchNode &node,
      StateVersion version,
      TraversePolicy policy,
      const ChildVisitor &child_visitor) const {
    // node header
    OUTCOME_TRY(encoding, encodeHeader(node, version));

    // key
    encoding += node.getKeyNibbles().toByteBuffer();

    // children bitmap
    encoding += ushortToBytes(node.childrenBitmap());

    OUTCOME_TRY(encodeValue(encoding, node, version, child_visitor));

    // encode each child
    for (auto &child : node.getChildren()) {
      if (child) {
        if (child->isDummy()) {
          auto merkle_value = child->asDummy().db_key;
          OUTCOME_TRY(scale_enc, scale::encode(merkle_value.asBuffer()));
          encoding.put(scale_enc);
        } else {
          // because a node is either a dummy or a trienode
          auto &child_node = dynamic_cast<TrieNode &>(*child);

          // use optional because MerkleValue doesn't have a default constructor
          std::optional<MerkleValue> merkle;

          // if TraversePolicy is UncachedOnly, we don't need to call
          // child_visitor on nodes with cached merkle value, therefore we don't
          // need to encode them (child_visitor requires a node's encoding) and
          // can just take the cached merkle value
          if (policy == TraversePolicy::UncachedOnly
              && child_node.getMerkleCache().has_value()) {
            merkle = child_node.getMerkleCache().value();
          } else {
            OUTCOME_TRY(enc,
                        encodeNode(child_node, version, policy, child_visitor));
            merkle = merkleValue(enc);
            if (merkle->isHash()) {
              if (child_visitor) {
                OUTCOME_TRY(child_visitor(
                    ChildData{child_node, *merkle, std::move(enc)}));
              }
              if (!child_node.getMerkleCache().has_value()) {
                child_node.setMerkleCache(merkle->asHash());
              }
            }
          }

          OUTCOME_TRY(scale_enc, scale::encode(merkle->asBuffer()));
          encoding.put(scale_enc);
        }
      }
    }

    return outcome::success(std::move(encoding));
  }

  outcome::result<common::Buffer> PolkadotCodec::encodeLeaf(
      const LeafNode &node,
      StateVersion version,
      const ChildVisitor &child_visitor) const {
    OUTCOME_TRY(encoding, encodeHeader(node, version));

    // key
    encoding += node.getKeyNibbles().toByteBuffer();

    if (!node.getValue()) {
      return Error::NO_NODE_VALUE;
    }

    OUTCOME_TRY(encodeValue(encoding, node, version, child_visitor));

    return outcome::success(std::move(encoding));
  }

  outcome::result<std::shared_ptr<TrieNode>> PolkadotCodec::decodeNode(
      common::BufferView encoded_data) const {
    BufferStream stream{encoded_data};
    stats_.total_decoded_nodes_size += encoded_data.size();
    ++stats_.decoded_nodes;
    // decode the header with the node type and the partial key length
    OUTCOME_TRY(header, decodeHeader(stream));
    auto [type, pk_length] = header;
    // decode the partial key
    OUTCOME_TRY(partial_key, decodePartialKey(pk_length, stream));
    // decode the node sub-value (see Definition 28 of the polkadot
    // specification)
    switch (type) {
      case TrieNode::Type::Leaf: {
        OUTCOME_TRY(value, scale::decode<Buffer>(stream.leftBytes()));
        return std::make_shared<LeafNode>(
            partial_key, ValueAndHash{std::move(value), std::nullopt, false});
      }

      case TrieNode::Type::BranchEmptyValue:
      case TrieNode::Type::BranchWithValue:
        return decodeBranch(type, partial_key, stream);

      case TrieNode::Type::LeafContainingHashes: {
        OUTCOME_TRY(hash, scale::decode<common::Hash256>(stream.leftBytes()));
        return std::make_shared<LeafNode>(
            partial_key, ValueAndHash{std::nullopt, hash, false});
      }

      case TrieNode::Type::BranchContainingHashes:
        return decodeBranch(type, partial_key, stream);

      case TrieNode::Type::Empty:
        return Error::UNKNOWN_NODE_TYPE;

      default:
        return Error::UNKNOWN_NODE_TYPE;
    }
  }

  outcome::result<std::pair<TrieNode::Type, size_t>>
  PolkadotCodec::decodeHeader(BufferStream &stream) const {
    TrieNode::Type type;  // NOLINT(cppcoreguidelines-init-variables)
    if (not stream.hasMore(1)) {
      return Error::INPUT_TOO_SMALL;
    }
    auto first = stream.next();

    uint8_t partial_key_length_mask = 0;
    if (first & 0b1100'0000) {
      if ((first >> 6 & 0b11) == 0b01) {
        type = TrieNode::Type::Leaf;
      } else if ((first >> 6 & 0b11) == 0b10) {
        type = TrieNode::Type::BranchEmptyValue;
      } else if ((first >> 6 & 0b11) == 0b11) {
        type = TrieNode::Type::BranchWithValue;
      } else {
        BOOST_UNREACHABLE_RETURN();
      }
      partial_key_length_mask = 0b00'111111;
    } else if (first & 0b0010'0000) {
      type = TrieNode::Type::LeafContainingHashes;
      partial_key_length_mask = 0b000'11111;
    } else if (first & 0b0001'0000) {
      type = TrieNode::Type::BranchContainingHashes;
      partial_key_length_mask = 0b0000'1111;
    } else if (first == 0) {
      type = TrieNode::Type::Empty;
    } else {
      BOOST_UNREACHABLE_RETURN();
    }

    // decode partial key length, which is stored in the last bits and,
    // if it's greater than max partial key length, in the following bytes
    size_t pk_length = first & partial_key_length_mask;

    if (pk_length == partial_key_length_mask) {
      uint8_t read_length{};
      do {  // NOLINT(cppcoreguidelines-avoid-do-while)
        if (not stream.hasMore(1)) {
          return Error::INPUT_TOO_SMALL;
        }
        read_length = stream.next();
        pk_length += read_length;
      } while (read_length == 0xFF);
    }
    return std::make_pair(type, pk_length);
  }

  outcome::result<KeyNibbles> PolkadotCodec::decodePartialKey(
      size_t nibbles_num, BufferStream &stream) const {
    // length in bytes is length in nibbles over two round up
    auto byte_length = nibbles_num / 2 + nibbles_num % 2;
    Buffer partial_key;
    partial_key.reserve(byte_length);
    while (byte_length-- != 0) {
      if (not stream.hasMore(1)) {
        return Error::INPUT_TOO_SMALL;
      }
      partial_key.putUint8(stream.next());
    }
    // array of nibbles is much more convenient than array of bytes, though it
    // wastes some memory
    auto partial_key_nibbles = KeyNibbles::fromByteBuffer(partial_key);
    if (nibbles_num % 2 == 1) {
      partial_key_nibbles = partial_key_nibbles.subbuffer(1);
    }
    return partial_key_nibbles;
  }

  outcome::result<std::shared_ptr<TrieNode>> PolkadotCodec::decodeBranch(
      TrieNode::Type type,
      const KeyNibbles &partial_key,
      BufferStream &stream) const {
    constexpr uint8_t kChildrenBitmapSize = 2;

    if (not stream.hasMore(kChildrenBitmapSize)) {
      return Error::INPUT_TOO_SMALL;
    }
    auto node = std::make_shared<BranchNode>(partial_key);

    uint16_t children_bitmap = stream.next();
    children_bitmap += stream.next() << 8u;

    scale::DecoderFromSpan decoder(stream.leftBytes());

    // decode the branch value if needed
    common::Buffer value;
    if (type == TrieNode::Type::BranchWithValue) {
      try {
        decode(value, decoder);
      } catch (std::system_error &e) {
        return outcome::failure(e.code());
      }
      node->setValue({std::move(value), std::nullopt, false});
    } else if (type == TrieNode::Type::BranchContainingHashes) {
      common::Hash256 hash;
      try {
        decode(hash, decoder);
      } catch (std::system_error &e) {
        return outcome::failure(e.code());
      }
      node->setValue({std::nullopt, hash, false});
    } else if (type != TrieNode::Type::BranchEmptyValue) {
      return Error::UNKNOWN_NODE_TYPE;
    }

    uint8_t i = 0;
    while (children_bitmap != 0) {
      // if there is a child
      if ((children_bitmap & (1u << i)) != 0) {
        // unset bit for this child
        children_bitmap &= ~(1u << i);
        // read the hash of the child and make a dummy node from it for this
        // child in the processed branch
        common::Buffer child_hash;
        try {
          decode(child_hash, decoder);
        } catch (std::system_error &e) {
          return outcome::failure(e.code());
        }
        // SAFETY: database cannot contain invalid merkle values
        node->setChild(i,
                       std::make_shared<DummyNode>(
                           MerkleValue::create(child_hash).value()));
      }
      i++;
    }
    return node;
  }

}  // namespace kagome::storage::trie<|MERGE_RESOLUTION|>--- conflicted
+++ resolved
@@ -123,18 +123,11 @@
       StateVersion version,
       TraversePolicy policy,
       const ChildVisitor &child_visitor) const {
-<<<<<<< HEAD
-    const auto *trie_node = dynamic_cast<const TrieNode *>(&node);
-    if (trie_node == nullptr) {
-      const auto &dummy_node = dynamic_cast<const DummyNode &>(node);
-      return dummy_node.db_key.asBuffer();
-=======
     outcome::result<common::Buffer> res{{}};
     if (node.isBranch()) {
       res = encodeBranch(node.asBranch(), version, policy, child_visitor);
     } else {
       res = encodeLeaf(node.asLeaf(), version, child_visitor);
->>>>>>> f258af66
     }
     if (res) {
       ++stats_.encoded_nodes;
