--- conflicted
+++ resolved
@@ -2,11 +2,7 @@
 # SPDX-License-Identifier: Apache-2.0
 
 add_library(polkadot_node
-<<<<<<< HEAD
-        trie_node.cpp
-=======
     trie_node.cpp
->>>>>>> f2067753
     )
 target_link_libraries(polkadot_node
     buffer
