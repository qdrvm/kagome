/**
 * Copyright Soramitsu Co., Ltd. All Rights Reserved.
 * SPDX-License-Identifier: Apache-2.0
 */

#include "storage/trie/impl/persistent_trie_batch_impl.hpp"

#include <memory>

#include "storage/trie/impl/topper_trie_batch_impl.hpp"
#include "storage/trie/polkadot_trie/polkadot_trie_cursor_impl.hpp"
#include "storage/trie/polkadot_trie/trie_error.hpp"
<<<<<<< HEAD
#include "storage/trie_pruner/trie_pruner.hpp"
=======
#include "storage/trie/serialization/trie_serializer.hpp"
>>>>>>> a6cff17f

OUTCOME_CPP_DEFINE_CATEGORY(kagome::storage::trie,
                            PersistentTrieBatchImpl::Error,
                            e) {
  using E = kagome::storage::trie::PersistentTrieBatchImpl::Error;
  switch (e) {
    case E::NO_TRIE:
      return "Trie was not created or already was destructed.";
  }
  return "Unknown error";
}

namespace kagome::storage::trie {
<<<<<<< HEAD
  std::unique_ptr<PersistentTrieBatchImpl> PersistentTrieBatchImpl::create(
      std::shared_ptr<Codec> codec,
      std::shared_ptr<TrieSerializer> serializer,
      std::optional<std::shared_ptr<changes_trie::ChangesTracker>> changes,
      std::shared_ptr<PolkadotTrie> trie,
      std::shared_ptr<storage::trie_pruner::TriePruner> state_pruner) {
    std::unique_ptr<PersistentTrieBatchImpl> ptr(
        new PersistentTrieBatchImpl(std::move(codec),
                                    std::move(serializer),
                                    std::move(changes),
                                    std::move(trie),
                                    std::move(state_pruner)));
    return ptr;
  }
=======
>>>>>>> a6cff17f

  PersistentTrieBatchImpl::PersistentTrieBatchImpl(
      std::shared_ptr<Codec> codec,
      std::shared_ptr<TrieSerializer> serializer,
      std::optional<std::shared_ptr<changes_trie::ChangesTracker>> changes,
<<<<<<< HEAD
      std::shared_ptr<PolkadotTrie> trie,
      std::shared_ptr<storage::trie_pruner::TriePruner> state_pruner)
      : codec_{std::move(codec)},
        serializer_{std::move(serializer)},
        changes_{std::move(changes)},
        trie_{std::move(trie)},
        state_pruner_{std::move(state_pruner)} {
    BOOST_ASSERT(codec_ != nullptr);
    BOOST_ASSERT(serializer_ != nullptr);
    BOOST_ASSERT((changes_.has_value() && changes_.value() != nullptr)
                 or not changes_.has_value());
    BOOST_ASSERT(trie_ != nullptr);
    BOOST_ASSERT(state_pruner_ != nullptr);
=======
      std::shared_ptr<PolkadotTrie> trie)
      : TrieBatchBase{std::move(codec), std::move(serializer), std::move(trie)},
        changes_{std::move(changes)} {
    BOOST_ASSERT((changes_.has_value() && changes_.value() != nullptr)
                 or not changes_.has_value());
>>>>>>> a6cff17f
  }

  outcome::result<RootHash> PersistentTrieBatchImpl::commit(
      StateVersion version) {
<<<<<<< HEAD
    OUTCOME_TRY(state_pruner_->addNewState(*trie_));
=======
    OUTCOME_TRY(commitChildren(version));
>>>>>>> a6cff17f
    OUTCOME_TRY(root, serializer_->storeTrie(*trie_, version));
    SL_TRACE_FUNC_CALL(logger_, root);
    auto &stats = serializer_->getLatestStats();
    SL_INFO(logger_,
            "Written {} new nodes and {} values",
            stats.new_nodes_written,
            stats.values_written);
    return std::move(root);
  }

  outcome::result<std::tuple<bool, uint32_t>>
  PersistentTrieBatchImpl::clearPrefix(const BufferView &prefix,
                                       std::optional<uint64_t> limit) {
    SL_TRACE_VOID_FUNC_CALL(logger_, prefix);
    return trie_->clearPrefix(
        prefix, limit, [&](const auto &key, auto &&) -> outcome::result<void> {
          if (changes_.has_value()) {
            changes_.value()->onRemove(key);
          }
          return outcome::success();
        });
  }

  outcome::result<void> PersistentTrieBatchImpl::put(const BufferView &key,
                                                     BufferOrView &&value) {
    OUTCOME_TRY(contains, trie_->contains(key));
    bool is_new_entry = not contains;
    auto value_copy = value.mut();
    auto res = trie_->put(key, std::move(value));
    if (res and changes_.has_value()) {
      SL_TRACE_VOID_FUNC_CALL(logger_, key, value_copy);

      changes_.value()->onPut(key, value_copy, is_new_entry);
    }
    return res;
  }

  outcome::result<void> PersistentTrieBatchImpl::remove(const BufferView &key) {
    OUTCOME_TRY(trie_->remove(key));
    if (changes_.has_value()) {
      SL_TRACE_VOID_FUNC_CALL(logger_, key);
      changes_.value()->onRemove(key);
    }
    return outcome::success();
  }

  outcome::result<std::unique_ptr<TrieBatch>>
  PersistentTrieBatchImpl::createFromTrieHash(const RootHash &trie_hash) {
    OUTCOME_TRY(trie, serializer_->retrieveTrie(trie_hash, nullptr));
    return std::make_unique<PersistentTrieBatchImpl>(
        codec_, serializer_, changes_, trie);
  }

}  // namespace kagome::storage::trie<|MERGE_RESOLUTION|>--- conflicted
+++ resolved
@@ -10,11 +10,8 @@
 #include "storage/trie/impl/topper_trie_batch_impl.hpp"
 #include "storage/trie/polkadot_trie/polkadot_trie_cursor_impl.hpp"
 #include "storage/trie/polkadot_trie/trie_error.hpp"
-<<<<<<< HEAD
+#include "storage/trie/serialization/trie_serializer.hpp"
 #include "storage/trie_pruner/trie_pruner.hpp"
-=======
-#include "storage/trie/serialization/trie_serializer.hpp"
->>>>>>> a6cff17f
 
 OUTCOME_CPP_DEFINE_CATEGORY(kagome::storage::trie,
                             PersistentTrieBatchImpl::Error,
@@ -28,58 +25,26 @@
 }
 
 namespace kagome::storage::trie {
-<<<<<<< HEAD
-  std::unique_ptr<PersistentTrieBatchImpl> PersistentTrieBatchImpl::create(
-      std::shared_ptr<Codec> codec,
-      std::shared_ptr<TrieSerializer> serializer,
-      std::optional<std::shared_ptr<changes_trie::ChangesTracker>> changes,
-      std::shared_ptr<PolkadotTrie> trie,
-      std::shared_ptr<storage::trie_pruner::TriePruner> state_pruner) {
-    std::unique_ptr<PersistentTrieBatchImpl> ptr(
-        new PersistentTrieBatchImpl(std::move(codec),
-                                    std::move(serializer),
-                                    std::move(changes),
-                                    std::move(trie),
-                                    std::move(state_pruner)));
-    return ptr;
-  }
-=======
->>>>>>> a6cff17f
 
   PersistentTrieBatchImpl::PersistentTrieBatchImpl(
       std::shared_ptr<Codec> codec,
       std::shared_ptr<TrieSerializer> serializer,
       std::optional<std::shared_ptr<changes_trie::ChangesTracker>> changes,
-<<<<<<< HEAD
       std::shared_ptr<PolkadotTrie> trie,
       std::shared_ptr<storage::trie_pruner::TriePruner> state_pruner)
-      : codec_{std::move(codec)},
-        serializer_{std::move(serializer)},
+      : TrieBatchBase{std::move(codec), std::move(serializer), std::move(trie)},
         changes_{std::move(changes)},
-        trie_{std::move(trie)},
         state_pruner_{std::move(state_pruner)} {
-    BOOST_ASSERT(codec_ != nullptr);
-    BOOST_ASSERT(serializer_ != nullptr);
     BOOST_ASSERT((changes_.has_value() && changes_.value() != nullptr)
                  or not changes_.has_value());
     BOOST_ASSERT(trie_ != nullptr);
     BOOST_ASSERT(state_pruner_ != nullptr);
-=======
-      std::shared_ptr<PolkadotTrie> trie)
-      : TrieBatchBase{std::move(codec), std::move(serializer), std::move(trie)},
-        changes_{std::move(changes)} {
-    BOOST_ASSERT((changes_.has_value() && changes_.value() != nullptr)
-                 or not changes_.has_value());
->>>>>>> a6cff17f
   }
 
   outcome::result<RootHash> PersistentTrieBatchImpl::commit(
       StateVersion version) {
-<<<<<<< HEAD
+    OUTCOME_TRY(commitChildren(version));
     OUTCOME_TRY(state_pruner_->addNewState(*trie_));
-=======
-    OUTCOME_TRY(commitChildren(version));
->>>>>>> a6cff17f
     OUTCOME_TRY(root, serializer_->storeTrie(*trie_, version));
     SL_TRACE_FUNC_CALL(logger_, root);
     auto &stats = serializer_->getLatestStats();
@@ -130,7 +95,7 @@
   PersistentTrieBatchImpl::createFromTrieHash(const RootHash &trie_hash) {
     OUTCOME_TRY(trie, serializer_->retrieveTrie(trie_hash, nullptr));
     return std::make_unique<PersistentTrieBatchImpl>(
-        codec_, serializer_, changes_, trie);
+        codec_, serializer_, changes_, trie, state_pruner_);
   }
 
 }  // namespace kagome::storage::trie