/**
 * Copyright Soramitsu Co., Ltd. All Rights Reserved.
 * SPDX-License-Identifier: Apache-2.0
 */

#include "storage/trie/impl/persistent_trie_batch_impl.hpp"

#include <memory>

#include "storage/trie/impl/topper_trie_batch_impl.hpp"
#include "storage/trie/polkadot_trie/polkadot_trie_cursor_impl.hpp"
#include "storage/trie/polkadot_trie/trie_error.hpp"
#include "storage/trie/serialization/trie_serializer.hpp"
#include "storage/trie_pruner/trie_pruner.hpp"

OUTCOME_CPP_DEFINE_CATEGORY(kagome::storage::trie,
                            PersistentTrieBatchImpl::Error,
                            e) {
  using E = kagome::storage::trie::PersistentTrieBatchImpl::Error;
  switch (e) {
    case E::NO_TRIE:
      return "Trie was not created or already was destructed.";
  }
  return "Unknown error";
}

namespace kagome::storage::trie {

  PersistentTrieBatchImpl::PersistentTrieBatchImpl(
      std::shared_ptr<Codec> codec,
      std::shared_ptr<TrieSerializer> serializer,
<<<<<<< HEAD
      std::optional<std::shared_ptr<changes_trie::ChangesTracker>> changes,
      std::shared_ptr<PolkadotTrie> trie,
      std::shared_ptr<storage::trie_pruner::TriePruner> state_pruner)
=======
      TrieChangesTrackerOpt changes,
      std::shared_ptr<PolkadotTrie> trie)
>>>>>>> 8b37ed3d
      : TrieBatchBase{std::move(codec), std::move(serializer), std::move(trie)},
        changes_{std::move(changes)},
        state_pruner_{std::move(state_pruner)} {
    BOOST_ASSERT((changes_.has_value() && changes_.value() != nullptr)
                 or not changes_.has_value());
    BOOST_ASSERT(state_pruner_ != nullptr);
  }

  outcome::result<RootHash> PersistentTrieBatchImpl::commit(
      StateVersion version) {
    OUTCOME_TRY(commitChildren(version));
    OUTCOME_TRY(root, serializer_->storeTrie(*trie_, version));
    OUTCOME_TRY(state_pruner_->addNewState(*trie_, version));
    for (auto child_trie : getChildTries()) {
      OUTCOME_TRY(state_pruner_->addNewChildState(root, *child_trie, version));
    }
    SL_TRACE_FUNC_CALL(logger_, root);
    auto &stats = serializer_->getLatestStats();
    SL_INFO(logger_,
            "Written {} new nodes and {} values",
            stats.new_nodes_written,
            stats.values_written);
    return std::move(root);
  }

  outcome::result<std::tuple<bool, uint32_t>>
  PersistentTrieBatchImpl::clearPrefix(const BufferView &prefix,
                                       std::optional<uint64_t> limit) {
    SL_TRACE_VOID_FUNC_CALL(logger_, prefix);
    return trie_->clearPrefix(
        prefix, limit, [&](const auto &key, auto &&) -> outcome::result<void> {
          if (changes_.has_value()) {
            changes_.value()->onRemove(key);
          }
          return outcome::success();
        });
  }

  outcome::result<void> PersistentTrieBatchImpl::put(const BufferView &key,
                                                     BufferOrView &&value) {
    OUTCOME_TRY(contains, trie_->contains(key));
    bool is_new_entry = not contains;
    auto value_copy = value.mut();
    auto res = trie_->put(key, std::move(value));
    if (res and changes_.has_value()) {
      SL_TRACE_VOID_FUNC_CALL(logger_, key, value_copy);

      changes_.value()->onPut(key, value_copy, is_new_entry);
    }
    return res;
  }

  outcome::result<void> PersistentTrieBatchImpl::remove(const BufferView &key) {
    OUTCOME_TRY(trie_->remove(key));
    if (changes_.has_value()) {
      SL_TRACE_VOID_FUNC_CALL(logger_, key);
      changes_.value()->onRemove(key);
    }
    return outcome::success();
  }

  outcome::result<std::unique_ptr<TrieBatchBase>>
  PersistentTrieBatchImpl::createFromTrieHash(const RootHash &trie_hash) {
    OUTCOME_TRY(trie, serializer_->retrieveTrie(trie_hash, nullptr));
    return std::make_unique<PersistentTrieBatchImpl>(
        codec_, serializer_, changes_, trie, state_pruner_);
  }

}  // namespace kagome::storage::trie<|MERGE_RESOLUTION|>--- conflicted
+++ resolved
@@ -29,14 +29,9 @@
   PersistentTrieBatchImpl::PersistentTrieBatchImpl(
       std::shared_ptr<Codec> codec,
       std::shared_ptr<TrieSerializer> serializer,
-<<<<<<< HEAD
-      std::optional<std::shared_ptr<changes_trie::ChangesTracker>> changes,
+      TrieChangesTrackerOpt changes,
       std::shared_ptr<PolkadotTrie> trie,
       std::shared_ptr<storage::trie_pruner::TriePruner> state_pruner)
-=======
-      TrieChangesTrackerOpt changes,
-      std::shared_ptr<PolkadotTrie> trie)
->>>>>>> 8b37ed3d
       : TrieBatchBase{std::move(codec), std::move(serializer), std::move(trie)},
         changes_{std::move(changes)},
         state_pruner_{std::move(state_pruner)} {
