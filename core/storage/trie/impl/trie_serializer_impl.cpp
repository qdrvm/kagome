--- conflicted
+++ resolved
@@ -37,17 +37,10 @@
           return retrieveChild(parent, idx);
         };
     if (db_key == getEmptyRootHash()) {
-<<<<<<< HEAD
-      return trie_factory_->createEmpty(f);
-    }
-    OUTCOME_TRY(root, retrieveNode(db_key));
-    return trie_factory_->createFromRoot(root, f);
-=======
       return trie_factory_->createEmpty(std::move(f));
     }
     OUTCOME_TRY(root, retrieveNode(db_key));
     return trie_factory_->createFromRoot(std::move(root), std::move(f));
->>>>>>> 71b57aae
   }
 
   outcome::result<Buffer> TrieSerializerImpl::storeRootNode(
