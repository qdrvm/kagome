--- conflicted
+++ resolved
@@ -17,63 +17,37 @@
   TrieStorageImpl::createEmpty(
       const std::shared_ptr<PolkadotTrieFactory> &trie_factory,
       std::shared_ptr<Codec> codec,
-<<<<<<< HEAD
       std::shared_ptr<TrieSerializer> serializer,
-      std::optional<std::shared_ptr<changes_trie::ChangesTracker>> changes,
       std::shared_ptr<storage::trie_pruner::TriePruner> state_pruner) {
-=======
-      std::shared_ptr<TrieSerializer> serializer) {
->>>>>>> 8b37ed3d
     // will never be used, so content of the callback doesn't matter
     auto empty_trie =
         trie_factory->createEmpty([](auto &) { return outcome::success(); });
     // ensure retrieval of empty trie succeeds
     OUTCOME_TRY(serializer->storeTrie(*empty_trie, StateVersion::V0));
     return std::unique_ptr<TrieStorageImpl>(
-<<<<<<< HEAD
         new TrieStorageImpl(std::move(codec),
                             std::move(serializer),
-                            std::move(changes),
                             std::move(state_pruner)));
-=======
-        new TrieStorageImpl(std::move(codec), std::move(serializer)));
->>>>>>> 8b37ed3d
   }
 
   outcome::result<std::unique_ptr<TrieStorageImpl>>
   TrieStorageImpl::createFromStorage(
       std::shared_ptr<Codec> codec,
-<<<<<<< HEAD
       std::shared_ptr<TrieSerializer> serializer,
-      std::optional<std::shared_ptr<changes_trie::ChangesTracker>> changes,
       std::shared_ptr<storage::trie_pruner::TriePruner> state_pruner) {
     return std::unique_ptr<TrieStorageImpl>(
         new TrieStorageImpl(std::move(codec),
                             std::move(serializer),
-                            std::move(changes),
                             std::move(state_pruner)));
   }
 
   TrieStorageImpl::TrieStorageImpl(
       std::shared_ptr<Codec> codec,
       std::shared_ptr<TrieSerializer> serializer,
-      std::optional<std::shared_ptr<changes_trie::ChangesTracker>> changes,
       std::shared_ptr<storage::trie_pruner::TriePruner> state_pruner)
       : codec_{std::move(codec)},
         serializer_{std::move(serializer)},
-        changes_{std::move(changes)},
         state_pruner_{std::move(state_pruner)},
-=======
-      std::shared_ptr<TrieSerializer> serializer) {
-    return std::unique_ptr<TrieStorageImpl>(
-        new TrieStorageImpl(std::move(codec), std::move(serializer)));
-  }
-
-  TrieStorageImpl::TrieStorageImpl(std::shared_ptr<Codec> codec,
-                                   std::shared_ptr<TrieSerializer> serializer)
-      : codec_{std::move(codec)},
-        serializer_{std::move(serializer)},
->>>>>>> 8b37ed3d
         logger_{log::createLogger("TrieStorage", "storage")} {
     BOOST_ASSERT(codec_ != nullptr);
     BOOST_ASSERT(state_pruner_ != nullptr);
@@ -88,11 +62,7 @@
              root.toHex());
     OUTCOME_TRY(trie, serializer_->retrieveTrie(Buffer{root}, nullptr));
     return std::make_unique<PersistentTrieBatchImpl>(
-<<<<<<< HEAD
-        codec_, serializer_, changes_, std::move(trie), state_pruner_);
-=======
-        codec_, serializer_, std::move(changes_tracker), std::move(trie));
->>>>>>> 8b37ed3d
+        codec_, serializer_, changes_tracker, std::move(trie), state_pruner_);
   }
 
   outcome::result<std::unique_ptr<TrieBatch>>
