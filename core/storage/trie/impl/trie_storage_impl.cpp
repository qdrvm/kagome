--- conflicted
+++ resolved
@@ -67,15 +67,9 @@
     SL_DEBUG(logger_,
              "Initialize persistent trie batch with root: {}",
              root.toHex());
-<<<<<<< HEAD
-    OUTCOME_TRY(trie, serializer_->retrieveTrie(Buffer{root}));
-    return PersistentTrieBatchImpl::create(
-        codec_, serializer_, changes_, std::move(trie), state_pruner_);
-=======
     OUTCOME_TRY(trie, serializer_->retrieveTrie(Buffer{root}, nullptr));
     return std::make_unique<PersistentTrieBatchImpl>(
-        codec_, serializer_, changes_, std::move(trie));
->>>>>>> a6cff17f
+        codec_, serializer_, changes_, std::move(trie), state_pruner_);
   }
 
   outcome::result<std::unique_ptr<TrieBatch>>
