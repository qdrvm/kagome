--- conflicted
+++ resolved
@@ -23,11 +23,7 @@
     auto empty_trie =
         trie_factory->createEmpty([](auto &) { return outcome::success(); });
     // ensure retrieval of empty trie succeeds
-<<<<<<< HEAD
-    OUTCOME_TRY(_, serializer->storeTrie(*empty_trie));
-=======
     OUTCOME_TRY(serializer->storeTrie(*empty_trie));
->>>>>>> e0c14b3b
     return std::unique_ptr<TrieStorageImpl>(new TrieStorageImpl(
             std::move(codec), std::move(serializer), std::move(changes)));
   }
