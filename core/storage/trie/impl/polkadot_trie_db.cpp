/**
 * Copyright Soramitsu Co., Ltd. All Rights Reserved.
 * SPDX-License-Identifier: Apache-2.0
 */

#include "storage/trie/impl/polkadot_trie_db.hpp"

#include <utility>

#include "storage/trie/impl/polkadot_codec.hpp"
#include "storage/trie/impl/polkadot_node.hpp"
#include "storage/trie/impl/polkadot_trie.hpp"
#include "storage/trie/impl/polkadot_trie_batch.hpp"
#include "storage/trie/impl/trie_error.hpp"

using kagome::common::Buffer;

namespace kagome::storage::trie {

  std::unique_ptr<PolkadotTrieDb> PolkadotTrieDb::createFromStorage(
      common::Buffer root, std::shared_ptr<TrieDbBackend> backend) {
    BOOST_ASSERT(backend != nullptr);
    PolkadotTrieDb trie_db{std::move(backend), std::move(root)};
    return std::make_unique<PolkadotTrieDb>(std::move(trie_db));
  }

  std::unique_ptr<PolkadotTrieDb> PolkadotTrieDb::createEmpty(
      std::shared_ptr<TrieDbBackend> backend) {
    BOOST_ASSERT(backend != nullptr);
    PolkadotTrieDb trie_db{std::move(backend), boost::none};
    return std::make_unique<PolkadotTrieDb>(std::move(trie_db));
  }

  std::unique_ptr<TrieDbReader> PolkadotTrieDb::initReadOnlyFromStorage(
      common::Buffer root, std::shared_ptr<TrieDbBackend> backend) {
    return PolkadotTrieDb::createFromStorage(std::move(root),
                                             std::move(backend));
  }

  PolkadotTrieDb::PolkadotTrieDb(std::shared_ptr<TrieDbBackend> db,
                                 boost::optional<common::Buffer> root_hash)
      : db_{std::move(db)},
        merkle_hash_{root_hash ? std::move(root_hash.value())
                                     : PolkadotTrieDb::getEmptyRoot()} {}

  outcome::result<void> PolkadotTrieDb::put(const Buffer &key,
                                            const Buffer &value) {
    auto value_copy = value;
    return put(key, std::move(value_copy));
  }

  outcome::result<void> PolkadotTrieDb::put(const Buffer &key, Buffer &&value) {
    NodePtr root = nullptr;
    OUTCOME_TRY(trie, initTrie());
    // operations on the trie are done in memory
    OUTCOME_TRY(trie.put(key, value));
    // after this storeNode will recursively write all changed nodes back to
    // the storage and return the hash of the root node, which is used as a
    // key in the storage
    OUTCOME_TRY(storeRootNode(*trie.getRoot()));
    return outcome::success();
  }

<<<<<<< HEAD
  common::Buffer PolkadotTrieDb::getRootHash() {
    // if the length of the encoded root is less than 32, it is not hashed,
    // so hash it in this case
    return root_.size() < 32 ? Buffer{codec_.hash256(root_)} : root_;
=======
  common::Buffer PolkadotTrieDb::getRootHash() const {
    return merkle_hash_;
>>>>>>> f99394ad
  }

  outcome::result<void> PolkadotTrieDb::clearPrefix(
      const common::Buffer &prefix) {
    if (empty()) {
      return outcome::success();
    }
    OUTCOME_TRY(trie, initTrie());
    OUTCOME_TRY(trie.clearPrefix(prefix));
    if (trie.getRoot() == nullptr) {
      merkle_hash_ = getEmptyRoot();
    } else {
      OUTCOME_TRY(storeRootNode(*trie.getRoot()));
    }
    return outcome::success();
  }

  std::unique_ptr<PolkadotTrieDb::WriteBatch> PolkadotTrieDb::batch() {
    // create a new batch and pass a reference to *this to it
    return std::make_unique<PolkadotTrieBatch>(*this);
  }

  std::unique_ptr<PolkadotTrieDb::MapCursor> PolkadotTrieDb::cursor() {
    return db_->cursor();  // perhaps should iterate over nodes in the trie
  }

  outcome::result<common::Buffer> PolkadotTrieDb::get(
      const common::Buffer &key) const {
    if (empty()) {
      return TrieError::NO_VALUE;
    }
    OUTCOME_TRY(trie, initTrie());
    return trie.get(key);
  }

  bool PolkadotTrieDb::contains(const common::Buffer &key) const {
    auto res = get(key);
    return res.has_value();
  }

  outcome::result<void> PolkadotTrieDb::remove(const common::Buffer &key) {
    if (empty()) {
      return outcome::success();
    }
    OUTCOME_TRY(trie, initTrie());
    // operations on the trie are done in memory
    OUTCOME_TRY(trie.remove(key));
    // after this, the nodes are written back to the storage and the new trie
    // root hash is obtained
    if (trie.getRoot() == nullptr) {
      merkle_hash_ = getEmptyRoot();
    } else {
      OUTCOME_TRY(storeRootNode(*trie.getRoot()));
    }
    return outcome::success();
  }

  outcome::result<PolkadotTrie> PolkadotTrieDb::initTrie() const {
    OUTCOME_TRY(root, retrieveNode(merkle_hash_));
    return PolkadotTrie{std::move(root),
                        [this](const BranchPtr &parent, uint8_t idx) {
                          return retrieveChild(parent, idx);
                        }};
  }

  outcome::result<void> PolkadotTrieDb::storeRootNode(
      PolkadotNode &node) {
    auto batch = db_->batch();
    using T = PolkadotNode::Type;

    // if node is a branch node, its children must be stored to the storage
    // before it, as their hashes, which are used as database keys, are a part
    // of its encoded representation required to save it to the storage
    if (node.getTrieType() == T::BranchEmptyValue
        || node.getTrieType() == T::BranchWithValue) {
      auto& branch = dynamic_cast<BranchNode&>(node);
      OUTCOME_TRY(storeChildren(branch, *batch));
    }
 
    OUTCOME_TRY(enc, codec_.encodeNode(node));
    auto key = Buffer{codec_.hash256(enc)};
    OUTCOME_TRY(batch->put(key, enc));
    OUTCOME_TRY(batch->commit());
    
    merkle_hash_ = key;
    return outcome::success();
  }

  outcome::result<common::Buffer> PolkadotTrieDb::storeNode(PolkadotNode &node,
                                                            WriteBatch &batch) {
    using T = PolkadotNode::Type;

    // if node is a branch node, its children must be stored to the storage
    // before it, as their hashes, which are used as database keys, are a part
    // of its encoded representation required to save it to the storage
    if (node.getTrieType() == T::BranchEmptyValue
        || node.getTrieType() == T::BranchWithValue) {
      auto& branch = dynamic_cast<BranchNode&>(node);
      OUTCOME_TRY(storeChildren(branch, batch));
    }
    OUTCOME_TRY(enc, codec_.encodeNode(node));
    auto key = Buffer{codec_.merkleValue(enc)};
    OUTCOME_TRY(batch.put(key, enc));
    return key;
  }

  outcome::result<void> PolkadotTrieDb::storeChildren(BranchNode &branch,
                                                      WriteBatch &batch) {
    for (auto &child : branch.children) {
      if (child and not child->isDummy()) {
        OUTCOME_TRY(hash, storeNode(*child, batch));
        // when a node is written to the storage, it is replaced with a dummy
        // node to avoid memory waste
        child = std::make_shared<DummyNode>(hash);
      }
    }
    return outcome::success();
  }

  outcome::result<PolkadotTrieDb::NodePtr> PolkadotTrieDb::retrieveChild(
      const BranchPtr &parent, uint8_t idx) const {
    if (parent->children.at(idx) == nullptr) {
      return nullptr;
    }
    if (parent->children.at(idx)->isDummy()) {
      auto dummy =
          std::dynamic_pointer_cast<DummyNode>(parent->children.at(idx));
      OUTCOME_TRY(n, retrieveNode(dummy->db_key));
      parent->children.at(idx) = n;
    }
    return parent->children.at(idx);
  }

  outcome::result<PolkadotTrieDb::NodePtr> PolkadotTrieDb::retrieveNode(
      const common::Buffer &db_key) const {
    if (db_key.empty() or db_key == getEmptyRoot()) {
      return nullptr;
    }
    OUTCOME_TRY(enc, db_->get(db_key));
    OUTCOME_TRY(n, codec_.decodeNode(enc));
    return std::dynamic_pointer_cast<PolkadotNode>(n);
  }

  common::Buffer PolkadotTrieDb::getEmptyRoot() const {
    return Buffer(codec_.hash256({0}));
  }

  bool PolkadotTrieDb::empty() const {
    return merkle_hash_ == getEmptyRoot();
  }

}  // namespace kagome::storage::trie<|MERGE_RESOLUTION|>--- conflicted
+++ resolved
@@ -61,15 +61,8 @@
     return outcome::success();
   }
 
-<<<<<<< HEAD
   common::Buffer PolkadotTrieDb::getRootHash() {
-    // if the length of the encoded root is less than 32, it is not hashed,
-    // so hash it in this case
-    return root_.size() < 32 ? Buffer{codec_.hash256(root_)} : root_;
-=======
-  common::Buffer PolkadotTrieDb::getRootHash() const {
     return merkle_hash_;
->>>>>>> f99394ad
   }
 
   outcome::result<void> PolkadotTrieDb::clearPrefix(
@@ -148,12 +141,12 @@
       auto& branch = dynamic_cast<BranchNode&>(node);
       OUTCOME_TRY(storeChildren(branch, *batch));
     }
- 
+
     OUTCOME_TRY(enc, codec_.encodeNode(node));
     auto key = Buffer{codec_.hash256(enc)};
     OUTCOME_TRY(batch->put(key, enc));
     OUTCOME_TRY(batch->commit());
-    
+
     merkle_hash_ = key;
     return outcome::success();
   }
