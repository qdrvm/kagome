--- conflicted
+++ resolved
@@ -27,15 +27,10 @@
    * A batch that grants access to the persistent trie storage.
    * All changes are contained in memory until commit() is called.
    */
-<<<<<<< HEAD
-  class PersistentTrieBatch : public TrieBatch,
-                              public face::Iterable<Buffer, Buffer> {
-=======
   class PersistentTrieBatch
       : public TrieBatch,
         public std::enable_shared_from_this<PersistentTrieBatch>,
         public face::Iterable<Buffer, Buffer> {
->>>>>>> b003045d
    public:
     /**
      * Commits changes to a persistent storage
@@ -54,11 +49,7 @@
    * All changes to it are simply discarded when the batch is destroyed
    */
   class EphemeralTrieBatch : public TrieBatch,
-<<<<<<< HEAD
-                             public face::Iterable<Buffer, Buffer> {
-=======
                              public face::Iterable<Buffer, Buffer> {};
->>>>>>> b003045d
 
   /**
    * A batch on top of another batch
