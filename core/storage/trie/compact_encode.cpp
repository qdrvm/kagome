/**
 * Copyright Quadrivium LLC
 * All Rights Reserved
 * SPDX-License-Identifier: Apache-2.0
 */

#include "storage/trie/compact_encode.hpp"

#include <unordered_set>

#include "storage/trie/raw_cursor.hpp"
#include "storage/trie/serialization/polkadot_codec.hpp"

namespace kagome::storage::trie {
  outcome::result<common::Buffer> compactEncode(const OnRead &db,
                                                const common::Hash256 &root) {
    storage::trie::PolkadotCodec codec;
    std::vector<RawCursor<size_t>> levels;
    auto &level = levels.emplace_back();
    level.child = {};
    std::unordered_set<common::Hash256> seen, value_seen;
    std::vector<std::vector<common::Buffer>> proofs(2);
    auto push = [&](const common::Hash256 &hash) {
      auto it = db.db.find(hash);
      if (it == db.db.end()) {
        return false;
      }
      auto node_res = codec.decodeNode(it->second);
      if (not node_res) {
        return false;
      }
      auto &node = node_res.value();
      std::optional<common::BufferView> compact;
      const auto &value = node->getValue();
      if (value.hash) {
        auto it = db.db.find(*value.hash);
        if (it != db.db.end() and value_seen.emplace(*value.hash).second) {
          compact = it->second;
          node->setValueHash(std::nullopt);
          node->setValue(common::Buffer{});
        }
      }
      auto &level = levels.back();
      auto &proof = proofs[levels.size() - 1];
      level.push({
          .node = std::move(node),
          .child = level.child,
          .t = proof.size(),
      });
      proof.emplace_back();
      if (compact) {
        proof.back().putUint8(kEscapeCompactHeader);
        proof.emplace_back(*compact);
      }
      return true;
    };
    push(root);
    while (not levels.empty()) {
      auto &level = levels.back();
      auto pop_level = true;
      while (not level.stack.empty()) {
        auto child = level.value_child;
        if (child and seen.emplace(*child).second) {
          levels.emplace_back();
          push(*child);
          pop_level = false;
          break;
        }
        for (level.branchInit(); not level.branch_end; level.branchNext()) {
          if (level.branch_hash and seen.emplace(*level.branch_hash).second
              and push(*level.branch_hash)) {
            break;
          }
        }
        if (level.branch_end) {
          auto &item = level.stack.back();
          auto &proof = proofs[levels.size() - 1][item.t];
<<<<<<< HEAD
          proof.put(codec
                        .encodeNode(*item.node,
                                    StateVersion::V0,
                                    Codec::TraversePolicy::UncachedOnly)
                        .value());
          OUTCOME_TRY(level.pop());
=======
          proof.put(codec.encodeNode(*item.node, StateVersion::V0).value());
          level.pop();
>>>>>>> 6b4a7ce9
          if (not level.stack.empty()) {
            *level.branch_merkle = MerkleValue::create({}).value();
            level.branchNext();
          }
        }
      }
      if (pop_level) {
        levels.pop_back();
      }
    }

    // encode concatenated vectors
    scale::ScaleEncoderStream s;
    try {
      s << scale::CompactInteger{proofs[0].size() + proofs[1].size()};
      for (auto &proof : proofs) {
        for (auto &x : proof) {
          s << x;
        }
      }
    } catch (std::system_error &e) {
      return e.code();
    }
    return common::Buffer{s.to_vector()};
  }
}  // namespace kagome::storage::trie<|MERGE_RESOLUTION|>--- conflicted
+++ resolved
@@ -75,17 +75,12 @@
         if (level.branch_end) {
           auto &item = level.stack.back();
           auto &proof = proofs[levels.size() - 1][item.t];
-<<<<<<< HEAD
           proof.put(codec
                         .encodeNode(*item.node,
                                     StateVersion::V0,
                                     Codec::TraversePolicy::UncachedOnly)
                         .value());
-          OUTCOME_TRY(level.pop());
-=======
-          proof.put(codec.encodeNode(*item.node, StateVersion::V0).value());
           level.pop();
->>>>>>> 6b4a7ce9
           if (not level.stack.empty()) {
             *level.branch_merkle = MerkleValue::create({}).value();
             level.branchNext();
