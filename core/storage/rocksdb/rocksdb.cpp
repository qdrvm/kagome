--- conflicted
+++ resolved
@@ -28,8 +28,8 @@
   }
 
   RocksDb::~RocksDb() {
-    for (auto [_, handle] : spaces_) {
-      db_->DestroyColumnFamilyHandle(handle->column_);
+    for (auto *handle : column_family_handles_) {
+      db_->DestroyColumnFamilyHandle(handle);
     }
     delete db_;
   }
@@ -46,22 +46,7 @@
     auto log = log::createLogger("RocksDB", "storage");
     auto absolute_path = fs::absolute(path);
 
-<<<<<<< HEAD
-    std::error_code ec;
-    if (not fs::create_directory(absolute_path.native(), ec) and ec) {
-      log->error("Can't create directory {} for database: {}",
-                 absolute_path.native(),
-                 ec);
-      return DatabaseError::IO_ERROR;
-    }
-    if (not fs::is_directory(absolute_path.native())) {
-      log->error("Can't open {} for database: is not a directory",
-                 absolute_path.native());
-      return DatabaseError::IO_ERROR;
-    }
-=======
     OUTCOME_TRY(createDirectory(absolute_path, log));
->>>>>>> 31c105ea
 
     const auto memory_budget = memory_budget_mib * 1024 * 1024;
     const auto trie_space_cache_size =
@@ -91,22 +76,6 @@
 
     options.create_missing_column_families = true;
     auto rocks_db = std::shared_ptr<RocksDb>(new RocksDb);
-<<<<<<< HEAD
-    std::vector<rocksdb::ColumnFamilyHandle *> cf_handles;
-    auto status = rocksdb::DB::Open(options,
-                                    path.native(),
-                                    column_family_descriptors,
-                                    &cf_handles,
-                                    &rocks_db->db_);
-    if (status.ok()) {
-      for (auto *handle : cf_handles) {
-        auto space = spaceByName(handle->GetName());
-        BOOST_ASSERT(space.has_value());
-        rocks_db->spaces_[*space] = std::make_shared<RocksDbSpace>(
-            rocks_db->weak_from_this(), handle, rocks_db->logger_);
-      }
-      return rocks_db;
-=======
     const auto ttl_migrated_path = path.parent_path() / "ttl_migrated";
     const auto ttl_migrated_exists = fs::exists(ttl_migrated_path);
 
@@ -202,6 +171,12 @@
                status.ToString());
       return status_as_error(status);
     }
+    for (auto *handle : rocks_db->column_family_handles_) {
+      auto space = spaceByName(handle->GetName());
+      BOOST_ASSERT(space.has_value());
+      rocks_db->spaces_[*space] = std::make_shared<RocksDbSpace>(
+          rocks_db->weak_from_this(), *space, rocks_db->logger_);
+    }
     if (not fs::exists(ttl_migrated_path)) {
       std::ofstream file(ttl_migrated_path.native());
       if (not file) {
@@ -225,7 +200,7 @@
       const filesystem::path &ttl_migrated_path,
       log::Logger &log) {
     rocksdb::DB *db_raw = nullptr;
-    std::vector<ColumnFamilyHandlePtr> column_family_handles;
+    std::vector<rocksdb::ColumnFamilyHandle *> column_family_handles;
     auto status = rocksdb::DB::Open(options,
                                     path.native(),
                                     column_family_descriptors,
@@ -238,12 +213,11 @@
                path.native(),
                status.ToString());
       return status_as_error(status);
->>>>>>> 31c105ea
     }
     auto defer_db =
         std::make_unique<DatabaseGuard>(db, column_family_handles, log);
 
-    std::vector<ColumnFamilyHandlePtr> column_family_handles_with_ttl;
+    std::vector<rocksdb::ColumnFamilyHandle *> column_family_handles_with_ttl;
     const auto ttl_path = path.parent_path() / "db_ttl";
     std::error_code ec;
     fs::create_directories(ttl_path, ec);
@@ -357,7 +331,7 @@
     rocksdb::ColumnFamilyHandle *new_handle{};
     OUTCOME_TRY(check_status(
         db_->CreateColumnFamily({}, spaceName(space), &new_handle)));
-    spaces_[space]->column_ = new_handle;
+    column_family_handles_[static_cast<size_t>(space)] = new_handle;
     return outcome::success();
   }
 
@@ -374,11 +348,11 @@
   }
 
   rocksdb::ColumnFamilyHandle *RocksDb::getCFHandle(Space space) {
-    auto it = spaces_.find(space);
-    BOOST_ASSERT_MSG(it != spaces_.end(),
+    BOOST_ASSERT_MSG(static_cast<size_t>(space) < column_family_handles_.size(),
                      "All spaces should have an associated column family");
-    BOOST_ASSERT(it->second != nullptr);
-    return it->second->column_;
+    auto handle = column_family_handles_[static_cast<size_t>(space)];
+    BOOST_ASSERT(handle != nullptr);
+    return handle;
   }
 
   rocksdb::ColumnFamilyOptions RocksDb::configureColumn(
@@ -390,11 +364,11 @@
     return options;
   }
 
-<<<<<<< HEAD
   std::unique_ptr<BufferSpacedBatch> RocksDb::createBatch() {
     return std::make_unique<RocksDbBatch>(shared_from_this(),
                                           getCFHandle(Space::kDefault));
-=======
+  }
+
   RocksDb::DatabaseGuard::DatabaseGuard(
       std::shared_ptr<rocksdb::DB> db,
       std::vector<rocksdb::ColumnFamilyHandle *> column_family_handles,
@@ -440,14 +414,13 @@
     } else if (db_ttl_) {
       clean(db_ttl_);
     }
->>>>>>> 31c105ea
   }
 
   RocksDbSpace::RocksDbSpace(std::weak_ptr<RocksDb> storage,
-                             rocksdb::ColumnFamilyHandle *column,
+                             Space space,
                              log::Logger logger)
       : storage_{std::move(storage)},
-        column_{column},
+        space_{space},
         logger_{std::move(logger)} {}
 
   std::optional<size_t> RocksDbSpace::byteSizeHint() const {
@@ -478,7 +451,8 @@
     if (!rocks) {
       throw DatabaseError::STORAGE_GONE;
     }
-    auto batch = std::make_unique<RocksDbBatch>(rocks, column_);
+    auto batch =
+        std::make_unique<RocksDbBatch>(rocks, rocks->getCFHandle(space_));
     return batch;
   }
 
@@ -488,14 +462,15 @@
       throw DatabaseError::STORAGE_GONE;
     }
     auto it = std::unique_ptr<rocksdb::Iterator>(
-        rocks->db_->NewIterator(rocks->ro_, column_));
+        rocks->db_->NewIterator(rocks->ro_, rocks->getCFHandle(space_)));
     return std::make_unique<RocksDBCursor>(std::move(it));
   }
 
   outcome::result<bool> RocksDbSpace::contains(const BufferView &key) const {
     OUTCOME_TRY(rocks, use());
     std::string value;
-    auto status = rocks->db_->Get(rocks->ro_, column_, make_slice(key), &value);
+    auto status = rocks->db_->Get(
+        rocks->ro_, rocks->getCFHandle(space_), make_slice(key), &value);
     if (status.ok()) {
       return true;
     }
@@ -510,7 +485,8 @@
   outcome::result<BufferOrView> RocksDbSpace::get(const BufferView &key) const {
     OUTCOME_TRY(rocks, use());
     std::string value;
-    auto status = rocks->db_->Get(rocks->ro_, column_, make_slice(key), &value);
+    auto status = rocks->db_->Get(
+        rocks->ro_, rocks->getCFHandle(space_), make_slice(key), &value);
     if (status.ok()) {
       // cannot move string content to a buffer
       return Buffer(
@@ -524,7 +500,8 @@
       const BufferView &key) const {
     OUTCOME_TRY(rocks, use());
     std::string value;
-    auto status = rocks->db_->Get(rocks->ro_, column_, make_slice(key), &value);
+    auto status = rocks->db_->Get(
+        rocks->ro_, rocks->getCFHandle(space_), make_slice(key), &value);
     if (status.ok()) {
       auto buf = Buffer(
           reinterpret_cast<uint8_t *>(value.data()),                  // NOLINT
@@ -542,8 +519,10 @@
   outcome::result<void> RocksDbSpace::put(const BufferView &key,
                                           BufferOrView &&value) {
     OUTCOME_TRY(rocks, use());
-    auto status = rocks->db_->Put(
-        rocks->wo_, column_, make_slice(key), make_slice(std::move(value)));
+    auto status = rocks->db_->Put(rocks->wo_,
+                                  rocks->getCFHandle(space_),
+                                  make_slice(key),
+                                  make_slice(std::move(value)));
     if (status.ok()) {
       return outcome::success();
     }
@@ -553,7 +532,8 @@
 
   outcome::result<void> RocksDbSpace::remove(const BufferView &key) {
     OUTCOME_TRY(rocks, use());
-    auto status = rocks->db_->Delete(rocks->wo_, column_, make_slice(key));
+    auto status = rocks->db_->Delete(
+        rocks->wo_, rocks->getCFHandle(space_), make_slice(key));
     if (status.ok()) {
       return outcome::success();
     }
@@ -568,15 +548,15 @@
     }
     if (rocks->db_) {
       std::unique_ptr<rocksdb::Iterator> begin(
-          rocks->db_->NewIterator(rocks->ro_, column_));
+          rocks->db_->NewIterator(rocks->ro_, rocks->getCFHandle(space_)));
       first.empty() ? begin->SeekToFirst() : begin->Seek(make_slice(first));
       auto bk = begin->key();
       std::unique_ptr<rocksdb::Iterator> end(
-          rocks->db_->NewIterator(rocks->ro_, column_));
+          rocks->db_->NewIterator(rocks->ro_, rocks->getCFHandle(space_)));
       last.empty() ? end->SeekToLast() : end->Seek(make_slice(last));
       auto ek = end->key();
       rocksdb::CompactRangeOptions options;
-      rocks->db_->CompactRange(options, column_, &bk, &ek);
+      rocks->db_->CompactRange(options, rocks->getCFHandle(space_), &bk, &ek);
     }
   }
 
