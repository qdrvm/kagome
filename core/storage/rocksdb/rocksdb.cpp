--- conflicted
+++ resolved
@@ -61,29 +61,11 @@
     const uint32_t other_spaces_cache_size =
         (memory_budget - trie_space_cache_size) / (storage::Space::kTotal - 1);
     std::vector<rocksdb::ColumnFamilyDescriptor> column_family_descriptors;
-<<<<<<< HEAD
-
-    std::vector<std::string> column_families;
-    rocksdb::DB::ListColumnFamilies(options, path.native(), &column_families);
-    // temporary fix to avoid messing with column families on existing bases
-    // each time the column family list is changed
-    if (column_families.size() > Space::kTotal) {
-      for (size_t i = 0; i < column_families.size(); ++i) {
-        column_family_descriptors.emplace_back(
-            rocksdb::ColumnFamilyDescriptor{column_families[i], {}});
-      }
-    } else {
-      for (size_t i = 0; i < Space::kTotal; ++i) {
-        column_family_descriptors.emplace_back(rocksdb::ColumnFamilyDescriptor{
-            spaceName(static_cast<Space>(i)), {}});
-      }
-=======
     for (auto i = 0; i < Space::kTotal; ++i) {
       column_family_descriptors.emplace_back(rocksdb::ColumnFamilyDescriptor{
           spaceName(static_cast<Space>(i)),
           configureColumn(i != Space::kTrieNode ? other_spaces_cache_size
                                                 : trie_space_cache_size)});
->>>>>>> 34d4eea7
     }
 
     std::vector<rocksdb::ColumnFamilyHandle *> column_family_handles;
