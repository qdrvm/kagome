--- conflicted
+++ resolved
@@ -177,18 +177,12 @@
 
   outcome::result<void> TriePrunerImpl::pruneFinalized(
       const primitives::BlockHeader &block) {
-<<<<<<< HEAD
+    std::unique_lock lock{mutex_};
     auto node_batch = node_storage_->batch();
     auto value_batch = value_storage_->batch();
     OUTCOME_TRY(prune(*node_batch, *value_batch, block.state_root));
     OUTCOME_TRY(node_batch->commit());
     OUTCOME_TRY(value_batch->commit());
-=======
-    std::unique_lock lock{mutex_};
-    auto batch = trie_storage_->batch();
-    OUTCOME_TRY(prune(*batch, block.state_root));
-    OUTCOME_TRY(batch->commit());
->>>>>>> bf165c05
 
     last_pruned_block_ = block.blockInfo();
     OUTCOME_TRY(savePersistentState());
