/**
 * Copyright Quadrivium LLC
 * All Rights Reserved
 * SPDX-License-Identifier: Apache-2.0
 */

#include "storage/trie_pruner/impl/trie_pruner_impl.hpp"

#include <cstdint>
#include <queue>

#include <fmt/std.h>
#include <boost/assert.hpp>
#include <soralog/macro.hpp>

#include "application/app_configuration.hpp"
#include "application/app_state_manager.hpp"
#include "blockchain/block_tree.hpp"
#include "common/blob.hpp"
#include "crypto/hasher/hasher_impl.hpp"
<<<<<<< HEAD
#include "log/profiling_logger.hpp"
#include "storage/buffer_map_types.hpp"
=======
>>>>>>> 6b4a7ce9
#include "storage/database_error.hpp"
#include "storage/predefined_keys.hpp"
#include "storage/spaced_storage.hpp"
#include "storage/trie/polkadot_trie/polkadot_trie.hpp"
#include "storage/trie/polkadot_trie/trie_node.hpp"
#include "storage/trie/serialization/polkadot_codec.hpp"
#include "storage/trie/serialization/trie_serializer.hpp"
#include "storage/trie/trie_storage_backend.hpp"
#include "utils/pool_handler.hpp"

OUTCOME_CPP_DEFINE_CATEGORY(kagome::storage::trie_pruner,
                            TriePrunerImpl::Error,
                            e) {
  using E = kagome::storage::trie_pruner::TriePrunerImpl::Error;
  switch (e) {
    case E::LAST_PRUNED_BLOCK_IS_LAST_FINALIZED:
      return "Last pruned block is the last finalized block, so the trie "
             "pruner cannot register the next block state";
  }
  return "Unknown TriePruner error";
}

namespace kagome::storage::trie_pruner {

  template <typename F>
    requires std::is_invocable_r_v<outcome::result<void>,
                                   F,
                                   common::BufferView,
                                   const trie::RootHash &>
  outcome::result<void> forEachChildTrie(const trie::PolkadotTrie &parent,
                                         const F &f) {
    auto child_tries = parent.trieCursor();
    OUTCOME_TRY(child_tries->seekLowerBound(storage::kChildStoragePrefix));
    while (child_tries->isValid()
           && startsWith(child_tries->key().value(),
                         storage::kChildStoragePrefix)) {
      auto child_key = child_tries->value().value();
      OUTCOME_TRY(child_hash, trie::RootHash::fromSpan(child_key));
      OUTCOME_TRY(f(child_key.view(), child_hash));
      OUTCOME_TRY(child_tries->next());
    }
    return outcome::success();
  }

  TriePrunerImpl::TriePrunerImpl(
      std::shared_ptr<application::AppStateManager> app_state_manager,
      std::shared_ptr<storage::trie::TrieStorageBackend> node_storage,
      std::shared_ptr<const storage::trie::TrieSerializer> serializer,
      std::shared_ptr<const storage::trie::Codec> codec,
      std::shared_ptr<storage::SpacedStorage> storage,
      std::shared_ptr<const crypto::Hasher> hasher,
<<<<<<< HEAD
      std::shared_ptr<const application::AppConfiguration> config,
      std::shared_ptr<common::WorkerThreadPool> thread_pool)
      : serializer_{std::move(serializer)},
=======
      std::shared_ptr<const application::AppConfiguration> config)
      : node_storage_{std::move(node_storage)},
        serializer_{std::move(serializer)},
>>>>>>> 6b4a7ce9
        codec_{std::move(codec)},
        storage_{std::move(storage)},
        hasher_{std::move(hasher)},
        prune_thread_handler_{thread_pool->handler(*app_state_manager)},
        prune_queue_{2},
        pruning_depth_{config->statePruningDepth()},
        thorough_pruning_{config->enableThoroughPruning()} {
    BOOST_ASSERT(node_storage_ != nullptr);
    BOOST_ASSERT(serializer_ != nullptr);
    BOOST_ASSERT(codec_ != nullptr);
    BOOST_ASSERT(storage_ != nullptr);
    BOOST_ASSERT(hasher_ != nullptr);
    BOOST_ASSERT(prune_thread_handler_ != nullptr);

    app_state_manager->takeControl(*this);
  }

  bool TriePrunerImpl::prepare() {
    std::unique_lock lock{mutex_};
    BOOST_ASSERT(storage_->getSpace(kDefault));
    auto encoded_info_res =
        storage_->getSpace(kDefault)->tryGet(TRIE_PRUNER_INFO_KEY);
    if (!encoded_info_res) {
      SL_ERROR(logger_, "Failed to obtain trie pruner metadata");
      return false;
    }
    auto &encoded_info = encoded_info_res.value();

    if (encoded_info.has_value()) {
      if (auto info_res = scale::decode<TriePrunerInfo>(*encoded_info);
          info_res.has_value()) {
        auto &info = info_res.value();
        last_pruned_block_ = info.last_pruned_block;
      } else {
        SL_ERROR(logger_, "Failed to decode pruner info: {}", info_res.error());
        return false;
      }
    }
    SL_DEBUG(
        logger_,
        "Initialize trie pruner with pruning depth {}, last pruned block {}",
        pruning_depth_,
        last_pruned_block_);
    return true;
  }

  bool TriePrunerImpl::start() {
    prune_thread_handler_->execute(
        [self = shared_from_this()]() { self->pruneQueuedStates(); });
    return true;
  }

  void TriePrunerImpl::pruneQueuedStates() {
    PendingPrune prune;
    while (prune_queue_.pop(prune)) {
      switch (prune.reason) {
        case PruneReason::Finalized:
          if (auto res = pruneFinalized(prune.root, prune.block_info);
              res.has_error()) {
            SL_WARN(logger_,
                    "Failed to prune finalized block {}: {}",
                    prune.block_info,
                    res.error());
          }
          break;
        case PruneReason::Discarded:

          if (auto res = pruneDiscarded(prune.root, prune.block_info);
              res.has_error()) {
            SL_WARN(logger_,
                    "Failed to prune discarded block {}: {}",
                    prune.block_info,
                    res.error());
          }
          break;
      }
    }
    prune_thread_handler_->execute(
        [self = shared_from_this()]() { self->pruneQueuedStates(); });
  }

  std::optional<common::Hash256> getValueHash(const trie::Codec &codec,
                                              const trie::TrieNode &node,
                                              trie::StateVersion version) {
    if (node.getValue().is_some()) {
      if (node.getValue().hash.has_value()) {
        return node.getValue().hash;
      }
      if (codec.shouldBeHashed(node.getValue(), version)) {
        return codec.hash256(*node.getValue().value);
      }
    }
    return std::nullopt;
  }

  void TriePrunerImpl::schedulePrune(const trie::RootHash &root,
                                     const primitives::BlockInfo &block_info,
                                     PruneReason reason) {
    prune_queue_.push(
        PendingPrune{.block_info = block_info, .root = root, .reason = reason});
  }

  outcome::result<void> TriePrunerImpl::pruneFinalized(
      const trie::RootHash &root, const primitives::BlockInfo &block_info) {
    std::unique_lock lock{mutex_};
<<<<<<< HEAD
    SL_DEBUG(
        logger_, "Prune state root {} of finalized block {}", root, block_info);

    auto batch = storage_->createBatch();
    OUTCOME_TRY(prune(*batch, root));
    OUTCOME_TRY(batch->commit());
=======
    auto node_batch = node_storage_->batch();
    OUTCOME_TRY(prune(*node_batch, block.state_root));
    OUTCOME_TRY(node_batch->commit());
>>>>>>> 6b4a7ce9

    last_pruned_block_ = block_info;
    OUTCOME_TRY(savePersistentState());
    return outcome::success();
  }

  outcome::result<void> TriePrunerImpl::pruneDiscarded(
      const trie::RootHash &root, const primitives::BlockInfo &block_info) {
    std::unique_lock lock{mutex_};
    SL_DEBUG(
        logger_, "Prune state root {} of discarded block {}", root, block_info);
    // should prune even when pruning depth is none
<<<<<<< HEAD
    auto batch = storage_->createBatch();
    OUTCOME_TRY(prune(*batch, root));
    OUTCOME_TRY(batch->commit());
=======
    auto node_batch = node_storage_->batch();
    auto value_batch = node_storage_->batch();
    OUTCOME_TRY(prune(*node_batch, block.state_root));
    OUTCOME_TRY(node_batch->commit());
    OUTCOME_TRY(value_batch->commit());
>>>>>>> 6b4a7ce9
    return outcome::success();
  }

  outcome::result<void> TriePrunerImpl::prune(BufferBatch &node_batch,
                                              const trie::RootHash &root_hash) {
    auto trie_res = serializer_->retrieveTrie(root_hash, nullptr);
    if (trie_res.has_error()
        && trie_res.error() == storage::DatabaseError::NOT_FOUND) {
      SL_TRACE(logger_,
               "Failed to obtain trie from storage, the state {} is probably "
               "already pruned or has never been executed.",
               root_hash);
      return outcome::success();
    }
    KAGOME_PROFILE_START_L(logger_, prune_state);

    OUTCOME_TRY(trie, trie_res);
    if (trie->getRoot() == nullptr) {
      SL_DEBUG(logger_, "Attempt to prune a trie with a null root");
      return outcome::success();
    }

    OUTCOME_TRY(
        forEachChildTrie(*trie,
                         [this, &node_batch](common::BufferView child_key,
                                             const trie::RootHash &child_hash) {
                           return prune(node_batch, child_hash);
                         }));

    size_t nodes_removed = 0;
    size_t values_removed = 0;
    size_t nodes_unknown = 0;
    size_t values_unknown = 0;

    struct Entry {
      common::Hash256 hash;
      std::shared_ptr<trie::TrieNode> node;
      size_t depth;
    };
    std::vector<Entry> queued_nodes;
    queued_nodes.push_back({root_hash, trie->getRoot(), 0});

    // iterate nodes, decrement their ref count and delete if ref count becomes
    // zero
    while (!queued_nodes.empty()) {
      auto [hash, node, depth] = queued_nodes.back();
      queued_nodes.pop_back();
      auto ref_count_it = ref_count_.find(hash);
      if (ref_count_it == ref_count_.end()) {
        nodes_unknown++;
        continue;
      }

      auto &ref_count = ref_count_it->second;
      if (ref_count == 0) {
        SL_WARN(logger_,
                "Pruner encountered an unindexed node {} while pruning, this "
                "indicates a bug",
                hash);
        continue;
      }
      ref_count--;
      SL_TRACE(logger_,
               "Prune - {} - Node {}, ref count {}",
               depth,
               hash,
               ref_count);

      if (immortal_nodes_.find(hash) == immortal_nodes_.end()
          && ref_count == 0) {
        nodes_removed++;
        ref_count_.erase(ref_count_it);
        OUTCOME_TRY(node_batch.remove(hash));
        auto hash_opt = node->getValue().hash;
        if (hash_opt.has_value()) {
          auto &value_hash = *hash_opt;
          auto value_ref_it = value_ref_count_.find(value_hash);
          if (value_ref_it == value_ref_count_.end()) {
            values_unknown++;
          } else {
            auto &value_ref_count = value_ref_it->second;
            value_ref_count--;
            if (value_ref_count == 0) {
              OUTCOME_TRY(node_batch.remove(value_hash));
              value_ref_count_.erase(value_ref_it);
              values_removed++;
            }
          }
        }
        if (node->isBranch()) {
          // NOLINTNEXTLINE(cppcoreguidelines-pro-type-static-cast-downcast)
          const auto &branch = static_cast<const trie::BranchNode &>(*node);
          for (const auto &opaque_child : branch.getChildren()) {
            if (opaque_child != nullptr) {
              std::optional<trie::MerkleValue> child_merkle_value;
              if (opaque_child->isDummy()) {
                child_merkle_value = opaque_child->asDummy().db_key;
              } else {
                // used for tests
                const auto *node =
                    dynamic_cast<const trie::TrieNode *>(opaque_child.get());
                BOOST_ASSERT(node != nullptr);
                BOOST_OUTCOME_TRY(
                    child_merkle_value,
                    codec_->merkleValue(
                        *node,
                        trie::StateVersion::V0,
                        trie::Codec::TraversePolicy::UncachedOnly));
              }
              BOOST_ASSERT(child_merkle_value.has_value());
              if (child_merkle_value->isHash()) {
                SL_TRACE(logger_,
                         "Prune - Child {}",
                         child_merkle_value->asBuffer());

                if (opaque_child->isDummy()) {
                  OUTCOME_TRY(
                      child,
                      serializer_->retrieveNode(opaque_child->asDummy()));
                  queued_nodes.push_back(
                      {*child_merkle_value->asHash(), child, depth + 1});
                } else {
                  queued_nodes.push_back(
                      {*child_merkle_value->asHash(),
                       std::static_pointer_cast<trie::TrieNode>(opaque_child),
                       depth + 1});
                }
              }
            }
          }
        }
      }
    }

    SL_DEBUG(logger_, "Removed {} nodes", nodes_removed);
    if (nodes_unknown > 0) {
      SL_WARN(logger_,
              "Pruner detected {} unknown nodes during pruning. This indicates "
              "a bug.",
              nodes_unknown);
    }
    SL_DEBUG(logger_, "Removed {} values", values_removed);
    if (values_unknown > 0) {
      SL_WARN(logger_,
              "Pruner detected {} unknown nodes during pruning. This indicates "
              "a bug.",
              values_unknown);
    }

    return outcome::success();
  }

  outcome::result<void> TriePrunerImpl::addNewState(
      const storage::trie::RootHash &state_root, trie::StateVersion version) {
    std::unique_lock lock{mutex_};
    OUTCOME_TRY(trie, serializer_->retrieveTrie(state_root));
    OUTCOME_TRY(addNewStateWith(*trie, version));
    return outcome::success();
  }

  outcome::result<void> TriePrunerImpl::addNewState(
      const trie::PolkadotTrie &new_trie, trie::StateVersion version) {
    std::unique_lock lock{mutex_};
    OUTCOME_TRY(addNewStateWith(new_trie, version));
    return outcome::success();
  }

  outcome::result<storage::trie::RootHash> TriePrunerImpl::addNewStateWith(
      const trie::PolkadotTrie &new_trie, trie::StateVersion version) {
    if (new_trie.getRoot() == nullptr) {
      SL_DEBUG(logger_, "Attempt to add a trie with a null root");
      return outcome::success();
    }

    SL_DEBUG(logger_, "Ref count map size is {}", ref_count_.size());
    KAGOME_PROFILE_START_L(logger_, register_state);

    struct Entry {
      std::shared_ptr<const trie::TrieNode> node;
      common::Hash256 hash;
    };
    std::vector<Entry> queued_nodes;

    OUTCOME_TRY(root_hash,
                codec_->merkleValue(*new_trie.getRoot(),
                                    version,
                                    trie::Codec::TraversePolicy::UncachedOnly));
    BOOST_ASSERT(root_hash.isHash());
    SL_DEBUG(logger_, "Add new state with hash: {}", root_hash.asBuffer());
    queued_nodes.push_back({new_trie.getRoot(), *root_hash.asHash()});

    size_t referenced_nodes_num = 0;
    size_t referenced_values_num = 0;

    while (!queued_nodes.empty()) {
      auto [node, hash] = queued_nodes.back();
      queued_nodes.pop_back();
      auto &ref_count = ref_count_[hash];
      if (ref_count == 0 && !thorough_pruning_) {
        OUTCOME_TRY(hash_is_in_storage, node_storage_->contains(hash));
        if (hash_is_in_storage) {
          // the node is present in storage but pruner has not indexed it
          // because pruner has been initialized on a newer state
          SL_TRACE(
              logger_,
              "Node {} is unindexed, but already in storage, make it immortal",
              hash.toHex());
          ref_count++;
          immortal_nodes_.emplace(hash);
        }
      }
      ref_count++;
      SL_TRACE(logger_, "Add node {}, ref count {}", hash.toHex(), ref_count);

      referenced_nodes_num++;
      bool is_new_node_with_value =
          node != nullptr && ref_count == 1 && node->getValue().is_some();
      if (is_new_node_with_value) {
        auto value_hash_opt = getValueHash(*codec_, *node, version);
        if (value_hash_opt) {
          auto &value_ref_count = value_ref_count_[*value_hash_opt];
          OUTCOME_TRY(contains_value, node_storage_->contains(*value_hash_opt));
          if (value_ref_count == 0 && contains_value && !thorough_pruning_) {
            value_ref_count++;
          }
          value_ref_count++;
          referenced_values_num++;
        }
      }

      bool is_new_branch_node =
          node != nullptr && node->isBranch() && ref_count == 1;
      if (is_new_branch_node) {
        // NOLINTNEXTLINE(cppcoreguidelines-pro-type-static-cast-downcast)
        const auto &branch = static_cast<const trie::BranchNode *>(node.get());
        for (const auto &opaque_child : branch->getChildren()) {
          if (opaque_child != nullptr) {
            std::shared_ptr<trie::TrieNode> child;
            if (opaque_child->isDummy()) {
              OUTCOME_TRY(_child,
                          serializer_->retrieveNode(opaque_child->asDummy()));
              child = _child;
            } else {
              child = std::static_pointer_cast<trie::TrieNode>(opaque_child);
            }
            OUTCOME_TRY(
                child_merkle_val,
                codec_->merkleValue(*child,
                                    version,
                                    trie::Codec::TraversePolicy::UncachedOnly));
            // otherwise it is not stored as a separated node, but as a part of
            // the branch
            if (child_merkle_val.isHash()) {
              SL_TRACE(logger_, "Queue child {}", child_merkle_val.asBuffer());
              queued_nodes.push_back({child, *child_merkle_val.asHash()});
            }
          }
        }
      }
    }
    OUTCOME_TRY(forEachChildTrie(
        new_trie,
        [this, version](
            common::BufferView child_key,
            const trie::RootHash &child_hash) -> outcome::result<void> {
          OUTCOME_TRY(trie, serializer_->retrieveTrie(child_hash));
          OUTCOME_TRY(addNewStateWith(*trie, version));
          return outcome::success();
        }));
    SL_DEBUG(logger_,
             "Referenced {} nodes and {} values. Ref count map size: {}",
             referenced_nodes_num,
             referenced_values_num,
             ref_count_.size());
    return *root_hash.asHash();
  }

  outcome::result<void> TriePrunerImpl::recoverState(
      const blockchain::BlockTree &block_tree) {
    std::unique_lock lock{mutex_};
    static log::Logger logger =
        log::createLogger("PrunerStateRecovery", "storage");
    auto last_pruned_block = last_pruned_block_;
    if (!last_pruned_block.has_value()) {
      if (block_tree.bestBlock().number != 0) {
        SL_WARN(logger,
                "Running pruner on a non-empty non-pruned storage may lead to "
                "skipping some stored states.");
        OUTCOME_TRY(
            last_finalized,
            block_tree.getBlockHeader(block_tree.getLastFinalized().hash));

        if (auto res = restoreStateAt(last_finalized, block_tree);
            res.has_error()) {
          SL_ERROR(logger,
                   "Failed to restore trie pruner state starting from last "
                   "finalized "
                   "block: {}",
                   res.error());
          return res.as_failure();
        }
      } else {
        OUTCOME_TRY(
            genesis_header,
            block_tree.getBlockHeader(block_tree.getGenesisBlockHash()));
        OUTCOME_TRY(trie, serializer_->retrieveTrie(genesis_header.state_root));
        OUTCOME_TRY(addNewStateWith(*trie, trie::StateVersion::V0));
      }
    } else {
      OUTCOME_TRY(base_block_header,
                  block_tree.getBlockHeader(last_pruned_block.value().hash));
      BOOST_ASSERT(block_tree.getLastFinalized().number
                   >= last_pruned_block.value().number);
      if (auto res = restoreStateAt(base_block_header, block_tree);
          res.has_error()) {
        SL_WARN(logger,
                "Failed to restore trie pruner state starting from base "
                "block {}: {}",
                last_pruned_block.value(),
                res.error());
      }
    }
    return outcome::success();
  }

  outcome::result<void> TriePrunerImpl::restoreStateAt(
      const primitives::BlockHeader &last_pruned_block,
      const blockchain::BlockTree &block_tree) {
    KAGOME_PROFILE_START_L(logger_, restore_state);
    SL_DEBUG(logger_,
             "Restore state - last pruned block {}",
             last_pruned_block.blockInfo());

    ref_count_.clear();

    std::queue<primitives::BlockHash> block_queue;

    OUTCOME_TRY(last_pruned_children,
                block_tree.getChildren(last_pruned_block.hash()));
    if (!last_pruned_children.empty()) {
      auto &base_block_hash = last_pruned_children.at(0);
      OUTCOME_TRY(base_block, block_tree.getBlockHeader(base_block_hash));
      auto base_tree_res = serializer_->retrieveTrie(base_block.state_root);
      if (base_tree_res.has_error()
          && base_tree_res.error() == storage::DatabaseError::NOT_FOUND) {
        SL_DEBUG(
            logger_,
            "Failed to restore pruner state, probably node is fast-syncing.");
        return outcome::success();
      }
      OUTCOME_TRY(base_tree, std::move(base_tree_res));
      OUTCOME_TRY(addNewStateWith(*base_tree, trie::StateVersion::V0));
      OUTCOME_TRY(children, block_tree.getChildren(base_block_hash));
      for (auto child : children) {
        block_queue.push(child);
      }
    }

    while (!block_queue.empty()) {
      auto block_hash = block_queue.front();
      block_queue.pop();

      OUTCOME_TRY(header, block_tree.getBlockHeader(block_hash));
      SL_DEBUG(logger_,
               "Restore state - register #{} ({})",
               header.number,
               block_hash);
      auto tree_res = serializer_->retrieveTrie(header.state_root);
      if (tree_res.has_error()
          && tree_res.error() == DatabaseError::NOT_FOUND) {
        SL_WARN(logger_,
                "State for block #{} is not found in the database",
                header.number);
        continue;
      }
      OUTCOME_TRY(tree, tree_res);
      OUTCOME_TRY(addNewStateWith(*tree, trie::StateVersion::V0));

      OUTCOME_TRY(children, block_tree.getChildren(block_hash));
      for (auto child : children) {
        block_queue.push(child);
      }
    }
    last_pruned_block_ = last_pruned_block.blockInfo();
    OUTCOME_TRY(savePersistentState());
    return outcome::success();
  }

  outcome::result<void> TriePrunerImpl::savePersistentState() const {
    OUTCOME_TRY(enc_info,
                scale::encode(TriePrunerInfo{
                    last_pruned_block_,
                }));
    BOOST_ASSERT(storage_->getSpace(kDefault));
    OUTCOME_TRY(storage_->getSpace(kDefault)->put(
        TRIE_PRUNER_INFO_KEY, common::Buffer{std::move(enc_info)}));
    return outcome::success();
  }

  void TriePrunerImpl::restoreStateAtFinalized(
      const blockchain::BlockTree &block_tree) {
    std::unique_lock lock{mutex_};
    auto header_res =
        block_tree.getBlockHeader(block_tree.getLastFinalized().hash);
    if (header_res.has_error()) {
      SL_ERROR(logger_,
               "restoreStateAtFinalized(): getBlockHeader(): {}",
               header_res.error());
      return;
    }
    auto &header = header_res.value();
    if (auto r = restoreStateAt(header, block_tree); r.has_error()) {
      SL_ERROR(logger_,
               "restoreStateAtFinalized(): restoreStateAt(): {}",
               r.error());
    }
  }
}  // namespace kagome::storage::trie_pruner<|MERGE_RESOLUTION|>--- conflicted
+++ resolved
@@ -6,23 +6,23 @@
 
 #include "storage/trie_pruner/impl/trie_pruner_impl.hpp"
 
+#include <boost/asio/deadline_timer.hpp>
+#include <boost/asio/steady_timer.hpp>
+#include <chrono>
 #include <cstdint>
 #include <queue>
 
 #include <fmt/std.h>
 #include <boost/assert.hpp>
 #include <soralog/macro.hpp>
+#include <thread>
 
 #include "application/app_configuration.hpp"
 #include "application/app_state_manager.hpp"
 #include "blockchain/block_tree.hpp"
 #include "common/blob.hpp"
 #include "crypto/hasher/hasher_impl.hpp"
-<<<<<<< HEAD
 #include "log/profiling_logger.hpp"
-#include "storage/buffer_map_types.hpp"
-=======
->>>>>>> 6b4a7ce9
 #include "storage/database_error.hpp"
 #include "storage/predefined_keys.hpp"
 #include "storage/spaced_storage.hpp"
@@ -74,15 +74,10 @@
       std::shared_ptr<const storage::trie::Codec> codec,
       std::shared_ptr<storage::SpacedStorage> storage,
       std::shared_ptr<const crypto::Hasher> hasher,
-<<<<<<< HEAD
       std::shared_ptr<const application::AppConfiguration> config,
       std::shared_ptr<common::WorkerThreadPool> thread_pool)
-      : serializer_{std::move(serializer)},
-=======
-      std::shared_ptr<const application::AppConfiguration> config)
       : node_storage_{std::move(node_storage)},
         serializer_{std::move(serializer)},
->>>>>>> 6b4a7ce9
         codec_{std::move(codec)},
         storage_{std::move(storage)},
         hasher_{std::move(hasher)},
@@ -138,6 +133,7 @@
   void TriePrunerImpl::pruneQueuedStates() {
     PendingPrune prune;
     while (prune_queue_.pop(prune)) {
+      prune_queue_length_--;
       switch (prune.reason) {
         case PruneReason::Finalized:
           if (auto res = pruneFinalized(prune.root, prune.block_info);
@@ -159,9 +155,26 @@
           }
           break;
       }
-    }
-    prune_thread_handler_->execute(
-        [self = shared_from_this()]() { self->pruneQueuedStates(); });
+      SL_DEBUG(logger_, "Prune queue size: {}", prune_queue_length_);
+      // To let new blocks pass through, otherwise new blocks wait too long
+      // for pruner mutex.
+      // During normal sync (not catch-up) though this queue may pile up too
+      // quickly without this limit.
+      if (prune_queue_length_ < 1000) {
+        break;
+      }
+    }
+    prune_thread_handler_->withIoContext(
+        [self = shared_from_this()](auto &io_ctx) {
+          // to let new blocks pass through, otherwise new blocks wait too long
+          // for pruner mutex
+          auto timer = std::make_shared<boost::asio::steady_timer>(
+              io_ctx, std::chrono::milliseconds(10));
+
+          timer->async_wait([self, timer](boost::system::error_code) {
+            self->pruneQueuedStates();
+          });
+        });
   }
 
   std::optional<common::Hash256> getValueHash(const trie::Codec &codec,
@@ -183,23 +196,18 @@
                                      PruneReason reason) {
     prune_queue_.push(
         PendingPrune{.block_info = block_info, .root = root, .reason = reason});
+    prune_queue_length_++;
   }
 
   outcome::result<void> TriePrunerImpl::pruneFinalized(
       const trie::RootHash &root, const primitives::BlockInfo &block_info) {
     std::unique_lock lock{mutex_};
-<<<<<<< HEAD
     SL_DEBUG(
         logger_, "Prune state root {} of finalized block {}", root, block_info);
 
-    auto batch = storage_->createBatch();
-    OUTCOME_TRY(prune(*batch, root));
-    OUTCOME_TRY(batch->commit());
-=======
     auto node_batch = node_storage_->batch();
-    OUTCOME_TRY(prune(*node_batch, block.state_root));
+    OUTCOME_TRY(prune(*node_batch, root));
     OUTCOME_TRY(node_batch->commit());
->>>>>>> 6b4a7ce9
 
     last_pruned_block_ = block_info;
     OUTCOME_TRY(savePersistentState());
@@ -212,17 +220,11 @@
     SL_DEBUG(
         logger_, "Prune state root {} of discarded block {}", root, block_info);
     // should prune even when pruning depth is none
-<<<<<<< HEAD
-    auto batch = storage_->createBatch();
-    OUTCOME_TRY(prune(*batch, root));
-    OUTCOME_TRY(batch->commit());
-=======
     auto node_batch = node_storage_->batch();
     auto value_batch = node_storage_->batch();
-    OUTCOME_TRY(prune(*node_batch, block.state_root));
+    OUTCOME_TRY(prune(*node_batch, root));
     OUTCOME_TRY(node_batch->commit());
     OUTCOME_TRY(value_batch->commit());
->>>>>>> 6b4a7ce9
     return outcome::success();
   }
 
@@ -231,7 +233,7 @@
     auto trie_res = serializer_->retrieveTrie(root_hash, nullptr);
     if (trie_res.has_error()
         && trie_res.error() == storage::DatabaseError::NOT_FOUND) {
-      SL_TRACE(logger_,
+      SL_DEBUG(logger_,
                "Failed to obtain trie from storage, the state {} is probably "
                "already pruned or has never been executed.",
                root_hash);
@@ -385,7 +387,9 @@
 
   outcome::result<void> TriePrunerImpl::addNewState(
       const trie::PolkadotTrie &new_trie, trie::StateVersion version) {
+    KAGOME_PROFILE_START(pruner_add_state_mutex);
     std::unique_lock lock{mutex_};
+    KAGOME_PROFILE_END(pruner_add_state_mutex);
     OUTCOME_TRY(addNewStateWith(new_trie, version));
     return outcome::success();
   }
@@ -444,9 +448,12 @@
         auto value_hash_opt = getValueHash(*codec_, *node, version);
         if (value_hash_opt) {
           auto &value_ref_count = value_ref_count_[*value_hash_opt];
-          OUTCOME_TRY(contains_value, node_storage_->contains(*value_hash_opt));
-          if (value_ref_count == 0 && contains_value && !thorough_pruning_) {
-            value_ref_count++;
+          if (value_ref_count == 0 && !thorough_pruning_) {
+            OUTCOME_TRY(contains_value,
+                        node_storage_->contains(*value_hash_opt));
+            if (contains_value) {
+              value_ref_count++;
+            }
           }
           value_ref_count++;
           referenced_values_num++;
@@ -493,10 +500,12 @@
           return outcome::success();
         }));
     SL_DEBUG(logger_,
-             "Referenced {} nodes and {} values. Ref count map size: {}",
+             "Referenced {} nodes and {} values. Ref count map size: {}, "
+             "immortal nodes count: {}",
              referenced_nodes_num,
              referenced_values_num,
-             ref_count_.size());
+             ref_count_.size(),
+             immortal_nodes_.size());
     return *root_hash.asHash();
   }
 
