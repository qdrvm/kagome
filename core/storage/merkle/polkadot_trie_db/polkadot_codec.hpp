/**
 * Copyright Soramitsu Co., Ltd. All Rights Reserved.
 * SPDX-License-Identifier: Apache-2.0
 */

#ifndef KAGOME_MERKLE_UTIL_IMPL_HPP
#define KAGOME_MERKLE_UTIL_IMPL_HPP

#include <memory>
#include <string>
#include <optional>

<<<<<<< HEAD
#include "common/byte_stream.hpp"
#include "scale/scale_codec.hpp"
=======
>>>>>>> 8e3375d7
#include "storage/merkle/codec.hpp"
#include "storage/merkle/polkadot_trie_db/polkadot_node.hpp"

namespace kagome::storage::merkle {

  class PolkadotCodec : public Codec {
   public:
    using Buffer = kagome::common::Buffer;
<<<<<<< HEAD
    using ScaleBufferCodec = scale::ScaleCodec<Buffer>;
=======
>>>>>>> 8e3375d7

    enum class Error {
      SUCCESS = 0,
      TOO_MANY_NIBBLES,   ///< number of nibbles in key is >= 2**16
      UNKNOWN_NODE_TYPE,  ///< node type is unknown
      INPUT_TOO_SMALL     ///< cannot decode a node, not enough bytes on input
    };

    ~PolkadotCodec() override = default;

<<<<<<< HEAD
    explicit PolkadotCodec(std::shared_ptr<ScaleBufferCodec> codec);

=======
>>>>>>> 8e3375d7
    outcome::result<Buffer> encodeNode(const Node &node) const override;

    outcome::result<std::shared_ptr<Node>> decodeNode(
        common::ByteStream &stream) const override;

    common::Hash256 hash256(const Buffer &buf) const override;

    /// non-overriding helper methods

    // definition 14 KeyEncode
    static Buffer keyToNibbles(const Buffer &key);

    // 7.2 Hex encoding
    static Buffer nibblesToKey(const Buffer &key);

    // Algorithm 3: partial key length encoding
    outcome::result<Buffer> encodeHeader(const PolkadotNode &node) const;

   private:
    outcome::result<Buffer> encodeBranch(const BranchNode &node) const;
    outcome::result<Buffer> encodeLeaf(const LeafNode &node) const;
<<<<<<< HEAD

    outcome::result<std::pair<PolkadotNode::Type, size_t>> decodeHeader(
        common::ByteStream &stream) const;

    outcome::result<Buffer> decodePartialKey(size_t nibbles_num,
                                             common::ByteStream &stream) const;

    outcome::result<std::shared_ptr<Node>> decodeBranch(
        PolkadotNode::Type type, const Buffer &partial_key,
        common::ByteStream &stream) const;

    std::shared_ptr<ScaleBufferCodec> scale_;
=======
>>>>>>> 8e3375d7
  };

}  // namespace kagome::storage::merkle

OUTCOME_HPP_DECLARE_ERROR(kagome::storage::merkle, PolkadotCodec::Error);

#endif  // KAGOME_MERKLE_UTIL_IMPL_HPP<|MERGE_RESOLUTION|>--- conflicted
+++ resolved
@@ -7,15 +7,12 @@
 #define KAGOME_MERKLE_UTIL_IMPL_HPP
 
 #include <memory>
+#include <optional>
 #include <string>
-#include <optional>
 
-<<<<<<< HEAD
 #include "common/byte_stream.hpp"
-#include "scale/scale_codec.hpp"
-=======
->>>>>>> 8e3375d7
 #include "storage/merkle/codec.hpp"
+#include "storage/merkle/polkadot_trie_db/buffer_stream.hpp"
 #include "storage/merkle/polkadot_trie_db/polkadot_node.hpp"
 
 namespace kagome::storage::merkle {
@@ -23,10 +20,6 @@
   class PolkadotCodec : public Codec {
    public:
     using Buffer = kagome::common::Buffer;
-<<<<<<< HEAD
-    using ScaleBufferCodec = scale::ScaleCodec<Buffer>;
-=======
->>>>>>> 8e3375d7
 
     enum class Error {
       SUCCESS = 0,
@@ -37,15 +30,10 @@
 
     ~PolkadotCodec() override = default;
 
-<<<<<<< HEAD
-    explicit PolkadotCodec(std::shared_ptr<ScaleBufferCodec> codec);
-
-=======
->>>>>>> 8e3375d7
     outcome::result<Buffer> encodeNode(const Node &node) const override;
 
     outcome::result<std::shared_ptr<Node>> decodeNode(
-        common::ByteStream &stream) const override;
+        const common::Buffer &encoded_data) const override;
 
     common::Hash256 hash256(const Buffer &buf) const override;
 
@@ -63,21 +51,16 @@
    private:
     outcome::result<Buffer> encodeBranch(const BranchNode &node) const;
     outcome::result<Buffer> encodeLeaf(const LeafNode &node) const;
-<<<<<<< HEAD
 
     outcome::result<std::pair<PolkadotNode::Type, size_t>> decodeHeader(
-        common::ByteStream &stream) const;
+        BufferStream& stream) const;
 
     outcome::result<Buffer> decodePartialKey(size_t nibbles_num,
-                                             common::ByteStream &stream) const;
+                                             BufferStream& stream) const;
 
     outcome::result<std::shared_ptr<Node>> decodeBranch(
         PolkadotNode::Type type, const Buffer &partial_key,
-        common::ByteStream &stream) const;
-
-    std::shared_ptr<ScaleBufferCodec> scale_;
-=======
->>>>>>> 8e3375d7
+        BufferStream& stream) const;
   };
 
 }  // namespace kagome::storage::merkle
