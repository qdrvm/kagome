--- conflicted
+++ resolved
@@ -14,13 +14,9 @@
 
   /**
    * @brief A mixin for an iterable map.
-<<<<<<< HEAD
-   * @tparam Cursor cursor type
-=======
    * @tparam K map key type
    * @tparam V map value type
    * @tparam KView map key view type
->>>>>>> f2067753
    */
   template <typename K, typename V, typename KView = K >
   struct Iterable {
