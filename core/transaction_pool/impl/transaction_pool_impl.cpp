/**
 * Copyright Soramitsu Co., Ltd. All Rights Reserved.
 * SPDX-License-Identifier: Apache-2.0
 */

#include "transaction_pool/impl/transaction_pool_impl.hpp"

#include "primitives/block_id.hpp"
#include "transaction_pool/transaction_pool_error.hpp"

using kagome::primitives::BlockNumber;
using kagome::primitives::Transaction;

namespace kagome::transaction_pool {

  TransactionPoolImpl::TransactionPoolImpl(
      std::unique_ptr<PoolModerator> moderator, Limits limits,
      common::Logger logger)
      : logger_{std::move(logger)},
        moderator_{std::move(moderator)},
        limits_{limits} {}

  outcome::result<void> TransactionPoolImpl::submitOne(Transaction t) {
    return submit({t});
  }

  outcome::result<void> TransactionPoolImpl::submit(
      std::vector<Transaction> ts) {
    for (auto &t : ts) {
      auto hash = t.hash.toHex();
      if (imported_hashes_.find(hash) != imported_hashes_.end()) {
        return TransactionPoolError::ALREADY_IMPORTED;
      }
      for (auto &tag : t.provides) {
        provided_tags_by_.insert({tag, t.hash});
      }
      imported_hashes_.insert(hash);
      waiting_queue_.push_back(WaitingTransaction{std::move(t)});
    }

    updateReady();

    enforceLimits();

    return outcome::success();
  }

  std::vector<Transaction> TransactionPoolImpl::getReadyTransactions() {
    std::vector<Transaction> ready(ready_queue_.size());
    std::transform(ready_queue_.begin(), ready_queue_.end(), ready.begin(),
                   [](auto &rtx) { return rtx.second; });
    return ready;
  }

  std::vector<Transaction> TransactionPoolImpl::removeStale(
      const primitives::BlockId &at) {
    BlockNumber number;
    if (at.type() == typeid(BlockNumber)) {
      number = boost::get<BlockNumber>(at);
    } else {
      number = 0;
      // TODO(Harrm) Figure out how to obtain block number from block hash
    }

    std::vector<Transaction> removed;

    auto w_border =
        std::stable_partition(waiting_queue_.begin(), waiting_queue_.end(),
                              [this, number](auto &&tx) {
                                return moderator_->banIfStale(number, tx);
                              });
    std::move(waiting_queue_.begin(), w_border, std::back_inserter(removed));
    waiting_queue_.erase(waiting_queue_.begin(), w_border);

    for (auto &[hash, ready_tx] : ready_queue_) {
      if (moderator_->banIfStale(number, ready_tx)) {
        removed.push_back(ready_tx);
        ready_queue_.erase(hash);
      }
    }

    moderator_->updateBan();

    return removed;
  }

  bool TransactionPoolImpl::isReady(const WaitingTransaction &tx) const {
    return std::all_of(
        tx.requires.begin(), tx.requires.end(), [this](auto &&tag) {
          return provided_tags_by_.find(tag) != provided_tags_by_.end();
        });
  };

  void TransactionPoolImpl::updateReady() {
    for (auto it = waiting_queue_.begin(); it != waiting_queue_.end();) {
      if (isReady(*it)) {
        Transaction tx = *it;
        ReadyTransaction rtx{tx, {}};
        updateUnlockingTransactions(rtx);
        ready_queue_.insert({rtx.hash, rtx});
        it = waiting_queue_.erase(it);
      } else {
        it++;
      }
    }
  }

  void TransactionPoolImpl::updateUnlockingTransactions(
      const ReadyTransaction &rtx) {
    for (auto &tag : rtx.requires) {
      if (auto it = provided_tags_by_.find(tag);
          it != provided_tags_by_.end() && it->second.has_value()) {
        if (auto ready_it = ready_queue_.find(*it->second);
            ready_it != ready_queue_.end()) {
          auto &unlocking_transaction = ready_it->second;
          unlocking_transaction.unlocks.push_back(rtx.hash);
        }
      }
    }
  }

  std::vector<primitives::Transaction> TransactionPoolImpl::enforceLimits() {
    auto [ready_num, waiting_num] = getStatus();
    int64_t dr = ready_num - limits_.max_ready_num;
    int64_t dw = waiting_num - limits_.max_waiting_num;
    std::vector<Transaction> removed;
    removed.reserve((dr > 0 ? dr : 0) + (dw > 0 ? dw : 0));
    while (ready_num > limits_.max_ready_num) {
      removed.push_back(ready_queue_.begin()->second);
      ready_queue_.erase(ready_queue_.begin());
      ready_num--;
    }
    while (waiting_num > limits_.max_waiting_num) {
      removed.push_back(waiting_queue_.front());
      waiting_queue_.pop_front();
      waiting_num--;
    }
    return removed;
  }

  TransactionPoolImpl::Status TransactionPoolImpl::getStatus() const {
    return Status{ready_queue_.size(), waiting_queue_.size()};
  }

  std::vector<Transaction> TransactionPoolImpl::pruneTag(
      const primitives::BlockId &at, const primitives::TransactionTag &tag,
      const std::vector<common::Hash256> &known_imported_hashes) {
    provided_tags_by_.insert({tag, {}});
    updateReady();

    std::list<primitives::TransactionTag> to_remove{tag};
    std::vector<Transaction> removed;

    while (not to_remove.empty()) {
      auto tag_to_remove = to_remove.front();
      to_remove.pop_front();
      auto hash_opt = provided_tags_by_.at(tag_to_remove);
      provided_tags_by_.erase(tag_to_remove);
      if (not hash_opt) {
        continue;
      }
      auto tx = ready_queue_.at(*hash_opt);
      ready_queue_.erase(*hash_opt);

      auto find_previous = [this, &tx](primitives::TransactionTag const &tag)
<<<<<<< HEAD
          -> std::optional<std::vector<primitives::TransactionTag>> {
        if (provided_tags_by_.find(tag) == provided_tags_by_.end()) {
          return std::nullopt;
        }
        auto prev_hash_opt = provided_tags_by_.at(tag);
        if (!prev_hash_opt) {
          return std::nullopt;
=======
          -> boost::optional<std::vector<primitives::TransactionTag>> {
        if(provided_tags_by_.find(tag) == provided_tags_by_.end()) {
          return boost::none;
        }
        auto prev_hash_opt = provided_tags_by_.at(tag);
        if(!prev_hash_opt) {
          return boost::none;
>>>>>>> 462e633d
        }
        auto &tx2 = ready_queue_[*prev_hash_opt];
        tx2.unlocks.remove_if([&tx](auto &t) { return t == tx.hash; });
        // We eagerly prune previous transactions as well.
        // But it might not always be good.
        // Possible edge case:
        // - tx provides two tags
        // - the second tag enables some subgraph we don't know of yet
        // - we will prune the transaction
        // - when we learn about the subgraph it will go to future
        // - we will have to wait for re-propagation of that transaction
        // Alternatively the caller may attempt to re-import these transactions.
        if (tx2.unlocks.empty()) {
<<<<<<< HEAD
          return std::make_optional(tx2.provides);
=======
          return boost::make_optional(tx2.provides);
>>>>>>> 462e633d
        }
        return boost::none;
      };
      for (auto &required_tag : tx.requires) {
        if (auto tags_to_remove = find_previous(required_tag); tags_to_remove) {
          std::copy(tags_to_remove->begin(), tags_to_remove->end(),
                    std::back_inserter(to_remove));
        }
      }
      removed.push_back(tx);
    }
    // make sure that we don't revalidate extrinsics that were part of the
    // recently imported block. This is especially important for UTXO-like
    // chains cause the inputs are pruned so such transaction would go to future
    // again.
    for (auto &hash : known_imported_hashes) {
      moderator_->ban(hash);
    }

    auto stale = removeStale(at);
    removed.insert(removed.end(), std::move_iterator(stale.begin()),
                   std::move_iterator(stale.end()));
    return removed;
  }

}  // namespace kagome::transaction_pool<|MERGE_RESOLUTION|>--- conflicted
+++ resolved
@@ -110,7 +110,7 @@
     for (auto &tag : rtx.requires) {
       if (auto it = provided_tags_by_.find(tag);
           it != provided_tags_by_.end() && it->second.has_value()) {
-        if (auto ready_it = ready_queue_.find(*it->second);
+        if (auto ready_it = ready_queue_.find(it->second.value());
             ready_it != ready_queue_.end()) {
           auto &unlocking_transaction = ready_it->second;
           unlocking_transaction.unlocks.push_back(rtx.hash);
@@ -156,22 +156,13 @@
       to_remove.pop_front();
       auto hash_opt = provided_tags_by_.at(tag_to_remove);
       provided_tags_by_.erase(tag_to_remove);
-      if (not hash_opt) {
+      if(not hash_opt) {
         continue;
       }
-      auto tx = ready_queue_.at(*hash_opt);
-      ready_queue_.erase(*hash_opt);
+      auto tx = ready_queue_.at(hash_opt.value());
+      ready_queue_.erase(hash_opt.value());
 
       auto find_previous = [this, &tx](primitives::TransactionTag const &tag)
-<<<<<<< HEAD
-          -> std::optional<std::vector<primitives::TransactionTag>> {
-        if (provided_tags_by_.find(tag) == provided_tags_by_.end()) {
-          return std::nullopt;
-        }
-        auto prev_hash_opt = provided_tags_by_.at(tag);
-        if (!prev_hash_opt) {
-          return std::nullopt;
-=======
           -> boost::optional<std::vector<primitives::TransactionTag>> {
         if(provided_tags_by_.find(tag) == provided_tags_by_.end()) {
           return boost::none;
@@ -179,9 +170,8 @@
         auto prev_hash_opt = provided_tags_by_.at(tag);
         if(!prev_hash_opt) {
           return boost::none;
->>>>>>> 462e633d
-        }
-        auto &tx2 = ready_queue_[*prev_hash_opt];
+        }
+        auto &tx2 = ready_queue_[prev_hash_opt.value()];
         tx2.unlocks.remove_if([&tx](auto &t) { return t == tx.hash; });
         // We eagerly prune previous transactions as well.
         // But it might not always be good.
@@ -193,17 +183,14 @@
         // - we will have to wait for re-propagation of that transaction
         // Alternatively the caller may attempt to re-import these transactions.
         if (tx2.unlocks.empty()) {
-<<<<<<< HEAD
-          return std::make_optional(tx2.provides);
-=======
           return boost::make_optional(tx2.provides);
->>>>>>> 462e633d
         }
         return boost::none;
       };
       for (auto &required_tag : tx.requires) {
         if (auto tags_to_remove = find_previous(required_tag); tags_to_remove) {
-          std::copy(tags_to_remove->begin(), tags_to_remove->end(),
+          std::copy(tags_to_remove.value().begin(),
+                    tags_to_remove.value().end(),
                     std::back_inserter(to_remove));
         }
       }
