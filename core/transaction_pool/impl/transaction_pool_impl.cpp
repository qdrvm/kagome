/**
 * Copyright Soramitsu Co., Ltd. All Rights Reserved.
 * SPDX-License-Identifier: Apache-2.0
 */

#include "transaction_pool/impl/transaction_pool_impl.hpp"

#include "primitives/block_id.hpp"
#include "transaction_pool/transaction_pool_error.hpp"

using kagome::primitives::BlockNumber;
using kagome::primitives::Transaction;

namespace kagome::transaction_pool {

  TransactionPoolImpl::TransactionPoolImpl(
      std::unique_ptr<PoolModerator> moderator,
      std::shared_ptr<blockchain::BlockHeaderRepository> header_repo,
      Limits limits)
      : header_repo_{std::move(header_repo)},
        moderator_{std::move(moderator)},
        limits_{limits} {
    BOOST_ASSERT_MSG(header_repo_ != nullptr, "header repo is nullptr");
    BOOST_ASSERT_MSG(moderator_ != nullptr, "moderator is nullptr");
  }

  outcome::result<void> TransactionPoolImpl::submitOne(Transaction &&tx) {
    return submitOne(std::make_shared<Transaction>(std::move(tx)));
  }

  outcome::result<void> TransactionPoolImpl::submit(
      std::vector<Transaction> txs) {
    for (auto &tx : txs) {
      OUTCOME_TRY(submitOne(std::make_shared<Transaction>(std::move(tx))));
    }

    return outcome::success();
  }

  outcome::result<void> TransactionPoolImpl::submitOne(
      const std::shared_ptr<Transaction> &tx) {
    if (auto [_, ok] = imported_txs_.emplace(tx->hash, tx); !ok) {
      return TransactionPoolError::TX_ALREADY_IMPORTED;
    }

    auto processResult = processTransaction(tx);
    if (processResult.has_error()
        && processResult.error() == TransactionPoolError::POOL_IS_FULL) {
      imported_txs_.erase(tx->hash);
    }

    return processResult;
  }

  outcome::result<void> TransactionPoolImpl::processTransaction(
      const std::shared_ptr<Transaction> &tx) {
    OUTCOME_TRY(ensureSpace());
    if (checkForReady(tx)) {
      OUTCOME_TRY(processTransactionAsReady(tx));
    } else {
      OUTCOME_TRY(processTransactionAsWaiting(tx));
    }
    return outcome::success();
  }

<<<<<<< HEAD
  std::vector<Transaction> TransactionPoolImpl::getReadyTransactions() {
    std::vector<Transaction> ready(ready_queue_.size());
    std::transform(
        ready_queue_.begin(), ready_queue_.end(), ready.begin(), [](auto &rtx) {
          return rtx.second;
        });
    ready_queue_.clear();  // TODO: make sure transactions are removed here
=======
  outcome::result<void> TransactionPoolImpl::processTransactionAsReady(
      const std::shared_ptr<Transaction> &tx) {
    if (hasSpaceInReady()) {
      setReady(tx);
    } else {
      postponeTransaction(tx);
    }

    return outcome::success();
  }

  bool TransactionPoolImpl::hasSpaceInReady() const {
    return ready_txs_.size() < limits_.max_ready_num;
  }

  void TransactionPoolImpl::postponeTransaction(
      const std::shared_ptr<Transaction> &tx) {
    postponed_txs_.push_back(tx);
  }

  outcome::result<void> TransactionPoolImpl::processTransactionAsWaiting(
      const std::shared_ptr<Transaction> &tx) {
    OUTCOME_TRY(ensureSpace());

    addTransactionAsWaiting(tx);

    return outcome::success();
  }

  outcome::result<void> TransactionPoolImpl::ensureSpace() const {
    if (imported_txs_.size() > limits_.capacity) {
      return TransactionPoolError::POOL_IS_FULL;
    }

    return outcome::success();
  }

  void TransactionPoolImpl::addTransactionAsWaiting(
      const std::shared_ptr<Transaction> &tx) {
    for (auto &tag : tx->requires) {
      tx_waits_tag_.emplace(tag, tx);
    }
  }

  outcome::result<void> TransactionPoolImpl::removeOne(
      const Transaction::Hash &tx_hash) {
    auto tx_node = imported_txs_.extract(tx_hash);
    if (tx_node.empty()) {
      return TransactionPoolError::TX_NOT_FOUND;
    }
    auto &tx = tx_node.mapped();

    unsetReady(tx);
    delTransactionAsWaiting(tx);

    processPostponedTransactions();

    return outcome::success();
  }

  outcome::result<void> TransactionPoolImpl::remove(
      const std::vector<Transaction::Hash> &tx_hashes) {
    for (auto &tx_hash : tx_hashes) {
      OUTCOME_TRY(removeOne(tx_hash));
    }

    return outcome::success();
  }

  void TransactionPoolImpl::processPostponedTransactions() {
    // Move to local for avoid endless cycle at possible coming back tx
    auto postponed_txs = std::move(postponed_txs_);
    while (!postponed_txs.empty()) {
      auto tx = postponed_txs.front().lock();
      postponed_txs.pop_front();

      auto result = processTransaction(tx);
      if (result.has_error()
          && result.error() == TransactionPoolError::POOL_IS_FULL) {
        postponed_txs_.insert(postponed_txs_.end(),
                              std::make_move_iterator(postponed_txs.begin()),
                              std::make_move_iterator(postponed_txs.end()));
        return;
      }
    }
  }

  void TransactionPoolImpl::delTransactionAsWaiting(
      const std::shared_ptr<Transaction> &tx) {
    for (auto &tag : tx->requires) {
      auto range = tx_waits_tag_.equal_range(tag);
      for (auto i = range.first; i != range.second;) {
        if (i->second.lock() == tx) {
          tx_waits_tag_.erase(i);
          break;
        }
      }
    }
  }

  std::map<Transaction::Hash, std::shared_ptr<Transaction>>
  TransactionPoolImpl::getReadyTransactions() const {
    std::map<Transaction::Hash, std::shared_ptr<Transaction>> ready;
    std::for_each(ready_txs_.begin(), ready_txs_.end(), [&ready](auto it) {
      if (auto tx = it.second.lock()) {
        ready.emplace(it.first, std::move(tx));
      }
    });
>>>>>>> b0517682
    return ready;
  }

  outcome::result<std::vector<Transaction>> TransactionPoolImpl::removeStale(
      const primitives::BlockId &at) {
    OUTCOME_TRY(number, header_repo_->getNumberById(at));

    std::vector<Transaction::Hash> remove_to;

    for (auto &[txHash, tx] : imported_txs_) {
      if (moderator_->banIfStale(number, *tx)) {
        remove_to.emplace_back(txHash);
      }
    }

    for (auto &tx_hash : remove_to) {
      OUTCOME_TRY(removeOne(tx_hash));
    }

    moderator_->updateBan();

    return outcome::success();
  }

  bool TransactionPoolImpl::isInReady(
      const std::shared_ptr<const Transaction> &tx) const {
    auto i = ready_txs_.find(tx->hash);
    return i != ready_txs_.end() && !i->second.expired();
  }

  bool TransactionPoolImpl::checkForReady(
      const std::shared_ptr<const Transaction> &tx) const {
    return std::all_of(
        tx->requires.begin(), tx->requires.end(), [this](auto &&tag) {
          auto range = tx_provides_tag_.equal_range(tag);
          return range.first != range.second;
        });
  }

  void TransactionPoolImpl::setReady(const std::shared_ptr<Transaction> &tx) {
    if (auto [_, ok] = ready_txs_.emplace(tx->hash, tx); ok) {
      commitRequiredTags(tx);
      commitProvidedTags(tx);
    }
  }

  void TransactionPoolImpl::commitRequiredTags(
      const std::shared_ptr<Transaction> &tx) {
    for (auto &tag : tx->requires) {
      auto range = tx_waits_tag_.equal_range(tag);
      for (auto i = range.first; i != range.second;) {
        auto ci = i++;
        if (ci->second.lock() == tx) {
          auto node = tx_waits_tag_.extract(ci);
          tx_depends_on_tag_.emplace(std::move(node.key()),
                                     std::move(node.mapped()));
        }
      }
    }
  }

  void TransactionPoolImpl::commitProvidedTags(
      const std::shared_ptr<Transaction> &tx) {
    for (auto &tag : tx->provides) {
      tx_provides_tag_.emplace(tag, tx);

      provideTag(tag);
    }
  }

  void TransactionPoolImpl::provideTag(const Transaction::Tag &tag) {
    auto range = tx_waits_tag_.equal_range(tag);
    for (auto it = range.first; it != range.second;) {
      auto tx = (it++)->second.lock();
      if (checkForReady(tx)) {
        if (hasSpaceInReady()) {
          setReady(tx);
        } else {
          postponeTransaction(tx);
        }
      }
    }
  }

  void TransactionPoolImpl::unsetReady(const std::shared_ptr<Transaction> &tx) {
    if (auto tx_node = ready_txs_.extract(tx->hash); !tx_node.empty()) {
      rollbackRequiredTags(tx);
      rollbackProvidedTags(tx);
    }
  }

  void TransactionPoolImpl::rollbackRequiredTags(
      const std::shared_ptr<Transaction> &tx) {
    for (auto &tag : tx->requires) {
      tx_waits_tag_.emplace(tag, tx);
    }
  }

  void TransactionPoolImpl::rollbackProvidedTags(
      const std::shared_ptr<Transaction> &tx) {
    for (auto &tag : tx->provides) {
      auto range = tx_provides_tag_.equal_range(tag);
      for (auto i = range.first; i != range.second; ++i) {
        if (i->second.lock() == tx) {
          tx_provides_tag_.erase(i);
          break;
        }
      }

      unprovideTag(tag);
    }
  }

  void TransactionPoolImpl::unprovideTag(const Transaction::Tag &tag) {
    if (tx_provides_tag_.find(tag) == tx_provides_tag_.end()) {
      for (auto it = tx_depends_on_tag_.find(tag);
           it != tx_depends_on_tag_.end();
           it = tx_depends_on_tag_.find(tag)) {
        if (auto tx = it->second.lock()) {
          unsetReady(tx);
        }
        tx_depends_on_tag_.erase(it);
      }
    }
  }

  TransactionPoolImpl::Status TransactionPoolImpl::getStatus() const {
    return Status{ready_txs_.size(), imported_txs_.size() - ready_txs_.size()};
  }

}  // namespace kagome::transaction_pool<|MERGE_RESOLUTION|>--- conflicted
+++ resolved
@@ -63,15 +63,6 @@
     return outcome::success();
   }
 
-<<<<<<< HEAD
-  std::vector<Transaction> TransactionPoolImpl::getReadyTransactions() {
-    std::vector<Transaction> ready(ready_queue_.size());
-    std::transform(
-        ready_queue_.begin(), ready_queue_.end(), ready.begin(), [](auto &rtx) {
-          return rtx.second;
-        });
-    ready_queue_.clear();  // TODO: make sure transactions are removed here
-=======
   outcome::result<void> TransactionPoolImpl::processTransactionAsReady(
       const std::shared_ptr<Transaction> &tx) {
     if (hasSpaceInReady()) {
@@ -180,7 +171,6 @@
         ready.emplace(it.first, std::move(tx));
       }
     });
->>>>>>> b0517682
     return ready;
   }
 
