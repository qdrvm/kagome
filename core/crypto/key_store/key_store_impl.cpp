--- conflicted
+++ resolved
@@ -35,13 +35,8 @@
     case FAILED_TO_OPEN_FILE:
       return "Failed to open the key file";
     case INVALID_FILE_FORMAT:
-<<<<<<< HEAD
-      return "The key file is not valid (should be a BIP39 phrase or a "
-             "hex-encoded seed)";
-=======
       return "The key file is not valid "
              "(should be a BIP39 phrase or a hex-encoded seed)";
->>>>>>> a31f7573
   }
   return "Unknown KeyStoreError code";
 }
