--- conflicted
+++ resolved
@@ -28,11 +28,7 @@
     return ED25519Keypair{private_key_high, public_key_high};
   }
 
-<<<<<<< HEAD
-  outcome::result<ED25519Keypair> ED25519ProviderImpl::generateKeyPair(
-=======
   outcome::result<ED25519Keypair> ED25519ProviderImpl::generateKeypair(
->>>>>>> fac5bdd1
       const ED25519Seed &seed) const {
     private_key_t private_key_low{};
     public_key_t public_key_low{};
