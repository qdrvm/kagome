--- conflicted
+++ resolved
@@ -30,11 +30,8 @@
   class SessionKeys {
     std::shared_ptr<Sr25519Keypair> babe_key_pair_;
     std::shared_ptr<Ed25519Keypair> gran_key_pair_;
-<<<<<<< HEAD
+    std::shared_ptr<Sr25519Keypair> para_key_pair_;
     std::shared_ptr<Sr25519Keypair> audi_key_pair_;
-=======
-    std::shared_ptr<Sr25519Keypair> para_key_pair_;
->>>>>>> 22abcd12
     network::Roles roles_;
     std::shared_ptr<CryptoStore> store_;
 
@@ -53,15 +50,14 @@
     const std::shared_ptr<Ed25519Keypair> &getGranKeyPair();
 
     /**
-<<<<<<< HEAD
+     * @return current parachain validator session key pair
+     */
+    const std::shared_ptr<Sr25519Keypair> &getParaKeyPair();
+
+    /**
      * @return current AUDI session key pair
      */
     const std::shared_ptr<Sr25519Keypair> &getAudiKeyPair();
-=======
-     * @return current parachain validator session key pair
-     */
-    const std::shared_ptr<Sr25519Keypair> &getParaKeyPair();
->>>>>>> 22abcd12
   };
 }  // namespace kagome::crypto
 
