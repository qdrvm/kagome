--- conflicted
+++ resolved
@@ -35,7 +35,17 @@
     return gran_key_pair_;
   }
 
-<<<<<<< HEAD
+  const std::shared_ptr<Sr25519Keypair> &SessionKeys::getParaKeyPair() {
+    if (not para_key_pair_ && roles_.flags.authority) {
+      auto keys = store_->getSr25519PublicKeys(KEY_TYPE_PARA);
+      if (keys and not keys.value().empty()) {
+        auto kp = store_->findSr25519Keypair(KEY_TYPE_PARA, keys.value().at(0));
+        para_key_pair_ = std::make_shared<Sr25519Keypair>(kp.value());
+      }
+    }
+    return para_key_pair_;
+  }
+
   const std::shared_ptr<Sr25519Keypair> &SessionKeys::getAudiKeyPair() {
     if (!audi_key_pair_ && roles_.flags.authority) {
       auto keys = store_->getSr25519PublicKeys(KEY_TYPE_AUDI);
@@ -47,16 +57,4 @@
     return audi_key_pair_;
   }
 
-=======
-  const std::shared_ptr<Sr25519Keypair> &SessionKeys::getParaKeyPair() {
-    if (not para_key_pair_ && roles_.flags.authority) {
-      auto keys = store_->getSr25519PublicKeys(KEY_TYPE_PARA);
-      if (keys and not keys.value().empty()) {
-        auto kp = store_->findSr25519Keypair(KEY_TYPE_PARA, keys.value().at(0));
-        para_key_pair_ = std::make_shared<Sr25519Keypair>(kp.value());
-      }
-    }
-    return para_key_pair_;
-  }
->>>>>>> 22abcd12
 }  // namespace kagome::crypto