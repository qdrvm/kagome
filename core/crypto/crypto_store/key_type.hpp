/**
 * Copyright Quadrivium LLC
 * All Rights Reserved
 * SPDX-License-Identifier: Apache-2.0
 */

#pragma once

#include "common/buffer.hpp"
#include "outcome/outcome.hpp"
#include "scale/scale.hpp"

namespace kagome::crypto {

  enum class KeyTypeError {
    UNSUPPORTED_KEY_TYPE = 1,
    UNSUPPORTED_KEY_TYPE_ID,
  };

  /**
   * Makes 32bit integer uin which represent encoded 4-char strings
   * Little-endian byte order is used
   */
  constexpr uint32_t operator""_key(const char *s, std::size_t size) {
    return (static_cast<uint32_t>(s[0]) << (CHAR_BIT * 0))
         | (static_cast<uint32_t>(s[1]) << (CHAR_BIT * 1))
         | (static_cast<uint32_t>(s[2]) << (CHAR_BIT * 2))
         | (static_cast<uint32_t>(s[3]) << (CHAR_BIT * 3));
  }

  struct KeyType {
    KeyType() = default;
    constexpr KeyType(uint32_t id) : id_(id){};

    constexpr operator uint32_t() const {
      return id_;
    }

    bool is_supported() const;

    inline constexpr auto operator<=>(const KeyType &other) const {
      return id_ <=> other.id_;
    }

    friend inline ::scale::ScaleEncoderStream &operator<<(
        ::scale::ScaleEncoderStream &s, const KeyType &v) {
      return s << v.id_;
    }

    friend inline ::scale::ScaleDecoderStream &operator>>(
        ::scale::ScaleDecoderStream &s, KeyType &v) {
      return s >> v.id_;
    }

   private:
    uint32_t id_{0};
  };

  struct KeyTypes {
    /// Key type for Babe module, built-in.
    static constexpr KeyType BABE = "babe"_key;
    /// Key type for Sassafras module, built-in.
    static constexpr KeyType SASSAFRAS = "sass"_key;
    /// Key type for Grandpa module, built-in.
    static constexpr KeyType GRANDPA = "gran"_key;
    /// Key type for controlling an account in a Substrate runtime, built-in.
    static constexpr KeyType ACCOUNT = "acco"_key;
    /// Key type for Aura module, built-in.
    static constexpr KeyType AURA = "aura"_key;
    /// Key type for BEEFY module.
    static constexpr KeyType BEEFY = "beef"_key;
    /// Key type for ImOnline module, built-in.
    static constexpr KeyType IM_ONLINE = "imon"_key;
    /// Key type for AuthorityDiscovery module, built-in.
    static constexpr KeyType AUTHORITY_DISCOVERY = "audi"_key;
    /// Key type for staking, built-in.
    static constexpr KeyType STAKING = "stak"_key;
    /// A key type for signing statements
    static constexpr KeyType STATEMENT = "stmt"_key;
    /// A key type ID useful for tests.
    static constexpr KeyType DUMMY = "dumy"_key;

    static constexpr KeyType KEY_TYPE_ASGN = "asgn"_key;
    static constexpr KeyType KEY_TYPE_PARA = "para"_key;

    KeyTypes() = delete;

    static constexpr bool is_supported(const KeyType &key_type) {
      switch (key_type) {
        case KeyTypes::BABE:
        case KeyTypes::SASSAFRAS:
        case KeyTypes::GRANDPA:
        case KeyTypes::ACCOUNT:
        case KeyTypes::AURA:
        case KeyTypes::BEEFY:
        case KeyTypes::IM_ONLINE:
        case KeyTypes::AUTHORITY_DISCOVERY:
        case KeyTypes::STAKING:
        case KeyTypes::STATEMENT:
        case KeyTypes::DUMMY:
        case KeyTypes::KEY_TYPE_ASGN:
        case KeyTypes::KEY_TYPE_PARA:
          return true;
      }
      return false;
    }
  };

  /**
   * @brief makes string representation of KeyType
   * @param key_type KeyType
   * @return string representation of KeyType
   */
  std::string encodeKeyTypeToStr(const KeyType &key_type);

  /**
   * @brief restores KeyType from its string representation
   * @param param string representation of key type
   * @return KeyType
   */
  KeyType decodeKeyTypeFromStr(std::string_view str);

  std::string encodeKeyFileName(const KeyType &type, common::BufferView key);

  outcome::result<std::pair<KeyType, common::Buffer>> decodeKeyFileName(
      std::string_view name);
}  // namespace kagome::crypto

<<<<<<< HEAD
template <>
struct std::hash<kagome::crypto::KeyType> {
  std::size_t operator()(const kagome::crypto::KeyType &key_type) const {
    return std::hash<uint32_t>()(key_type);
  }
};

template <>
struct fmt::formatter<kagome::crypto::KeyType> {
  // Parses format specifications. Must be empty
  constexpr auto parse(format_parse_context &ctx) -> decltype(ctx.begin()) {
    // Parse the presentation format and store it in the formatter:
    auto it = ctx.begin(), end = ctx.end();

    // Check if reached the end of the range:
    if (it != end && *it != '}') {
      throw format_error("invalid format");
    }

    // Return an iterator past the end of the parsed range:
    return it;
  }

  // Formats the optional value
  template <typename FormatContext>
  auto format(const kagome::crypto::KeyType &key_type, FormatContext &ctx) const
      -> decltype(ctx.out()) {
    auto u32_rep = (uint32_t)key_type;
    auto is_printable =
        std::isprint(static_cast<char>(u32_rep >> (CHAR_BIT * 0)))
        && std::isprint(static_cast<char>(u32_rep >> (CHAR_BIT * 1)))
        && std::isprint(static_cast<char>(u32_rep >> (CHAR_BIT * 2)))
        && std::isprint(static_cast<char>(u32_rep >> (CHAR_BIT * 3)));

    if (is_printable) {
      std::string_view ascii(
          reinterpret_cast<const char *>(&u32_rep),  // NOLINT
          sizeof(u32_rep));
      return fmt::format_to(
          ctx.out(), "<hex: {:08x}, ascii: '{}'>", u32_rep, ascii);
    }

    return fmt::format_to(ctx.out(), "<hex: {:08x}>", u32_rep);
  }
};

OUTCOME_HPP_DECLARE_ERROR(kagome::crypto, KeyTypeError);

#endif  // KAGOME_CRYPTO_KEY_TYPE_HPP
=======
OUTCOME_HPP_DECLARE_ERROR(kagome::crypto, KeyTypeError);
>>>>>>> b1ef9b68
<|MERGE_RESOLUTION|>--- conflicted
+++ resolved
@@ -126,7 +126,6 @@
       std::string_view name);
 }  // namespace kagome::crypto
 
-<<<<<<< HEAD
 template <>
 struct std::hash<kagome::crypto::KeyType> {
   std::size_t operator()(const kagome::crypto::KeyType &key_type) const {
@@ -173,9 +172,4 @@
   }
 };
 
-OUTCOME_HPP_DECLARE_ERROR(kagome::crypto, KeyTypeError);
-
-#endif  // KAGOME_CRYPTO_KEY_TYPE_HPP
-=======
-OUTCOME_HPP_DECLARE_ERROR(kagome::crypto, KeyTypeError);
->>>>>>> b1ef9b68
+OUTCOME_HPP_DECLARE_ERROR(kagome::crypto, KeyTypeError);