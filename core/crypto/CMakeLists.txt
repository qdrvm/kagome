#
# Copyright Soramitsu Co., Ltd. All Rights Reserved.
# SPDX-License-Identifier: Apache-2.0
#

add_library(hasher
    hasher.hpp
    hasher/hasher_impl.hpp
    hasher/hasher_impl.cpp
    )
target_link_libraries(hasher
    blake2
    twox
    buffer
    sha
    keccak
    )
kagome_install(hasher)

add_library(sr25519_types
    sr25519_types.cpp
    sr25519_types.hpp
    )
target_link_libraries(sr25519_types
    mp_utils
    blob
    sr25519::sr25519
    )
kagome_install(sr25519_types)

add_library(ed25519_types
    ed25519_types.cpp
    ed25519_types.hpp
    )
target_link_libraries(ed25519_types
    blob
    iroha::ed25519
    )
kagome_install(ed25519_types)

add_library(vrf_provider
    vrf_provider.hpp
    vrf/vrf_provider_impl.cpp
    vrf/vrf_provider_impl.hpp
    )
target_link_libraries(vrf_provider
    mp_utils
    sr25519_types
    buffer
    blob
    p2p::p2p_random_generator # generator from libp2p
    )

add_library(sr25519_provider
    sr25519_provider.hpp
    sr25519/sr25519_provider_impl.hpp
    sr25519/sr25519_provider_impl.cpp
    )
target_link_libraries(sr25519_provider
    p2p::p2p_random_generator # generator from libp2p
    sr25519_types
    )
kagome_install(sr25519_provider)

add_library(ed25519_provider
    ed25519_provider.hpp
    ed25519/ed25519_provider_impl.hpp
    ed25519/ed25519_provider_impl.cpp
    )
target_link_libraries(ed25519_provider
    p2p::p2p_random_generator # generator from libp2p
    ed25519_types
    )
kagome_install(ed25519_provider)

<<<<<<< HEAD
add_library(typed_key_storage
    typed_key_storage/typed_key_storage_impl.cpp
    key_type.cpp
    )
target_link_libraries(typed_key_storage
    Boost::boost
    )
kagome_install(typed_key_storage)

add_library(pbkdf2_provider
    pbkdf2/impl/pbkdf2_provider_impl.cpp
    )
target_link_libraries(pbkdf2_provider
    PUBLIC OpenSSL::SSL
    OpenSSL::Crypto
    buffer
    blob
    )
kagome_install(pbkdf2_provider)

add_subdirectory(bip39)
=======
add_library(secp256k1_provider
    secp256k1/secp256k1_provider_impl.cpp
    )
target_link_libraries(secp256k1_provider PUBLIC
    OpenSSL::Crypto
    PUBLIC OpenSSL::SSL
    blob
    buffer
    secp256k1::secp256k1
    scale
    )
kagome_install(
    secp256k1_provider
)

>>>>>>> 58dd6bc0
add_subdirectory(blake2)
add_subdirectory(keccak)
add_subdirectory(sha)
add_subdirectory(twox)<|MERGE_RESOLUTION|>--- conflicted
+++ resolved
@@ -73,7 +73,21 @@
     )
 kagome_install(ed25519_provider)
 
-<<<<<<< HEAD
+add_library(secp256k1_provider
+    secp256k1/secp256k1_provider_impl.cpp
+    )
+target_link_libraries(secp256k1_provider PUBLIC
+    OpenSSL::Crypto
+    PUBLIC OpenSSL::SSL
+    blob
+    buffer
+    secp256k1::secp256k1
+    scale
+    )
+kagome_install(
+    secp256k1_provider
+)
+
 add_library(typed_key_storage
     typed_key_storage/typed_key_storage_impl.cpp
     key_type.cpp
@@ -95,23 +109,6 @@
 kagome_install(pbkdf2_provider)
 
 add_subdirectory(bip39)
-=======
-add_library(secp256k1_provider
-    secp256k1/secp256k1_provider_impl.cpp
-    )
-target_link_libraries(secp256k1_provider PUBLIC
-    OpenSSL::Crypto
-    PUBLIC OpenSSL::SSL
-    blob
-    buffer
-    secp256k1::secp256k1
-    scale
-    )
-kagome_install(
-    secp256k1_provider
-)
-
->>>>>>> 58dd6bc0
 add_subdirectory(blake2)
 add_subdirectory(keccak)
 add_subdirectory(sha)
