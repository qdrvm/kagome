--- conflicted
+++ resolved
@@ -35,15 +35,6 @@
      * @param seed seed value
      * @return ed25519 key pair if succeeded of error if failed
      */
-<<<<<<< HEAD
-    virtual outcome::result<ED25519Keypair> generateKeyPair(
-        const ED25519Seed &seed) const = 0;
-
-    /**
-     * Sign message \param msg using \param keypair. If computed value is
-     * less than \param threshold then return optional containing this value
-     * and proof. Otherwise none returned
-=======
     virtual outcome::result<ED25519Keypair> generateKeypair(
         const ED25519Seed &seed) const = 0;
 
@@ -51,7 +42,6 @@
      * Sign message \param msg using \param keypair. If computed value is less
      * than \param threshold then return optional containing this value and
      * proof. Otherwise none returned
->>>>>>> fac5bdd1
      * @param keypair pair of public and private ed25519 keys
      * @param message bytes to be signed
      * @return signed message
