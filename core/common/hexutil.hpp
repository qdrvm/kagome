--- conflicted
+++ resolved
@@ -16,11 +16,6 @@
 namespace kagome::common {
 
   /**
-<<<<<<< HEAD
-   * @brief Converts an integer to an uppercase hex representation
-   */
-  std::string int_to_hex(uint64_t n, size_t fixed_width = 2) noexcept;
-=======
    * @brief error codes for exceptions that may occur during unhexing
    */
   enum class UnhexError {
@@ -28,7 +23,11 @@
     NON_HEX_INPUT,
     UNKNOWN
   };
->>>>>>> 0c985c25
+
+  /**
+   * @brief Converts an integer to an uppercase hex representation
+   */
+  std::string int_to_hex(uint64_t n, size_t fixed_width = 2) noexcept;
 
   /**
    * @brief Converts bytes to uppercase hex representation
