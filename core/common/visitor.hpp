--- conflicted
+++ resolved
@@ -155,10 +155,4 @@
   constexpr decltype(auto) match_in_place(T &&t, Fs &&...fs) {
     return match(std::forward<T>(t), make_visitor(std::forward<Fs>(fs)...));
   }
-<<<<<<< HEAD
-}  // namespace kagome::common
-
-#endif  // KAGOME_VISITOR_HPP
-=======
-}  // namespace kagome
->>>>>>> 68565852
+}  // namespace kagome::common