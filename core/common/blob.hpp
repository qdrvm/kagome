--- conflicted
+++ resolved
@@ -114,11 +114,7 @@
    */
   template <size_t size_>
   class Blob : public std::array<byte_t, size_> {
-<<<<<<< HEAD
-    using Base = std::array<byte_t, size_>;
-=======
     using Array = std::array<byte_t, size_>;
->>>>>>> 20d48f30
 
    public:
     // Next line is required at least for the scale-codec
@@ -129,11 +125,7 @@
     /**
      * Initialize blob value
      */
-<<<<<<< HEAD
-    constexpr Blob() : Base{} {}
-=======
     constexpr Blob() : Array{} {}
->>>>>>> 20d48f30
 
     const_narref internal_array_reference() const {
       return *const_narptr(this->data());
@@ -143,11 +135,7 @@
      * @brief constructor enabling initializer list
      * @param l initializer list
      */
-<<<<<<< HEAD
-    constexpr explicit Blob(const Base &l) : Base{l} {}
-=======
     constexpr explicit Blob(const Array &l) : Array{l} {}
->>>>>>> 20d48f30
 
     /**
      * In compile-time returns size of current blob.
