--- conflicted
+++ resolved
@@ -32,12 +32,8 @@
     /**
      * @brief lvalue construct buffer from a byte vector
      */
-<<<<<<< HEAD
     Buffer(std::vector<uint8_t> v);
-=======
-    explicit Buffer(std::vector<uint8_t> v);
     explicit Buffer(gsl::span<uint8_t> s);
->>>>>>> 118d7646
 
     Buffer(const uint8_t *begin, const uint8_t *end);
 
