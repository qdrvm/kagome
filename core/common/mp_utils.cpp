/**
 * Copyright Soramitsu Co., Ltd. All Rights Reserved.
 * SPDX-License-Identifier: Apache-2.0
 */

#include "common/mp_utils.hpp"

#include <gsl/gsl_util>

namespace kagome::common {

  namespace detail {
    template <size_t size, typename uint>
    std::array<uint8_t, size> uint_to_bytes(uint &&i) {
      using boost::multiprecision::cpp_int;
      std::vector<uint8_t> bytes;
      bytes.reserve(size);
      export_bits(i, std::back_inserter(bytes), 8);

<<<<<<< HEAD
      std::array<uint8_t, size> res;
=======
      std::array<uint8_t, size> res {};
>>>>>>> 9958e4a5
      res.fill(0);
      std::copy(bytes.begin(), bytes.end(), res.begin());
      std::reverse(res.begin(), res.end());
      return res;
    }

    template <size_t size, typename uint>
    uint bytes_to_uint(gsl::span<uint8_t, size> bytes) {
      using boost::multiprecision::cpp_int;
      if (bytes.empty()) {
        return uint(0);
      }
<<<<<<< HEAD
      std::array<uint8_t, size> bytes_copy;
=======
      std::array<uint8_t, size> bytes_copy {};
>>>>>>> 9958e4a5
      std::copy(bytes.begin(), bytes.end(), bytes_copy.begin());
      std::reverse(bytes_copy.begin(), bytes_copy.end());

      uint result;
      import_bits(result, bytes_copy.begin(), bytes_copy.end());
      return result;
    }
  }  // namespace detail

  std::array<uint8_t, 8> uint64_t_to_bytes(uint64_t number) {
    std::array<uint8_t, 8> result{};
    for (auto i = 0; i < 8; ++i) {
      gsl::at(result, i) = static_cast<uint8_t>((number >> 8 * (7 - i)) & 0xFF);
    }
    return result;
  }

  uint64_t bytes_to_uint64_t(gsl::span<uint8_t, 8> bytes) {
    uint64_t result{0};
    for (auto i = 0; i < 8; ++i) {
      result |= static_cast<uint64_t>(bytes[i]) << (i * 8);
    }
    return result;
  }

  std::array<uint8_t, 16> uint128_t_to_bytes(
      const boost::multiprecision::uint128_t &i) {
    return detail::uint_to_bytes<16>(i);
  }

  boost::multiprecision::uint128_t bytes_to_uint128_t(
      gsl::span<uint8_t, 16> bytes) {
    return detail::bytes_to_uint<16, boost::multiprecision::uint128_t>(bytes);
  }

  std::array<uint8_t, 32> uint256_t_to_bytes(
      const boost::multiprecision::uint256_t &i) {
    return detail::uint_to_bytes<32>(i);
  }

  boost::multiprecision::uint256_t bytes_to_uint256_t(
      gsl::span<uint8_t, 32> bytes) {
    return detail::bytes_to_uint<32, boost::multiprecision::uint256_t>(bytes);
  }

}  // namespace kagome::common<|MERGE_RESOLUTION|>--- conflicted
+++ resolved
@@ -17,11 +17,7 @@
       bytes.reserve(size);
       export_bits(i, std::back_inserter(bytes), 8);
 
-<<<<<<< HEAD
-      std::array<uint8_t, size> res;
-=======
       std::array<uint8_t, size> res {};
->>>>>>> 9958e4a5
       res.fill(0);
       std::copy(bytes.begin(), bytes.end(), res.begin());
       std::reverse(res.begin(), res.end());
@@ -34,11 +30,7 @@
       if (bytes.empty()) {
         return uint(0);
       }
-<<<<<<< HEAD
-      std::array<uint8_t, size> bytes_copy;
-=======
       std::array<uint8_t, size> bytes_copy {};
->>>>>>> 9958e4a5
       std::copy(bytes.begin(), bytes.end(), bytes_copy.begin());
       std::reverse(bytes_copy.begin(), bytes_copy.end());
 
