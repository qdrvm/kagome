/**
 * Copyright Soramitsu Co., Ltd. All Rights Reserved.
 * SPDX-License-Identifier: Apache-2.0
 */

#ifndef KAGOME_CORE_COMMON_WRAPPER_HPP
#define KAGOME_CORE_COMMON_WRAPPER_HPP

#include <memory>
#include <type_traits>

#include <boost/operators.hpp>

namespace kagome::common {

  /**
   * @brief Make strongly typed structures from different concepts of the equal
   * types. E.g. block height and round number are both uint64_t, but better to
   * be different types. Or, ID and Signature both vectors.
   * @tparam T wrapped type
   * @tparam Tag unique tag
   */
  template <typename T, typename Tag>
  struct Wrapper {
    explicit Wrapper(T &&t) : data_(std::forward<T>(t)) {}

    T unwrap() {
      return data_;
    }

    const T &unwrap() const {
      return data_;
    }

    T &unwrap_mutable() {
      return data_;
    }

    bool operator==(const Wrapper<T, Tag> &other) const {
      return data_ == other.data_;
    }

   private:
    T data_;
  };

  template <typename T,
            typename Tag,
<<<<<<< HEAD
            typename = std::enable_if<std::is_arithmetic<T>::value>>
  bool operator<(Wrapper<T, Tag> &a, Wrapper<T, Tag> &b) {
=======
            typename std::enable_if<std::is_arithmetic<T>::value>>
  bool operator<(const Wrapper<T, Tag> &a, const Wrapper<T, Tag> &b) {
>>>>>>> 48c4c6ff
    return a.unwrap() < b.unwrap();
  }

}  // namespace kagome::common

template <typename T, typename Tag>
struct ::std::hash<kagome::common::Wrapper<T, Tag>> {
  std::size_t operator()(const kagome::common::Wrapper<T, Tag> &w) {
    return std::hash<T>()(w.unwrap());
  }
};

#endif  // KAGOME_CORE_COMMON_WRAPPER_HPP<|MERGE_RESOLUTION|>--- conflicted
+++ resolved
@@ -46,13 +46,8 @@
 
   template <typename T,
             typename Tag,
-<<<<<<< HEAD
-            typename = std::enable_if<std::is_arithmetic<T>::value>>
-  bool operator<(Wrapper<T, Tag> &a, Wrapper<T, Tag> &b) {
-=======
             typename std::enable_if<std::is_arithmetic<T>::value>>
   bool operator<(const Wrapper<T, Tag> &a, const Wrapper<T, Tag> &b) {
->>>>>>> 48c4c6ff
     return a.unwrap() < b.unwrap();
   }
 
