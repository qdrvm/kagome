/**
 * Copyright Soramitsu Co., Ltd. All Rights Reserved.
 * SPDX-License-Identifier: Apache-2.0
 */

#ifndef KAGOME_IO_EXTENSION_HPP
#define KAGOME_IO_EXTENSION_HPP

#include <cstdint>

<<<<<<< HEAD
#include "common/logger.hpp"
#include "runtime/types.hpp"

namespace kagome::runtime {
  class WasmMemory;
}
=======
#include "log/logger.hpp"
#include "runtime/wasm_memory.hpp"
>>>>>>> 6939e3b7

namespace kagome::host_api {

  /**
   * Implements extension functions related to IO
   */
  class IOExtension {
   public:
    explicit IOExtension(std::shared_ptr<runtime::WasmMemory> memory);

    /**
     * @see Extension::ext_print_hex
     */
    void ext_print_hex(runtime::WasmPointer data, runtime::WasmSize length);

    /**
     * @see Extension::ext_logging_log_version_1
     */
    void ext_logging_log_version_1(runtime::WasmEnum level,
                                   runtime::WasmSpan target,
                                   runtime::WasmSpan message);

    /**
     * @see Extension::ext_print_num
     */
    void ext_print_num(uint64_t value);

    /**
     * @see Extension::ext_print_utf8
     */
    void ext_print_utf8(runtime::WasmPointer utf8_data,
                        runtime::WasmSize utf8_length);

   private:
    std::shared_ptr<runtime::WasmMemory> memory_;
    log::Logger logger_;
  };
}  // namespace kagome::host_api

#endif  // KAGOME_IO_EXTENSION_HPP<|MERGE_RESOLUTION|>--- conflicted
+++ resolved
@@ -8,17 +8,12 @@
 
 #include <cstdint>
 
-<<<<<<< HEAD
-#include "common/logger.hpp"
+#include "log/logger.hpp"
 #include "runtime/types.hpp"
 
 namespace kagome::runtime {
   class WasmMemory;
 }
-=======
-#include "log/logger.hpp"
-#include "runtime/wasm_memory.hpp"
->>>>>>> 6939e3b7
 
 namespace kagome::host_api {
 
