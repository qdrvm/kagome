--- conflicted
+++ resolved
@@ -22,7 +22,8 @@
    */
   class IOExtension {
    public:
-    explicit IOExtension(std::shared_ptr<const runtime::MemoryProvider> memory_provider);
+    explicit IOExtension(
+        std::shared_ptr<const runtime::MemoryProvider> memory_provider);
 
     /**
      * @see Extension::ext_logging_log_version_1
@@ -31,25 +32,11 @@
                                    runtime::WasmSpan target,
                                    runtime::WasmSpan message);
 
-<<<<<<< HEAD
-=======
     /**
      * @see Extension::ext_logging_max_level_version_1
      */
     runtime::WasmEnum ext_logging_max_level_version_1();
 
-    /**
-     * @see Extension::ext_print_num
-     */
-    void ext_print_num(uint64_t value);
-
-    /**
-     * @see Extension::ext_print_utf8
-     */
-    void ext_print_utf8(runtime::WasmPointer utf8_data,
-                        runtime::WasmSize utf8_length);
-
->>>>>>> c71d732b
    private:
     std::shared_ptr<const runtime::MemoryProvider> memory_provider_;
     log::Logger logger_;
