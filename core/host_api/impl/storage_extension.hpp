--- conflicted
+++ resolved
@@ -15,7 +15,7 @@
 namespace kagome::runtime {
   class MemoryProvider;
   class TrieStorageProvider;
-}
+}  // namespace kagome::runtime
 
 namespace kagome::host_api {
   /**
@@ -30,48 +30,7 @@
 
     void reset();
 
-<<<<<<< HEAD
     // -------------------------Trie operations--------------------------
-=======
-    // -------------------------Data storage--------------------------
-
-    /**
-     * @see Extension::ext_clear_prefix
-     */
-    runtime::WasmSpan ext_clear_prefix(
-        runtime::WasmPointer prefix_data,
-        runtime::WasmSize prefix_length,
-        boost::optional<runtime::WasmSpan> limit = boost::none);
-
-    /**
-     * @see Extension::ext_clear_storage
-     */
-    void ext_clear_storage(runtime::WasmPointer key_data,
-                           runtime::WasmSize key_length);
-
-    /**
-     * @see Extension::ext_exists_storage
-     */
-    runtime::WasmSize ext_exists_storage(runtime::WasmPointer key_data,
-                                         runtime::WasmSize key_length) const;
-
-    /**
-     * @see Extension::ext_get_allocated_storage
-     */
-    runtime::WasmPointer ext_get_allocated_storage(
-        runtime::WasmPointer key_data,
-        runtime::WasmSize key_length,
-        runtime::WasmPointer len_ptr);
-
-    /**
-     * @see Extension::ext_get_storage_into
-     */
-    runtime::WasmSize ext_get_storage_into(runtime::WasmPointer key_data,
-                                           runtime::WasmSize key_length,
-                                           runtime::WasmPointer value_data,
-                                           runtime::WasmSize value_length,
-                                           runtime::WasmSize value_offset);
->>>>>>> 758a4388
 
     /**
      * @see Extension::ext_storage_read_version_1
@@ -113,7 +72,7 @@
      * @see Extension::ext_storage_clear_prefix_version_2
      */
     runtime::WasmSpan ext_storage_clear_prefix_version_2(
-        runtime::WasmSpan prefix, boost::optional<runtime::WasmSpan> limit);
+        runtime::WasmSpan prefix, runtime::WasmSpan limit);
 
     /**
      * @see Extension::ext_storage_root_version_1
@@ -185,6 +144,9 @@
     boost::optional<common::Buffer> calcStorageChangesRoot(
         common::Hash256 parent) const;
 
+    runtime::WasmPointer clearPrefix(
+        const common::Buffer &prefix, boost::optional<uint32_t> limit);
+
     std::shared_ptr<runtime::TrieStorageProvider> storage_provider_;
     std::shared_ptr<const runtime::MemoryProvider> memory_provider_;
     std::shared_ptr<storage::changes_trie::ChangesTracker> changes_tracker_;
