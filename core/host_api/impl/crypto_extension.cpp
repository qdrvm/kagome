/**
 * Copyright Soramitsu Co., Ltd. All Rights Reserved.
 * SPDX-License-Identifier: Apache-2.0
 */

#include "host_api/impl/crypto_extension.hpp"

#include <algorithm>
#include <exception>

#include <boost/assert.hpp>
#include <gsl/span>

#include "crypto/bip39/bip39_provider.hpp"
#include "crypto/bip39/mnemonic.hpp"
#include "crypto/crypto_store.hpp"
#include "crypto/crypto_store/key_type.hpp"
#include "crypto/ed25519_provider.hpp"
#include "crypto/hasher.hpp"
#include "crypto/secp256k1/secp256k1_provider_impl.hpp"
#include "crypto/sr25519_provider.hpp"
#include "runtime/wasm_memory.hpp"
#include "runtime/wasm_result.hpp"
#include "scale/scale.hpp"

namespace kagome::host_api {
  namespace sr25519_constants = crypto::constants::sr25519;
  namespace ed25519_constants = crypto::constants::ed25519;
  namespace ecdsa = crypto::secp256k1;

  using crypto::decodeKeyTypeId;
  using crypto::Secp256k1ProviderError;
  using crypto::secp256k1::CompressedPublicKey;
  using crypto::secp256k1::EcdsaVerifyError;
  using crypto::secp256k1::MessageHash;
  using crypto::secp256k1::RSVSignature;
  using crypto::secp256k1::UncompressedPublicKey;

  CryptoExtension::CryptoExtension(
      std::shared_ptr<runtime::Memory> memory,
      std::shared_ptr<crypto::Sr25519Provider> sr25519_provider,
      std::shared_ptr<crypto::Ed25519Provider> ed25519_provider,
      std::shared_ptr<crypto::Secp256k1Provider> secp256k1_provider,
      std::shared_ptr<crypto::Hasher> hasher,
      std::shared_ptr<crypto::CryptoStore> crypto_store,
      std::shared_ptr<crypto::Bip39Provider> bip39_provider)
      : memory_(std::move(memory)),
        sr25519_provider_(std::move(sr25519_provider)),
        ed25519_provider_(std::move(ed25519_provider)),
        secp256k1_provider_(std::move(secp256k1_provider)),
        hasher_(std::move(hasher)),
        crypto_store_(std::move(crypto_store)),
        bip39_provider_(std::move(bip39_provider)),
        logger_{log::createLogger("CryptoExtension", "host_api")} {
    BOOST_ASSERT(memory_ != nullptr);
    BOOST_ASSERT(sr25519_provider_ != nullptr);
    BOOST_ASSERT(ed25519_provider_ != nullptr);
    BOOST_ASSERT(secp256k1_provider_ != nullptr);
    BOOST_ASSERT(hasher_ != nullptr);
    BOOST_ASSERT(crypto_store_ != nullptr);
    BOOST_ASSERT(bip39_provider_ != nullptr);
    BOOST_ASSERT(logger_ != nullptr);
  }

<<<<<<< HEAD
  // ---------------------- hashing ----------------------
=======
  void CryptoExtension::ext_blake2_128(runtime::WasmPointer data,
                                       runtime::WasmSize len,
                                       runtime::WasmPointer out_ptr) {
    const auto &buf = memory_->loadN(data, len);

    auto hash = hasher_->blake2b_128(buf);

    memory_->storeBuffer(out_ptr, hash);
  }

  void CryptoExtension::ext_blake2_256(runtime::WasmPointer data,
                                       runtime::WasmSize len,
                                       runtime::WasmPointer out_ptr) {
    const auto &buf = memory_->loadN(data, len);

    auto hash = hasher_->blake2b_256(buf);

    memory_->storeBuffer(out_ptr, hash);
  }

  void CryptoExtension::ext_keccak_256(runtime::WasmPointer data,
                                       runtime::WasmSize len,
                                       runtime::WasmPointer out_ptr) {
    const auto &buf = memory_->loadN(data, len);

    auto hash = hasher_->keccak_256(buf);

    memory_->storeBuffer(out_ptr, hash);
  }

  void CryptoExtension::ext_start_batch_verify() {
    if (batch_verify_.has_value()) {
      throw std::runtime_error("Previous batch_verify is not finished");
    }

    batch_verify_.emplace();
  }

  runtime::WasmSize CryptoExtension::ext_finish_batch_verify() {
    if (not batch_verify_.has_value()) {
      throw std::runtime_error("No batch_verify is started");
    }

    auto &verification_queue = batch_verify_.value();
    while (not verification_queue.empty()) {
      auto single_verification_result = verification_queue.front().get();
      if (single_verification_result == kLegacyVerifyFail) {
        batch_verify_.reset();
        return kVerifyBatchFail;
      }
      BOOST_ASSERT_MSG(single_verification_result == kLegacyVerifySuccess,
                       "Successful verification result must be equal to 0");
      verification_queue.pop();
    }

    return kVerifyBatchSuccess;
  }

  runtime::WasmSize CryptoExtension::ext_ed25519_verify(
      runtime::WasmPointer msg_data,
      runtime::WasmSize msg_len,
      runtime::WasmPointer sig_data,
      runtime::WasmPointer pubkey_data) {
    auto msg = memory_->loadN(msg_data, msg_len);
    auto sig_bytes =
        memory_->loadN(sig_data, ed25519_constants::SIGNATURE_SIZE).toVector();

    auto signature_res = crypto::Ed25519Signature::fromSpan(sig_bytes);
    if (!signature_res) {
      BOOST_UNREACHABLE_RETURN(kEd25519LegacyVerifyFail);
    }
    auto &&signature = signature_res.value();

    auto pubkey_bytes =
        memory_->loadN(pubkey_data, ed25519_constants::PUBKEY_SIZE).toVector();
    auto pubkey_res = crypto::Ed25519PublicKey::fromSpan(pubkey_bytes);
    if (!pubkey_res) {
      BOOST_UNREACHABLE_RETURN(kEd25519LegacyVerifyFail);
    }
    auto pubkey = pubkey_res.value();

    auto verifier = [self_weak = weak_from_this(),
                     signature = std::move(signature),
                     msg = std::move(msg),
                     pubkey = std::move(pubkey)]() mutable {
      auto self = self_weak.lock();
      if (not self) {
        BOOST_UNREACHABLE_RETURN(kEd25519LegacyVerifyFail);
      }

      auto result = self->ed25519_provider_->verify(signature, msg, pubkey);
      auto is_succeeded = result && result.value();

      return is_succeeded ? kLegacyVerifySuccess : kLegacyVerifyFail;
    };
    if (batch_verify_.has_value()) {
      auto &verification_queue = batch_verify_.value();
      verification_queue.emplace(
          std::async(std::launch::deferred, std::move(verifier)));
      return kLegacyVerifySuccess;
    }

    return verifier();
  }

  runtime::WasmSize CryptoExtension::ext_sr25519_verify(
      runtime::WasmPointer msg_data,
      runtime::WasmSize msg_len,
      runtime::WasmPointer sig_data,
      runtime::WasmPointer pubkey_data) {
    auto msg = memory_->loadN(msg_data, msg_len);
    auto signature_buffer =
        memory_->loadN(sig_data, sr25519_constants::SIGNATURE_SIZE);

    auto pubkey_buffer =
        memory_->loadN(pubkey_data, sr25519_constants::PUBLIC_SIZE);
    auto key_res = crypto::Sr25519PublicKey::fromSpan(pubkey_buffer);
    if (!key_res) {
      BOOST_UNREACHABLE_RETURN(kSr25519LegacyVerifyFail)
    }
    auto &&key = key_res.value();

    crypto::Sr25519Signature signature{};
    std::copy_n(signature_buffer.begin(),
                sr25519_constants::SIGNATURE_SIZE,
                signature.begin());

    auto verifier = [self_weak = weak_from_this(),
                     signature = std::move(signature),
                     msg = std::move(msg),
                     pubkey = std::move(key)]() mutable {
      auto self = self_weak.lock();
      if (not self) {
        BOOST_UNREACHABLE_RETURN(kLegacyVerifyFail);
      }

      auto res = self->sr25519_provider_->verify(signature, msg, pubkey);
      bool is_succeeded = res && res.value();
      return is_succeeded ? kLegacyVerifySuccess : kLegacyVerifyFail;
    };
    if (batch_verify_.has_value()) {
      auto &verification_queue = batch_verify_.value();
      verification_queue.emplace(
          std::async(std::launch::deferred, std::move(verifier)));
      return kLegacyVerifySuccess;
    }

    return verifier();
  }

  void CryptoExtension::ext_twox_64(runtime::WasmPointer data,
                                    runtime::WasmSize len,
                                    runtime::WasmPointer out_ptr) {
    const auto &buf = memory_->loadN(data, len);

    auto hash = hasher_->twox_64(buf);
    SL_TRACE(logger_,
             "twox64. Data: {}, Data hex: {}, hash: {}",
             buf.data(),
             buf.toHex(),
             hash.toHex());

    memory_->storeBuffer(out_ptr, hash);
  }

  void CryptoExtension::ext_twox_128(runtime::WasmPointer data,
                                     runtime::WasmSize len,
                                     runtime::WasmPointer out_ptr) {
    const auto &buf = memory_->loadN(data, len);

    auto hash = hasher_->twox_128(buf);
    SL_TRACE(logger_,
             "twox128. Data: {}, Data hex: {}, hash: {}",
             buf.data(),
             buf.toHex(),
             hash.toHex());

    memory_->storeBuffer(out_ptr, common::Buffer(hash));
  }

  void CryptoExtension::ext_twox_256(runtime::WasmPointer data,
                                     runtime::WasmSize len,
                                     runtime::WasmPointer out_ptr) {
    const auto &buf = memory_->loadN(data, len);

    auto hash = hasher_->twox_256(buf);

    memory_->storeBuffer(out_ptr, hash);
  }

  // ---------------------- runtime api version 1 methods ----------------------
>>>>>>> d2d10c5d

  runtime::WasmPointer CryptoExtension::ext_hashing_keccak_256_version_1(
      runtime::WasmSpan data) {
    auto [addr, len] = runtime::WasmResult(data);
    const auto &buf = memory_->loadN(addr, len);
    auto hash = hasher_->keccak_256(buf);

    SL_TRACE_FUNC_CALL(logger_, hash, buf);

    return memory_->storeBuffer(hash);
  }

  runtime::WasmPointer CryptoExtension::ext_hashing_sha2_256_version_1(
      runtime::WasmSpan data) {
    auto [addr, len] = runtime::WasmResult(data);
    const auto &buf = memory_->loadN(addr, len);
    auto hash = hasher_->sha2_256(buf);
    SL_TRACE_FUNC_CALL(logger_, hash, buf);

    return memory_->storeBuffer(hash);
  }

  runtime::WasmPointer CryptoExtension::ext_hashing_blake2_128_version_1(
      runtime::WasmSpan data) {
    auto [addr, len] = runtime::WasmResult(data);
    const auto &buf = memory_->loadN(addr, len);
    auto hash = hasher_->blake2b_128(buf);
    SL_TRACE_FUNC_CALL(logger_, hash, buf);

    return memory_->storeBuffer(hash);
  }

  runtime::WasmPointer CryptoExtension::ext_hashing_blake2_256_version_1(
      runtime::WasmSpan data) {
    auto [addr, len] = runtime::WasmResult(data);
    const auto &buf = memory_->loadN(addr, len);
    auto hash = hasher_->blake2b_256(buf);
    SL_TRACE_FUNC_CALL(logger_, hash, buf);

    return memory_->storeBuffer(hash);
  }

  runtime::WasmPointer CryptoExtension::ext_hashing_twox_64_version_1(
      runtime::WasmSpan data) {
    auto [addr, len] = runtime::WasmResult(data);
    const auto &buf = memory_->loadN(addr, len);
    auto hash = hasher_->twox_64(buf);
    SL_TRACE_FUNC_CALL(logger_, hash, buf);

    return memory_->storeBuffer(hash);
  }

  runtime::WasmPointer CryptoExtension::ext_hashing_twox_128_version_1(
      runtime::WasmSpan data) {
    auto [addr, len] = runtime::WasmResult(data);
    const auto &buf = memory_->loadN(addr, len);
    auto hash = hasher_->twox_128(buf);
    SL_TRACE_FUNC_CALL(logger_, hash, buf);

    return memory_->storeBuffer(hash);
  }

  runtime::WasmPointer CryptoExtension::ext_hashing_twox_256_version_1(
      runtime::WasmSpan data) {
    auto [address, length] = runtime::WasmResult(data);
    const auto &buf = memory_->loadN(address, length);
    auto hash = hasher_->twox_256(buf);
    SL_TRACE_FUNC_CALL(logger_, hash, buf);

    return memory_->storeBuffer(hash);
  }

  void CryptoExtension::ext_crypto_start_batch_verify_version_1() {
    if (batch_verify_.has_value()) {
      throw std::runtime_error("Previous batch_verify is not finished");
    }
    SL_TRACE_VOID_FUNC_CALL(logger_);

    batch_verify_.emplace();
  }

  [[nodiscard]] int32_t
  CryptoExtension::ext_crypto_finish_batch_verify_version_1() {
    if (not batch_verify_.has_value()) {
      throw std::runtime_error("No batch_verify is started");
    }
    SL_TRACE_VOID_FUNC_CALL(logger_);

    auto &verification_queue = batch_verify_.value();
    while (not verification_queue.empty()) {
      auto single_verification_result = verification_queue.front().get();
      if (single_verification_result == kVerifyFail) {
        batch_verify_.reset();
        return kVerifyBatchFail;
      }
      BOOST_ASSERT_MSG(single_verification_result == kVerifySuccess,
                       "Successful verification result must be equal to 0");
      verification_queue.pop();
    }

    return kVerifyBatchSuccess;
  }

  runtime::WasmSpan CryptoExtension::ext_crypto_ed25519_public_keys_version_1(
      runtime::WasmSize key_type) {
    using ResultType = std::vector<crypto::Ed25519PublicKey>;
    static const auto error_result(scale::encode(ResultType{}).value());

    auto key_type_id =
        static_cast<crypto::KeyTypeId>(memory_->load32u(key_type));
    if (!crypto::isSupportedKeyType(key_type_id)) {
      auto kt = crypto::decodeKeyTypeId(key_type_id);
      logger_->warn("key type '{}' is not officially supported ", kt);
    }

    auto public_keys = crypto_store_->getEd25519PublicKeys(key_type_id);
    if (not public_keys) {
      auto msg =
          "error loading public keys: {}" + public_keys.error().message();
      logger_->error(msg);
      throw std::runtime_error(msg);
    }
    common::Buffer buffer{scale::encode(public_keys.value()).value()};
    SL_TRACE_FUNC_CALL(logger_, buffer.size(), key_type_id);

    return memory_->storeBuffer(buffer);
  }

  common::Blob<32> CryptoExtension::deriveSeed(std::string_view content) {
    // first check if content is a hexified seed value
    if (auto res = common::Blob<32>::fromHexWithPrefix(content); res) {
      return res.value();
    }

    SL_DEBUG(logger_, "failed to unhex seed, try parse mnemonic");

    // now check if it is a bip39 mnemonic phrase with optional password
    auto mnemonic = crypto::bip39::Mnemonic::parse(content);
    if (!mnemonic) {
      logger_->error("failed to parse mnemonic {}", mnemonic.error().message());
      std::terminate();
    }

    auto &&entropy = bip39_provider_->calculateEntropy(mnemonic.value().words);
    if (!entropy) {
      logger_->error("failed to calculate entropy {}",
                     entropy.error().message());
      std::terminate();
    }

    auto &&big_seed =
        bip39_provider_->makeSeed(entropy.value(), mnemonic.value().password);
    if (!big_seed) {
      logger_->error("failed to generate seed {}", big_seed.error().message());
      std::terminate();
    }

    auto big_span = gsl::span<uint8_t>(big_seed.value());
    constexpr size_t size = common::Blob<32>::size();
    // get first 32 bytes from big seed as ed25519 or sr25519 seed
    auto seed = common::Blob<32>::fromSpan(big_span.subspan(0, size));
    if (!seed) {
      // impossible case bip39 seed is always 64 bytes long
      BOOST_UNREACHABLE_RETURN({});
    }
    return seed.value();
  }

  runtime::WasmPointer CryptoExtension::ext_crypto_ed25519_generate_version_1(
      runtime::WasmSize key_type, runtime::WasmSpan seed) {
    auto key_type_id =
        static_cast<crypto::KeyTypeId>(memory_->load32u(key_type));
    if (!crypto::isSupportedKeyType(key_type_id)) {
      logger_->warn("key type '{}' is not officially supported",
                    common::int_to_hex(key_type_id, 8));
    }

    auto [seed_ptr, seed_len] = runtime::WasmResult(seed);
    auto seed_buffer = memory_->loadN(seed_ptr, seed_len);
    auto seed_res = scale::decode<boost::optional<std::string>>(seed_buffer);
    if (!seed_res) {
      logger_->error("failed to decode seed");
      throw std::runtime_error("failed to decode bip39 seed");
    }
    auto &&seed_opt = seed_res.value();

    outcome::result<crypto::Ed25519Keypair> kp_res{{}};
    if (seed_opt.has_value()) {
      kp_res =
          crypto_store_->generateEd25519Keypair(key_type_id, seed_opt.value());
    } else {
      kp_res = crypto_store_->generateEd25519KeypairOnDisk(key_type_id);
    }
    if (!kp_res) {
      logger_->error("failed to generate ed25519 key pair: {}",
                     kp_res.error().message());
      throw std::runtime_error("failed to generate ed25519 key pair");
    }
    auto &key_pair = kp_res.value();
    SL_TRACE_FUNC_CALL(logger_, key_pair.public_key, key_type_id, seed_buffer);
    runtime::WasmResult res_span{memory_->storeBuffer(key_pair.public_key)};
    return res_span.combine();
  }

  runtime::WasmSpan CryptoExtension::ext_crypto_ed25519_sign_version_1(
      runtime::WasmSize key_type,
      runtime::WasmPointer key,
      runtime::WasmSpan msg) {
    using ResultType = boost::optional<crypto::Ed25519Signature>;

    auto key_type_id =
        static_cast<crypto::KeyTypeId>(memory_->load32u(key_type));
    if (!crypto::isSupportedKeyType(key_type_id)) {
      logger_->warn("key type '{}' is not officially supported",
                    common::int_to_hex(key_type_id, 8));
    }

    auto public_buffer = memory_->loadN(key, crypto::Ed25519PublicKey::size());
    auto [msg_data, msg_len] = runtime::WasmResult(msg);
    auto msg_buffer = memory_->loadN(msg_data, msg_len);
    auto pk = crypto::Ed25519PublicKey::fromSpan(public_buffer);
    if (!pk) {
      BOOST_UNREACHABLE_RETURN({});
    }
    auto key_pair = crypto_store_->findEd25519Keypair(key_type_id, pk.value());
    if (!key_pair) {
      logger_->error("failed to find required key");
      auto error_result = scale::encode(ResultType(boost::none)).value();
      return memory_->storeBuffer(error_result);
    }

    auto sign = ed25519_provider_->sign(key_pair.value(), msg_buffer);
    if (!sign) {
      logger_->error("failed to sign message, error = {}",
                     sign.error().message());
      std::terminate();
    }
    SL_TRACE_FUNC_CALL(
        logger_, sign.value(), key_pair.value().public_key, msg_buffer);
    auto buffer = scale::encode(ResultType(sign.value())).value();
    return memory_->storeBuffer(buffer);
  }

  runtime::WasmSize CryptoExtension::ext_crypto_ed25519_verify_version_1(
      runtime::WasmPointer sig,
      runtime::WasmSpan msg_span,
      runtime::WasmPointer pubkey_data) {
    auto [msg_data, msg_len] = runtime::WasmResult(msg_span);
    auto msg = memory_->loadN(msg_data, msg_len);
    auto sig_bytes =
        memory_->loadN(sig, ed25519_constants::SIGNATURE_SIZE).toVector();

    auto signature_res = crypto::Ed25519Signature::fromSpan(sig_bytes);
    if (!signature_res) {
      BOOST_UNREACHABLE_RETURN(kEd25519LegacyVerifyFail);
    }
    auto &&signature = signature_res.value();

    auto pubkey_bytes =
        memory_->loadN(pubkey_data, ed25519_constants::PUBKEY_SIZE).toVector();
    auto pubkey_res = crypto::Ed25519PublicKey::fromSpan(pubkey_bytes);
    if (!pubkey_res) {
      BOOST_UNREACHABLE_RETURN(kEd25519LegacyVerifyFail);
    }
    auto pubkey = pubkey_res.value();

    auto verifier = [self_weak = weak_from_this(),
                     signature = std::move(signature),
                     msg = std::move(msg),
                     pubkey = std::move(pubkey)]() mutable {
      auto self = self_weak.lock();
      if (not self) {
        BOOST_UNREACHABLE_RETURN(kEd25519LegacyVerifyFail);
      }

      auto result = self->ed25519_provider_->verify(signature, msg, pubkey);
      auto is_succeeded = result && result.value();

      return is_succeeded ? kVerifySuccess : kVerifyFail;
    };

    if (batch_verify_.has_value()) {
      auto &verification_queue = batch_verify_.value();
      SL_TRACE_FUNC_CALL(logger_, "batched", signature, msg, pubkey);
      verification_queue.emplace(
          std::async(std::launch::deferred, std::move(verifier)));
      return kVerifySuccess;
    }

    auto res = verifier();
    SL_TRACE_FUNC_CALL(logger_, res, signature, msg, pubkey);
    return res;
  }

  runtime::WasmSpan CryptoExtension::ext_crypto_sr25519_public_keys_version_1(
      runtime::WasmSize key_type) {
    using ResultType = std::vector<crypto::Sr25519PublicKey>;
    static const auto error_result(scale::encode(ResultType{}).value());

    auto key_type_id =
        static_cast<crypto::KeyTypeId>(memory_->load32u(key_type));
    if (!crypto::isSupportedKeyType(key_type_id)) {
      logger_->warn("key type '{}' is not officially supported",
                    common::int_to_hex(key_type_id, 8));
    }
    auto public_keys = crypto_store_->getSr25519PublicKeys(key_type_id);
    if (not public_keys) {
      auto msg =
          "error loading public keys: {}" + public_keys.error().message();
      logger_->error(msg);
      throw std::runtime_error(msg);
    }
    auto buffer = scale::encode(public_keys.value()).value();
    SL_TRACE_FUNC_CALL(logger_, public_keys.value().size(), key_type_id);

    return memory_->storeBuffer(buffer);
  }

  runtime::WasmPointer CryptoExtension::ext_crypto_sr25519_generate_version_1(
      runtime::WasmSize key_type, runtime::WasmSpan seed) {
    auto key_type_id =
        static_cast<crypto::KeyTypeId>(memory_->load32u(key_type));
    if (!crypto::isSupportedKeyType(key_type_id)) {
      logger_->warn("key type '{}' is not officially supported",
                    common::int_to_hex(key_type_id, 8));
    }

    auto [seed_ptr, seed_len] = runtime::WasmResult(seed);
    auto seed_buffer = memory_->loadN(seed_ptr, seed_len);
    auto seed_res = scale::decode<boost::optional<std::string>>(seed_buffer);
    if (!seed_res) {
      logger_->error("failed to decode seed");
      std::terminate();
    }

    outcome::result<crypto::Sr25519Keypair> kp_res{{}};
    auto bip39_seed = seed_res.value();
    if (bip39_seed.has_value()) {
      kp_res = crypto_store_->generateSr25519Keypair(key_type_id,
                                                     bip39_seed.value());
    } else {
      kp_res = crypto_store_->generateSr25519KeypairOnDisk(key_type_id);
    }
    if (!kp_res) {
      logger_->error("failed to generate sr25519 key pair: {}",
                     kp_res.error().message());
      std::terminate();
    }
    auto &key_pair = kp_res.value();

    SL_TRACE_FUNC_CALL(logger_, key_pair.public_key, key_type_id, seed_buffer);

    common::Buffer buffer(key_pair.public_key);
    runtime::WasmSpan ps = memory_->storeBuffer(buffer);

    return runtime::WasmResult(ps).address;
  }

  runtime::WasmSpan CryptoExtension::ext_crypto_sr25519_sign_version_1(
      runtime::WasmSize key_type,
      runtime::WasmPointer key,
      runtime::WasmSpan msg) {
    using ResultType = boost::optional<crypto::Sr25519Signature>;
    static const auto error_result =
        scale::encode(ResultType(boost::none)).value();
    auto key_type_id =
        static_cast<crypto::KeyTypeId>(memory_->load32u(key_type));

    if (!crypto::isSupportedKeyType(key_type_id)) {
      logger_->warn("key type '{}' is not officially supported",
                    common::int_to_hex(key_type_id, 8));
    }

    auto public_buffer = memory_->loadN(key, crypto::Sr25519PublicKey::size());
    auto [msg_data, msg_len] = runtime::WasmResult(msg);
    auto msg_buffer = memory_->loadN(msg_data, msg_len);
    auto pk = crypto::Sr25519PublicKey::fromSpan(public_buffer);
    if (!pk) {
      // error is not possible, since we loaded correct number of bytes
      BOOST_UNREACHABLE_RETURN({});
    }
    auto key_pair = crypto_store_->findSr25519Keypair(key_type_id, pk.value());
    if (!key_pair) {
      logger_->error("failed to find required key: {}",
                     key_pair.error().message());
      return memory_->storeBuffer(error_result);
    }

    auto sign = sr25519_provider_->sign(key_pair.value(), msg_buffer);
    if (!sign) {
      logger_->error("failed to sign message, error = {}",
                     sign.error().message());
      throw std::runtime_error{fmt::format("failed to sign message, error = {}",
                                           sign.error().message())};
    }
    SL_TRACE_FUNC_CALL(
        logger_, sign.value(), key_pair.value().public_key, msg_buffer);
    auto buffer = scale::encode(ResultType(sign.value())).value();
    return memory_->storeBuffer(buffer);
  }

  int32_t CryptoExtension::ext_crypto_sr25519_verify_version_1(
      runtime::WasmPointer sig,
      runtime::WasmSpan msg_span,
      runtime::WasmPointer pubkey_data) {
    auto [msg_data, msg_len] = runtime::WasmResult(msg_span);
    auto msg = memory_->loadN(msg_data, msg_len);
    auto signature_buffer =
        memory_->loadN(sig, sr25519_constants::SIGNATURE_SIZE);

    auto pubkey_buffer =
        memory_->loadN(pubkey_data, sr25519_constants::PUBLIC_SIZE);
    auto key_res = crypto::Sr25519PublicKey::fromSpan(pubkey_buffer);
    if (!key_res) {
      BOOST_UNREACHABLE_RETURN(kSr25519LegacyVerifyFail)
    }
    auto &&key = key_res.value();

    crypto::Sr25519Signature signature{};
    std::copy_n(signature_buffer.begin(),
                sr25519_constants::SIGNATURE_SIZE,
                signature.begin());

    auto verifier = [self_weak = weak_from_this(),
                     signature = std::move(signature),
                     msg = std::move(msg),
                     pubkey = std::move(key)]() mutable {
      auto self = self_weak.lock();
      if (not self) {
        BOOST_ASSERT(!"This is unreachable");
      }

      auto res = self->sr25519_provider_->verify(signature, msg, pubkey);

      bool is_succeeded = res && res.value();
      return is_succeeded ? kVerifySuccess : kVerifyFail;
    };
    if (batch_verify_.has_value()) {
      auto &verification_queue = batch_verify_.value();
      SL_TRACE_FUNC_CALL(logger_, "batched", signature, msg, pubkey_buffer);
      verification_queue.emplace(
          std::async(std::launch::deferred, std::move(verifier)));
      return kVerifySuccess;
    }

    auto res = verifier();
    SL_TRACE_FUNC_CALL(logger_, res, signature, msg, pubkey_buffer);
    return res;
  }

  int32_t CryptoExtension::ext_crypto_sr25519_verify_version_2(
      runtime::WasmPointer sig,
      runtime::WasmSpan msg_span,
      runtime::WasmPointer pubkey_data) {
    // TODO(Harrm): this should not support deprecated Schnorr signa-
    // tures introduced by the schnorrkel Rust library version 0.1.1
    SL_TRACE_FUNC_CALL(logger_,
                       "delegate to ext_crypto_sr25519_verify_version_1");
    return ext_crypto_sr25519_verify_version_1(sig, msg_span, pubkey_data);
  }

  namespace {
    template <typename T>
    using failure_type =
        decltype(outcome::result<std::decay_t<T>>(T{}).as_failure());

    /**
     * @brief converts outcome::failure_type to EcdsaVerifyError error code
     * @param failure outcome::result containing error
     * @return error code
     */
    template <class T>
    EcdsaVerifyError convertFailureToError(const failure_type<T> &failure) {
      const outcome::result<void> res = failure;
      if (res == outcome::failure(Secp256k1ProviderError::INVALID_V_VALUE)) {
        return ecdsa::ecdsa_verify_error::kInvalidV;
      }
      if (res
          == outcome::failure(Secp256k1ProviderError::INVALID_R_OR_S_VALUE)) {
        return ecdsa::ecdsa_verify_error::kInvalidRS;
      }

      return ecdsa::ecdsa_verify_error::kInvalidSignature;
    }
  }  // namespace

  runtime::WasmSpan
  CryptoExtension::ext_crypto_secp256k1_ecdsa_recover_version_1(
      runtime::WasmPointer sig, runtime::WasmPointer msg) {
    using ResultType = boost::variant<ecdsa::PublicKey, EcdsaVerifyError>;

    constexpr auto signature_size = RSVSignature::size();
    constexpr auto message_size = MessageHash::size();

    auto sig_buffer = memory_->loadN(sig, signature_size);
    auto msg_buffer = memory_->loadN(msg, message_size);

    auto signature = RSVSignature::fromSpan(sig_buffer).value();
    auto message = MessageHash::fromSpan(msg_buffer).value();

    auto public_key =
        secp256k1_provider_->recoverPublickeyUncompressed(signature, message);
    if (!public_key) {
      logger_->error("failed to recover uncompressed secp256k1 public key: {}",
                     public_key.error().message());

      auto error_code =
          convertFailureToError<UncompressedPublicKey>(public_key.as_failure());
      auto error_result =
          scale::encode(static_cast<ResultType>(error_code)).value();

      return memory_->storeBuffer(error_result);
    }

    // according to substrate implementation
    // returned key shouldn't include the 0x04 prefix
    // specification says, that it should have 64 bytes, not 65 as with prefix
    // On success it contains the 64-byte recovered public key or an error type
    auto truncated_span = gsl::span<uint8_t>(public_key.value()).subspan(1, 64);
    auto truncated_public_key =
        ecdsa::PublicKey::fromSpan(truncated_span).value();
    SL_TRACE_FUNC_CALL(logger_, truncated_public_key, sig_buffer, msg_buffer);
    auto buffer = scale::encode(ResultType(truncated_public_key)).value();
    return memory_->storeBuffer(buffer);
  }

  runtime::WasmSpan
  CryptoExtension::ext_crypto_secp256k1_ecdsa_recover_compressed_version_1(
      runtime::WasmPointer sig, runtime::WasmPointer msg) {
    using ResultType = boost::variant<CompressedPublicKey, EcdsaVerifyError>;

    constexpr auto signature_size = RSVSignature::size();
    constexpr auto message_size = MessageHash::size();

    auto sig_buffer = memory_->loadN(sig, signature_size);
    auto msg_buffer = memory_->loadN(msg, message_size);

    auto signature = RSVSignature::fromSpan(sig_buffer).value();
    auto message = MessageHash::fromSpan(msg_buffer).value();

    auto public_key =
        secp256k1_provider_->recoverPublickeyCompressed(signature, message);
    if (!public_key) {
      logger_->error("failed to recover uncompressed secp256k1 public key: {}",
                     public_key.error().message());

      auto error_code =
          convertFailureToError<CompressedPublicKey>(public_key.as_failure());
      auto error_result =
          scale::encode(static_cast<ResultType>(error_code)).value();
      return memory_->storeBuffer(error_result);
    }
    SL_TRACE_FUNC_CALL(logger_, public_key.value(), sig_buffer, msg_buffer);
    auto buffer = scale::encode(ResultType(public_key.value())).value();
    return memory_->storeBuffer(buffer);
  }
}  // namespace kagome::host_api<|MERGE_RESOLUTION|>--- conflicted
+++ resolved
@@ -38,12 +38,12 @@
 
   CryptoExtension::CryptoExtension(
       std::shared_ptr<runtime::Memory> memory,
-      std::shared_ptr<crypto::Sr25519Provider> sr25519_provider,
-      std::shared_ptr<crypto::Ed25519Provider> ed25519_provider,
-      std::shared_ptr<crypto::Secp256k1Provider> secp256k1_provider,
-      std::shared_ptr<crypto::Hasher> hasher,
+      std::shared_ptr<const crypto::Sr25519Provider> sr25519_provider,
+      std::shared_ptr<const crypto::Ed25519Provider> ed25519_provider,
+      std::shared_ptr<const crypto::Secp256k1Provider> secp256k1_provider,
+      std::shared_ptr<const crypto::Hasher> hasher,
       std::shared_ptr<crypto::CryptoStore> crypto_store,
-      std::shared_ptr<crypto::Bip39Provider> bip39_provider)
+      std::shared_ptr<const crypto::Bip39Provider> bip39_provider)
       : memory_(std::move(memory)),
         sr25519_provider_(std::move(sr25519_provider)),
         ed25519_provider_(std::move(ed25519_provider)),
@@ -62,201 +62,7 @@
     BOOST_ASSERT(logger_ != nullptr);
   }
 
-<<<<<<< HEAD
   // ---------------------- hashing ----------------------
-=======
-  void CryptoExtension::ext_blake2_128(runtime::WasmPointer data,
-                                       runtime::WasmSize len,
-                                       runtime::WasmPointer out_ptr) {
-    const auto &buf = memory_->loadN(data, len);
-
-    auto hash = hasher_->blake2b_128(buf);
-
-    memory_->storeBuffer(out_ptr, hash);
-  }
-
-  void CryptoExtension::ext_blake2_256(runtime::WasmPointer data,
-                                       runtime::WasmSize len,
-                                       runtime::WasmPointer out_ptr) {
-    const auto &buf = memory_->loadN(data, len);
-
-    auto hash = hasher_->blake2b_256(buf);
-
-    memory_->storeBuffer(out_ptr, hash);
-  }
-
-  void CryptoExtension::ext_keccak_256(runtime::WasmPointer data,
-                                       runtime::WasmSize len,
-                                       runtime::WasmPointer out_ptr) {
-    const auto &buf = memory_->loadN(data, len);
-
-    auto hash = hasher_->keccak_256(buf);
-
-    memory_->storeBuffer(out_ptr, hash);
-  }
-
-  void CryptoExtension::ext_start_batch_verify() {
-    if (batch_verify_.has_value()) {
-      throw std::runtime_error("Previous batch_verify is not finished");
-    }
-
-    batch_verify_.emplace();
-  }
-
-  runtime::WasmSize CryptoExtension::ext_finish_batch_verify() {
-    if (not batch_verify_.has_value()) {
-      throw std::runtime_error("No batch_verify is started");
-    }
-
-    auto &verification_queue = batch_verify_.value();
-    while (not verification_queue.empty()) {
-      auto single_verification_result = verification_queue.front().get();
-      if (single_verification_result == kLegacyVerifyFail) {
-        batch_verify_.reset();
-        return kVerifyBatchFail;
-      }
-      BOOST_ASSERT_MSG(single_verification_result == kLegacyVerifySuccess,
-                       "Successful verification result must be equal to 0");
-      verification_queue.pop();
-    }
-
-    return kVerifyBatchSuccess;
-  }
-
-  runtime::WasmSize CryptoExtension::ext_ed25519_verify(
-      runtime::WasmPointer msg_data,
-      runtime::WasmSize msg_len,
-      runtime::WasmPointer sig_data,
-      runtime::WasmPointer pubkey_data) {
-    auto msg = memory_->loadN(msg_data, msg_len);
-    auto sig_bytes =
-        memory_->loadN(sig_data, ed25519_constants::SIGNATURE_SIZE).toVector();
-
-    auto signature_res = crypto::Ed25519Signature::fromSpan(sig_bytes);
-    if (!signature_res) {
-      BOOST_UNREACHABLE_RETURN(kEd25519LegacyVerifyFail);
-    }
-    auto &&signature = signature_res.value();
-
-    auto pubkey_bytes =
-        memory_->loadN(pubkey_data, ed25519_constants::PUBKEY_SIZE).toVector();
-    auto pubkey_res = crypto::Ed25519PublicKey::fromSpan(pubkey_bytes);
-    if (!pubkey_res) {
-      BOOST_UNREACHABLE_RETURN(kEd25519LegacyVerifyFail);
-    }
-    auto pubkey = pubkey_res.value();
-
-    auto verifier = [self_weak = weak_from_this(),
-                     signature = std::move(signature),
-                     msg = std::move(msg),
-                     pubkey = std::move(pubkey)]() mutable {
-      auto self = self_weak.lock();
-      if (not self) {
-        BOOST_UNREACHABLE_RETURN(kEd25519LegacyVerifyFail);
-      }
-
-      auto result = self->ed25519_provider_->verify(signature, msg, pubkey);
-      auto is_succeeded = result && result.value();
-
-      return is_succeeded ? kLegacyVerifySuccess : kLegacyVerifyFail;
-    };
-    if (batch_verify_.has_value()) {
-      auto &verification_queue = batch_verify_.value();
-      verification_queue.emplace(
-          std::async(std::launch::deferred, std::move(verifier)));
-      return kLegacyVerifySuccess;
-    }
-
-    return verifier();
-  }
-
-  runtime::WasmSize CryptoExtension::ext_sr25519_verify(
-      runtime::WasmPointer msg_data,
-      runtime::WasmSize msg_len,
-      runtime::WasmPointer sig_data,
-      runtime::WasmPointer pubkey_data) {
-    auto msg = memory_->loadN(msg_data, msg_len);
-    auto signature_buffer =
-        memory_->loadN(sig_data, sr25519_constants::SIGNATURE_SIZE);
-
-    auto pubkey_buffer =
-        memory_->loadN(pubkey_data, sr25519_constants::PUBLIC_SIZE);
-    auto key_res = crypto::Sr25519PublicKey::fromSpan(pubkey_buffer);
-    if (!key_res) {
-      BOOST_UNREACHABLE_RETURN(kSr25519LegacyVerifyFail)
-    }
-    auto &&key = key_res.value();
-
-    crypto::Sr25519Signature signature{};
-    std::copy_n(signature_buffer.begin(),
-                sr25519_constants::SIGNATURE_SIZE,
-                signature.begin());
-
-    auto verifier = [self_weak = weak_from_this(),
-                     signature = std::move(signature),
-                     msg = std::move(msg),
-                     pubkey = std::move(key)]() mutable {
-      auto self = self_weak.lock();
-      if (not self) {
-        BOOST_UNREACHABLE_RETURN(kLegacyVerifyFail);
-      }
-
-      auto res = self->sr25519_provider_->verify(signature, msg, pubkey);
-      bool is_succeeded = res && res.value();
-      return is_succeeded ? kLegacyVerifySuccess : kLegacyVerifyFail;
-    };
-    if (batch_verify_.has_value()) {
-      auto &verification_queue = batch_verify_.value();
-      verification_queue.emplace(
-          std::async(std::launch::deferred, std::move(verifier)));
-      return kLegacyVerifySuccess;
-    }
-
-    return verifier();
-  }
-
-  void CryptoExtension::ext_twox_64(runtime::WasmPointer data,
-                                    runtime::WasmSize len,
-                                    runtime::WasmPointer out_ptr) {
-    const auto &buf = memory_->loadN(data, len);
-
-    auto hash = hasher_->twox_64(buf);
-    SL_TRACE(logger_,
-             "twox64. Data: {}, Data hex: {}, hash: {}",
-             buf.data(),
-             buf.toHex(),
-             hash.toHex());
-
-    memory_->storeBuffer(out_ptr, hash);
-  }
-
-  void CryptoExtension::ext_twox_128(runtime::WasmPointer data,
-                                     runtime::WasmSize len,
-                                     runtime::WasmPointer out_ptr) {
-    const auto &buf = memory_->loadN(data, len);
-
-    auto hash = hasher_->twox_128(buf);
-    SL_TRACE(logger_,
-             "twox128. Data: {}, Data hex: {}, hash: {}",
-             buf.data(),
-             buf.toHex(),
-             hash.toHex());
-
-    memory_->storeBuffer(out_ptr, common::Buffer(hash));
-  }
-
-  void CryptoExtension::ext_twox_256(runtime::WasmPointer data,
-                                     runtime::WasmSize len,
-                                     runtime::WasmPointer out_ptr) {
-    const auto &buf = memory_->loadN(data, len);
-
-    auto hash = hasher_->twox_256(buf);
-
-    memory_->storeBuffer(out_ptr, hash);
-  }
-
-  // ---------------------- runtime api version 1 methods ----------------------
->>>>>>> d2d10c5d
 
   runtime::WasmPointer CryptoExtension::ext_hashing_keccak_256_version_1(
       runtime::WasmSpan data) {
