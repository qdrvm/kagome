/**
 * Copyright Quadrivium LLC
 * All Rights Reserved
 * SPDX-License-Identifier: Apache-2.0
 */

#include "host_api/impl/crypto_extension.hpp"

#include <algorithm>
#include <exception>

#include <fmt/format.h>
#include <boost/assert.hpp>
#include <span>

#include "crypto/ecdsa_provider.hpp"
#include "crypto/ed25519_provider.hpp"
#include "crypto/hasher.hpp"
#include "crypto/key_store.hpp"
#include "crypto/key_store/key_type.hpp"
#include "crypto/secp256k1/secp256k1_provider_impl.hpp"
#include "crypto/sr25519_provider.hpp"
#include "log/trace_macros.hpp"
#include "runtime/memory.hpp"
#include "runtime/ptr_size.hpp"
#include "scale/scale.hpp"

namespace {
  template <typename Format, typename... Args>
  void throw_with_error(const kagome::log::Logger &logger,
                        const Format &format,
                        Args &&...args) {
    auto msg = fmt::vformat(format,
                            fmt::make_format_args(std::forward<Args>(args)...));
    logger->error(msg);
    throw std::runtime_error(msg);
  }

  void checkIfKeyIsSupported(kagome::crypto::KeyType key_type,
                             kagome::log::Logger log) {
    if (not key_type.is_supported()) {
      log->warn("key type {} is not officially supported", key_type);
    }
  }

}  // namespace

namespace kagome::host_api {
  namespace sr25519_constants = crypto::constants::sr25519;
  namespace ed25519_constants = crypto::constants::ed25519;
  namespace ecdsa_constants = crypto::constants::ecdsa;
  namespace secp256k1 = crypto::secp256k1;

  using crypto::Secp256k1ProviderError;
  using secp256k1::CompressedPublicKey;
  using secp256k1::MessageHash;
  using secp256k1::RSVSignature;
  using secp256k1::Secp256k1VerifyError;
  using secp256k1::UncompressedPublicKey;

  CryptoExtension::CryptoExtension(
      std::shared_ptr<const runtime::MemoryProvider> memory_provider,
      std::shared_ptr<const crypto::Sr25519Provider> sr25519_provider,
      std::shared_ptr<const crypto::EcdsaProvider> ecdsa_provider,
      std::shared_ptr<const crypto::Ed25519Provider> ed25519_provider,
      std::shared_ptr<const crypto::Secp256k1Provider> secp256k1_provider,
      std::shared_ptr<const crypto::Hasher> hasher,
      std::optional<std::shared_ptr<crypto::KeyStore>> key_store)
      : memory_provider_(std::move(memory_provider)),
        sr25519_provider_(std::move(sr25519_provider)),
        ecdsa_provider_(std::move(ecdsa_provider)),
        ed25519_provider_(std::move(ed25519_provider)),
        secp256k1_provider_(std::move(secp256k1_provider)),
        hasher_(std::move(hasher)),
        key_store_(std::move(key_store)),
        logger_{log::createLogger("CryptoExtension", "crypto_extension")} {
    BOOST_ASSERT(memory_provider_ != nullptr);
    BOOST_ASSERT(sr25519_provider_ != nullptr);
    BOOST_ASSERT(ecdsa_provider_ != nullptr);
    BOOST_ASSERT(ed25519_provider_ != nullptr);
    BOOST_ASSERT(secp256k1_provider_ != nullptr);
    BOOST_ASSERT(hasher_ != nullptr);
    BOOST_ASSERT(logger_ != nullptr);
<<<<<<< HEAD
=======
    BOOST_ASSERT(key_store_ == std::nullopt || *key_store_ != nullptr);
>>>>>>> 4fc15ff5
  }

  // ---------------------- hashing ----------------------

  runtime::WasmPointer CryptoExtension::ext_hashing_keccak_256_version_1(
      runtime::WasmSpan data) {
    auto [addr, len] = runtime::PtrSize(data);
    const auto &buf = getMemory().loadN(addr, len);
    auto hash = hasher_->keccak_256(buf);

    SL_TRACE_FUNC_CALL(logger_, hash, buf);

    return getMemory().storeBuffer(hash);
  }

  runtime::WasmPointer CryptoExtension::ext_hashing_sha2_256_version_1(
      runtime::WasmSpan data) {
    auto [addr, len] = runtime::PtrSize(data);
    const auto &buf = getMemory().loadN(addr, len);
    auto hash = hasher_->sha2_256(buf);
    SL_TRACE_FUNC_CALL(logger_, hash, buf);

    return getMemory().storeBuffer(hash);
  }

  runtime::WasmPointer CryptoExtension::ext_hashing_blake2_128_version_1(
      runtime::WasmSpan data) {
    auto [addr, len] = runtime::PtrSize(data);
    const auto &buf = getMemory().loadN(addr, len);
    auto hash = hasher_->blake2b_128(buf);
    SL_TRACE_FUNC_CALL(logger_, hash, buf);

    return getMemory().storeBuffer(hash);
  }

  runtime::WasmPointer CryptoExtension::ext_hashing_blake2_256_version_1(
      runtime::WasmSpan data) {
    auto [addr, len] = runtime::PtrSize(data);
    const auto &buf = getMemory().loadN(addr, len);
    auto hash = hasher_->blake2b_256(buf);
    SL_TRACE_FUNC_CALL(logger_, hash, buf);

    return getMemory().storeBuffer(hash);
  }

  runtime::WasmPointer CryptoExtension::ext_hashing_twox_64_version_1(
      runtime::WasmSpan data) {
    auto [addr, len] = runtime::PtrSize(data);
    const auto &buf = getMemory().loadN(addr, len);
    auto hash = hasher_->twox_64(buf);
    SL_TRACE_FUNC_CALL(logger_, hash, buf);

    return getMemory().storeBuffer(hash);
  }

  runtime::WasmPointer CryptoExtension::ext_hashing_twox_128_version_1(
      runtime::WasmSpan data) {
    auto [addr, len] = runtime::PtrSize(data);
    const auto &buf = getMemory().loadN(addr, len);
    auto hash = hasher_->twox_128(buf);
    SL_TRACE_FUNC_CALL(logger_, hash, buf);

    return getMemory().storeBuffer(hash);
  }

  runtime::WasmPointer CryptoExtension::ext_hashing_twox_256_version_1(
      runtime::WasmSpan data) {
    auto [ptr, size] = runtime::PtrSize(data);
    const auto &buf = getMemory().loadN(ptr, size);
    auto hash = hasher_->twox_256(buf);
    SL_TRACE_FUNC_CALL(logger_, hash, buf);

    return getMemory().storeBuffer(hash);
  }

  void CryptoExtension::ext_crypto_start_batch_verify_version_1() {
    if (batch_verify_) {
      throw_with_error(logger_, "batch already started");
    }
    batch_verify_ = kVerifySuccess;
  }

  runtime::WasmSize
  CryptoExtension::ext_crypto_finish_batch_verify_version_1() {
    if (not batch_verify_) {
      throw_with_error(logger_, "batch not started");
    }
    auto ok = *batch_verify_;
    batch_verify_.reset();
    return ok;
  }

  runtime::WasmSpan CryptoExtension::ext_crypto_ed25519_public_keys_version_1(
      runtime::WasmPointer key_type_ptr) {
    using ResultType = std::vector<crypto::Ed25519PublicKey>;
    static const auto error_result(scale::encode(ResultType{}).value());

    crypto::KeyType key_type = loadKeyType(key_type_ptr);
    checkIfKeyIsSupported(key_type, logger_);

    auto public_keys = key_store_.value()->ed25519().getPublicKeys(key_type);
    if (not public_keys) {
      throw_with_error(
          logger_, "error loading public keys: {}", public_keys.error());
    }
    common::Buffer buffer{scale::encode(public_keys.value()).value()};
    SL_TRACE_FUNC_CALL(logger_, buffer.size(), key_type);

    return getMemory().storeBuffer(buffer);
  }

  runtime::WasmPointer CryptoExtension::ext_crypto_ed25519_generate_version_1(
      runtime::WasmPointer key_type_ptr, runtime::WasmSpan seed) {
    crypto::KeyType key_type = loadKeyType(key_type_ptr);
    checkIfKeyIsSupported(key_type, logger_);

    auto [seed_ptr, seed_len] = runtime::PtrSize(seed);
    auto seed_buffer = getMemory().loadN(seed_ptr, seed_len);
    auto seed_res = scale::decode<std::optional<std::string>>(seed_buffer);
    if (!seed_res) {
      throw_with_error(logger_, "failed to decode seed");
    }
    auto &&seed_opt = seed_res.value();

    outcome::result<crypto::Ed25519Keypair> kp_res = [&] {
      if (seed_opt.has_value()) {
        return key_store_.value()->ed25519().generateKeypair(key_type,
                                                             seed_opt.value());
      } else {
        return key_store_.value()->ed25519().generateKeypairOnDisk(key_type);
      }
    }();
    if (!kp_res) {
      throw_with_error(
          logger_, "failed to generate ed25519 key pair: {}", kp_res.error());
    }
    auto &key_pair = kp_res.value();
    SL_TRACE_FUNC_CALL(logger_, key_pair.public_key, key_type, seed_buffer);
    runtime::PtrSize res_span{getMemory().storeBuffer(key_pair.public_key)};
    return res_span.combine();
  }

  runtime::WasmSpan CryptoExtension::ext_crypto_ed25519_sign_version_1(
      runtime::WasmPointer key_type_ptr,
      runtime::WasmPointer key,
      runtime::WasmSpan msg) {
    using ResultType = std::optional<crypto::Ed25519Signature>;

    crypto::KeyType key_type = loadKeyType(key_type_ptr);
    checkIfKeyIsSupported(key_type, logger_);

    auto public_buffer =
        getMemory().loadN(key, crypto::Ed25519PublicKey::size());
    auto [msg_data, msg_len] = runtime::PtrSize(msg);
    auto msg_buffer = getMemory().loadN(msg_data, msg_len);
    auto pk = crypto::Ed25519PublicKey::fromSpan(public_buffer);
    if (!pk) {
      BOOST_UNREACHABLE_RETURN({});
    }
    auto key_pair_opt =
        key_store_.value()->ed25519().findKeypair(key_type, pk.value());
    if (!key_pair_opt) {
      logger_->error("failed to find required key");
      auto error_result = scale::encode(ResultType(std::nullopt)).value();
      return getMemory().storeBuffer(error_result);
    }

    auto sign = ed25519_provider_->sign(key_pair_opt.value(), msg_buffer);
    if (!sign) {
      throw_with_error(
          logger_, "failed to sign message, error = {}", sign.error());
    }
    SL_TRACE_FUNC_CALL(
        logger_, sign.value(), key_pair_opt.value().public_key, msg_buffer);
    auto buffer = scale::encode(ResultType(sign.value())).value();
    return getMemory().storeBuffer(buffer);
  }

  runtime::WasmSize CryptoExtension::ext_crypto_ed25519_verify_version_1(
      runtime::WasmPointer sig,
      runtime::WasmSpan msg_span,
      runtime::WasmPointer pubkey_data) {
    auto [msg_data, msg_len] = runtime::PtrSize(msg_span);
    auto msg = getMemory().loadN(msg_data, msg_len);
    auto sig_bytes = getMemory().loadN(sig, ed25519_constants::SIGNATURE_SIZE);

    auto signature_res = crypto::Ed25519Signature::fromSpan(sig_bytes);
    if (!signature_res) {
      BOOST_UNREACHABLE_RETURN(kVerifyFail);
    }
    auto &&signature = signature_res.value();

    auto pubkey_bytes =
        getMemory().loadN(pubkey_data, ed25519_constants::PUBKEY_SIZE);
    auto pubkey_res = crypto::Ed25519PublicKey::fromSpan(pubkey_bytes);
    if (!pubkey_res) {
      BOOST_UNREACHABLE_RETURN(kVerifyFail);
    }
    auto pubkey = pubkey_res.value();

    auto verify_res = ed25519_provider_->verify(signature, msg, pubkey);

    auto res = verify_res && verify_res.value() ? kVerifySuccess : kVerifyFail;

    SL_TRACE_FUNC_CALL(logger_, res, signature, msg, pubkey);
    return res;
  }

  runtime::WasmSize CryptoExtension::ext_crypto_ed25519_batch_verify_version_1(
      runtime::WasmPointer sig,
      runtime::WasmSpan msg_span,
      runtime::WasmPointer pubkey_data) {
    SL_TRACE_FUNC_CALL(
        logger_,
        "Deprecated API method ext_crypto_ed25519_batch_verify_version_1 being "
        "called. Passing call to ext_crypto_ed25519_verify_version_1");
    return batchVerify(
        ext_crypto_ed25519_verify_version_1(sig, msg_span, pubkey_data));
  }

  runtime::WasmSpan CryptoExtension::ext_crypto_sr25519_public_keys_version_1(
      runtime::WasmPointer key_type_ptr) {
    using ResultType = std::vector<crypto::Sr25519PublicKey>;
    static const auto error_result(scale::encode(ResultType{}).value());

    crypto::KeyType key_type = loadKeyType(key_type_ptr);
    checkIfKeyIsSupported(key_type, logger_);

    auto public_keys = key_store_.value()->sr25519().getPublicKeys(key_type);
    if (not public_keys) {
      throw_with_error(
          logger_, "error loading public keys: {}", public_keys.error());
    }

    auto buffer = scale::encode(public_keys.value()).value();
    SL_TRACE_FUNC_CALL(logger_, public_keys.value().size(), key_type);

    return getMemory().storeBuffer(buffer);
  }

  runtime::WasmPointer CryptoExtension::ext_crypto_sr25519_generate_version_1(
      runtime::WasmPointer key_type_ptr, runtime::WasmSpan seed) {
    crypto::KeyType key_type = loadKeyType(key_type_ptr);
    checkIfKeyIsSupported(key_type, logger_);

    auto [seed_ptr, seed_len] = runtime::PtrSize(seed);
    auto seed_buffer = getMemory().loadN(seed_ptr, seed_len);
    auto seed_res = scale::decode<std::optional<std::string>>(seed_buffer);
    if (!seed_res) {
      throw_with_error(logger_, "failed to decode seed");
    }

    outcome::result<crypto::Sr25519Keypair> kp_res = [&]() {
      auto bip39_seed = seed_res.value();
      if (bip39_seed.has_value()) {
        return key_store_.value()->sr25519().generateKeypair(
            key_type, bip39_seed.value());
      } else {
        return key_store_.value()->sr25519().generateKeypairOnDisk(key_type);
      }
    }();
    if (!kp_res) {
      throw_with_error(
          logger_, "failed to generate sr25519 key pair: {}", kp_res.error());
    }
    auto &key_pair = kp_res.value();

    SL_TRACE_FUNC_CALL(logger_, key_pair.public_key, key_type, seed_buffer);

    common::Buffer buffer(key_pair.public_key);
    runtime::WasmSpan ps = getMemory().storeBuffer(buffer);

    return runtime::PtrSize(ps).ptr;
  }

  runtime::WasmSpan CryptoExtension::ext_crypto_sr25519_sign_version_1(
      runtime::WasmPointer key_type_ptr,
      runtime::WasmPointer key,
      runtime::WasmSpan msg) {
    using ResultType = std::optional<crypto::Sr25519Signature>;
    static const auto error_result =
        scale::encode(ResultType(std::nullopt)).value();

    crypto::KeyType key_type = loadKeyType(key_type_ptr);
    checkIfKeyIsSupported(key_type, logger_);

    auto public_buffer =
        getMemory().loadN(key, crypto::Sr25519PublicKey::size());
    auto [msg_data, msg_len] = runtime::PtrSize(msg);
    auto msg_buffer = getMemory().loadN(msg_data, msg_len);
    auto pk = crypto::Sr25519PublicKey::fromSpan(public_buffer);
    if (!pk) {
      // error is not possible, since we loaded correct number of bytes
      BOOST_UNREACHABLE_RETURN({});
    }
    auto key_pair =
        key_store_.value()->sr25519().findKeypair(key_type, pk.value());
    if (!key_pair) {
      logger_->error(
          "failed to find required key: {} {}", key_type, pk.value());
      return getMemory().storeBuffer(error_result);
    }

    auto sign = sr25519_provider_->sign(key_pair.value(), msg_buffer);
    if (!sign) {
      throw_with_error(
          logger_, "failed to sign message, error = {}", sign.error());
    }
    SL_TRACE_FUNC_CALL(
        logger_, sign.value(), key_pair.value().public_key, msg_buffer);
    auto buffer = scale::encode(ResultType(sign.value())).value();
    return getMemory().storeBuffer(buffer);
  }

  int32_t CryptoExtension::srVerify(bool deprecated,
                                    runtime::WasmPointer sig,
                                    runtime::WasmSpan msg_span,
                                    runtime::WasmPointer pubkey_data) {
    auto [msg_data, msg_len] = runtime::PtrSize(msg_span);
    auto msg = getMemory().loadN(msg_data, msg_len);
    auto signature_buffer =
        getMemory().loadN(sig, sr25519_constants::SIGNATURE_SIZE);

    auto pubkey_buffer =
        getMemory().loadN(pubkey_data, sr25519_constants::PUBLIC_SIZE);
    auto key_res = crypto::Sr25519PublicKey::fromSpan(pubkey_buffer);
    if (!key_res) {
      BOOST_UNREACHABLE_RETURN(kVerifyFail)
    }
    auto &&key = key_res.value();

    crypto::Sr25519Signature signature{};
    std::copy_n(signature_buffer.begin(),
                sr25519_constants::SIGNATURE_SIZE,
                signature.begin());

    auto verify_res =
        deprecated ? sr25519_provider_->verify_deprecated(signature, msg, key)
                   : sr25519_provider_->verify(signature, msg, key);

    auto res = verify_res && verify_res.value() ? kVerifySuccess : kVerifyFail;

    SL_TRACE_FUNC_CALL(logger_, res, signature, msg, pubkey_buffer);
    return res;
  }

  int32_t CryptoExtension::ext_crypto_sr25519_batch_verify_version_1(
      runtime::WasmPointer sig,
      runtime::WasmSpan msg_span,
      runtime::WasmPointer pubkey_data) {
    SL_TRACE_FUNC_CALL(
        logger_,
        "Deprecated API method ext_crypto_sr25519_batch_verify_version_1 being "
        "called. Passing call to ext_crypto_sr25519_verify_version_1");
    return batchVerify(
        ext_crypto_sr25519_verify_version_1(sig, msg_span, pubkey_data));
  }

  int32_t CryptoExtension::ext_crypto_sr25519_verify_version_1(
      runtime::WasmPointer sig,
      runtime::WasmSpan msg,
      runtime::WasmPointer pub) {
    return srVerify(/* deprecated= */ true, sig, msg, pub);
  }

  int32_t CryptoExtension::ext_crypto_sr25519_verify_version_2(
      runtime::WasmPointer sig,
      runtime::WasmSpan msg,
      runtime::WasmPointer pub) {
    return srVerify(/* deprecated= */ false, sig, msg, pub);
  }

  namespace {
    template <typename T>
    using failure_type =
        decltype(outcome::result<std::decay_t<T>>(T{}).as_failure());

    /**
     * @brief converts outcome::failure_type to Secp256k1VerifyError error code
     * @param failure outcome::result containing error
     * @return error code
     */
    template <class T>
    Secp256k1VerifyError convertFailureToError(const failure_type<T> &failure) {
      const outcome::result<void> res = failure;
      if (res == outcome::failure(Secp256k1ProviderError::INVALID_V_VALUE)) {
        return secp256k1::secp256k1_verify_error::kInvalidV;
      }
      if (res
          == outcome::failure(Secp256k1ProviderError::INVALID_R_OR_S_VALUE)) {
        return secp256k1::secp256k1_verify_error::kInvalidRS;
      }

      return secp256k1::secp256k1_verify_error::kInvalidSignature;
    }
  }  // namespace

  runtime::WasmSpan CryptoExtension::ecdsaRecover(bool allow_overflow,
                                                  runtime::WasmPointer sig,
                                                  runtime::WasmPointer msg) {
    using ResultType =
        boost::variant<secp256k1::PublicKey, Secp256k1VerifyError>;

    constexpr auto signature_size = RSVSignature::size();
    constexpr auto message_size = MessageHash::size();

    auto sig_buffer = getMemory().loadN(sig, signature_size);
    auto msg_buffer = getMemory().loadN(msg, message_size);

    auto signature = RSVSignature::fromSpan(sig_buffer).value();
    auto message = MessageHash::fromSpan(msg_buffer).value();

    auto public_key = secp256k1_provider_->recoverPublickeyUncompressed(
        signature, message, allow_overflow);
    if (!public_key) {
      logger_->error("failed to recover uncompressed secp256k1 public key: {}",
                     public_key.error());

      auto error_code =
          convertFailureToError<UncompressedPublicKey>(public_key.as_failure());
      auto error_result =
          scale::encode(static_cast<ResultType>(error_code)).value();

      return getMemory().storeBuffer(error_result);
    }

    // according to substrate implementation
    // returned key shouldn't include the 0x04 prefix
    // specification says, that it should have 64 bytes, not 65 as with prefix
    // On success it contains the 64-byte recovered public key or an error type
    auto truncated_span = std::span<uint8_t>(public_key.value()).subspan(1, 64);
    auto truncated_public_key =
        secp256k1::PublicKey::fromSpan(truncated_span).value();
    SL_TRACE_FUNC_CALL(logger_, truncated_public_key, sig_buffer, msg_buffer);
    auto buffer = scale::encode(ResultType(truncated_public_key)).value();
    return getMemory().storeBuffer(buffer);
  }

  runtime::WasmSpan
  CryptoExtension::ext_crypto_secp256k1_ecdsa_recover_version_1(
      runtime::WasmPointer sig, runtime::WasmPointer msg) {
    return ecdsaRecover(/* allow_overflow= */ true, sig, msg);
  }

  runtime::WasmSpan
  CryptoExtension::ext_crypto_secp256k1_ecdsa_recover_version_2(
      runtime::WasmPointer sig, runtime::WasmPointer msg) {
    return ecdsaRecover(/* allow_overflow= */ false, sig, msg);
  }

  runtime::WasmSpan CryptoExtension::ecdsaRecoverCompressed(
      bool allow_overflow, runtime::WasmPointer sig, runtime::WasmPointer msg) {
    using ResultType =
        boost::variant<CompressedPublicKey, Secp256k1VerifyError>;

    constexpr auto signature_size = RSVSignature::size();
    constexpr auto message_size = MessageHash::size();

    auto sig_buffer = getMemory().loadN(sig, signature_size);
    auto msg_buffer = getMemory().loadN(msg, message_size);

    auto signature = RSVSignature::fromSpan(sig_buffer).value();
    auto message = MessageHash::fromSpan(msg_buffer).value();

    auto public_key = secp256k1_provider_->recoverPublickeyCompressed(
        signature, message, allow_overflow);
    if (!public_key) {
      logger_->error("failed to recover uncompressed secp256k1 public key: {}",
                     public_key.error());

      auto error_code =
          convertFailureToError<CompressedPublicKey>(public_key.as_failure());
      auto error_result =
          scale::encode(static_cast<ResultType>(error_code)).value();
      return getMemory().storeBuffer(error_result);
    }
    SL_TRACE_FUNC_CALL(logger_, public_key.value(), sig_buffer, msg_buffer);
    auto buffer = scale::encode(ResultType(public_key.value())).value();
    return getMemory().storeBuffer(buffer);
  }

  runtime::WasmSpan
  CryptoExtension::ext_crypto_secp256k1_ecdsa_recover_compressed_version_1(
      runtime::WasmPointer sig, runtime::WasmPointer msg) {
    return ecdsaRecoverCompressed(/* allow_overflow= */ true, sig, msg);
  }

  runtime::WasmSpan
  CryptoExtension::ext_crypto_secp256k1_ecdsa_recover_compressed_version_2(
      runtime::WasmPointer sig, runtime::WasmPointer msg) {
    return ecdsaRecoverCompressed(/* allow_overflow= */ false, sig, msg);
  }

  runtime::WasmSpan CryptoExtension::ext_crypto_ecdsa_public_keys_version_1(
      runtime::WasmPointer key_type_ptr) {
    using ResultType = std::vector<crypto::EcdsaPublicKey>;
    static const auto error_result(scale::encode(ResultType{}).value());

    crypto::KeyType key_type = loadKeyType(key_type_ptr);
    checkIfKeyIsSupported(key_type, logger_);

    auto public_keys = key_store_.value()->ecdsa().getPublicKeys(key_type);
    if (not public_keys) {
      throw_with_error(
          logger_, "error loading public keys: {}", public_keys.error());
    }

    auto buffer = scale::encode(public_keys.value()).value();
    SL_TRACE_FUNC_CALL(logger_, public_keys.value().size(), key_type);

    return getMemory().storeBuffer(buffer);
  }

  runtime::WasmSpan CryptoExtension::ext_crypto_ecdsa_sign_version_1(
      runtime::WasmPointer key_type_ptr,
      runtime::WasmPointer key,
      runtime::WasmSpan msg) {
    using ResultType = std::optional<crypto::EcdsaSignature>;

    crypto::KeyType key_type = loadKeyType(key_type_ptr);
    checkIfKeyIsSupported(key_type, logger_);

    auto public_buffer = getMemory().loadN(key, sizeof(crypto::EcdsaPublicKey));
    auto [msg_data, msg_len] = runtime::PtrSize(msg);
    auto msg_buffer = getMemory().loadN(msg_data, msg_len);

    crypto::EcdsaPublicKey pk;
    std::copy(public_buffer.begin(), public_buffer.end(), pk.begin());
    auto key_pair = key_store_.value()->ecdsa().findKeypair(key_type, pk);
    if (!key_pair) {
      logger_->error("failed to find required key");
      auto error_result = scale::encode(ResultType(std::nullopt)).value();
      return getMemory().storeBuffer(error_result);
    }

    auto sign = ecdsa_provider_->sign(msg_buffer, key_pair.value().secret_key);
    if (!sign) {
      throw_with_error(
          logger_, "failed to sign message, error = {}", sign.error());
    }
    SL_TRACE_FUNC_CALL(
        logger_, sign.value(), key_pair.value().public_key, msg_buffer);
    auto buffer = scale::encode(ResultType(sign.value())).value();
    return getMemory().storeBuffer(buffer);
  }

  runtime::WasmSpan CryptoExtension::ext_crypto_ecdsa_sign_prehashed_version_1(
      runtime::WasmPointer key_type_ptr,
      runtime::WasmPointer key,
      runtime::WasmSpan msg) {
    using ResultType = std::optional<crypto::EcdsaSignature>;

    crypto::KeyType key_type = loadKeyType(key_type_ptr);
    checkIfKeyIsSupported(key_type, logger_);

    auto public_buffer = getMemory().loadN(key, sizeof(crypto::EcdsaPublicKey));
    auto [msg_data, msg_len] = runtime::PtrSize(msg);
    auto msg_buffer = getMemory().loadN(msg_data, msg_len);

    crypto::EcdsaPublicKey pk;
    std::copy(public_buffer.begin(), public_buffer.end(), pk.begin());
    auto key_pair = key_store_.value()->ecdsa().findKeypair(key_type, pk);
    if (!key_pair) {
      logger_->error("failed to find required key");
      auto error_result = scale::encode(ResultType(std::nullopt)).value();
      return getMemory().storeBuffer(error_result);
    }

    crypto::EcdsaPrehashedMessage digest;
    std::copy(msg_buffer.begin(), msg_buffer.end(), digest.begin());
    auto sign =
        ecdsa_provider_->signPrehashed(digest, key_pair.value().secret_key);
    if (!sign) {
      throw_with_error(
          logger_, "failed to sign message, error = {}", sign.error());
    }
    SL_TRACE_FUNC_CALL(
        logger_, sign.value(), key_pair.value().public_key, msg_buffer);
    auto buffer = scale::encode(ResultType(sign.value())).value();
    return getMemory().storeBuffer(buffer);
  }

  runtime::WasmPointer CryptoExtension::ext_crypto_ecdsa_generate_version_1(
      runtime::WasmPointer key_type_ptr, runtime::WasmSpan seed) const {
    crypto::KeyType key_type = loadKeyType(key_type_ptr);
    checkIfKeyIsSupported(key_type, logger_);

    auto [seed_ptr, seed_len] = runtime::PtrSize(seed);
    auto seed_buffer = getMemory().loadN(seed_ptr, seed_len);
    auto seed_res = scale::decode<std::optional<std::string>>(seed_buffer);
    if (!seed_res) {
      throw_with_error(logger_, "failed to decode seed");
    }

    outcome::result<crypto::EcdsaKeypair> kp_res = [&]() {
      auto bip39_seed = seed_res.value();
      if (bip39_seed.has_value()) {
        return key_store_.value()->ecdsa().generateKeypair(key_type,
                                                           bip39_seed.value());
      } else {
        return key_store_.value()->ecdsa().generateKeypairOnDisk(key_type);
      }
    }();
    if (!kp_res) {
      throw_with_error(
          logger_, "failed to generate ecdsa key pair: {}", kp_res.error());
    }
    auto &key_pair = kp_res.value();

    SL_TRACE_FUNC_CALL(logger_, key_pair.public_key, key_type, seed_buffer);

    common::Buffer buffer(key_pair.public_key);
    runtime::WasmSpan ps = getMemory().storeBuffer(buffer);

    return runtime::PtrSize(ps).ptr;
  }

  int32_t CryptoExtension::ecdsaVerify(bool allow_overflow,
                                       runtime::WasmPointer sig,
                                       runtime::WasmSpan msg_span,
                                       runtime::WasmPointer pubkey_data) const {
    auto [msg_data, msg_len] = runtime::PtrSize(msg_span);
    auto msg = getMemory().loadN(msg_data, msg_len);
    auto signature =
        crypto::EcdsaSignature::fromSpan(
            getMemory().loadN(sig, ecdsa_constants::SIGNATURE_SIZE))
            .value();

    auto pubkey_buffer =
        getMemory().loadN(pubkey_data, ecdsa_constants::PUBKEY_SIZE);
    auto key_res = crypto::EcdsaPublicKey::fromSpan(pubkey_buffer);
    if (!key_res) {
      BOOST_UNREACHABLE_RETURN(kVerifyFail)
    }
    auto &&pubkey = key_res.value();

    auto verify_res =
        ecdsa_provider_->verify(msg, signature, pubkey, allow_overflow);

    auto res = verify_res && verify_res.value() ? kVerifySuccess : kVerifyFail;

    SL_TRACE_FUNC_CALL(logger_, res, signature, msg, pubkey);
    return res;
  }

  int32_t CryptoExtension::ext_crypto_ecdsa_verify_version_1(
      runtime::WasmPointer sig,
      runtime::WasmSpan msg,
      runtime::WasmPointer pub) const {
    return ecdsaVerify(/* allow_overflow= */ true, sig, msg, pub);
  }

  int32_t CryptoExtension::ext_crypto_ecdsa_verify_version_2(
      runtime::WasmPointer sig,
      runtime::WasmSpan msg,
      runtime::WasmPointer pub) const {
    return ecdsaVerify(/* allow_overflow= */ false, sig, msg, pub);
  }

  int32_t CryptoExtension::ext_crypto_ecdsa_verify_prehashed_version_1(
      runtime::WasmPointer sig,
      runtime::WasmPointer msg,
      runtime::WasmPointer pubkey_data) const {
    auto signature =
        crypto::EcdsaSignature::fromSpan(
            getMemory().loadN(sig, ecdsa_constants::SIGNATURE_SIZE))
            .value();

    auto pubkey_buffer =
        getMemory().loadN(pubkey_data, ecdsa_constants::PUBKEY_SIZE);
    auto key_res = crypto::EcdsaPublicKey::fromSpan(pubkey_buffer);
    if (!key_res) {
      BOOST_UNREACHABLE_RETURN(kVerifyFail)
    }
    auto &&pubkey = key_res.value();
    auto digest =
        crypto::EcdsaPrehashedMessage::fromSpan(
            getMemory().loadN(msg, crypto::EcdsaPrehashedMessage::size()))
            .value();

    auto verify_res =
        ecdsa_provider_->verifyPrehashed(digest, signature, pubkey);

    auto res = verify_res && verify_res.value() ? kVerifySuccess : kVerifyFail;

    SL_TRACE_FUNC_CALL(logger_, res, signature, msg, pubkey);
    return res;
  }

  void CryptoExtension::reset() {
    batch_verify_.reset();
  }

  runtime::WasmSize CryptoExtension::batchVerify(runtime::WasmSize ok) {
    if (batch_verify_) {
      *batch_verify_ &= ok;
    }
    return ok;
  }

  crypto::KeyType CryptoExtension::loadKeyType(runtime::WasmPointer ptr) const {
    return scale::decode<crypto::KeyType>(
               getMemory().loadN(ptr, sizeof(crypto::KeyType)))
        .value();
  }
}  // namespace kagome::host_api<|MERGE_RESOLUTION|>--- conflicted
+++ resolved
@@ -81,10 +81,7 @@
     BOOST_ASSERT(secp256k1_provider_ != nullptr);
     BOOST_ASSERT(hasher_ != nullptr);
     BOOST_ASSERT(logger_ != nullptr);
-<<<<<<< HEAD
-=======
     BOOST_ASSERT(key_store_ == std::nullopt || *key_store_ != nullptr);
->>>>>>> 4fc15ff5
   }
 
   // ---------------------- hashing ----------------------
