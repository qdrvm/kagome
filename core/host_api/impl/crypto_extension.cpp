--- conflicted
+++ resolved
@@ -13,12 +13,7 @@
 #include <boost/assert.hpp>
 #include <span>
 
-<<<<<<< HEAD
 #include "crypto/bandersnatch_provider.hpp"
-#include "crypto/crypto_store.hpp"
-#include "crypto/crypto_store/key_type.hpp"
-=======
->>>>>>> 9b12f3a7
 #include "crypto/ecdsa_provider.hpp"
 #include "crypto/ed25519_provider.hpp"
 #include "crypto/hasher.hpp"
@@ -86,7 +81,6 @@
     BOOST_ASSERT(ed25519_provider_ != nullptr);
     BOOST_ASSERT(secp256k1_provider_ != nullptr);
     BOOST_ASSERT(hasher_ != nullptr);
-    BOOST_ASSERT(crypto_store_ != nullptr);
     BOOST_ASSERT(logger_ != nullptr);
     BOOST_ASSERT(key_store_ == std::nullopt || *key_store_ != nullptr);
   }
@@ -788,14 +782,16 @@
       throw_with_error(logger_, "failed to decode seed");
     }
 
-    outcome::result<crypto::BandersnatchKeypair> kp_res{{}};
-    auto bip39_seed = seed_res.value();
-    if (bip39_seed.has_value()) {
-      kp_res = crypto_store_->generateBandersnatchKeypair(key_type,
-                                                          bip39_seed.value());
-    } else {
-      kp_res = crypto_store_->generateBandersnatchKeypairOnDisk(key_type);
-    }
+    outcome::result<crypto::BandersnatchKeypair> kp_res = [&]() {
+      auto bip39_seed = seed_res.value();
+      if (bip39_seed.has_value()) {
+        return key_store_.value()->bandersnatch().generateKeypair(
+            key_type, bip39_seed.value());
+      } else {
+        return key_store_.value()->bandersnatch().generateKeypairOnDisk(
+            key_type);
+      }
+    }();
     if (!kp_res) {
       throw_with_error(logger_,
                        "failed to generate bandersnatch key pair: {}",
