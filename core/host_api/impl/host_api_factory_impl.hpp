--- conflicted
+++ resolved
@@ -8,15 +8,6 @@
 
 #include "host_api/host_api_factory.hpp"
 
-<<<<<<< HEAD
-=======
-#include "crypto/ecdsa_provider.hpp"
-#include "crypto/ed25519_provider.hpp"
-#include "crypto/hasher.hpp"
-#include "crypto/key_store.hpp"
-#include "crypto/secp256k1_provider.hpp"
-#include "crypto/sr25519_provider.hpp"
->>>>>>> 9b12f3a7
 #include "host_api/impl/offchain_extension.hpp"
 
 namespace kagome::crypto {
@@ -26,7 +17,7 @@
   class BandersnatchProvider;
   class Secp256k1Provider;
   class Hasher;
-  class CryptoStore;
+  class KeyStore;
 }  // namespace kagome::crypto
 
 namespace kagome::offchain {
