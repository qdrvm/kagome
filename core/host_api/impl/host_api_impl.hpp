/**
 * Copyright Quadrivium LLC
 * All Rights Reserved
 * SPDX-License-Identifier: Apache-2.0
 */

#pragma once

#include "host_api/host_api.hpp"

#include "host_api/impl/child_storage_extension.hpp"
#include "host_api/impl/crypto_extension.hpp"
#include "host_api/impl/io_extension.hpp"
#include "host_api/impl/memory_extension.hpp"
#include "host_api/impl/misc_extension.hpp"
#include "host_api/impl/offchain_extension.hpp"
#include "host_api/impl/storage_extension.hpp"
#include "offchain/impl/offchain_persistent_storage.hpp"

namespace kagome::runtime {
  class Core;
  class MemoryProvider;
  class CoreApiFactory;
}  // namespace kagome::runtime

namespace kagome::host_api {

  class OffchainExtension;

  /**
   * Fair implementation of the extensions interface
   */
  class HostApiImpl : public HostApi {
   public:
    HostApiImpl() = delete;
    HostApiImpl(
        const OffchainExtensionConfig &offchain_config,
        std::shared_ptr<const runtime::MemoryProvider> memory_provider,
        std::shared_ptr<const runtime::CoreApiFactory> core_provider,
        std::shared_ptr<runtime::TrieStorageProvider> storage_provider,
        std::shared_ptr<const crypto::Sr25519Provider> sr25519_provider,
        std::shared_ptr<const crypto::EcdsaProvider> ecdsa_provider,
        std::shared_ptr<const crypto::Ed25519Provider> ed25519_provider,
        std::shared_ptr<const crypto::Secp256k1Provider> secp256k1_provider,
        std::shared_ptr<const crypto::Hasher> hasher,
        std::optional<std::shared_ptr<crypto::KeyStore>> key_store,
        std::shared_ptr<offchain::OffchainPersistentStorage>
            offchain_persistent_storage,
        std::shared_ptr<offchain::OffchainWorkerPool> offchain_worker_pool);

    ~HostApiImpl() override = default;

    void reset() override;

    // ------------------------ Storage extensions ------------------------

    runtime::WasmSpan ext_storage_read_version_1(
        runtime::WasmSpan key,
        runtime::WasmSpan value_out,
        runtime::WasmOffset offset) override;

    void ext_storage_set_version_1(runtime::WasmSpan key,
                                   runtime::WasmSpan value) override;

    runtime::WasmSpan ext_storage_get_version_1(runtime::WasmSpan key) override;

    void ext_storage_clear_version_1(runtime::WasmSpan key_data) override;

    runtime::WasmSize ext_storage_exists_version_1(
        runtime::WasmSpan key_data) const override;

    void ext_storage_clear_prefix_version_1(runtime::WasmSpan prefix) override;

    runtime::WasmSpan ext_storage_clear_prefix_version_2(
        runtime::WasmSpan prefix, runtime::WasmSpan limit) override;

    runtime::WasmSpan ext_storage_root_version_1() override;

    runtime::WasmSpan ext_storage_root_version_2(
        runtime::WasmI32 state_version) override;

    runtime::WasmSpan ext_storage_changes_root_version_1(
        runtime::WasmSpan parent_hash) override;

    void ext_storage_start_transaction_version_1() override;

    void ext_storage_rollback_transaction_version_1() override;

    void ext_storage_commit_transaction_version_1() override;

    runtime::WasmSpan ext_storage_next_key_version_1(
        runtime::WasmSpan key) const override;

    void ext_storage_append_version_1(runtime::WasmSpan key,
                                      runtime::WasmSpan value) const override;

    runtime::WasmPointer ext_trie_blake2_256_root_version_1(
        runtime::WasmSpan values_data) override;

    runtime::WasmPointer ext_trie_blake2_256_ordered_root_version_1(
        runtime::WasmSpan values_data) override;

    runtime::WasmPointer ext_trie_blake2_256_ordered_root_version_2(
        runtime::WasmSpan values_data, runtime::WasmI32 state_version) override;

    runtime::WasmPointer ext_trie_keccak_256_ordered_root_version_2(
        runtime::WasmSpan values_data, runtime::WasmI32 state_version) override;

<<<<<<< HEAD
    // ------------------------ Memory extensions -------------------------
=======
    // ------------------------Memory extensions v1-------------------------
>>>>>>> 9b12f3a7
    runtime::WasmPointer ext_allocator_malloc_version_1(
        runtime::WasmSize size) override;

    void ext_allocator_free_version_1(runtime::WasmPointer ptr) override;

    // ------------------------- Crypto extensions ---------------------

    void ext_crypto_start_batch_verify_version_1() override;

    [[nodiscard]] int32_t ext_crypto_finish_batch_verify_version_1() override;

    runtime::WasmSpan ext_crypto_secp256k1_ecdsa_recover_version_1(
        runtime::WasmPointer sig, runtime::WasmPointer msg) override;

    runtime::WasmSpan ext_crypto_secp256k1_ecdsa_recover_version_2(
        runtime::WasmPointer sig, runtime::WasmPointer msg) override;

    runtime::WasmSpan ext_crypto_secp256k1_ecdsa_recover_compressed_version_1(
        runtime::WasmPointer sig, runtime::WasmPointer msg) override;

    runtime::WasmSpan ext_crypto_secp256k1_ecdsa_recover_compressed_version_2(
        runtime::WasmPointer sig, runtime::WasmPointer msg) override;

    runtime::WasmSpan ext_crypto_ed25519_public_keys_version_1(
        runtime::WasmSize key_type) override;

    runtime::WasmPointer ext_crypto_ed25519_generate_version_1(
        runtime::WasmSize key_type, runtime::WasmSpan seed) override;

    runtime::WasmSpan ext_crypto_ed25519_sign_version_1(
        runtime::WasmSize key_type,
        runtime::WasmPointer key,
        runtime::WasmSpan msg_data) override;

    runtime::WasmSize ext_crypto_ed25519_verify_version_1(
        runtime::WasmPointer sig_data,
        runtime::WasmSpan msg,
        runtime::WasmPointer pubkey_data) override;

    runtime::WasmSize ext_crypto_ed25519_batch_verify_version_1(
        runtime::WasmPointer sig_data,
        runtime::WasmSpan msg,
        runtime::WasmPointer pubkey_data) override;

    runtime::WasmSpan ext_crypto_sr25519_public_keys_version_1(
        runtime::WasmSize key_type) override;

    runtime::WasmPointer ext_crypto_sr25519_generate_version_1(
        runtime::WasmSize key_type, runtime::WasmSpan seed) override;

    runtime::WasmSpan ext_crypto_sr25519_sign_version_1(
        runtime::WasmSize key_type,
        runtime::WasmPointer key,
        runtime::WasmSpan msg_data) override;

    int32_t ext_crypto_sr25519_verify_version_1(
        runtime::WasmPointer sig_data,
        runtime::WasmSpan msg,
        runtime::WasmPointer pubkey_data) override;

    int32_t ext_crypto_sr25519_verify_version_2(runtime::WasmPointer,
                                                runtime::WasmSpan,
                                                runtime::WasmPointer) override;

    int32_t ext_crypto_sr25519_batch_verify_version_1(
        runtime::WasmPointer sig_data,
        runtime::WasmSpan msg,
        runtime::WasmPointer pubkey_data) override;

    runtime::WasmSpan ext_crypto_ecdsa_public_keys_version_1(
        runtime::WasmSize key_type) override;

    runtime::WasmSpan ext_crypto_ecdsa_sign_version_1(
        runtime::WasmSize key_type,
        runtime::WasmPointer key,
        runtime::WasmSpan msg_data) override;

    runtime::WasmSpan ext_crypto_ecdsa_sign_prehashed_version_1(
        runtime::WasmSize key_type,
        runtime::WasmPointer key,
        runtime::WasmSpan msg_data) override;

    runtime::WasmPointer ext_crypto_ecdsa_generate_version_1(
        runtime::WasmSize key_type_id, runtime::WasmSpan seed) override;

    int32_t ext_crypto_ecdsa_verify_version_1(
        runtime::WasmPointer sig,
        runtime::WasmSpan msg,
        runtime::WasmPointer key) override;

    int32_t ext_crypto_ecdsa_verify_version_2(
        runtime::WasmPointer sig,
        runtime::WasmSpan msg,
        runtime::WasmPointer key) override;

    int32_t ext_crypto_ecdsa_verify_prehashed_version_1(
        runtime::WasmPointer sig,
        runtime::WasmPointer msg,
        runtime::WasmPointer key) override;

    runtime::WasmPointer ext_crypto_bandersnatch_generate_version_1(
        runtime::WasmSize key_type, runtime::WasmSpan seed) override;

    // ------------------------- Hashing extension/crypto ---------------

    runtime::WasmPointer ext_hashing_keccak_256_version_1(
        runtime::WasmSpan data) override;

    runtime::WasmPointer ext_hashing_sha2_256_version_1(
        runtime::WasmSpan data) override;

    runtime::WasmPointer ext_hashing_blake2_128_version_1(
        runtime::WasmSpan data) override;

    runtime::WasmPointer ext_hashing_blake2_256_version_1(
        runtime::WasmSpan data) override;

    runtime::WasmPointer ext_hashing_twox_64_version_1(
        runtime::WasmSpan data) override;

    runtime::WasmPointer ext_hashing_twox_128_version_1(
        runtime::WasmSpan data) override;

    runtime::WasmPointer ext_hashing_twox_256_version_1(
        runtime::WasmSpan data) override;

    // -------------------------Misc extensions--------------------------

    void ext_logging_log_version_1(runtime::WasmEnum level,
                                   runtime::WasmSpan target,
                                   runtime::WasmSpan message) override;

    runtime::WasmEnum ext_logging_max_level_version_1() override;

    runtime::WasmSpan ext_misc_runtime_version_version_1(
        runtime::WasmSpan data) const override;

    void ext_misc_print_hex_version_1(runtime::WasmSpan data) const override;

    void ext_misc_print_num_version_1(int64_t value) const override;

    void ext_misc_print_utf8_version_1(runtime::WasmSpan data) const override;

    // -------------------------- Offchain extension ---------------------------

    runtime::WasmI32 ext_offchain_is_validator_version_1() override;

    runtime::WasmSpan ext_offchain_submit_transaction_version_1(
        runtime::WasmSpan data) override;

    runtime::WasmSpan ext_offchain_network_state_version_1() override;

    runtime::WasmI64 ext_offchain_timestamp_version_1() override;

    void ext_offchain_sleep_until_version_1(runtime::WasmI64 deadline) override;

    runtime::WasmPointer ext_offchain_random_seed_version_1() override;

    void ext_offchain_local_storage_set_version_1(
        runtime::WasmI32 kind,
        runtime::WasmSpan key,
        runtime::WasmSpan value) override;

    void ext_offchain_local_storage_clear_version_1(
        runtime::WasmI32 kind, runtime::WasmSpan key) override;

    runtime::WasmI32 ext_offchain_local_storage_compare_and_set_version_1(
        runtime::WasmI32 kind,
        runtime::WasmSpan key,
        runtime::WasmSpan expected,
        runtime::WasmSpan value) override;

    runtime::WasmSpan ext_offchain_local_storage_get_version_1(
        runtime::WasmI32 kind, runtime::WasmSpan key) override;

    runtime::WasmSpan ext_offchain_http_request_start_version_1(
        runtime::WasmSpan method,
        runtime::WasmSpan uri,
        runtime::WasmSpan meta) override;

    runtime::WasmSpan ext_offchain_http_request_add_header_version_1(
        runtime::WasmI32 request_id,
        runtime::WasmSpan name,
        runtime::WasmSpan value) override;

    runtime::WasmSpan ext_offchain_http_request_write_body_version_1(
        runtime::WasmI32 request_id,
        runtime::WasmSpan chunk,
        runtime::WasmSpan deadline) override;

    runtime::WasmSpan ext_offchain_http_response_wait_version_1(
        runtime::WasmSpan ids, runtime::WasmSpan deadline) override;

    runtime::WasmSpan ext_offchain_http_response_headers_version_1(
        runtime::WasmI32 request_id) override;

    runtime::WasmSpan ext_offchain_http_response_read_body_version_1(
        runtime::WasmI32 request_id,
        runtime::WasmSpan buffer,
        runtime::WasmSpan deadline) override;

    void ext_offchain_set_authorized_nodes_version_1(
        runtime::WasmSpan nodes, runtime::WasmI32 authorized_only) override;

    void ext_offchain_index_set_version_1(runtime::WasmSpan key,
                                          runtime::WasmSpan value) override;

    void ext_offchain_index_clear_version_1(runtime::WasmSpan key) override;

    // ---------------------------- Child Storage ----------------------------

    void ext_default_child_storage_set_version_1(
        runtime::WasmSpan child_storage_key,
        runtime::WasmSpan key,
        runtime::WasmSpan value) override;

    runtime::WasmSpan ext_default_child_storage_get_version_1(
        runtime::WasmSpan child_storage_key,
        runtime::WasmSpan key) const override;

    void ext_default_child_storage_clear_version_1(
        runtime::WasmSpan child_storage_key, runtime::WasmSpan key) override;

    runtime::WasmSpan ext_default_child_storage_next_key_version_1(
        runtime::WasmSpan child_storage_key,
        runtime::WasmSpan key) const override;

    runtime::WasmSpan ext_default_child_storage_root_version_1(
        runtime::WasmSpan child_storage_key) const override;

    runtime::WasmSpan ext_default_child_storage_root_version_2(
        runtime::WasmSpan child_storage_key,
        runtime::WasmI32 state_version) const override;

    void ext_default_child_storage_clear_prefix_version_1(
        runtime::WasmSpan child_storage_key, runtime::WasmSpan prefix) override;

    runtime::WasmSpan ext_default_child_storage_clear_prefix_version_2(
        runtime::WasmSpan child_storage_key,
        runtime::WasmSpan prefix,
        runtime::WasmSpan limit) override;

    runtime::WasmSpan ext_default_child_storage_read_version_1(
        runtime::WasmSpan child_storage_key,
        runtime::WasmSpan key,
        runtime::WasmSpan value_out,
        runtime::WasmOffset offset) const override;

    int32_t ext_default_child_storage_exists_version_1(
        runtime::WasmSpan child_storage_key,
        runtime::WasmSpan key) const override;

    void ext_default_child_storage_storage_kill_version_1(
        runtime::WasmSpan child_storage_key) override;

    runtime::WasmSpan ext_default_child_storage_storage_kill_version_3(
        runtime::WasmSpan child_storage_key, runtime::WasmSpan limit) override;

    virtual void ext_panic_handler_abort_on_panic_version_1(
        runtime::WasmSpan message) override;

   private:
    static constexpr uint64_t DEFAULT_CHAIN_ID = 42;

    std::shared_ptr<const runtime::MemoryProvider> memory_provider_;
    std::shared_ptr<runtime::TrieStorageProvider> storage_provider_;

    CryptoExtension crypto_ext_;
    IOExtension io_ext_;
    MemoryExtension memory_ext_;
    MiscExtension misc_ext_;
    StorageExtension storage_ext_;
    ChildStorageExtension child_storage_ext_;
    OffchainExtension offchain_ext_;
  };
}  // namespace kagome::host_api<|MERGE_RESOLUTION|>--- conflicted
+++ resolved
@@ -106,11 +106,7 @@
     runtime::WasmPointer ext_trie_keccak_256_ordered_root_version_2(
         runtime::WasmSpan values_data, runtime::WasmI32 state_version) override;
 
-<<<<<<< HEAD
     // ------------------------ Memory extensions -------------------------
-=======
-    // ------------------------Memory extensions v1-------------------------
->>>>>>> 9b12f3a7
     runtime::WasmPointer ext_allocator_malloc_version_1(
         runtime::WasmSize size) override;
 
