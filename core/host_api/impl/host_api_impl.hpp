--- conflicted
+++ resolved
@@ -83,53 +83,7 @@
 
     void ext_allocator_free_version_1(runtime::WasmPointer ptr) override;
 
-<<<<<<< HEAD
     // -------------------------Crypto extensions v1---------------------
-=======
-    // -------------------------I/O extensions--------------------------
-    void ext_print_hex(runtime::WasmPointer data,
-                       runtime::WasmSize length) override;
-
-    void ext_logging_log_version_1(runtime::WasmEnum level,
-                                   runtime::WasmSpan target,
-                                   runtime::WasmSpan message) override;
-
-    runtime::WasmEnum ext_logging_max_level_version_1() override;
-
-    void ext_print_num(uint64_t value) override;
-
-    void ext_print_utf8(runtime::WasmPointer utf8_data,
-                        runtime::WasmSize utf8_length) override;
-
-    // -------------------------Cryptographic extensions----------------------
-    void ext_blake2_128(runtime::WasmPointer data,
-                        runtime::WasmSize len,
-                        runtime::WasmPointer out) override;
-
-    void ext_blake2_256(runtime::WasmPointer data,
-                        runtime::WasmSize len,
-                        runtime::WasmPointer out) override;
-
-    void ext_keccak_256(runtime::WasmPointer data,
-                        runtime::WasmSize len,
-                        runtime::WasmPointer out) override;
-
-    void ext_start_batch_verify() override;
-
-    runtime::WasmSize ext_finish_batch_verify() override;
-
-    runtime::WasmSize ext_ed25519_verify(
-        runtime::WasmPointer msg_data,
-        runtime::WasmSize msg_len,
-        runtime::WasmPointer sig_data,
-        runtime::WasmPointer pubkey_data) override;
-
-    runtime::WasmSize ext_sr25519_verify(
-        runtime::WasmPointer msg_data,
-        runtime::WasmSize msg_len,
-        runtime::WasmPointer sig_data,
-        runtime::WasmPointer pubkey_data) override;
->>>>>>> c71d732b
 
     void ext_crypto_start_batch_verify_version_1() override;
 
@@ -206,6 +160,8 @@
                                    runtime::WasmSpan target,
                                    runtime::WasmSpan message) override;
 
+    runtime::WasmEnum ext_logging_max_level_version_1() override;
+
     runtime::WasmSpan ext_misc_runtime_version_version_1(
         runtime::WasmSpan data) const override;
 
