--- conflicted
+++ resolved
@@ -105,14 +105,10 @@
     runtime::WasmPointer ext_trie_blake2_256_ordered_root_version_2(
         runtime::WasmSpan values_data, runtime::WasmI32 state_version) override;
 
-<<<<<<< HEAD
-    // ------------------------ Memory extensions -------------------------
-=======
     runtime::WasmPointer ext_trie_keccak_256_ordered_root_version_2(
         runtime::WasmSpan values_data, runtime::WasmI32 state_version) override;
-    
-    // ------------------------Memory extensions v1-------------------------
->>>>>>> bfdc75d3
+
+    // ------------------------ Memory extensions -------------------------
     runtime::WasmPointer ext_allocator_malloc_version_1(
         runtime::WasmSize size) override;
 
