--- conflicted
+++ resolved
@@ -6,17 +6,12 @@
 #ifndef KAGOME_MEMORY_EXTENSIONS_HPP
 #define KAGOME_MEMORY_EXTENSIONS_HPP
 
-<<<<<<< HEAD
-#include "common/logger.hpp"
+#include "log/logger.hpp"
 #include "runtime/types.hpp"
 
 namespace kagome::runtime {
   class WasmMemory;
 }
-=======
-#include "log/logger.hpp"
-#include "runtime/wasm_memory.hpp"
->>>>>>> 6939e3b7
 
 namespace kagome::host_api {
   /**
