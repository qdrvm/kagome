/**
 * Copyright Soramitsu Co., Ltd. All Rights Reserved.
 * SPDX-License-Identifier: Apache-2.0
 */

#include "host_api/impl/storage_extension.hpp"

#include <forward_list>

#include "clock/impl/clock_impl.hpp"
#include "log/profiling_logger.hpp"
#include "runtime/common/runtime_transaction_error.hpp"
#include "runtime/memory.hpp"
#include "runtime/memory_provider.hpp"
#include "runtime/ptr_size.hpp"
#include "runtime/trie_storage_provider.hpp"
#include "scale/encode_append.hpp"
#include "storage/trie/polkadot_trie/trie_error.hpp"
#include "storage/trie/serialization/ordered_trie_hash.hpp"

using kagome::common::Buffer;
using kagome::storage::trie::TrieError;

namespace {
  const auto CHANGES_CONFIG_KEY = kagome::common::Buffer{}.put(":changes_trie");
}

namespace kagome::host_api {
  StorageExtension::StorageExtension(
      std::shared_ptr<runtime::TrieStorageProvider> storage_provider,
      std::shared_ptr<const runtime::MemoryProvider> memory_provider,
      std::shared_ptr<storage::changes_trie::ChangesTracker> changes_tracker)
      : storage_provider_(std::move(storage_provider)),
        memory_provider_(std::move(memory_provider)),
        changes_tracker_{std::move(changes_tracker)},
        logger_{log::createLogger("StorageExtension", "storage_extension")} {
    BOOST_ASSERT_MSG(storage_provider_ != nullptr, "storage batch is nullptr");
    BOOST_ASSERT_MSG(memory_provider_ != nullptr, "memory provider is nullptr");
    BOOST_ASSERT_MSG(changes_tracker_ != nullptr, "changes tracker is nullptr");
  }

  void StorageExtension::reset() {
    // rollback will have value until there are opened transactions that need
    // to be closed
    while (true) {
      if (auto res = storage_provider_->rollbackTransaction();
          res.has_error()) {
        if (res.error()
            != runtime::RuntimeTransactionError::NO_TRANSACTIONS_WERE_STARTED) {
          logger_->error(res.error().message());
        }
        break;
      }
    }
  }

  // -------------------------Data storage--------------------------

  runtime::WasmSpan StorageExtension::ext_storage_read_version_1(
      runtime::WasmSpan key_pos,
      runtime::WasmSpan value_out,
      runtime::WasmOffset offset) {
    auto [key_ptr, key_size] = runtime::PtrSize(key_pos);
    auto [value_ptr, value_size] = runtime::PtrSize(value_out);
    auto &memory = memory_provider_->getCurrentMemory()->get();

    auto key = memory.loadN(key_ptr, key_size);
    std::optional<uint32_t> res{std::nullopt};
    if (const auto &data_res = get(key);
        data_res && data_res.value().has_value()) {
      common::BufferView data = data_res.value().value().get();
      auto offset_data = data.subspan(std::min<size_t>(offset, data.size()));
      auto written = std::min<size_t>(offset_data.size(), value_size);
      memory.storeBuffer(value_ptr, offset_data.subspan(0, written));
      SL_TRACE_FUNC_CALL(
          logger_, key, common::Buffer{offset_data.subspan(0, written)});
      res = offset_data.size();
    }
    return memory.storeBuffer(scale::encode(res).value());
  }

  outcome::result<std::optional<common::BufferConstRef>> StorageExtension::get(
      const common::BufferView &key) const {
    auto batch = storage_provider_->getCurrentBatch();
    return batch->tryGet(key);
  }

  common::Buffer StorageExtension::loadKey(runtime::WasmSpan key) const {
    auto [key_ptr, key_size] = runtime::PtrSize(key);
    auto &memory = memory_provider_->getCurrentMemory()->get();
    return memory.loadN(key_ptr, key_size);
  }

  outcome::result<std::optional<Buffer>> StorageExtension::getStorageNextKey(
      const common::Buffer &key) const {
    auto batch = storage_provider_->getCurrentBatch();
    auto cursor = batch->trieCursor();
    OUTCOME_TRY(cursor->seekUpperBound(key));
    return cursor->key();
  }

  void StorageExtension::ext_storage_set_version_1(
      runtime::WasmSpan key_span, runtime::WasmSpan value_span) {
    auto [key_ptr, key_size] = runtime::PtrSize(key_span);
    auto [value_ptr, value_size] = runtime::PtrSize(value_span);
    auto &memory = memory_provider_->getCurrentMemory()->get();
    auto key = memory.loadN(key_ptr, key_size);
    auto value = memory.loadN(value_ptr, value_size);

    SL_TRACE_VOID_FUNC_CALL(logger_, key, value);

    auto batch = storage_provider_->getCurrentBatch();
    auto put_result = batch->put(key, value);
    if (not put_result) {
      logger_->error(
          "ext_set_storage failed, due to fail in trie db with reason: {}",
          put_result.error().message());
    }
  }

  runtime::WasmSpan StorageExtension::ext_storage_get_version_1(
      runtime::WasmSpan key) {
    auto [key_ptr, key_size] = runtime::PtrSize(key);
    auto &memory = memory_provider_->getCurrentMemory()->get();
    auto key_buffer = memory.loadN(key_ptr, key_size);
    constexpr auto error_message =
        "ext_storage_get_version_1( {} ) => value was not obtained. Reason: {}";

    auto result = get(key_buffer);
<<<<<<< HEAD
    if (!result) {
      SL_ERROR(logger_,
               "ext_storage_get_version_1( {} ) => value was not obtained. "
               "Reason: {}",
               key_buffer.toHex(),
               result.error().message());
=======
    auto option = result ? std::make_optional(result.value()) : std::nullopt;

    if (result) {
      SL_TRACE_FUNC_CALL(logger_, result.value(), key_buffer);
    } else if (result.error() == TrieError::NO_VALUE) {
      logger_->trace(
          error_message, key_buffer.toHex(), result.error().message());
    } else {
      logger_->error(
          error_message, key_buffer.toHex(), result.error().message());
>>>>>>> 00e9affd
    }
    auto &option = result.value();

    return memory.storeBuffer(scale::encode(option).value());
  }

  void StorageExtension::ext_storage_clear_version_1(
      runtime::WasmSpan key_data) {
    auto [key_ptr, key_size] = runtime::PtrSize(key_data);
    auto batch = storage_provider_->getCurrentBatch();
    auto &memory = memory_provider_->getCurrentMemory()->get();
    auto key = memory.loadN(key_ptr, key_size);
    auto del_result = batch->remove(key);
    SL_TRACE_FUNC_CALL(logger_, del_result.has_value(), key);
    if (not del_result) {
      logger_->warn(
          "ext_storage_clear_version_1 did not delete key {} from trie db with "
          "reason: {}",
          key_data,
          del_result.error().message());
    }
  }

  runtime::WasmSize StorageExtension::ext_storage_exists_version_1(
      runtime::WasmSpan key_data) const {
    auto [key_ptr, key_size] = runtime::PtrSize(key_data);
    auto batch = storage_provider_->getCurrentBatch();
    auto &memory = memory_provider_->getCurrentMemory()->get();
    auto key = memory.loadN(key_ptr, key_size);
    auto res = batch->contains(key);
    return (res.has_value() and res.value()) ? 1 : 0;
  }

  void StorageExtension::ext_storage_clear_prefix_version_1(
      runtime::WasmSpan prefix_span) {
    auto [prefix_ptr, prefix_size] = runtime::PtrSize(prefix_span);
    auto &memory = memory_provider_->getCurrentMemory()->get();
    auto prefix = memory.loadN(prefix_ptr, prefix_size);
    SL_TRACE_VOID_FUNC_CALL(logger_, prefix);
    (void)clearPrefix(prefix, std::nullopt);
  }

  runtime::WasmSpan StorageExtension::ext_storage_clear_prefix_version_2(
      runtime::WasmSpan prefix_span, runtime::WasmSpan limit_span) {
    auto [prefix_ptr, prefix_size] = runtime::PtrSize(prefix_span);
    auto [limit_ptr, limit_size] = runtime::PtrSize(limit_span);
    auto &memory = memory_provider_->getCurrentMemory()->get();
    auto prefix = memory.loadN(prefix_ptr, prefix_size);
    auto enc_limit = memory.loadN(limit_ptr, limit_size);
    auto limit_res = scale::decode<std::optional<uint32_t>>(enc_limit);
    if (!limit_res) {
      auto msg = fmt::format(
          "ext_storage_clear_prefix_version_2 failed at decoding second "
          "argument: {}",
          limit_res.error());
      logger_->error(msg);
      throw std::runtime_error(msg);
    }
    auto limit_opt = std::move(limit_res.value());
    if (limit_opt) {
      SL_TRACE_VOID_FUNC_CALL(logger_, prefix, limit_opt.value());
    } else {
      SL_TRACE_VOID_FUNC_CALL(logger_, prefix, "none");
    }
    return clearPrefix(prefix, limit_opt);
  }

  runtime::WasmSpan StorageExtension::ext_storage_root_version_1() const {
    outcome::result<storage::trie::RootHash> res{{}};
    if (auto opt_batch = storage_provider_->tryGetPersistentBatch();
        opt_batch.has_value() and opt_batch.value() != nullptr) {
      res = opt_batch.value()->commit();
    } else {
      logger_->warn("ext_storage_root called in an ephemeral extension");
      res = storage_provider_->forceCommit();
    }
    if (res.has_error()) {
      logger_->error("ext_storage_root resulted with an error: {}",
                     res.error().message());
    }
    const auto &root = res.value();
    auto &memory = memory_provider_->getCurrentMemory()->get();
    return memory.storeBuffer(root);
  }

  runtime::WasmSpan StorageExtension::ext_storage_changes_root_version_1(
      runtime::WasmSpan parent_hash_data) {
    auto parent_hash_span = runtime::PtrSize(parent_hash_data);
    auto &memory = memory_provider_->getCurrentMemory()->get();
    auto parent_hash_bytes =
        memory.loadN(parent_hash_span.ptr, parent_hash_span.size);
    common::Hash256 parent_hash;
    std::copy_n(parent_hash_bytes.begin(),
                common::Hash256::size(),
                parent_hash.begin());

    auto &&result = calcStorageChangesRoot(parent_hash);
    auto &&res = result.has_value()
                     ? std::make_optional(std::move(result.value()))
                     : std::nullopt;
    return memory.storeBuffer(scale::encode(std::move(res)).value());
  }

  runtime::WasmSpan StorageExtension::ext_storage_next_key_version_1(
      runtime::WasmSpan key_span) const {
    static constexpr runtime::WasmSpan kErrorSpan = -1;

    auto [key_ptr, key_size] = runtime::PtrSize(key_span);
    auto &memory = memory_provider_->getCurrentMemory()->get();
    auto key_bytes = memory.loadN(key_ptr, key_size);
    auto res = getStorageNextKey(key_bytes);
    if (res.has_error()) {
      logger_->error("ext_storage_next_key resulted with error: {}",
                     res.error().message());
      return kErrorSpan;
    }
    auto &&next_key_opt = res.value();
    if (auto enc_res = scale::encode(next_key_opt); enc_res.has_value()) {
      SL_TRACE_FUNC_CALL(logger_,
                         res.value().has_value()
                             ? res.value().value()
                             : common::Buffer().put("no value"),
                         key_bytes);
      return memory.storeBuffer(enc_res.value());
    } else {  // NOLINT(readability-else-after-return)
      logger_->error(
          "ext_storage_next_key result encoding resulted with error: {}",
          enc_res.error().message());
    }
    return kErrorSpan;
  }

  void StorageExtension::ext_storage_append_version_1(
      runtime::WasmSpan key_span, runtime::WasmSpan append_span) const {
    auto [key_ptr, key_size] = runtime::PtrSize(key_span);
    auto [append_ptr, append_size] = runtime::PtrSize(append_span);
    auto &memory = memory_provider_->getCurrentMemory()->get();
    auto key_bytes = memory.loadN(key_ptr, key_size);
    auto append_bytes = memory.loadN(append_ptr, append_size);

    auto val_opt_res = get(key_bytes);
    if (val_opt_res.has_error()) {
      throw std::runtime_error{
          fmt::format("Error fetching value from storage: {}",
                      val_opt_res.error().message())};
    }
    auto &val_opt = val_opt_res.value();
    auto &&val = val_opt ? common::Buffer{val_opt.value()} : common::Buffer{};

    if (scale::append_or_new_vec(val.asVector(), append_bytes).has_value()) {
      auto batch = storage_provider_->getCurrentBatch();
      SL_TRACE_VOID_FUNC_CALL(logger_, key_bytes, val);
      auto put_result = batch->put(key_bytes, std::move(val));
      if (not put_result) {
        logger_->error(
            "ext_storage_append_version_1 failed, due to fail in trie db with "
            "reason: {}",
            put_result.error().message());
      }
      return;
    }
  }

  void StorageExtension::ext_storage_start_transaction_version_1() {
    auto res = storage_provider_->startTransaction();
    if (res.has_error()) {
      logger_->error("Storage transaction start has failed: {}",
                     res.error().message());
      throw std::runtime_error(res.error().message());
    }
  }

  void StorageExtension::ext_storage_commit_transaction_version_1() {
    auto res = storage_provider_->commitTransaction();
    if (res.has_error()) {
      logger_->error("Storage transaction rollback has failed: {}",
                     res.error().message());
      throw std::runtime_error(res.error().message());
    }
  }

  void StorageExtension::ext_storage_rollback_transaction_version_1() {
    auto res = storage_provider_->rollbackTransaction();
    if (res.has_error()) {
      logger_->error("Storage transaction commit has failed: {}",
                     res.error().message());
      throw std::runtime_error(res.error().message());
    }
  }

  namespace {
    /**
     * @brief type of serialized data for ext_trie_blake2_256_root_version_1
     */
    using KeyValueCollection =
        std::vector<std::pair<common::Buffer, common::Buffer>>;
    /**
     * @brief type of serialized data for
     * ext_trie_blake2_256_ordered_root_version_1
     */
    using ValuesCollection = std::vector<common::Buffer>;
  }  // namespace

  runtime::WasmPointer StorageExtension::ext_trie_blake2_256_root_version_1(
      runtime::WasmSpan values_data) {
    auto [ptr, size] = runtime::PtrSize(values_data);
    auto &memory = memory_provider_->getCurrentMemory()->get();
    const auto &buffer = memory.loadN(ptr, size);
    const auto &pairs = scale::decode<KeyValueCollection>(buffer);
    if (!pairs) {
      logger_->error("failed to decode pairs: {}", pairs.error().message());
      throw std::runtime_error(pairs.error().message());
    }

    auto &&pv = pairs.value();
    storage::trie::PolkadotCodec codec;
    if (pv.empty()) {
      static const auto empty_root =
          common::Buffer{}.put(codec.hash256(common::Buffer{0}));
      auto res = memory.storeBuffer(empty_root);
      return runtime::PtrSize(res).ptr;
    }
    storage::trie::PolkadotTrieImpl trie;
    for (auto &&p : pv) {
      auto &&key = p.first;
      auto &&value = p.second;
      // already scale-encoded
      auto put_res = trie.put(key, value);
      if (not put_res) {
        logger_->error(
            "Insertion of value {} with key {} into the trie failed due to "
            "error: {}",
            value.toHex(),
            key.toHex(),
            put_res.error().message());
      }
    }
    const auto &enc = codec.encodeNode(*trie.getRoot());
    if (!enc) {
      logger_->error("failed to encode trie root: {}", enc.error().message());
      throw std::runtime_error(enc.error().message());
    }
    const auto &hash = codec.hash256(enc.value());

    auto res = memory.storeBuffer(hash);
    return runtime::PtrSize(res).ptr;
  }

  runtime::WasmPointer
  StorageExtension::ext_trie_blake2_256_ordered_root_version_1(
      runtime::WasmSpan values_data) {
    auto [address, size] = runtime::PtrSize(values_data);
    auto &memory = memory_provider_->getCurrentMemory()->get();
    const auto &buffer = memory.loadN(address, size);
    const auto &values = scale::decode<ValuesCollection>(buffer);
    if (!values) {
      logger_->error("failed to decode values: {}", values.error().message());
      throw std::runtime_error(values.error().message());
    }

    const auto &collection = values.value();
    auto ordered_hash = storage::trie::calculateOrderedTrieHash(
        collection.begin(), collection.end());
    if (!ordered_hash.has_value()) {
      logger_->error(
          "ext_blake2_256_enumerated_trie_root resulted with an error: {}",
          ordered_hash.error().message());
      throw std::runtime_error(ordered_hash.error().message());
    }
    SL_TRACE_FUNC_CALL(logger_, ordered_hash.value());
    auto res = memory.storeBuffer(ordered_hash.value());
    return runtime::PtrSize(res).ptr;
  }

  std::optional<common::Buffer> StorageExtension::calcStorageChangesRoot(
      common::Hash256 parent_hash) const {
    if (not storage_provider_->tryGetPersistentBatch()) {
      logger_->error("ext_storage_changes_root persistent batch not found");
      return std::nullopt;
    }
    auto batch = storage_provider_->tryGetPersistentBatch().value();
    auto config_bytes_res = batch->tryGet(CHANGES_CONFIG_KEY);
    if (config_bytes_res.has_error()) {
      logger_->error("ext_storage_changes_root resulted with an error: {}",
                     config_bytes_res.error().message());
      throw std::runtime_error(config_bytes_res.error().message());
    }
    if(config_bytes_res.value() == std::nullopt) {
      return std::nullopt;
    }
    auto config_res = scale::decode<storage::changes_trie::ChangesTrieConfig>(
        config_bytes_res.value().value().get());
    if (config_res.has_error()) {
      logger_->error("ext_storage_changes_root resulted with an error: {}",
                     config_res.error().message());
      throw std::runtime_error(config_res.error().message());
    }
    storage::changes_trie::ChangesTrieConfig trie_config = config_res.value();

    SL_DEBUG(logger_,
             "ext_storage_changes_root constructing changes trie with "
             "parent_hash: {}",
             parent_hash.toHex());
    auto trie_hash_res =
        changes_tracker_->constructChangesTrie(parent_hash, trie_config);
    if (trie_hash_res.has_error()) {
      logger_->error("ext_storage_changes_root resulted with an error: {}",
                     trie_hash_res.error().message());
      throw std::runtime_error(trie_hash_res.error().message());
    }
    common::Buffer result_buf(trie_hash_res.value());
    SL_TRACE_FUNC_CALL(logger_, result_buf, parent_hash);
    return result_buf;
  }

  runtime::WasmSpan StorageExtension::clearPrefix(
      const common::BufferView &prefix, std::optional<uint32_t> limit) {
    auto batch = storage_provider_->getCurrentBatch();
    auto &memory = memory_provider_->getCurrentMemory()->get();

    auto res = batch->clearPrefix(
        prefix, limit ? std::optional<uint64_t>(limit.value()) : std::nullopt);
    if (not res) {
      auto msg = fmt::format("ext_storage_clear_prefix failed: {}",
                             res.error().message());
      logger_->error(msg);
      throw std::runtime_error(msg);
    }
    auto enc_res = scale::encode(res.value());
    if (not enc_res) {
      auto msg = fmt::format("ext_storage_clear_prefix failed: {}",
                             enc_res.error().message());
      logger_->error(msg);
      throw std::runtime_error(msg);
    }
    return memory.storeBuffer(enc_res.value());
  }

}  // namespace kagome::host_api<|MERGE_RESOLUTION|>--- conflicted
+++ resolved
@@ -19,7 +19,6 @@
 #include "storage/trie/serialization/ordered_trie_hash.hpp"
 
 using kagome::common::Buffer;
-using kagome::storage::trie::TrieError;
 
 namespace {
   const auto CHANGES_CONFIG_KEY = kagome::common::Buffer{}.put(":changes_trie");
@@ -127,25 +126,12 @@
         "ext_storage_get_version_1( {} ) => value was not obtained. Reason: {}";
 
     auto result = get(key_buffer);
-<<<<<<< HEAD
     if (!result) {
       SL_ERROR(logger_,
                "ext_storage_get_version_1( {} ) => value was not obtained. "
                "Reason: {}",
                key_buffer.toHex(),
                result.error().message());
-=======
-    auto option = result ? std::make_optional(result.value()) : std::nullopt;
-
-    if (result) {
-      SL_TRACE_FUNC_CALL(logger_, result.value(), key_buffer);
-    } else if (result.error() == TrieError::NO_VALUE) {
-      logger_->trace(
-          error_message, key_buffer.toHex(), result.error().message());
-    } else {
-      logger_->error(
-          error_message, key_buffer.toHex(), result.error().message());
->>>>>>> 00e9affd
     }
     auto &option = result.value();
 
