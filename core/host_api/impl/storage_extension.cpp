/**
 * Copyright Soramitsu Co., Ltd. All Rights Reserved.
 * SPDX-License-Identifier: Apache-2.0
 */

#include "host_api/impl/storage_extension.hpp"

#include <forward_list>

#include "log/logger.hpp"
#include "runtime/common/runtime_transaction_error.hpp"
#include "runtime/wasm_result.hpp"
#include "scale/encode_append.hpp"
#include "storage/trie/polkadot_trie/trie_error.hpp"
#include "storage/trie/serialization/ordered_trie_hash.hpp"

using kagome::common::Buffer;

namespace {
  const auto CHANGES_CONFIG_KEY = kagome::common::Buffer{}.put(":changes_trie");
}

namespace kagome::host_api {
  StorageExtension::StorageExtension(
      std::shared_ptr<runtime::TrieStorageProvider> storage_provider,
      std::shared_ptr<runtime::WasmMemory> memory,
      std::shared_ptr<storage::changes_trie::ChangesTracker> changes_tracker)
      : storage_provider_(std::move(storage_provider)),
        memory_(std::move(memory)),
        changes_tracker_{std::move(changes_tracker)},
        logger_{log::createLogger("StorageExtension", "extentions")} {
    BOOST_ASSERT_MSG(storage_provider_ != nullptr, "storage batch is nullptr");
    BOOST_ASSERT_MSG(memory_ != nullptr, "memory is nullptr");
    BOOST_ASSERT_MSG(changes_tracker_ != nullptr, "changes tracker is nullptr");
  }

  void StorageExtension::reset() {
    // rollback will have value until there are opened transactions that need
    // to be closed
    while (true) {
      if (auto res = storage_provider_->rollbackTransaction();
          res.has_error()) {
        if (res.error()
            != runtime::RuntimeTransactionError::NO_TRANSACTIONS_WERE_STARTED) {
          logger_->error(res.error().message());
        }
        break;
      }
    };
  }

  // -------------------------Data storage--------------------------

<<<<<<< HEAD
=======
  void StorageExtension::ext_clear_prefix(runtime::WasmPointer prefix_data,
                                          runtime::WasmSize prefix_length) {
    auto batch = storage_provider_->getCurrentBatch();
    auto prefix = memory_->loadN(prefix_data, prefix_length);
    auto res = batch->clearPrefix(prefix);
    if (not res) {
      logger_->error("ext_clear_prefix failed: {}", res.error().message());
    }
  }

  void StorageExtension::ext_clear_storage(runtime::WasmPointer key_data,
                                           runtime::WasmSize key_length) {
    auto batch = storage_provider_->getCurrentBatch();
    auto key = memory_->loadN(key_data, key_length);
    auto del_result = batch->remove(key);
    if (not del_result) {
      logger_->warn(
          "ext_clear_storage did not delete key {} from trie db with reason: "
          "{}",
          key_data,
          del_result.error().message());
    }
  }

  runtime::WasmSize StorageExtension::ext_exists_storage(
      runtime::WasmPointer key_data, runtime::WasmSize key_length) const {
    auto batch = storage_provider_->getCurrentBatch();
    auto key = memory_->loadN(key_data, key_length);
    return batch->contains(key) ? 1 : 0;
  }

  runtime::WasmPointer StorageExtension::ext_get_allocated_storage(
      runtime::WasmPointer key_data,
      runtime::WasmSize key_length,
      runtime::WasmPointer len_ptr) {
    auto batch = storage_provider_->getCurrentBatch();
    auto key = memory_->loadN(key_data, key_length);
    auto data = batch->get(key);
    const auto length = data.has_value() ? data.value().size()
                                         : runtime::WasmMemory::kMaxMemorySize;
    memory_->store32(len_ptr, length);

    if (not data) {
      return 0;
    }
    if (not data.value().empty())
      SL_TRACE(logger_,
               "ext_get_allocated_storage. Key hex: {} Value hex {}",
               key.toHex(),
               data.value().toHex());

    auto data_ptr = memory_->allocate(length);

    if (data_ptr != 0) {
      memory_->storeBuffer(data_ptr, data.value());
    } else {
      logger_->error(
          "ext_get_allocated_storage failed: memory could not allocate enough "
          "memory");
    }
    return data_ptr;
  }

  runtime::WasmSize StorageExtension::ext_get_storage_into(
      runtime::WasmPointer key_data,
      runtime::WasmSize key_length,
      runtime::WasmPointer value_data,
      runtime::WasmSize value_length,
      runtime::WasmSize value_offset) {
    auto key = memory_->loadN(key_data, key_length);
    auto data = get(key, value_offset, value_length);
    if (not data) {
      SL_TRACE(logger_,
               "ext_get_storage_into. Val by key {} not found",
               key.toHex());
      return runtime::WasmMemory::kMaxMemorySize;
    }
    if (not data.value().empty()) {
      SL_TRACE(logger_,
               "ext_get_storage_into. Key hex: {} , Value hex {}",
               key.toHex(),
               data.value().toHex());
    } else {
      SL_TRACE(logger_,
               "ext_get_storage_into. Key hex: {} Value: empty",
               key.toHex());
    }
    memory_->storeBuffer(value_data, data.value());
    return data.value().size();
  }

>>>>>>> 8e9c10d6
  runtime::WasmSpan StorageExtension::ext_storage_read_version_1(
      runtime::WasmSpan key_pos,
      runtime::WasmSpan value_out,
      runtime::WasmOffset offset) {
    auto [key_ptr, key_size] = runtime::WasmResult(key_pos);
    auto [value_ptr, value_size] = runtime::WasmResult(value_out);

    auto key = memory_->loadN(key_ptr, key_size);
    boost::optional<uint32_t> res{boost::none};
    if (const auto &data_res = get(key); data_res) {
      auto data = gsl::make_span(data_res.value());
      auto offset_data = data.subspan(std::min<size_t>(offset, data.size()));
      auto written = std::min<size_t>(offset_data.size(), value_size);
      memory_->storeBuffer(value_ptr, offset_data.subspan(0, written));
      res = offset_data.size();
    }
    return memory_->storeBuffer(scale::encode(res).value());
  }

<<<<<<< HEAD
=======
  void StorageExtension::ext_set_storage(const runtime::WasmPointer key_data,
                                         runtime::WasmSize key_length,
                                         const runtime::WasmPointer value_data,
                                         runtime::WasmSize value_length) {
    auto key = memory_->loadN(key_data, key_length);
    auto value = memory_->loadN(value_data, value_length);

    if (value.toHex().size() < 500) {
      SL_TRACE(logger_,
               "Set storage. Key: {}, Key hex: {} Value: {}, Value hex {}",
               key.toString(),
               key.toHex(),
               value.toString(),
               value.toHex());
    } else {
      SL_TRACE(logger_,
               "Set storage. Key: {}, Key hex: {} Value is too big to display",
               key.toString(),
               key.toHex());
    }

    auto batch = storage_provider_->getCurrentBatch();
    auto put_result = batch->put(key, value);
    if (not put_result) {
      logger_->error(
          "ext_set_storage failed, due to fail in trie db with reason: {}",
          put_result.error().message());
    }
  }

  // -------------------------Trie operations--------------------------

  void StorageExtension::ext_blake2_256_enumerated_trie_root(
      runtime::WasmPointer values_data,
      runtime::WasmPointer lengths_data,
      runtime::WasmSize values_num,
      runtime::WasmPointer result) {
    std::vector<uint32_t> lengths(values_num);
    for (size_t i = 0; i < values_num; i++) {
      lengths.at(i) = memory_->load32u(lengths_data + i * 4);
    }
    std::forward_list<Buffer> values(values_num);
    uint32_t offset = 0;
    auto curr_value = values.begin();
    for (size_t i = 0; i < values_num; i++, curr_value++) {
      *curr_value = memory_->loadN(values_data + offset, lengths.at(i));
      offset += lengths.at(i);
    }
    auto ordered_hash =
        storage::trie::calculateOrderedTrieHash(values.begin(), values.end());
    if (ordered_hash.has_value()) {
      memory_->storeBuffer(result, ordered_hash.value());
    } else {
      logger_->error(
          "ext_blake2_256_enumerated_trie_root resulted with an error: {}",
          ordered_hash.error().message());
    }
  }

  runtime::WasmSize StorageExtension::ext_storage_changes_root(
      runtime::WasmPointer parent_hash_data, runtime::WasmPointer result) {
    if (not storage_provider_->isCurrentlyPersistent()) {
      logger_->error(
          "ext_storage_changes_root failed: called in ephemeral environment");
      return 0;
    }
    auto parent_hash_bytes =
        memory_->loadN(parent_hash_data, common::Hash256::size());
    common::Hash256 parent_hash;
    std::copy_n(parent_hash_bytes.begin(),
                common::Hash256::size(),
                parent_hash.begin());

    if (auto result_buf = calcStorageChangesRoot(parent_hash);
        result_buf.has_value()) {
      memory_->storeBuffer(result, result_buf.value());
      return result_buf.value().size();
    }
    return 0;
  }

  void StorageExtension::ext_storage_root(runtime::WasmPointer result) const {
    outcome::result<storage::trie::RootHash> res{{}};
    if (auto opt_batch = storage_provider_->tryGetPersistentBatch();
        opt_batch.has_value() and opt_batch.value() != nullptr) {
      res = opt_batch.value()->commit();
    } else {
      logger_->warn("ext_storage_root called in an ephemeral extension");
      res = storage_provider_->forceCommit();
    }
    if (res.has_error()) {
      logger_->error("ext_storage_root resulted with an error: {}",
                     res.error().message());
    }
    const auto &root = res.value();
    memory_->storeBuffer(result, root);
  }

  void StorageExtension::ext_storage_start_transaction() {
    auto res = storage_provider_->startTransaction();
    if (res.has_error()) {
      logger_->error("Storage transaction start has failed: {}",
                     res.error().message());
      throw std::runtime_error(res.error().message());
    }
  }

  void StorageExtension::ext_storage_rollback_transaction() {
    auto res = storage_provider_->rollbackTransaction();
    if (res.has_error()) {
      logger_->error("Storage transaction rollback has failed: {}",
                     res.error().message());
      throw std::runtime_error(res.error().message());
    }
  }

  void StorageExtension::ext_storage_commit_transaction() {
    auto res = storage_provider_->commitTransaction();
    if (res.has_error()) {
      logger_->error("Storage transaction commit has failed: {}",
                     res.error().message());
      throw std::runtime_error(res.error().message());
    }
  }

>>>>>>> 8e9c10d6
  outcome::result<common::Buffer> StorageExtension::get(
      const common::Buffer &key,
      runtime::WasmSize offset,
      runtime::WasmSize max_length) const {
    auto batch = storage_provider_->getCurrentBatch();
    OUTCOME_TRY(data, batch->get(key));

    const auto data_length =
        std::min<runtime::WasmSize>(max_length, data.size() - offset);

    return common::Buffer(std::vector<uint8_t>(
        data.begin() + offset, data.begin() + offset + data_length));
  }

  outcome::result<common::Buffer> StorageExtension::get(
      const common::Buffer &key) const {
    auto batch = storage_provider_->getCurrentBatch();
    return batch->get(key);
  }

  outcome::result<boost::optional<Buffer>> StorageExtension::getStorageNextKey(
      const common::Buffer &key) const {
    auto batch = storage_provider_->getCurrentBatch();
    auto cursor = batch->trieCursor();
    OUTCOME_TRY(cursor->seekUpperBound(key));
    return cursor->key();
  }

  void StorageExtension::ext_storage_set_version_1(
      runtime::WasmSpan key_span, runtime::WasmSpan value_span) {
    auto [key_ptr, key_size] = runtime::WasmResult(key_span);
    auto [value_ptr, value_size] = runtime::WasmResult(value_span);
    auto key = memory_->loadN(key_ptr, key_size);
    auto value = memory_->loadN(value_ptr, value_size);

    if (value.toHex().size() < 500) {
      SL_TRACE(logger_,
               "Set storage. Key: {}, Key hex: {} Value: {}, Value hex {}",
               key.toString(),
               key.toHex(),
               value.toString(),
               value.toHex());
    } else {
      SL_TRACE(logger_,
               "Set storage. Key: {}, Key hex: {} Value is too big to display",
               key.toString(),
               key.toHex());
    }

    auto batch = storage_provider_->getCurrentBatch();
    auto put_result = batch->put(key, value);
    if (not put_result) {
      logger_->error(
          "ext_set_storage failed, due to fail in trie db with reason: {}",
          put_result.error().message());
    }
  }

  runtime::WasmSpan StorageExtension::ext_storage_get_version_1(
      runtime::WasmSpan key) {
    auto [key_ptr, key_size] = runtime::WasmResult(key);
    auto key_buffer = memory_->loadN(key_ptr, key_size);

    auto result = get(key_buffer);
    auto option = result ? boost::make_optional(result.value()) : boost::none;

    if (option) {
      SL_TRACE(logger_,
               "ext_storage_get_version_1( {} ) => {}",
               key_buffer.toHex(),
               option.value().empty() ? "empty" : option.value().toHex());

    } else {
      SL_TRACE(
          logger_,
          "ext_storage_get_version_1( {} ) => value was not obtained. Reason: "
          "{}",
          key_buffer.toHex(),
          result.error().message());
    }

    return memory_->storeBuffer(scale::encode(option).value());
  }

  void StorageExtension::ext_storage_clear_version_1(
      runtime::WasmSpan key_data) {
    auto [key_ptr, key_size] = runtime::WasmResult(key_data);
    auto batch = storage_provider_->getCurrentBatch();
    auto key = memory_->loadN(key_ptr, key_size);
    auto del_result = batch->remove(key);
    if (not del_result) {
      logger_->warn(
          "ext_clear_storage did not delete key {} from trie db with reason: "
          "{}",
          key_data,
          del_result.error().message());
    }
  }

  runtime::WasmSize StorageExtension::ext_storage_exists_version_1(
      runtime::WasmSpan key_data) const {
    auto [key_ptr, key_size] = runtime::WasmResult(key_data);
    auto batch = storage_provider_->getCurrentBatch();
    auto key = memory_->loadN(key_ptr, key_size);
    return batch->contains(key) ? 1 : 0;
  }

  void StorageExtension::ext_storage_clear_prefix_version_1(
      runtime::WasmSpan prefix_span) {
    auto [prefix_ptr, prefix_size] = runtime::WasmResult(prefix_span);
    auto batch = storage_provider_->getCurrentBatch();
    auto prefix = memory_->loadN(prefix_ptr, prefix_size);
    auto res = batch->clearPrefix(prefix);
    if (not res) {
      logger_->error("ext_clear_prefix failed: {}", res.error().message());
    }
  }

  runtime::WasmSpan StorageExtension::ext_storage_root_version_1() const {
    outcome::result<storage::trie::RootHash> res{{}};
    if (auto opt_batch = storage_provider_->tryGetPersistentBatch();
        opt_batch.has_value() and opt_batch.value() != nullptr) {
      res = opt_batch.value()->commit();
    } else {
      logger_->warn("ext_storage_root called in an ephemeral extension");
      res = storage_provider_->forceCommit();
    }
    if (res.has_error()) {
      logger_->error("ext_storage_root resulted with an error: {}",
                     res.error().message());
    }
    const auto &root = res.value();
    return memory_->storeBuffer(root);
  }

  runtime::WasmSpan StorageExtension::ext_storage_changes_root_version_1(
      runtime::WasmSpan parent_hash_data) {
    auto parent_hash_span = runtime::WasmResult(parent_hash_data);
    auto parent_hash_bytes =
        memory_->loadN(parent_hash_span.address, parent_hash_span.length);
    common::Hash256 parent_hash;
    std::copy_n(parent_hash_bytes.begin(),
                common::Hash256::size(),
                parent_hash.begin());

    auto &&result = calcStorageChangesRoot(parent_hash);
    auto &&res = result.has_value()
                     ? boost::make_optional(std::move(result.value()))
                     : boost::none;
    return memory_->storeBuffer(scale::encode(std::move(res)).value());
  }

  runtime::WasmSpan StorageExtension::ext_storage_next_key_version_1(
      runtime::WasmSpan key_span) const {
    static constexpr runtime::WasmSpan kErrorSpan = -1;

    auto [key_ptr, key_size] = runtime::WasmResult(key_span);
    auto key_bytes = memory_->loadN(key_ptr, key_size);
    auto res = getStorageNextKey(key_bytes);
    if (res.has_error()) {
      logger_->error("ext_storage_next_key resulted with error: {}",
                     res.error().message());
      return kErrorSpan;
    }
    auto &&next_key_opt = res.value();
    if (auto enc_res = scale::encode(next_key_opt); enc_res.has_value()) {
      return memory_->storeBuffer(enc_res.value());
    } else {  // NOLINT(readability-else-after-return)
      logger_->error(
          "ext_storage_next_key result encoding resulted with error: {}",
          enc_res.error().message());
    }
    return kErrorSpan;
  }

  void StorageExtension::ext_storage_append_version_1(
      runtime::WasmSpan key_span, runtime::WasmSpan append_span) const {
    auto [key_ptr, key_size] = runtime::WasmResult(key_span);
    auto [append_ptr, append_size] = runtime::WasmResult(append_span);
    auto key_bytes = memory_->loadN(key_ptr, key_size);
    auto append_bytes = memory_->loadN(append_ptr, append_size);

    auto &&val_res = get(key_bytes);
    auto &&val = val_res ? std::move(val_res.value()) : common::Buffer();

    if (scale::append_or_new_vec(val.asVector(), append_bytes).has_value()) {
      auto batch = storage_provider_->getCurrentBatch();
      auto &&put_result = batch->put(key_bytes, std::move(val));
      if (not put_result) {
        logger_->error(
            "ext_storage_append_version_1 failed, due to fail in trie db with "
            "reason: {}",
            put_result.error().message());
      }
      return;
    }
  }

  namespace {
    /**
     * @brief type of serialized data for ext_trie_blake2_256_root_version_1
     */
    using KeyValueCollection =
        std::vector<std::pair<common::Buffer, common::Buffer>>;
    /**
     * @brief type of serialized data for
     * ext_trie_blake2_256_ordered_root_version_1
     */
    using ValuesCollection = std::vector<common::Buffer>;
  }  // namespace

  runtime::WasmPointer StorageExtension::ext_trie_blake2_256_root_version_1(
      runtime::WasmSpan values_data) {
    auto [address, length] = runtime::WasmResult(values_data);
    const auto &buffer = memory_->loadN(address, length);
    const auto &pairs = scale::decode<KeyValueCollection>(buffer);
    if (!pairs) {
      logger_->error("failed to decode pairs: {}", pairs.error().message());
      throw std::runtime_error(pairs.error().message());
    }

    auto &&pv = pairs.value();
    storage::trie::PolkadotCodec codec;
    if (pv.empty()) {
      static const auto empty_root = common::Buffer{}.put(codec.hash256({0}));
      auto res = memory_->storeBuffer(empty_root);
      return runtime::WasmResult(res).address;
    }
    storage::trie::PolkadotTrieImpl trie;
    for (auto &&p : pv) {
      auto &&key = p.first;
      auto &&value = p.second;
      // already scale-encoded
      auto put_res = trie.put(key, value);
      if (not put_res) {
        logger_->error(
            "Insertion of value {} with key {} into the trie failed due to "
            "error: {}",
            value.toHex(),
            key.toHex(),
            put_res.error().message());
      }
    }
    const auto &enc = codec.encodeNode(*trie.getRoot());
    if (!enc) {
      logger_->error("failed to encode trie root: {}", enc.error().message());
      throw std::runtime_error(enc.error().message());
    }
    const auto &hash = codec.hash256(enc.value());

    auto res = memory_->storeBuffer(hash);
    return runtime::WasmResult(res).address;
  }

  runtime::WasmPointer
  StorageExtension::ext_trie_blake2_256_ordered_root_version_1(
      runtime::WasmSpan values_data) {
    auto [ptr, size] = runtime::WasmResult(values_data);
    const auto &buffer = memory_->loadN(ptr, size);
    const auto &values = scale::decode<ValuesCollection>(buffer);
    if (!values) {
      logger_->error("failed to decode values: {}", values.error().message());
      throw std::runtime_error(values.error().message());
    }

    const auto &collection = values.value();
    auto ordered_hash = storage::trie::calculateOrderedTrieHash(
        collection.begin(), collection.end());
    if (!ordered_hash.has_value()) {
      logger_->error(
          "ext_blake2_256_enumerated_trie_root resulted with an error: {}",
          ordered_hash.error().message());
      throw std::runtime_error(ordered_hash.error().message());
    }

    auto res = memory_->storeBuffer(ordered_hash.value());
    return runtime::WasmResult(res).address;
  }

  boost::optional<common::Buffer> StorageExtension::calcStorageChangesRoot(
      common::Hash256 parent_hash) const {
    auto batch = storage_provider_->tryGetPersistentBatch().value();
    auto config_bytes_res = batch->get(CHANGES_CONFIG_KEY);
    if (config_bytes_res.has_error()) {
      if (config_bytes_res.error() != storage::trie::TrieError::NO_VALUE) {
        logger_->error("ext_storage_changes_root resulted with an error: {}",
                       config_bytes_res.error().message());
        throw std::runtime_error(config_bytes_res.error().message());
      }
      return boost::none;
    }
    auto config_res = scale::decode<storage::changes_trie::ChangesTrieConfig>(
        config_bytes_res.value());
    if (config_res.has_error()) {
      logger_->error("ext_storage_changes_root resulted with an error: {}",
                     config_res.error().message());
      throw std::runtime_error(config_res.error().message());
    }
    storage::changes_trie::ChangesTrieConfig trie_config = config_res.value();

    SL_DEBUG(
        logger_,
        "ext_storage_changes_root constructing changes trie with parent_hash: "
        "{}",
        parent_hash.toHex());
    auto trie_hash_res =
        changes_tracker_->constructChangesTrie(parent_hash, trie_config);
    if (trie_hash_res.has_error()) {
      logger_->error("ext_storage_changes_root resulted with an error: {}",
                     trie_hash_res.error().message());
      throw std::runtime_error(trie_hash_res.error().message());
    }
    common::Buffer result_buf(trie_hash_res.value());
    SL_DEBUG(logger_,
             "ext_storage_changes_root with parent_hash {} result is: {}",
             parent_hash.toHex(),
             result_buf.toHex());
    return result_buf;
  }

}  // namespace kagome::host_api<|MERGE_RESOLUTION|>--- conflicted
+++ resolved
@@ -7,7 +7,6 @@
 
 #include <forward_list>
 
-#include "log/logger.hpp"
 #include "runtime/common/runtime_transaction_error.hpp"
 #include "runtime/wasm_result.hpp"
 #include "scale/encode_append.hpp"
@@ -23,12 +22,12 @@
 namespace kagome::host_api {
   StorageExtension::StorageExtension(
       std::shared_ptr<runtime::TrieStorageProvider> storage_provider,
-      std::shared_ptr<runtime::WasmMemory> memory,
+      std::shared_ptr<runtime::wavm::Memory> memory,
       std::shared_ptr<storage::changes_trie::ChangesTracker> changes_tracker)
       : storage_provider_(std::move(storage_provider)),
         memory_(std::move(memory)),
         changes_tracker_{std::move(changes_tracker)},
-        logger_{log::createLogger("StorageExtension", "extentions")} {
+        logger_{log::createLogger("StorageExtension", "host_api")} {
     BOOST_ASSERT_MSG(storage_provider_ != nullptr, "storage batch is nullptr");
     BOOST_ASSERT_MSG(memory_ != nullptr, "memory is nullptr");
     BOOST_ASSERT_MSG(changes_tracker_ != nullptr, "changes tracker is nullptr");
@@ -51,100 +50,6 @@
 
   // -------------------------Data storage--------------------------
 
-<<<<<<< HEAD
-=======
-  void StorageExtension::ext_clear_prefix(runtime::WasmPointer prefix_data,
-                                          runtime::WasmSize prefix_length) {
-    auto batch = storage_provider_->getCurrentBatch();
-    auto prefix = memory_->loadN(prefix_data, prefix_length);
-    auto res = batch->clearPrefix(prefix);
-    if (not res) {
-      logger_->error("ext_clear_prefix failed: {}", res.error().message());
-    }
-  }
-
-  void StorageExtension::ext_clear_storage(runtime::WasmPointer key_data,
-                                           runtime::WasmSize key_length) {
-    auto batch = storage_provider_->getCurrentBatch();
-    auto key = memory_->loadN(key_data, key_length);
-    auto del_result = batch->remove(key);
-    if (not del_result) {
-      logger_->warn(
-          "ext_clear_storage did not delete key {} from trie db with reason: "
-          "{}",
-          key_data,
-          del_result.error().message());
-    }
-  }
-
-  runtime::WasmSize StorageExtension::ext_exists_storage(
-      runtime::WasmPointer key_data, runtime::WasmSize key_length) const {
-    auto batch = storage_provider_->getCurrentBatch();
-    auto key = memory_->loadN(key_data, key_length);
-    return batch->contains(key) ? 1 : 0;
-  }
-
-  runtime::WasmPointer StorageExtension::ext_get_allocated_storage(
-      runtime::WasmPointer key_data,
-      runtime::WasmSize key_length,
-      runtime::WasmPointer len_ptr) {
-    auto batch = storage_provider_->getCurrentBatch();
-    auto key = memory_->loadN(key_data, key_length);
-    auto data = batch->get(key);
-    const auto length = data.has_value() ? data.value().size()
-                                         : runtime::WasmMemory::kMaxMemorySize;
-    memory_->store32(len_ptr, length);
-
-    if (not data) {
-      return 0;
-    }
-    if (not data.value().empty())
-      SL_TRACE(logger_,
-               "ext_get_allocated_storage. Key hex: {} Value hex {}",
-               key.toHex(),
-               data.value().toHex());
-
-    auto data_ptr = memory_->allocate(length);
-
-    if (data_ptr != 0) {
-      memory_->storeBuffer(data_ptr, data.value());
-    } else {
-      logger_->error(
-          "ext_get_allocated_storage failed: memory could not allocate enough "
-          "memory");
-    }
-    return data_ptr;
-  }
-
-  runtime::WasmSize StorageExtension::ext_get_storage_into(
-      runtime::WasmPointer key_data,
-      runtime::WasmSize key_length,
-      runtime::WasmPointer value_data,
-      runtime::WasmSize value_length,
-      runtime::WasmSize value_offset) {
-    auto key = memory_->loadN(key_data, key_length);
-    auto data = get(key, value_offset, value_length);
-    if (not data) {
-      SL_TRACE(logger_,
-               "ext_get_storage_into. Val by key {} not found",
-               key.toHex());
-      return runtime::WasmMemory::kMaxMemorySize;
-    }
-    if (not data.value().empty()) {
-      SL_TRACE(logger_,
-               "ext_get_storage_into. Key hex: {} , Value hex {}",
-               key.toHex(),
-               data.value().toHex());
-    } else {
-      SL_TRACE(logger_,
-               "ext_get_storage_into. Key hex: {} Value: empty",
-               key.toHex());
-    }
-    memory_->storeBuffer(value_data, data.value());
-    return data.value().size();
-  }
-
->>>>>>> 8e9c10d6
   runtime::WasmSpan StorageExtension::ext_storage_read_version_1(
       runtime::WasmSpan key_pos,
       runtime::WasmSpan value_out,
@@ -159,139 +64,12 @@
       auto offset_data = data.subspan(std::min<size_t>(offset, data.size()));
       auto written = std::min<size_t>(offset_data.size(), value_size);
       memory_->storeBuffer(value_ptr, offset_data.subspan(0, written));
+      SL_TRACE_FUNC_CALL(logger_, key, common::Buffer{offset_data.subspan(0, written)});
       res = offset_data.size();
     }
     return memory_->storeBuffer(scale::encode(res).value());
   }
 
-<<<<<<< HEAD
-=======
-  void StorageExtension::ext_set_storage(const runtime::WasmPointer key_data,
-                                         runtime::WasmSize key_length,
-                                         const runtime::WasmPointer value_data,
-                                         runtime::WasmSize value_length) {
-    auto key = memory_->loadN(key_data, key_length);
-    auto value = memory_->loadN(value_data, value_length);
-
-    if (value.toHex().size() < 500) {
-      SL_TRACE(logger_,
-               "Set storage. Key: {}, Key hex: {} Value: {}, Value hex {}",
-               key.toString(),
-               key.toHex(),
-               value.toString(),
-               value.toHex());
-    } else {
-      SL_TRACE(logger_,
-               "Set storage. Key: {}, Key hex: {} Value is too big to display",
-               key.toString(),
-               key.toHex());
-    }
-
-    auto batch = storage_provider_->getCurrentBatch();
-    auto put_result = batch->put(key, value);
-    if (not put_result) {
-      logger_->error(
-          "ext_set_storage failed, due to fail in trie db with reason: {}",
-          put_result.error().message());
-    }
-  }
-
-  // -------------------------Trie operations--------------------------
-
-  void StorageExtension::ext_blake2_256_enumerated_trie_root(
-      runtime::WasmPointer values_data,
-      runtime::WasmPointer lengths_data,
-      runtime::WasmSize values_num,
-      runtime::WasmPointer result) {
-    std::vector<uint32_t> lengths(values_num);
-    for (size_t i = 0; i < values_num; i++) {
-      lengths.at(i) = memory_->load32u(lengths_data + i * 4);
-    }
-    std::forward_list<Buffer> values(values_num);
-    uint32_t offset = 0;
-    auto curr_value = values.begin();
-    for (size_t i = 0; i < values_num; i++, curr_value++) {
-      *curr_value = memory_->loadN(values_data + offset, lengths.at(i));
-      offset += lengths.at(i);
-    }
-    auto ordered_hash =
-        storage::trie::calculateOrderedTrieHash(values.begin(), values.end());
-    if (ordered_hash.has_value()) {
-      memory_->storeBuffer(result, ordered_hash.value());
-    } else {
-      logger_->error(
-          "ext_blake2_256_enumerated_trie_root resulted with an error: {}",
-          ordered_hash.error().message());
-    }
-  }
-
-  runtime::WasmSize StorageExtension::ext_storage_changes_root(
-      runtime::WasmPointer parent_hash_data, runtime::WasmPointer result) {
-    if (not storage_provider_->isCurrentlyPersistent()) {
-      logger_->error(
-          "ext_storage_changes_root failed: called in ephemeral environment");
-      return 0;
-    }
-    auto parent_hash_bytes =
-        memory_->loadN(parent_hash_data, common::Hash256::size());
-    common::Hash256 parent_hash;
-    std::copy_n(parent_hash_bytes.begin(),
-                common::Hash256::size(),
-                parent_hash.begin());
-
-    if (auto result_buf = calcStorageChangesRoot(parent_hash);
-        result_buf.has_value()) {
-      memory_->storeBuffer(result, result_buf.value());
-      return result_buf.value().size();
-    }
-    return 0;
-  }
-
-  void StorageExtension::ext_storage_root(runtime::WasmPointer result) const {
-    outcome::result<storage::trie::RootHash> res{{}};
-    if (auto opt_batch = storage_provider_->tryGetPersistentBatch();
-        opt_batch.has_value() and opt_batch.value() != nullptr) {
-      res = opt_batch.value()->commit();
-    } else {
-      logger_->warn("ext_storage_root called in an ephemeral extension");
-      res = storage_provider_->forceCommit();
-    }
-    if (res.has_error()) {
-      logger_->error("ext_storage_root resulted with an error: {}",
-                     res.error().message());
-    }
-    const auto &root = res.value();
-    memory_->storeBuffer(result, root);
-  }
-
-  void StorageExtension::ext_storage_start_transaction() {
-    auto res = storage_provider_->startTransaction();
-    if (res.has_error()) {
-      logger_->error("Storage transaction start has failed: {}",
-                     res.error().message());
-      throw std::runtime_error(res.error().message());
-    }
-  }
-
-  void StorageExtension::ext_storage_rollback_transaction() {
-    auto res = storage_provider_->rollbackTransaction();
-    if (res.has_error()) {
-      logger_->error("Storage transaction rollback has failed: {}",
-                     res.error().message());
-      throw std::runtime_error(res.error().message());
-    }
-  }
-
-  void StorageExtension::ext_storage_commit_transaction() {
-    auto res = storage_provider_->commitTransaction();
-    if (res.has_error()) {
-      logger_->error("Storage transaction commit has failed: {}",
-                     res.error().message());
-      throw std::runtime_error(res.error().message());
-    }
-  }
-
->>>>>>> 8e9c10d6
   outcome::result<common::Buffer> StorageExtension::get(
       const common::Buffer &key,
       runtime::WasmSize offset,
@@ -302,8 +80,10 @@
     const auto data_length =
         std::min<runtime::WasmSize>(max_length, data.size() - offset);
 
-    return common::Buffer(std::vector<uint8_t>(
+    auto res = common::Buffer(std::vector<uint8_t>(
         data.begin() + offset, data.begin() + offset + data_length));
+    SL_TRACE_FUNC_CALL(logger_, res, key, offset, max_length);
+    return res;
   }
 
   outcome::result<common::Buffer> StorageExtension::get(
@@ -327,19 +107,7 @@
     auto key = memory_->loadN(key_ptr, key_size);
     auto value = memory_->loadN(value_ptr, value_size);
 
-    if (value.toHex().size() < 500) {
-      SL_TRACE(logger_,
-               "Set storage. Key: {}, Key hex: {} Value: {}, Value hex {}",
-               key.toString(),
-               key.toHex(),
-               value.toString(),
-               value.toHex());
-    } else {
-      SL_TRACE(logger_,
-               "Set storage. Key: {}, Key hex: {} Value is too big to display",
-               key.toString(),
-               key.toHex());
-    }
+    SL_TRACE_VOID_FUNC_CALL(logger_, key, value);
 
     auto batch = storage_provider_->getCurrentBatch();
     auto put_result = batch->put(key, value);
@@ -359,10 +127,7 @@
     auto option = result ? boost::make_optional(result.value()) : boost::none;
 
     if (option) {
-      SL_TRACE(logger_,
-               "ext_storage_get_version_1( {} ) => {}",
-               key_buffer.toHex(),
-               option.value().empty() ? "empty" : option.value().toHex());
+      SL_TRACE_VOID_FUNC_CALL(logger_, option.value(), key);
 
     } else {
       SL_TRACE(
@@ -549,8 +314,8 @@
   runtime::WasmPointer
   StorageExtension::ext_trie_blake2_256_ordered_root_version_1(
       runtime::WasmSpan values_data) {
-    auto [ptr, size] = runtime::WasmResult(values_data);
-    const auto &buffer = memory_->loadN(ptr, size);
+    auto [address, length] = runtime::WasmResult(values_data);
+    const auto &buffer = memory_->loadN(address, length);
     const auto &values = scale::decode<ValuesCollection>(buffer);
     if (!values) {
       logger_->error("failed to decode values: {}", values.error().message());
@@ -566,7 +331,7 @@
           ordered_hash.error().message());
       throw std::runtime_error(ordered_hash.error().message());
     }
-
+    SL_TRACE_FUNC_CALL(logger_, ordered_hash.value());
     auto res = memory_->storeBuffer(ordered_hash.value());
     return runtime::WasmResult(res).address;
   }
@@ -605,10 +370,7 @@
       throw std::runtime_error(trie_hash_res.error().message());
     }
     common::Buffer result_buf(trie_hash_res.value());
-    SL_DEBUG(logger_,
-             "ext_storage_changes_root with parent_hash {} result is: {}",
-             parent_hash.toHex(),
-             result_buf.toHex());
+    SL_TRACE_FUNC_CALL(logger_, result_buf, parent_hash);
     return result_buf;
   }
 
