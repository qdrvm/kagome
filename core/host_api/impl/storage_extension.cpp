/**
 * Copyright Soramitsu Co., Ltd. All Rights Reserved.
 * SPDX-License-Identifier: Apache-2.0
 */

#include "host_api/impl/storage_extension.hpp"

#include <algorithm>
#include <forward_list>

#include "clock/impl/clock_impl.hpp"
#include "log/profiling_logger.hpp"
#include "runtime/common/runtime_transaction_error.hpp"
#include "runtime/memory.hpp"
#include "runtime/memory_provider.hpp"
#include "runtime/ptr_size.hpp"
#include "runtime/trie_storage_provider.hpp"
#include "scale/encode_append.hpp"
#include "storage/predefined_keys.hpp"
#include "storage/trie/polkadot_trie/trie_error.hpp"
#include "storage/trie/serialization/ordered_trie_hash.hpp"

using kagome::common::Buffer;

namespace {
  const auto CHANGES_CONFIG_KEY = kagome::common::Buffer{}.put(":changes_trie");
}

namespace kagome::host_api {
  StorageExtension::StorageExtension(
      std::shared_ptr<runtime::TrieStorageProvider> storage_provider,
      std::shared_ptr<const runtime::MemoryProvider> memory_provider,
      std::shared_ptr<storage::changes_trie::ChangesTracker> changes_tracker)
      : storage_provider_(std::move(storage_provider)),
        memory_provider_(std::move(memory_provider)),
        changes_tracker_{std::move(changes_tracker)},
        logger_{log::createLogger("StorageExtension", "storage_extension")} {
    BOOST_ASSERT_MSG(storage_provider_ != nullptr, "storage batch is nullptr");
    BOOST_ASSERT_MSG(memory_provider_ != nullptr, "memory provider is nullptr");
    BOOST_ASSERT_MSG(changes_tracker_ != nullptr, "changes tracker is nullptr");
  }

  void StorageExtension::reset() {
    // rollback will have value until there are opened transactions that need
    // to be closed
    while (true) {
      if (auto res = storage_provider_->rollbackTransaction();
          res.has_error()) {
        if (res.error()
            != runtime::RuntimeTransactionError::NO_TRANSACTIONS_WERE_STARTED) {
          logger_->error(res.error().message());
        }
        break;
      }
    }
  }

  // -------------------------Data storage--------------------------

  runtime::WasmSpan StorageExtension::ext_storage_read_version_1(
      runtime::WasmSpan key_pos,
      runtime::WasmSpan value_out,
      runtime::WasmOffset offset) {
    auto [key_ptr, key_size] = runtime::PtrSize(key_pos);
    auto value = runtime::PtrSize(value_out);
    auto &memory = memory_provider_->getCurrentMemory()->get();

    auto key = memory.loadN(key_ptr, key_size);
    std::optional<uint32_t> res{std::nullopt};
    if (auto data_opt_res = get(key); data_opt_res.has_value()) {
<<<<<<< HEAD
      auto& data_opt = data_opt_res.value();
=======
      auto &data_opt = data_opt_res.value();
>>>>>>> f2067753
      if (data_opt.has_value()) {
        common::BufferView data = data_opt.value().get();
        data = data.subspan(std::min<size_t>(offset, data.size()));
        auto written = std::min<size_t>(data.size(), value.size);
        data = data.subspan(0, written);
        memory.storeBuffer(value.ptr, data);
        SL_TRACE_FUNC_CALL(logger_, data, key, value.ptr, value.size, offset);
        res = data.size();
      }
    } else {
      SL_ERROR(logger_,
               "Error in ext_storage_read_version_1: {}",
               data_opt_res.error().message());
    }
    return memory.storeBuffer(scale::encode(res).value());
  }

  outcome::result<std::optional<common::BufferConstRef>> StorageExtension::get(
      const common::BufferView &key) const {
    auto batch = storage_provider_->getCurrentBatch();
    return batch->tryGet(key);
  }

  common::Buffer StorageExtension::loadKey(runtime::WasmSpan key) const {
    auto [key_ptr, key_size] = runtime::PtrSize(key);
    auto &memory = memory_provider_->getCurrentMemory()->get();
    return memory.loadN(key_ptr, key_size);
  }

  outcome::result<std::optional<Buffer>> StorageExtension::getStorageNextKey(
      const common::Buffer &key) const {
    auto batch = storage_provider_->getCurrentBatch();
    auto cursor = batch->trieCursor();
    OUTCOME_TRY(cursor->seekUpperBound(key));
    return cursor->key();
  }

  void StorageExtension::ext_storage_set_version_1(
      runtime::WasmSpan key_span, runtime::WasmSpan value_span) {
    auto [key_ptr, key_size] = runtime::PtrSize(key_span);
    auto [value_ptr, value_size] = runtime::PtrSize(value_span);
    auto &memory = memory_provider_->getCurrentMemory()->get();
    auto key = memory.loadN(key_ptr, key_size);
    auto value = memory.loadN(value_ptr, value_size);

    SL_TRACE_VOID_FUNC_CALL(logger_, key, value);

    auto batch = storage_provider_->getCurrentBatch();
    auto put_result = batch->put(key, value);
    if (not put_result) {
      logger_->error(
          "ext_set_storage failed, due to fail in trie db with reason: {}",
          put_result.error().message());
    }
  }

  runtime::WasmSpan StorageExtension::ext_storage_get_version_1(
      runtime::WasmSpan key) {
    auto [key_ptr, key_size] = runtime::PtrSize(key);
    auto &memory = memory_provider_->getCurrentMemory()->get();
    auto key_buffer = memory.loadN(key_ptr, key_size);

    auto result = get(key_buffer);
    if (!result) {
      SL_ERROR(logger_,
               "ext_storage_get_version_1( {} ) => value was not obtained. "
               "Reason: {}",
               key_buffer.toHex(),
               result.error().message());
    }
    auto &option = result.value();

    return memory.storeBuffer(scale::encode(option).value());
  }

  void StorageExtension::ext_storage_clear_version_1(
      runtime::WasmSpan key_data) {
    auto [key_ptr, key_size] = runtime::PtrSize(key_data);
    auto batch = storage_provider_->getCurrentBatch();
    auto &memory = memory_provider_->getCurrentMemory()->get();
    auto key = memory.loadN(key_ptr, key_size);
    auto del_result = batch->remove(key);
    SL_TRACE_FUNC_CALL(logger_, del_result.has_value(), key);
    if (not del_result) {
      logger_->warn(
          "ext_storage_clear_version_1 did not delete key {} from trie db "
<<<<<<< HEAD
          "with "
          "reason: {}",
=======
          "with reason: {}",
>>>>>>> f2067753
          key_data,
          del_result.error().message());
    }
  }

  runtime::WasmSize StorageExtension::ext_storage_exists_version_1(
      runtime::WasmSpan key_data) const {
    auto [key_ptr, key_size] = runtime::PtrSize(key_data);
    auto batch = storage_provider_->getCurrentBatch();
    auto &memory = memory_provider_->getCurrentMemory()->get();
    auto key = memory.loadN(key_ptr, key_size);
    auto res = batch->contains(key);
    return (res.has_value() and res.value()) ? 1 : 0;
  }

  void StorageExtension::ext_storage_clear_prefix_version_1(
      runtime::WasmSpan prefix_span) {
    auto [prefix_ptr, prefix_size] = runtime::PtrSize(prefix_span);
    auto &memory = memory_provider_->getCurrentMemory()->get();
    auto prefix = memory.loadN(prefix_ptr, prefix_size);
    SL_TRACE_VOID_FUNC_CALL(logger_, prefix);
    (void)clearPrefix(prefix, std::nullopt);
  }

  runtime::WasmSpan StorageExtension::ext_storage_clear_prefix_version_2(
      runtime::WasmSpan prefix_span, runtime::WasmSpan limit_span) {
    auto [prefix_ptr, prefix_size] = runtime::PtrSize(prefix_span);
    auto [limit_ptr, limit_size] = runtime::PtrSize(limit_span);
    auto &memory = memory_provider_->getCurrentMemory()->get();
    auto prefix = memory.loadN(prefix_ptr, prefix_size);
    auto enc_limit = memory.loadN(limit_ptr, limit_size);
    auto limit_res = scale::decode<std::optional<uint32_t>>(enc_limit);
    if (!limit_res) {
      auto msg = fmt::format(
          "ext_storage_clear_prefix_version_2 failed at decoding second "
          "argument: {}",
          limit_res.error());
      logger_->error(msg);
      throw std::runtime_error(msg);
    }
    auto limit_opt = std::move(limit_res.value());
    if (limit_opt) {
      SL_TRACE_VOID_FUNC_CALL(logger_, prefix, limit_opt.value());
    } else {
      SL_TRACE_VOID_FUNC_CALL(logger_, prefix, "none");
    }
    return clearPrefix(prefix, limit_opt);
  }

  runtime::WasmSpan StorageExtension::ext_storage_root_version_1() {
    outcome::result<storage::trie::RootHash> res{{}};
    removeEmptyChildStorages();
    if (auto opt_batch = storage_provider_->tryGetPersistentBatch();
        opt_batch.has_value() and opt_batch.value() != nullptr) {
      res = opt_batch.value()->commit();
    } else {
      logger_->warn("ext_storage_root called in an ephemeral extension");
      res = storage_provider_->forceCommit();
    }
    if (res.has_error()) {
      logger_->error("ext_storage_root resulted with an error: {}",
                     res.error().message());
    }
    const auto &root = res.value();
    auto &memory = memory_provider_->getCurrentMemory()->get();
    return memory.storeBuffer(root);
  }

  runtime::WasmSpan StorageExtension::ext_storage_changes_root_version_1(
      runtime::WasmSpan parent_hash_data) {
    auto parent_hash_span = runtime::PtrSize(parent_hash_data);
    auto &memory = memory_provider_->getCurrentMemory()->get();
    auto parent_hash_bytes =
        memory.loadN(parent_hash_span.ptr, parent_hash_span.size);
    common::Hash256 parent_hash;
    std::copy_n(parent_hash_bytes.begin(),
                common::Hash256::size(),
                parent_hash.begin());

    auto &&result = calcStorageChangesRoot(parent_hash);
    auto &&res = result.has_value()
                     ? std::make_optional(std::move(result.value()))
                     : std::nullopt;
    return memory.storeBuffer(scale::encode(std::move(res)).value());
  }

  runtime::WasmSpan StorageExtension::ext_storage_next_key_version_1(
      runtime::WasmSpan key_span) const {
    static constexpr runtime::WasmSpan kErrorSpan = -1;

    auto [key_ptr, key_size] = runtime::PtrSize(key_span);
    auto &memory = memory_provider_->getCurrentMemory()->get();
    auto key_bytes = memory.loadN(key_ptr, key_size);
    auto res = getStorageNextKey(key_bytes);
    if (res.has_error()) {
      logger_->error("ext_storage_next_key resulted with error: {}",
                     res.error().message());
      return kErrorSpan;
    }
    auto &&next_key_opt = res.value();
    if (auto enc_res = scale::encode(next_key_opt); enc_res.has_value()) {
      SL_TRACE_FUNC_CALL(logger_,
                         res.value().has_value()
                             ? res.value().value()
                             : common::Buffer().put("no value"),
                         key_bytes);
      return memory.storeBuffer(enc_res.value());
    } else {  // NOLINT(readability-else-after-return)
      logger_->error(
          "ext_storage_next_key result encoding resulted with error: {}",
          enc_res.error().message());
    }
    return kErrorSpan;
  }

  void StorageExtension::ext_storage_append_version_1(
      runtime::WasmSpan key_span, runtime::WasmSpan append_span) const {
    auto [key_ptr, key_size] = runtime::PtrSize(key_span);
    auto [append_ptr, append_size] = runtime::PtrSize(append_span);
    auto &memory = memory_provider_->getCurrentMemory()->get();
    auto key_bytes = memory.loadN(key_ptr, key_size);
    auto append_bytes = memory.loadN(append_ptr, append_size);

    auto val_opt_res = get(key_bytes);
    if (val_opt_res.has_error()) {
      throw std::runtime_error{
          fmt::format("Error fetching value from storage: {}",
                      val_opt_res.error().message())};
    }
    auto &val_opt = val_opt_res.value();
    auto &&val = val_opt ? common::Buffer{val_opt.value()} : common::Buffer{};

    if (scale::append_or_new_vec(val.asVector(), append_bytes).has_value()) {
      auto batch = storage_provider_->getCurrentBatch();
      SL_TRACE_VOID_FUNC_CALL(logger_, key_bytes, val);
      auto put_result = batch->put(key_bytes, std::move(val));
      if (not put_result) {
        logger_->error(
            "ext_storage_append_version_1 failed, due to fail in trie db "
<<<<<<< HEAD
            "with "
            "reason: {}",
=======
            "with reason: {}",
>>>>>>> f2067753
            put_result.error().message());
      }
      return;
    }
  }

  void StorageExtension::ext_storage_start_transaction_version_1() {
    auto res = storage_provider_->startTransaction();
    if (res.has_error()) {
      logger_->error("Storage transaction start has failed: {}",
                     res.error().message());
      throw std::runtime_error(res.error().message());
    }
  }

  void StorageExtension::ext_storage_commit_transaction_version_1() {
    auto res = storage_provider_->commitTransaction();
    if (res.has_error()) {
      logger_->error("Storage transaction rollback has failed: {}",
                     res.error().message());
      throw std::runtime_error(res.error().message());
    }
  }

  void StorageExtension::ext_storage_rollback_transaction_version_1() {
    auto res = storage_provider_->rollbackTransaction();
    if (res.has_error()) {
      logger_->error("Storage transaction commit has failed: {}",
                     res.error().message());
      throw std::runtime_error(res.error().message());
    }
  }

  namespace {
    /**
     * @brief type of serialized data for ext_trie_blake2_256_root_version_1
     */
    using KeyValueCollection =
        std::vector<std::pair<common::Buffer, common::Buffer>>;
    /**
     * @brief type of serialized data for
     * ext_trie_blake2_256_ordered_root_version_1
     */
    using ValuesCollection = std::vector<common::Buffer>;
  }  // namespace

  runtime::WasmPointer StorageExtension::ext_trie_blake2_256_root_version_1(
      runtime::WasmSpan values_data) {
    auto [ptr, size] = runtime::PtrSize(values_data);
    auto &memory = memory_provider_->getCurrentMemory()->get();
    const auto &buffer = memory.loadN(ptr, size);
    const auto &pairs = scale::decode<KeyValueCollection>(buffer);
    if (!pairs) {
      logger_->error("failed to decode pairs: {}", pairs.error().message());
      throw std::runtime_error(pairs.error().message());
    }

    auto &&pv = pairs.value();
    storage::trie::PolkadotCodec codec;
    if (pv.empty()) {
      static const auto empty_root =
          common::Buffer{}.put(codec.hash256(common::Buffer{0}));
      auto res = memory.storeBuffer(empty_root);
      return runtime::PtrSize(res).ptr;
    }
    storage::trie::PolkadotTrieImpl trie;
    for (auto &&p : pv) {
      auto &&key = p.first;
      auto &&value = p.second;
      // already scale-encoded
      auto put_res = trie.put(key, value);
      if (not put_res) {
        logger_->error(
            "Insertion of value {} with key {} into the trie failed due to "
            "error: {}",
            value.toHex(),
            key.toHex(),
            put_res.error().message());
      }
    }
    const auto &enc = codec.encodeNode(*trie.getRoot());
    if (!enc) {
      logger_->error("failed to encode trie root: {}", enc.error().message());
      throw std::runtime_error(enc.error().message());
    }
    const auto &hash = codec.hash256(enc.value());

    auto res = memory.storeBuffer(hash);
    return runtime::PtrSize(res).ptr;
  }

  runtime::WasmPointer
  StorageExtension::ext_trie_blake2_256_ordered_root_version_1(
      runtime::WasmSpan values_data) {
    auto [address, size] = runtime::PtrSize(values_data);
    auto &memory = memory_provider_->getCurrentMemory()->get();
    const auto &buffer = memory.loadN(address, size);
    const auto &values = scale::decode<ValuesCollection>(buffer);
    if (!values) {
      logger_->error("failed to decode values: {}", values.error().message());
      throw std::runtime_error(values.error().message());
    }

    const auto &collection = values.value();
    auto ordered_hash = storage::trie::calculateOrderedTrieHash(
        collection.begin(), collection.end());
    if (!ordered_hash.has_value()) {
      logger_->error(
          "ext_blake2_256_enumerated_trie_root resulted with an error: {}",
          ordered_hash.error().message());
      throw std::runtime_error(ordered_hash.error().message());
    }
    SL_TRACE_FUNC_CALL(logger_, ordered_hash.value());
    auto res = memory.storeBuffer(ordered_hash.value());
    return runtime::PtrSize(res).ptr;
  }

  std::optional<common::Buffer> StorageExtension::calcStorageChangesRoot(
      common::Hash256 parent_hash) const {
    if (not storage_provider_->tryGetPersistentBatch()) {
      logger_->error("ext_storage_changes_root persistent batch not found");
      return std::nullopt;
    }
    auto batch = storage_provider_->tryGetPersistentBatch().value();
    auto config_bytes_res = batch->tryGet(CHANGES_CONFIG_KEY);
    if (config_bytes_res.has_error()) {
      logger_->error("ext_storage_changes_root resulted with an error: {}",
                     config_bytes_res.error().message());
      throw std::runtime_error(config_bytes_res.error().message());
    }
    if (config_bytes_res.value() == std::nullopt) {
      return std::nullopt;
    }
    auto config_res = scale::decode<storage::changes_trie::ChangesTrieConfig>(
        config_bytes_res.value().value().get());
    if (config_res.has_error()) {
      logger_->error("ext_storage_changes_root resulted with an error: {}",
                     config_res.error().message());
      throw std::runtime_error(config_res.error().message());
    }
    storage::changes_trie::ChangesTrieConfig trie_config = config_res.value();

    SL_DEBUG(logger_,
             "ext_storage_changes_root constructing changes trie with "
             "parent_hash: {}",
             parent_hash.toHex());
    auto trie_hash_res =
        changes_tracker_->constructChangesTrie(parent_hash, trie_config);
    if (trie_hash_res.has_error()) {
      logger_->error("ext_storage_changes_root resulted with an error: {}",
                     trie_hash_res.error().message());
      throw std::runtime_error(trie_hash_res.error().message());
    }
    common::Buffer result_buf(trie_hash_res.value());
    SL_TRACE_FUNC_CALL(logger_, result_buf, parent_hash);
    return result_buf;
  }

  runtime::WasmSpan StorageExtension::clearPrefix(
<<<<<<< HEAD
      const common::BufferView &prefix, std::optional<uint32_t> limit) {
=======
      common::BufferView prefix, std::optional<uint32_t> limit) {
>>>>>>> f2067753
    auto batch = storage_provider_->getCurrentBatch();
    auto &memory = memory_provider_->getCurrentMemory()->get();

    auto res = batch->clearPrefix(
        prefix, limit ? std::optional<uint64_t>(limit.value()) : std::nullopt);
    if (not res) {
      auto msg = fmt::format("ext_storage_clear_prefix failed: {}",
                             res.error().message());
      logger_->error(msg);
      throw std::runtime_error(msg);
    }
    auto enc_res = scale::encode(res.value());
    if (not enc_res) {
      auto msg = fmt::format("ext_storage_clear_prefix failed: {}",
                             enc_res.error().message());
      logger_->error(msg);
      throw std::runtime_error(msg);
    }
    return memory.storeBuffer(enc_res.value());
  }

  void StorageExtension::removeEmptyChildStorages() {
    static const auto &prefix = storage::kChildStorageDefaultPrefix;
<<<<<<< HEAD
    static const auto empty_hash = Buffer(codec_.hash256(common::Buffer{0}));
=======
    static const auto empty_hash = Buffer(codec_.hash256({{0}}));
>>>>>>> f2067753
    auto current_key = prefix;
    auto key_res = getStorageNextKey(current_key);
    while (key_res.has_value() and key_res.value().has_value()) {
      auto& key_opt = key_res.value();
      current_key = key_opt.value();

      bool contains_prefix =
          std::equal(prefix.begin(), prefix.end(), current_key.begin());
      if (not contains_prefix) {
        break;
      }
<<<<<<< HEAD
      // SAFETY: key obtained by getStorageNextKey method, thus must exist in the storage
      auto value_opt = get(current_key).value();
      if (value_opt and value_opt.value().get() == empty_hash) {
=======
      auto value_res = get(current_key);
      if (value_res.has_value() and value_res.value().has_value()
          and value_res.value().value().get() == empty_hash) {
>>>>>>> f2067753
        auto batch = storage_provider_->getCurrentBatch();
        auto remove_res = batch->remove(current_key);
        if (not remove_res) {
          logger_->error(
              "Unable to remove empty child storage under key {}, error is {}",
              current_key,
              remove_res.error().message());
        }
      }
      key_res = getStorageNextKey(current_key);
    }
  }

}  // namespace kagome::host_api<|MERGE_RESOLUTION|>--- conflicted
+++ resolved
@@ -68,11 +68,7 @@
     auto key = memory.loadN(key_ptr, key_size);
     std::optional<uint32_t> res{std::nullopt};
     if (auto data_opt_res = get(key); data_opt_res.has_value()) {
-<<<<<<< HEAD
-      auto& data_opt = data_opt_res.value();
-=======
       auto &data_opt = data_opt_res.value();
->>>>>>> f2067753
       if (data_opt.has_value()) {
         common::BufferView data = data_opt.value().get();
         data = data.subspan(std::min<size_t>(offset, data.size()));
@@ -159,12 +155,7 @@
     if (not del_result) {
       logger_->warn(
           "ext_storage_clear_version_1 did not delete key {} from trie db "
-<<<<<<< HEAD
-          "with "
-          "reason: {}",
-=======
           "with reason: {}",
->>>>>>> f2067753
           key_data,
           del_result.error().message());
     }
@@ -304,12 +295,7 @@
       if (not put_result) {
         logger_->error(
             "ext_storage_append_version_1 failed, due to fail in trie db "
-<<<<<<< HEAD
-            "with "
-            "reason: {}",
-=======
             "with reason: {}",
->>>>>>> f2067753
             put_result.error().message());
       }
       return;
@@ -469,11 +455,7 @@
   }
 
   runtime::WasmSpan StorageExtension::clearPrefix(
-<<<<<<< HEAD
-      const common::BufferView &prefix, std::optional<uint32_t> limit) {
-=======
       common::BufferView prefix, std::optional<uint32_t> limit) {
->>>>>>> f2067753
     auto batch = storage_provider_->getCurrentBatch();
     auto &memory = memory_provider_->getCurrentMemory()->get();
 
@@ -497,11 +479,7 @@
 
   void StorageExtension::removeEmptyChildStorages() {
     static const auto &prefix = storage::kChildStorageDefaultPrefix;
-<<<<<<< HEAD
     static const auto empty_hash = Buffer(codec_.hash256(common::Buffer{0}));
-=======
-    static const auto empty_hash = Buffer(codec_.hash256({{0}}));
->>>>>>> f2067753
     auto current_key = prefix;
     auto key_res = getStorageNextKey(current_key);
     while (key_res.has_value() and key_res.value().has_value()) {
@@ -513,15 +491,9 @@
       if (not contains_prefix) {
         break;
       }
-<<<<<<< HEAD
       // SAFETY: key obtained by getStorageNextKey method, thus must exist in the storage
       auto value_opt = get(current_key).value();
       if (value_opt and value_opt.value().get() == empty_hash) {
-=======
-      auto value_res = get(current_key);
-      if (value_res.has_value() and value_res.value().has_value()
-          and value_res.value().value().get() == empty_hash) {
->>>>>>> f2067753
         auto batch = storage_provider_->getCurrentBatch();
         auto remove_res = batch->remove(current_key);
         if (not remove_res) {
