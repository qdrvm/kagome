--- conflicted
+++ resolved
@@ -53,110 +53,6 @@
 
   // -------------------------Data storage--------------------------
 
-<<<<<<< HEAD
-=======
-  runtime::WasmSpan StorageExtension::ext_clear_prefix(
-      runtime::WasmPointer prefix_data,
-      runtime::WasmSize prefix_length,
-      boost::optional<runtime::WasmSpan> limit) {
-    auto batch = storage_provider_->getCurrentBatch();
-    auto prefix = memory_->loadN(prefix_data, prefix_length);
-    auto res = batch->clearPrefix(prefix, limit);
-    if (not res) {
-      logger_->error("ext_clear_prefix failed: {}", res.error().message());
-      return 0;
-    }
-    auto enc = scale::encode(res.value());
-    if (not enc) {
-      logger_->error("ext_clear_prefix encoding failed: {}",
-                     enc.error().message());
-      return 0;
-    }
-    return memory_->storeBuffer(enc.value());
-  }
-
-  void StorageExtension::ext_clear_storage(runtime::WasmPointer key_data,
-                                           runtime::WasmSize key_length) {
-    auto batch = storage_provider_->getCurrentBatch();
-    auto key = memory_->loadN(key_data, key_length);
-    auto del_result = batch->remove(key);
-    if (not del_result) {
-      logger_->warn(
-          "ext_clear_storage did not delete key {} from trie db with reason: "
-          "{}",
-          key_data,
-          del_result.error().message());
-    }
-  }
-
-  runtime::WasmSize StorageExtension::ext_exists_storage(
-      runtime::WasmPointer key_data, runtime::WasmSize key_length) const {
-    auto batch = storage_provider_->getCurrentBatch();
-    auto key = memory_->loadN(key_data, key_length);
-    return batch->contains(key) ? 1 : 0;
-  }
-
-  runtime::WasmPointer StorageExtension::ext_get_allocated_storage(
-      runtime::WasmPointer key_data,
-      runtime::WasmSize key_length,
-      runtime::WasmPointer len_ptr) {
-    auto batch = storage_provider_->getCurrentBatch();
-    auto key = memory_->loadN(key_data, key_length);
-    auto data = batch->get(key);
-    const auto length = data.has_value() ? data.value().size()
-                                         : runtime::WasmMemory::kMaxMemorySize;
-    memory_->store32(len_ptr, length);
-
-    if (not data) {
-      return 0;
-    }
-    if (not data.value().empty())
-      SL_TRACE(logger_,
-               "ext_get_allocated_storage. Key hex: {} Value hex {}",
-               key.toHex(),
-               data.value().toHex());
-
-    auto data_ptr = memory_->allocate(length);
-
-    if (data_ptr != 0) {
-      memory_->storeBuffer(data_ptr, data.value());
-    } else {
-      logger_->error(
-          "ext_get_allocated_storage failed: memory could not allocate enough "
-          "memory");
-    }
-    return data_ptr;
-  }
-
-  runtime::WasmSize StorageExtension::ext_get_storage_into(
-      runtime::WasmPointer key_data,
-      runtime::WasmSize key_length,
-      runtime::WasmPointer value_data,
-      runtime::WasmSize value_length,
-      runtime::WasmSize value_offset) {
-    auto key = memory_->loadN(key_data, key_length);
-    auto data = get(key, value_offset, value_length);
-    if (not data) {
-      SL_TRACE(logger_,
-               "ext_get_storage_into. Val by key {} not found",
-               key.toHex());
-      return runtime::WasmMemory::kMaxMemorySize;
-    }
-    if (not data.value().empty()) {
-      SL_TRACE(logger_,
-               "ext_get_storage_into. Key hex: {} , Value hex {}",
-               key.toHex(),
-               data.value().toHex());
-    } else {
-      SL_TRACE(logger_,
-               "ext_get_storage_into. Key hex: {} Value: empty",
-               key.toHex());
-    }
-    memory_->storeBuffer(value_data, data.value());
-    return data.value().size();
-  }
-
->>>>>>> 758a4388
   runtime::WasmSpan StorageExtension::ext_storage_read_version_1(
       runtime::WasmSpan key_pos,
       runtime::WasmSpan value_out,
@@ -280,29 +176,34 @@
   }
 
   void StorageExtension::ext_storage_clear_prefix_version_1(
-<<<<<<< HEAD
       runtime::WasmSpan prefix_span) {
     auto [prefix_ptr, prefix_size] = runtime::PtrSize(prefix_span);
-    auto batch = storage_provider_->getCurrentBatch();
     auto &memory = memory_provider_->getCurrentMemory().value();
     auto prefix = memory.loadN(prefix_ptr, prefix_size);
     SL_TRACE_VOID_FUNC_CALL(logger_, prefix);
-    auto res = batch->clearPrefix(prefix);
-    if (not res) {
-      logger_->error("ext_storage_clear_prefix_version_1 failed: {}",
-                     res.error().message());
-    }
-=======
-      runtime::WasmSpan prefix) {
-    auto [prefix_ptr, prefix_size] = runtime::WasmResult(prefix);
-    ext_clear_prefix(prefix_ptr, prefix_size);
+    (void)clearPrefix(prefix, boost::none);
   }
 
   runtime::WasmSpan StorageExtension::ext_storage_clear_prefix_version_2(
-      runtime::WasmSpan prefix, boost::optional<runtime::WasmSpan> limit) {
-    auto [prefix_ptr, prefix_size] = runtime::WasmResult(prefix);
-    return ext_clear_prefix(prefix_ptr, prefix_size, limit);
->>>>>>> 758a4388
+      runtime::WasmSpan prefix_span, runtime::WasmSpan limit_span) {
+    auto [prefix_ptr, prefix_size] = runtime::PtrSize(prefix_span);
+    auto [limit_ptr, limit_size] = runtime::PtrSize(limit_span);
+    auto &memory = memory_provider_->getCurrentMemory().value();
+    auto prefix = memory.loadN(prefix_ptr, prefix_size);
+    auto enc_limit = memory.loadN(limit_ptr, limit_size);
+    auto limit_res = scale::decode<boost::optional<uint32_t>>(enc_limit);
+    if (!limit_res) {
+      auto msg = fmt::format("ext_storage_clear_prefix_version_2 failed at decoding second argument: {}", limit_res.error());
+      logger_->error(msg);
+      throw std::runtime_error(msg);
+    }
+    auto limit_opt = std::move(limit_res.value());
+    if (limit_opt) {
+      SL_TRACE_VOID_FUNC_CALL(logger_, prefix, limit_opt.value());
+    } else {
+      SL_TRACE_VOID_FUNC_CALL(logger_, prefix, "none");
+    }
+    return clearPrefix(prefix, limit_opt);
   }
 
   runtime::WasmSpan StorageExtension::ext_storage_root_version_1() const {
@@ -405,9 +306,9 @@
 
   runtime::WasmPointer StorageExtension::ext_trie_blake2_256_root_version_1(
       runtime::WasmSpan values_data) {
-    auto [address, length] = runtime::PtrSize(values_data);
-    auto &memory = memory_provider_->getCurrentMemory().value();
-    const auto &buffer = memory.loadN(address, length);
+    auto [ptr, size] = runtime::PtrSize(values_data);
+    auto &memory = memory_provider_->getCurrentMemory().value();
+    const auto &buffer = memory.loadN(ptr, size);
     const auto &pairs = scale::decode<KeyValueCollection>(buffer);
     if (!pairs) {
       logger_->error("failed to decode pairs: {}", pairs.error().message());
@@ -515,4 +416,27 @@
     return result_buf;
   }
 
+  runtime::WasmPointer StorageExtension::clearPrefix(
+      const common::Buffer& prefix, boost::optional<uint32_t> limit) {
+    auto batch = storage_provider_->getCurrentBatch();
+    auto &memory = memory_provider_->getCurrentMemory().value();
+
+    auto res = batch->clearPrefix(
+        prefix, limit ? boost::optional<uint64_t>(limit.value()) : boost::none);
+    if (not res) {
+      auto msg = fmt::format("ext_storage_clear_prefix failed: {}",
+                             res.error().message());
+      logger_->error(msg);
+      throw std::runtime_error(msg);
+    }
+    auto enc_res = scale::encode(res.value());
+    if (not enc_res) {
+      auto msg = fmt::format("ext_storage_clear_prefix failed: {}",
+                             enc_res.error().message());
+      logger_->error(msg);
+      throw std::runtime_error(msg);
+    }
+    return memory.storeBuffer(enc_res.value());
+  }
+
 }  // namespace kagome::host_api