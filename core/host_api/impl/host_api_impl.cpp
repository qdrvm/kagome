--- conflicted
+++ resolved
@@ -96,12 +96,8 @@
                     std::move(ed25519_provider),
                     std::move(secp256k1_provider),
                     hasher,
-<<<<<<< HEAD
-                    std::move(crypto_store)),
+                    std::move(key_store)),
         elliptic_curves_ext_(memory_provider_, std::move(elliptic_curves)),
-=======
-                    std::move(key_store)),
->>>>>>> 9b12f3a7
         io_ext_(memory_provider_),
         memory_ext_(memory_provider_),
         misc_ext_{DEFAULT_CHAIN_ID,
