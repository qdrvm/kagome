--- conflicted
+++ resolved
@@ -246,7 +246,6 @@
       return memory_provider_->getCurrentMemory()->get();
     }
 
-<<<<<<< HEAD
     int32_t srVerify(bool deprecated,
                      runtime::WasmPointer sig,
                      runtime::WasmSpan msg,
@@ -261,9 +260,7 @@
     runtime::WasmSpan ecdsaRecoverCompressed(bool allow_overflow,
                                              runtime::WasmPointer sig,
                                              runtime::WasmPointer msg);
-=======
     runtime::WasmSize batchVerify(runtime::WasmSize ok);
->>>>>>> 32c01f80
 
     std::shared_ptr<const runtime::MemoryProvider> memory_provider_;
     std::shared_ptr<const crypto::Sr25519Provider> sr25519_provider_;
