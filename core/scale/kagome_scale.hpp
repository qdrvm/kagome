--- conflicted
+++ resolved
@@ -102,7 +102,6 @@
   constexpr void encode(const Invocable auto &func,
                         const consensus::babe::BabeBlockHeader &bh);
 
-<<<<<<< HEAD
   constexpr void encode(const Invocable auto &func,
                         const kagome::network::CandidateCommitments &c);
 
@@ -117,12 +116,10 @@
 
   constexpr void encode(const Invocable auto &func,
                         const consensus::grandpa::SignedPrecommit &c);
-=======
   template <typename F>
   constexpr void encode(const F &func,
                         const authority_discovery::AuthorityPeerInfo &c);
 
->>>>>>> 6acdc454
 }  // namespace kagome::scale
 
 #include "scale/encoder/primitives.hpp"
@@ -242,7 +239,6 @@
     kagome::scale::encode(func, c.value);
   }
 
-<<<<<<< HEAD
   constexpr void encode(const Invocable auto &func,
                         const consensus::grandpa::Equivocation &bh) {
     kagome::scale::encode(func, bh.stage);
@@ -292,7 +288,7 @@
     kagome::scale::encode(
         func, static_cast<const consensus::grandpa::SignedMessage &>(c));
   }
-=======
+
   template <typename F>
   constexpr void encode(const F &func,
                         const authority_discovery::AuthorityPeerInfo &c) {
@@ -301,7 +297,6 @@
     encode(func, c.peer);
   }
 
->>>>>>> 6acdc454
 }  // namespace kagome::scale
 
 #endif  // KAGOME_KAGOME_SCALE_HPP