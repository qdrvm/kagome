#
# Copyright Quadrivium LLC
# All Rights Reserved
# SPDX-License-Identifier: Apache-2.0
#

add_library(scale_libp2p_types
    libp2p_types.cpp
    )

target_link_libraries(scale_libp2p_types
    scale::scale
    p2p::p2p
    )
<<<<<<< HEAD
=======

>>>>>>> 31308610
kagome_install(scale_libp2p_types)<|MERGE_RESOLUTION|>--- conflicted
+++ resolved
@@ -12,8 +12,5 @@
     scale::scale
     p2p::p2p
     )
-<<<<<<< HEAD
-=======
 
->>>>>>> 31308610
 kagome_install(scale_libp2p_types)