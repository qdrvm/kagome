--- conflicted
+++ resolved
@@ -18,16 +18,6 @@
 namespace kagome::scale {
   /**
    * @brief convenience function for encoding primitives data to stream
-<<<<<<< HEAD
-   * @tparam T primitive type
-   * @param t data to encode
-   * @return encoded data
-   */
-  template <class T>
-  outcome::result<std::vector<uint8_t>> encode(T &&t) {
-    ScaleEncoderStream s;
-    OUTCOME_CATCH((s << t))
-=======
    * @tparam Args primitive types to be encoded
    * @param args data to encode
    * @return encoded data
@@ -40,48 +30,25 @@
     } catch (std::system_error &e) {
       return outcome::failure(e.code());
     }
->>>>>>> 8e3375d7
     return s.data();
   }
 
   /**
    * @brief convenience function for decoding primitives data from stream
-<<<<<<< HEAD
-   * @param span
-   * @return
-=======
    * @tparam T primitive type that is decoded from provided span
    * @param span of bytes with encoded data
    * @return decoded T
->>>>>>> 8e3375d7
    */
   template <class T>
   outcome::result<T> decode(gsl::span<const uint8_t> span) {
     T t{};
     ScaleDecoderStream s(span);
-<<<<<<< HEAD
-    OUTCOME_CATCH((s >> t))
-    return t;
-  }
-
-  /**
-   * @brief when you already have a stream to decode from it
-   * @tparam T value type
-   * @param s stream reference
-   * @return decoded value or error
-   */
-  template <class T>
-  outcome::result<T> decode(ScaleDecoderStream &s) {
-    T t{};
-    OUTCOME_CATCH((s >> t))
-=======
     try {
       s >> t;
     } catch (std::system_error &e) {
       return outcome::failure(e.code());
     }
 
->>>>>>> 8e3375d7
     return t;
   }
 }  // namespace kagome::scale
