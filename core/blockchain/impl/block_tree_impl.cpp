/**
 * Copyright Soramitsu Co., Ltd. All Rights Reserved.
 * SPDX-License-Identifier: Apache-2.0
 */

#include "blockchain/impl/block_tree_impl.hpp"

#include <algorithm>

#include "blockchain/block_tree_error.hpp"
#include "blockchain/impl/common.hpp"
#include "blockchain/impl/persistent_map_util.hpp"
#include "common/visitor.hpp"
#include "crypto/blake2/blake2b.h"
#include "scale/scale.hpp"
#include "storage/leveldb/leveldb_error.hpp"

OUTCOME_CPP_DEFINE_CATEGORY(kagome::blockchain, BlockTreeImpl::Error, e) {
  using E = kagome::blockchain::BlockTreeImpl::Error;
  switch (e) {
    case E::TARGET_IS_PAST_MAX:
      return "target block number is past the given maximum number";
    case E::BLOCK_ON_DEAD_END:
      return "block resides on a dead fork";
    case E::BLOCK_NOT_FOUND:
      return "block exists in chain but not found when following all leaves "
             "backwards.";
  }
  return "unknown error";
}

namespace kagome::blockchain {
  using Buffer = common::Buffer;
  using Prefix = prefix::Prefix;
  using LevelDBError = kagome::storage::LevelDBError;

  BlockTreeImpl::TreeNode::TreeNode(primitives::BlockHash hash,
                                    primitives::BlockNumber depth,
                                    const std::shared_ptr<TreeNode> &parent,
                                    bool finalized)
      : block_hash{hash}, depth{depth}, parent{parent}, finalized{finalized} {}

  std::shared_ptr<BlockTreeImpl::TreeNode> BlockTreeImpl::TreeNode::getByHash(
      const primitives::BlockHash &hash) {
    // standard BFS
    std::queue<std::shared_ptr<TreeNode>> nodes_to_scan;
    nodes_to_scan.push(shared_from_this());
    while (!nodes_to_scan.empty()) {
      const auto &node = nodes_to_scan.front();
      if (node->block_hash == hash) {
        return node;
      }
      for (const auto &child : node->children) {
        nodes_to_scan.push(child);
      }
      nodes_to_scan.pop();
    }
    return nullptr;
  }

  bool BlockTreeImpl::TreeNode::operator==(const TreeNode &other) const {
    const auto &other_parent = other.parent;
    auto parents_equal = (parent.expired() && other_parent.expired())
                         || (!parent.expired() && !other_parent.expired()
                             && parent.lock() == other_parent.lock());

    return parents_equal && block_hash == other.block_hash
           && depth == other.depth;
  }

  bool BlockTreeImpl::TreeNode::operator!=(const TreeNode &other) const {
    return !(*this == other);
  }

  BlockTreeImpl::TreeMeta::TreeMeta(
      std::unordered_set<primitives::BlockHash> leaves,
      TreeNode &deepest_leaf,
      TreeNode &last_finalized)
      : leaves{std::move(leaves)},
        deepest_leaf{deepest_leaf},
        last_finalized{last_finalized} {}

  outcome::result<std::shared_ptr<BlockTreeImpl>> BlockTreeImpl::create(
      std::shared_ptr<BlockHeaderRepository> header_repo,
      std::shared_ptr<BlockStorage> storage,
      const primitives::BlockId &last_finalized_block,
      std::shared_ptr<crypto::Hasher> hasher) {
    // retrieve the block's header: we need data from it
    OUTCOME_TRY(header, storage->getBlockHeader(last_finalized_block));
    // create meta structures from the retrieved header
    OUTCOME_TRY(hash_res, header_repo->getHashById(last_finalized_block));

    auto tree =
        std::make_shared<TreeNode>(hash_res, header.number, nullptr, true);
    auto meta = std::make_shared<TreeMeta>(
        decltype(TreeMeta::leaves){tree->block_hash}, *tree, *tree);

    BlockTreeImpl block_tree{std::move(header_repo),
                             std::move(storage),
                             std::move(tree),
                             std::move(meta),
                             std::move(hasher)};
    return std::make_shared<BlockTreeImpl>(std::move(block_tree));
  }

  BlockTreeImpl::BlockTreeImpl(
      std::shared_ptr<BlockHeaderRepository> header_repo,
      std::shared_ptr<BlockStorage> storage,
      std::shared_ptr<TreeNode> tree,
      std::shared_ptr<TreeMeta> meta,
      std::shared_ptr<crypto::Hasher> hasher)
      : header_repo_{std::move(header_repo)},
        storage_{std::move(storage)},
        tree_{std::move(tree)},
        tree_meta_{std::move(meta)},
        hasher_{std::move(hasher)} {}

  outcome::result<void> BlockTreeImpl::addBlock(primitives::Block block) {
    // first of all, check if we know parent of this block; if not, we cannot
    // insert it
    auto parent = tree_->getByHash(block.header.parent_hash);
    if (!parent) {
      return BlockTreeError::NO_PARENT;
    }
    OUTCOME_TRY(block_hash, storage_->putBlock(block));
    // update local meta with the new block
    auto new_node =
        std::make_shared<TreeNode>(block_hash, block.header.number, parent);
    parent->children.push_back(new_node);

    tree_meta_->leaves.insert(new_node->block_hash);
    tree_meta_->leaves.erase(parent->block_hash);
    if (new_node->depth > tree_meta_->deepest_leaf.get().depth) {
      tree_meta_->deepest_leaf = *new_node;
    }

    return outcome::success();
  }

  outcome::result<void> BlockTreeImpl::finalize(
      const primitives::BlockHash &block,
      const primitives::Justification &justification) {
    auto node = tree_->getByHash(block);
    if (!node) {
      return BlockTreeError::NO_SUCH_BLOCK;
    }

    // insert justification into the database
    OUTCOME_TRY(storage_->putJustification(justification, block, node->depth));

    // update our local meta
    tree_meta_->last_finalized = *node;
    node->finalized = true;
    OUTCOME_TRY(prune());

    return outcome::success();
  }

  outcome::result<primitives::BlockBody> BlockTreeImpl::getBlockBody(
      const primitives::BlockId &block) const {
    return storage_->getBlockBody(block);
  }

  outcome::result<primitives::Justification>
  BlockTreeImpl::getBlockJustification(const primitives::BlockId &block) const {
    return storage_->getJustification(block);
  }

  BlockTreeImpl::BlockHashVecRes BlockTreeImpl::getChainByBlock(
      const primitives::BlockHash &block) {
    return getChainByBlocks(tree_meta_->last_finalized.get().block_hash, block);
  }

  BlockTreeImpl::BlockHashVecRes BlockTreeImpl::getChainByBlock(
      const primitives::BlockHash &block, bool ascending, uint64_t maximum) {
    auto block_number_res = header_repo_->getNumberByHash(block);
    if (!block_number_res) {
      log_->error("cannot retrieve block with hash {}: {}",
                  block,
                  block_number_res.error().message());
      return BlockTreeError::NO_SUCH_BLOCK;
    }
    auto start_block_number = block_number_res.value();

    primitives::BlockNumber finish_block_number;
    if (ascending) {
      if (start_block_number < maximum) {
        // we want to finish at the root
        finish_block_number = 0;
      } else {
        // some non-root block
        finish_block_number = start_block_number - maximum;
      }
    } else {
      auto finish_block_number_candidate = start_block_number + maximum;
      auto current_depth = tree_meta_->deepest_leaf.get().depth;
      if (finish_block_number_candidate <= current_depth) {
        finish_block_number = finish_block_number_candidate;
      } else {
        finish_block_number = current_depth;
      }
    }

    auto finish_block_hash = header_repo_->getHashByNumber(finish_block_number);
    if (!finish_block_hash) {
      log_->error("cannot retrieve block with number {}: {}",
                  finish_block_number,
                  finish_block_hash.error().message());
      return BlockTreeError::NO_SUCH_BLOCK;
    }

    if (!ascending) {
      return getChainByBlocks(block, finish_block_hash.value());
    }

    // the function returns the blocks in the chronological order, but we want a
    // reverted one in this case
    OUTCOME_TRY(chain, getChainByBlocks(finish_block_hash.value(), block));
    std::reverse(chain.begin(), chain.end());
    return std::move(chain);
  }

  BlockTreeImpl::BlockHashVecRes BlockTreeImpl::getChainByBlocks(
      const primitives::BlockHash &top_block,
      const primitives::BlockHash &bottom_block) {
    static constexpr std::string_view kNotAncestorError =
        "impossible to get chain by blocks: most probably, block {} is "
        "not an ancestor of {}";
    std::vector<primitives::BlockHash> result;

    auto top_block_node_ptr = tree_->getByHash(top_block);
    auto bottom_block_node_ptr = tree_->getByHash(bottom_block);

    // if both nodes are in our light tree, we can use this representation only
    if (top_block_node_ptr && bottom_block_node_ptr) {
      auto current_node = bottom_block_node_ptr;
      while (current_node != top_block_node_ptr) {
        result.push_back(current_node->block_hash);
        if (auto parent = current_node->parent; !parent.expired()) {
          current_node = parent.lock();
        } else {
          log_->error(kNotAncestorError.data(), top_block, bottom_block);
          return BlockTreeError::INCORRECT_ARGS;
        }
      }
      result.push_back(top_block_node_ptr->block_hash);
      std::reverse(result.begin(), result.end());
      return result;
    }

    // else, we need to use a database
    auto current_hash = bottom_block;
    while (current_hash != top_block) {
      result.push_back(current_hash);
      auto current_header_res = header_repo_->getBlockHeader(current_hash);
      if (!current_header_res) {
        log_->error(kNotAncestorError.data(), top_block, bottom_block);
        return BlockTreeError::INCORRECT_ARGS;
      }
      current_hash = current_header_res.value().parent_hash;
    }
    result.push_back(current_hash);
    std::reverse(result.begin(), result.end());
    return result;
  }

  BlockTreeImpl::BlockHashVecRes BlockTreeImpl::longestPath() {
    auto &&[_, block_hash] = deepestLeaf();
    return getChainByBlock(block_hash);
  }

  primitives::BlockInfo BlockTreeImpl::deepestLeaf() const {
    auto &&leaf = tree_meta_->deepest_leaf.get();
    return {leaf.depth, leaf.block_hash};
  }

  outcome::result<primitives::BlockInfo> BlockTreeImpl::getBestContaining(
      const primitives::BlockHash &target_hash,
      const boost::optional<primitives::BlockNumber> &max_number) const {
    OUTCOME_TRY(target_header, header_repo_->getBlockHeader(target_hash));
    if (max_number.has_value() && target_header.number > max_number.value()) {
      return Error::TARGET_IS_PAST_MAX;
    }
    OUTCOME_TRY(canon_hash,
                header_repo_->getHashByNumber(target_header.number));
    // if a max number is given we try to fetch the block at the
    // given depth, if it doesn't exist or `max_number` is not
    // provided, we continue to search from all leaves below.
    if (canon_hash == target_hash) {
      if (max_number.has_value()) {
        auto header = header_repo_->getBlockHeader(max_number.value());
        if (header) {
          OUTCOME_TRY(hash,
                      header_repo_->getHashByNumber(header.value().number));
          return primitives::BlockInfo{header.value().number, hash};
        }
      }
    } else {
      OUTCOME_TRY(last_finalized,
                  header_repo_->getNumberByHash(getLastFinalized().block_hash));
      if (last_finalized >= target_header.number) {
        return Error::BLOCK_ON_DEAD_END;
      }
    }
    for (auto &leaf_hash : getLeavesSorted()) {
      auto current_hash = leaf_hash;
      auto best_hash = current_hash;
      if (max_number.has_value()) {
        OUTCOME_TRY(hash, walkBackUntilLess(current_hash, max_number.value()));
        best_hash = hash;
        current_hash = hash;
      }
      OUTCOME_TRY(best_header, header_repo_->getBlockHeader(best_hash));
      while (true) {
        OUTCOME_TRY(current_header, header_repo_->getBlockHeader(current_hash));
        if (current_hash == target_hash) {
<<<<<<< HEAD
          return primitives::BlockInfo{current_header.number, best_hash};
=======
          return BlockInfo{best_header.number, best_hash};
>>>>>>> 5914c47c
        }
        if (current_header.number < target_header.number) {
          break;
        }
        current_hash = current_header.parent_hash;
      }
    }

    log_->warn(
        "Block {:?} exists in chain but not found when following all \
			leaves backwards. Max block number = {:?}",
        target_hash,
        max_number.has_value() ? max_number.value() : -1);
    return Error::BLOCK_NOT_FOUND;
  }

  std::vector<primitives::BlockHash> BlockTreeImpl::getLeaves() const {
    std::vector<primitives::BlockHash> result;
    result.reserve(tree_meta_->leaves.size());
    std::transform(tree_meta_->leaves.begin(),
                   tree_meta_->leaves.end(),
                   std::back_inserter(result),
                   [](const auto &hash) { return hash; });
    return result;
  }

  BlockTreeImpl::BlockHashVecRes BlockTreeImpl::getChildren(
      const primitives::BlockHash &block) {
    auto node = tree_->getByHash(block);
    if (!node) {
      return BlockTreeError::NO_SUCH_BLOCK;
    }

    std::vector<primitives::BlockHash> result;
    result.reserve(node->children.size());
    for (const auto &child : node->children) {
      result.push_back(child->block_hash);
    }

    return result;
  }

  primitives::BlockInfo BlockTreeImpl::getLastFinalized() const {
    auto last = tree_meta_->last_finalized.get();
    return primitives::BlockInfo{last.depth, last.block_hash};
  }

  outcome::result<void> BlockTreeImpl::prune() {
    if (tree_meta_->last_finalized.get().parent.expired()) {
      // nothing to prune
      return outcome::success();
    }

    // remove all non-finalized blocks from both database and meta
    std::vector<std::pair<primitives::BlockHash, primitives::BlockNumber>>
        to_remove;

    auto last_node_hash = tree_meta_->last_finalized.get().block_hash;
    auto current_node = tree_meta_->last_finalized.get().parent.lock();
    do {
      const auto &node_children = current_node->children;

      // memorize the hashes and numbers of block to be removed
      for (const auto &child : node_children) {
        if (child->block_hash != last_node_hash) {
          to_remove.emplace_back(child->block_hash, child->depth);
        }
      }

      // go up to the next node
      last_node_hash = current_node->block_hash;
      if (current_node->parent.expired()) {
        break;
      }
      current_node = current_node->parent.lock();
    } while (!current_node->finalized);

    // leave only the last finalized block in memory, as we don't need anything
    // else
    tree_ = std::make_shared<TreeNode>(tree_meta_->last_finalized);
    tree_->parent.reset();
    tree_meta_ = std::make_shared<TreeMeta>(
        decltype(TreeMeta::leaves){tree_->block_hash}, *tree_, *tree_);

    // now, remove the blocks we remembered from the database
    for (const auto &[hash, number] : to_remove) {
      OUTCOME_TRY(storage_->removeBlock(hash, number));
    }
    return outcome::success();
  }

  std::vector<primitives::BlockHash> BlockTreeImpl::getLeavesSorted() const {
    std::vector<primitives::BlockInfo> leaf_depths;
    auto leaves = getLeaves();
    leaf_depths.reserve(leaves.size());
    for (auto &leaf : leaves) {
      auto leaf_node = tree_->getByHash(leaf);
      leaf_depths.emplace_back(
          primitives::BlockInfo{leaf_node->depth, leaf_node->block_hash});
    }
    std::sort(leaf_depths.begin(),
              leaf_depths.end(),
              [](auto const &p1, auto const &p2) {
                return p1.block_number > p2.block_number;
              });
    std::vector<primitives::BlockHash> leaf_hashes;
    leaf_hashes.reserve(leaf_depths.size());
    std::transform(leaf_depths.begin(),
                   leaf_depths.end(),
                   std::back_inserter(leaf_hashes),
                   [](auto &p) { return p.block_hash; });
    return leaf_hashes;
  }

  outcome::result<primitives::BlockHash> BlockTreeImpl::walkBackUntilLess(
      const primitives::BlockHash &start,
      const primitives::BlockNumber &limit) const {
    auto current_hash = start;
    while (true) {
      OUTCOME_TRY(current_header, header_repo_->getBlockHeader(current_hash));
      if (current_header.number <= limit) {
        return current_hash;
      }
      current_hash = current_header.parent_hash;
    }
  }

}  // namespace kagome::blockchain<|MERGE_RESOLUTION|>--- conflicted
+++ resolved
@@ -314,11 +314,7 @@
       while (true) {
         OUTCOME_TRY(current_header, header_repo_->getBlockHeader(current_hash));
         if (current_hash == target_hash) {
-<<<<<<< HEAD
-          return primitives::BlockInfo{current_header.number, best_hash};
-=======
-          return BlockInfo{best_header.number, best_hash};
->>>>>>> 5914c47c
+          return primitives::BlockInfo{best_header.number, best_hash};
         }
         if (current_header.number < target_header.number) {
           break;
