/**
 * Copyright Quadrivium LLC
 * All Rights Reserved
 * SPDX-License-Identifier: Apache-2.0
 */

#include "blockchain/impl/block_tree_impl.hpp"

#include <algorithm>
#include <set>
#include <soralog/macro.hpp>
#include <stack>

#include "blockchain/block_tree_error.hpp"
#include "blockchain/impl/cached_tree.hpp"
#include "blockchain/impl/justification_storage_policy.hpp"
#include "blockchain/impl/storage_util.hpp"
#include "common/main_thread_pool.hpp"
#include "consensus/babe/impl/babe_digests_util.hpp"
#include "consensus/babe/is_primary.hpp"
#include "crypto/blake2/blake2b.h"
#include "log/profiling_logger.hpp"
#include "storage/database_error.hpp"
#include "storage/trie_pruner/trie_pruner.hpp"
#include "utils/pool_handler.hpp"

namespace {
  constexpr auto blockHeightMetricName = "kagome_block_height";
  constexpr auto knownChainLeavesMetricName = "kagome_number_leaves";
}  // namespace

namespace kagome::blockchain {
  using Buffer = common::Buffer;
  using DatabaseError = kagome::storage::DatabaseError;
  using consensus::babe::isPrimary;

  namespace {
    /// Function-helper for loading (and repair if it needed) of leaves
    outcome::result<std::set<primitives::BlockInfo>> loadLeaves(
        const std::shared_ptr<BlockStorage> &storage, const log::Logger &log) {
      BOOST_ASSERT(storage != nullptr);

      std::set<primitives::BlockInfo> block_tree_leaves;
      {
        OUTCOME_TRY(block_tree_unordered_leaves, storage->getBlockTreeLeaves());
        SL_TRACE(log,
                 "List of leaves has loaded: {} leaves",
                 block_tree_unordered_leaves.size());

        for (auto &hash : block_tree_unordered_leaves) {
          // get block nuber by hash
          const auto header = storage->getBlockHeader(hash);
          if (not header) {
            if (header == outcome::failure(BlockTreeError::HEADER_NOT_FOUND)) {
              SL_TRACE(log, "Leaf {} not found", hash);
              continue;
            }
            SL_ERROR(log, "Leaf {} is corrupted: {}", hash, header.error());
            return header.as_failure();
          }
          auto number = header.value().number;
          SL_TRACE(log, "Leaf {} found", primitives::BlockInfo(number, hash));
          block_tree_leaves.emplace(number, hash);
        }
      }

      if (block_tree_leaves.empty()) {
        SL_WARN(log, "No one leaf was found. Trying to repair");

        primitives::BlockNumber number = 0;
        auto lower = std::numeric_limits<primitives::BlockNumber>::min();
        auto upper = std::numeric_limits<primitives::BlockNumber>::max();

        for (;;) {
          number = lower + (upper - lower) / 2 + 1;

          auto hash_opt_res = storage->getBlockHash(number);
          if (hash_opt_res.has_failure()) {
            SL_CRITICAL(
                log, "Search best block has failed: {}", hash_opt_res.error());
            return BlockTreeError::HEADER_NOT_FOUND;
          }
          const auto &hash_opt = hash_opt_res.value();

          if (hash_opt.has_value()) {
            SL_TRACE(log, "bisect {} -> found", number);
            lower = number;
          } else {
            SL_TRACE(log, "bisect {} -> not found", number);
            upper = number - 1;
          }
          if (lower == upper) {
            number = lower;
            break;
          }
        }

        OUTCOME_TRY(hash_opt_res, storage->getBlockHash(number));
        primitives::BlockHash hash = hash_opt_res.value();
        block_tree_leaves.emplace(number, hash);

        if (auto res = storage->setBlockTreeLeaves({hash}); res.has_error()) {
          SL_CRITICAL(
              log, "Can't save recovered block tree leaves: {}", res.error());
          return res.as_failure();
        }
      }

      return block_tree_leaves;
    }
  }  // namespace

  BlockTreeImpl::SafeBlockTreeData::SafeBlockTreeData(BlockTreeData data)
      : block_tree_data_{std::move(data)} {}

  outcome::result<std::shared_ptr<BlockTreeImpl>> BlockTreeImpl::create(
      const application::AppConfiguration &app_config,
      std::shared_ptr<BlockStorage> storage,
      std::shared_ptr<crypto::Hasher> hasher,
      primitives::events::ChainSubscriptionEnginePtr chain_events_engine,
      primitives::events::ExtrinsicSubscriptionEnginePtr
          extrinsic_events_engine,
      std::shared_ptr<subscription::ExtrinsicEventKeyRepository>
          extrinsic_event_key_repo,
      std::shared_ptr<const class JustificationStoragePolicy>
          justification_storage_policy,
      std::shared_ptr<storage::trie_pruner::TriePruner> state_pruner,
      common::MainThreadPool &main_thread_pool) {
    BOOST_ASSERT(storage != nullptr);

    log::Logger log = log::createLogger("BlockTree", "block_tree");

    OUTCOME_TRY(last_finalized_block_info, storage->getLastFinalized());

    auto finalized_block_header_res =
        storage->getBlockHeader(last_finalized_block_info.hash);
    BOOST_ASSERT_MSG(finalized_block_header_res.has_value(),
                     "Initialized block tree must be have finalized block");
    auto &finalized_block_header = finalized_block_header_res.value();
    // call chain_events_engine->notify to init babe_config_repo preventive
    chain_events_engine->notify(
        primitives::events::ChainEventType::kFinalizedHeads,
        finalized_block_header);

    OUTCOME_TRY(storage->getJustification(last_finalized_block_info.hash));

    OUTCOME_TRY(block_tree_leaves, loadLeaves(storage, log));
    BOOST_ASSERT_MSG(not block_tree_leaves.empty(),
                     "Must be known or calculated at least one leaf");

    auto highest_leaf = *block_tree_leaves.rbegin();
    SL_INFO(log,
            "Highest block: {}, Last finalized: {}",
            highest_leaf,
            last_finalized_block_info);

    // Load non-finalized block from block storage
    std::map<primitives::BlockInfo, primitives::BlockHeader> collected;

    {
      std::unordered_set<primitives::BlockHash> observed;
      std::unordered_set<primitives::BlockInfo> dead;
      // Iterate leaves
      for (auto &leaf : block_tree_leaves) {
        std::unordered_set<primitives::BlockInfo> subchain;
        // Iterate subchain from leaf to finalized or early observer
        for (auto block = leaf;;) {
          // Met last finalized
          if (block.hash == last_finalized_block_info.hash) {
            break;
          }

          // Met early observed block
          if (observed.contains(block.hash)) {
            break;
          }

          // Met known dead block
          if (dead.contains(block)) {
            dead.insert(subchain.begin(), subchain.end());
            break;
          }

          // Check if non-pruned fork has detected
          if (block.number == last_finalized_block_info.number) {
            dead.insert(subchain.begin(), subchain.end());

            auto main = last_finalized_block_info;
            auto fork = block;

            // Collect as dead all blocks that differ from the finalized chain
            for (;;) {
              dead.emplace(fork);

              auto f_res = storage->getBlockHeader(fork.hash);
              if (f_res.has_error()) {
                break;
              }
              const auto &fork_header = f_res.value();

              auto m_res = storage->getBlockHeader(main.hash);
              if (m_res.has_error()) {
                break;
              }
              const auto &main_header = m_res.value();

              BOOST_ASSERT(fork_header.number == main_header.number);
              if (fork_header.parent_hash == main_header.parent_hash) {
                break;
              }

              fork = *fork_header.parentInfo();
              main = *main_header.parentInfo();
            }

            break;
          };

          subchain.emplace(block);

          auto header_res = storage->getBlockHeader(block.hash);
          if (header_res.has_error()) {
            SL_WARN(log,
                    "Can't get header of existing non-finalized block {}: {}",
                    block,
                    header_res.error());
            return header_res.as_failure();
          }

          observed.emplace(block.hash);

          auto &header = header_res.value();
          if (header.number < last_finalized_block_info.number) {
            SL_WARN(
                log,
                "Detected a leaf {} lower than the last finalized block #{}",
                block,
                last_finalized_block_info.number);
            break;
          }

          auto [it, ok] = collected.emplace(block, std::move(header));

          block = *it->second.parentInfo();
        }
      }

      if (not dead.empty()) {
        SL_WARN(log,
                "Found {} orphan blocks; "
                "these block will be removed for consistency",
                dead.size());
        for (auto &block : dead) {
          collected.erase(block);
          std::ignore = storage->removeBlock(block.hash);
        }
      }
    }

    // Prepare and create block tree basing last finalized block
    SL_DEBUG(log, "Last finalized block {}", last_finalized_block_info);

    std::shared_ptr<BlockTreeImpl> block_tree(
        new BlockTreeImpl(app_config,
                          std::move(storage),
                          last_finalized_block_info,
                          std::move(hasher),
                          std::move(chain_events_engine),
                          std::move(extrinsic_events_engine),
                          std::move(extrinsic_event_key_repo),
                          std::move(justification_storage_policy),
                          state_pruner,
                          main_thread_pool));

    // Add non-finalized block to the block tree
    for (auto &e : collected) {
      const auto &block = e.first;
      const auto header = std::move(e.second);

      auto res = block_tree->addExistingBlock(block.hash, header);
      if (res.has_error()) {
        SL_WARN(log,
                "Can't add existing non-finalized block {} to block tree: {}",
                block,
                res.error());
      }
      SL_TRACE(
          log, "Existing non-finalized block {} is added to block tree", block);
    }

    OUTCOME_TRY(state_pruner->recoverState(*block_tree));

    return block_tree;
  }

  outcome::result<void> BlockTreeImpl::recover(
      const primitives::BlockId &target_block_id,
      std::shared_ptr<BlockStorage> storage,
      std::shared_ptr<const storage::trie::TrieStorage> trie_storage,
      std::shared_ptr<BlockTree> block_tree) {
    BOOST_ASSERT(storage != nullptr);
    BOOST_ASSERT(trie_storage != nullptr);

    log::Logger log = log::createLogger("BlockTree", "block_tree");

    OUTCOME_TRY(block_tree_leaves, loadLeaves(storage, log));

    BOOST_ASSERT_MSG(not block_tree_leaves.empty(),
                     "Must be known or calculated at least one leaf");

    auto target_block_hash_opt_res = storage->getBlockHash(target_block_id);
    if (target_block_hash_opt_res.has_failure()) {
      SL_CRITICAL(log,
                  "Can't get header of target block: {}",
                  target_block_hash_opt_res.error());
      return BlockTreeError::HEADER_NOT_FOUND;
    }
    if (not target_block_hash_opt_res.value().has_value()) {
      SL_CRITICAL(log, "Can't get header of target block: header not found");
      return BlockTreeError::HEADER_NOT_FOUND;
    }
    const auto &target_block_hash = target_block_hash_opt_res.value().value();

    // Check if target block exists
    auto target_block_header_res = storage->getBlockHeader(target_block_hash);
    if (target_block_header_res.has_error()) {
      SL_CRITICAL(log,
                  "Can't get header of target block: {}",
                  target_block_header_res.error());
      return target_block_header_res.as_failure();
    }

    const auto &target_block_header = target_block_header_res.value();
    const auto &state_root = target_block_header.state_root;

    // Check if target block has state
    if (auto res = trie_storage->getEphemeralBatchAt(state_root);
        res.has_error()) {
      SL_WARN(log, "Can't get state of target block: {}", res.error());
      SL_CRITICAL(
          log,
          "You will need to use `--sync Fast' CLI arg the next time you start");
    }

    for (auto it = block_tree_leaves.rbegin(); it != block_tree_leaves.rend();
         it = block_tree_leaves.rbegin()) {
      auto block = *it;
      if (target_block_header.number >= block.number) {
        break;
      }

      auto header_res = storage->getBlockHeader(block.hash);
      if (header_res.has_error()) {
        SL_CRITICAL(log,
                    "Can't get header of one of removing block: {}",
                    header_res.error());
        return header_res.as_failure();
      }

      const auto &header = header_res.value();
      block_tree_leaves.emplace(*header.parentInfo());
      block_tree_leaves.erase(block);

      std::vector<primitives::BlockHash> leaves;
      leaves.reserve(block_tree_leaves.size());

      std::ranges::transform(block_tree_leaves,
                             std::back_inserter(leaves),
                             [](const auto it) { return it.hash; });
      if (auto res = storage->setBlockTreeLeaves(leaves); res.has_error()) {
        SL_CRITICAL(
            log, "Can't save updated block tree leaves: {}", res.error());
        return res.as_failure();
      }

      if (auto res = block_tree->removeLeaf(block.hash); res.has_error()) {
        SL_CRITICAL(log, "Can't remove block {}: {}", block, res.error());
        return res.as_failure();
      }
    }

    return outcome::success();
  }

  BlockTreeImpl::BlockTreeImpl(
      const application::AppConfiguration &app_config,
      std::shared_ptr<BlockStorage> storage,
      const primitives::BlockInfo &finalized,
      std::shared_ptr<crypto::Hasher> hasher,
      primitives::events::ChainSubscriptionEnginePtr chain_events_engine,
      primitives::events::ExtrinsicSubscriptionEnginePtr
          extrinsic_events_engine,
      std::shared_ptr<subscription::ExtrinsicEventKeyRepository>
          extrinsic_event_key_repo,
      std::shared_ptr<const JustificationStoragePolicy>
          justification_storage_policy,
      std::shared_ptr<storage::trie_pruner::TriePruner> state_pruner,
      common::MainThreadPool &main_thread_pool)
      : block_tree_data_{BlockTreeData{
            .storage_ = std::move(storage),
            .state_pruner_ = std::move(state_pruner),
            .tree_ = std::make_unique<CachedTree>(finalized),
            .hasher_ = std::move(hasher),
            .extrinsic_event_key_repo_ = std::move(extrinsic_event_key_repo),
            .justification_storage_policy_ =
                std::move(justification_storage_policy),
            .genesis_block_hash_ = {},
            .blocks_pruning_ = {app_config.blocksPruning(), finalized.number},
        }},
        chain_events_engine_{std::move(chain_events_engine)},
        main_pool_handler_{main_thread_pool.handlerStarted()},
        extrinsic_events_engine_{std::move(extrinsic_events_engine)} {
    block_tree_data_.sharedAccess([&](const BlockTreeData &p) {
      BOOST_ASSERT(p.storage_ != nullptr);
      BOOST_ASSERT(p.tree_ != nullptr);
      BOOST_ASSERT(p.hasher_ != nullptr);
      BOOST_ASSERT(p.extrinsic_event_key_repo_ != nullptr);
      BOOST_ASSERT(p.justification_storage_policy_ != nullptr);
      BOOST_ASSERT(p.state_pruner_ != nullptr);

      // Register metrics
      BOOST_ASSERT(telemetry_ != nullptr);
      metrics_registry_->registerGaugeFamily(blockHeightMetricName,
                                             "Block height info of the chain");

      metric_best_block_height_ = metrics_registry_->registerGaugeMetric(
          blockHeightMetricName, {{"status", "best"}});
      metric_best_block_height_->set(bestBlockNoLock(p).number);

      metric_finalized_block_height_ = metrics_registry_->registerGaugeMetric(
          blockHeightMetricName, {{"status", "finalized"}});
      metric_finalized_block_height_->set(getLastFinalizedNoLock(p).number);

      metrics_registry_->registerGaugeFamily(
          knownChainLeavesMetricName,
          "Number of known chain leaves (aka forks)");

      metric_known_chain_leaves_ =
          metrics_registry_->registerGaugeMetric(knownChainLeavesMetricName);
      metric_known_chain_leaves_->set(p.tree_->leafCount());

      telemetry_->setGenesisBlockHash(getGenesisBlockHash());

      if (p.blocks_pruning_.keep_) {
        SL_INFO(log_,
                "BlocksPruning: enabled with \"--blocks-pruning {}\"",
                *p.blocks_pruning_.keep_);
      }
    });

    BOOST_ASSERT(chain_events_engine_ != nullptr);
    BOOST_ASSERT(extrinsic_events_engine_ != nullptr);
  }

  const primitives::BlockHash &BlockTreeImpl::getGenesisBlockHash() const {
    return block_tree_data_
        .sharedAccess(
            [&](const BlockTreeData &p)
                -> std::reference_wrapper<const primitives::BlockHash> {
              if (p.genesis_block_hash_.has_value()) {
                return p.genesis_block_hash_.value();
              }

              auto res = p.storage_->getBlockHash(0);
              BOOST_ASSERT_MSG(
                  res.has_value(),
                  "Block tree must contain at least genesis block");

              // NOLINTNEXTLINE(cppcoreguidelines-pro-type-const-cast)
              const_cast<std::optional<primitives::BlockHash> &>(
                  p.genesis_block_hash_)
                  .emplace(res.value().value());
              return p.genesis_block_hash_.value();
            })
        .get();
  }

  outcome::result<void> BlockTreeImpl::addBlockHeader(
      const primitives::BlockHeader &header) {
    return block_tree_data_.exclusiveAccess(
        [&](BlockTreeData &p) -> outcome::result<void> {
          auto parent = p.tree_->find(header.parent_hash);
          if (!parent) {
            return BlockTreeError::NO_PARENT;
          }
          OUTCOME_TRY(p.storage_->putBlockHeader(header));

          // update local meta with the new block
          auto new_node = std::make_shared<TreeNode>(
              header.blockInfo(), parent, isPrimary(header));

          auto reorg = p.tree_->add(new_node);
          OUTCOME_TRY(reorgAndPrune(p, {std::move(reorg), {}}));

          notifyChainEventsEngine(primitives::events::ChainEventType::kNewHeads,
                                  header);
          SL_VERBOSE(log_,
                     "Block {} has been added into block tree",
                     header.blockInfo());

          return outcome::success();
        });
  }

  outcome::result<void> BlockTreeImpl::addBlock(
      const primitives::Block &block) {
    return block_tree_data_.exclusiveAccess(
        [&](BlockTreeData &p) -> outcome::result<void> {
          // Check if we know parent of this block; if not, we cannot insert it
          auto parent = p.tree_->find(block.header.parent_hash);
          if (!parent) {
            return BlockTreeError::NO_PARENT;
          }

          // Save block
          OUTCOME_TRY(block_hash, p.storage_->putBlock(block));

          // Update local meta with the block
          auto new_node = std::make_shared<TreeNode>(
              block.header.blockInfo(), parent, isPrimary(block.header));

          auto reorg = p.tree_->add(new_node);
          OUTCOME_TRY(reorgAndPrune(p, {std::move(reorg), {}}));

          notifyChainEventsEngine(primitives::events::ChainEventType::kNewHeads,
                                  block.header);
          SL_DEBUG(log_, "Adding block {}", block_hash);
          for (const auto &ext : block.body) {
            auto extrinsic_hash = p.hasher_->blake2b_256(ext.data);
            SL_DEBUG(log_, "Adding extrinsic with hash {}", extrinsic_hash);
            if (auto key = p.extrinsic_event_key_repo_->get(extrinsic_hash)) {
              main_pool_handler_->execute(
                  [wself{weak_from_this()}, key{key.value()}, block_hash]() {
                    if (auto self = wself.lock()) {
                      self->extrinsic_events_engine_->notify(
                          key,
                          primitives::events::ExtrinsicLifecycleEvent::InBlock(
                              key, block_hash));
                    }
                  });
            }
          }

          SL_VERBOSE(log_,
                     "Block {} has been added into block tree",
                     block.header.blockInfo());
          return outcome::success();
        });
  }

  void BlockTreeImpl::notifyChainEventsEngine(
      primitives::events::ChainEventType event,
      const primitives::BlockHeader &header) {
    BOOST_ASSERT(header.hash_opt.has_value());
    main_pool_handler_->execute(
        [wself{weak_from_this()}, event, header]() mutable {
          if (auto self = wself.lock()) {
            self->chain_events_engine_->notify(event, header);
          }
        });
  }

  outcome::result<void> BlockTreeImpl::removeLeaf(
      const primitives::BlockHash &block_hash) {
    return block_tree_data_.exclusiveAccess(
        [&](BlockTreeData &p) -> outcome::result<void> {
          auto finalized = getLastFinalizedNoLock(p);
          if (block_hash == finalized.hash) {
            OUTCOME_TRY(header, getBlockHeader(block_hash));
            OUTCOME_TRY(p.storage_->removeJustification(finalized.hash));
            auto parent = *header.parentInfo();
            ReorgAndPrune changes{
                .reorg = Reorg{.common = parent, .revert = {finalized}},
                .prune = {finalized},
            };
            p.tree_ = std::make_unique<CachedTree>(parent);
            OUTCOME_TRY(reorgAndPrune(p, changes));
            return outcome::success();
          }
          if (not p.tree_->isLeaf(block_hash)) {
            return BlockTreeError::BLOCK_IS_NOT_LEAF;
          }
          auto changes = p.tree_->removeLeaf(block_hash);
          OUTCOME_TRY(reorgAndPrune(p, changes));
          return outcome::success();
        });
  }

  outcome::result<void> BlockTreeImpl::markAsParachainDataBlock(
      const primitives::BlockHash &block_hash) {
    return block_tree_data_.exclusiveAccess(
        [&](BlockTreeData &p) -> outcome::result<void> {
          SL_TRACE(log_, "Trying to adjust weight for block {}", block_hash);

          auto node = p.tree_->find(block_hash);
          if (node == nullptr) {
            SL_WARN(log_, "Block {} doesn't exists in block tree", block_hash);
            return BlockTreeError::BLOCK_NOT_EXISTS;
          }

          node->contains_approved_para_block = true;
          return outcome::success();
        });
  }

  outcome::result<void> BlockTreeImpl::markAsRevertedBlocks(
      const std::vector<primitives::BlockHash> &block_hashes) {
    return block_tree_data_.exclusiveAccess(
        [&](BlockTreeData &p) -> outcome::result<void> {
          bool need_to_refresh_best = false;
          auto best = bestBlockNoLock(p);
          for (const auto &block_hash : block_hashes) {
            auto tree_node = p.tree_->find(block_hash);
            if (tree_node == nullptr) {
              SL_WARN(
                  log_, "Block {} doesn't exists in block tree", block_hash);
              continue;
            }

            if (not tree_node->reverted) {
              std::queue<std::shared_ptr<TreeNode>> to_revert;
              to_revert.push(std::move(tree_node));
              while (not to_revert.empty()) {
                auto &reverting_tree_node = to_revert.front();

                reverting_tree_node->reverted = true;

                if (reverting_tree_node->info == best) {
                  need_to_refresh_best = true;
                }

                for (auto &child : reverting_tree_node->children) {
                  if (not child->reverted) {
                    to_revert.push(child);
                  }
                }

                to_revert.pop();
              }
            }
          }
          if (need_to_refresh_best) {
            p.tree_->forceRefreshBest();
          }
          return outcome::success();
        });
  }

  outcome::result<void> BlockTreeImpl::addExistingBlockNoLock(
      BlockTreeData &p,
      const primitives::BlockHash &block_hash,
      const primitives::BlockHeader &block_header) {
    SL_TRACE(log_,
             "Trying to add block {} into block tree",
             primitives::BlockInfo(block_header.number, block_hash));

    auto node = p.tree_->find(block_hash);
    // Check if tree doesn't have this block; if not, we skip that
    if (node != nullptr) {
      SL_TRACE(log_,
               "Block {} exists in block tree",
               primitives::BlockInfo(block_header.number, block_hash));
      return BlockTreeError::BLOCK_EXISTS;
    }

    auto parent = p.tree_->find(block_header.parent_hash);

    // Check if we know parent of this block; if not, we cannot insert it
    if (parent == nullptr) {
      SL_TRACE(log_,
               "Block {} parent of {} has not found in block tree. "
               "Trying to restore missed branch",
               primitives::BlockInfo(block_header.number - 1,
                                     block_header.parent_hash),
               primitives::BlockInfo(block_header.number, block_hash));

      // Trying to restore missed branch
      std::stack<std::pair<primitives::BlockHash, primitives::BlockHeader>>
          to_add;

      auto finalized = getLastFinalizedNoLock(p).number;

      for (auto hash = block_header.parent_hash;;) {
        OUTCOME_TRY(header, p.storage_->getBlockHeader(hash));
        SL_TRACE(log_,
                 "Block {} has found in storage and enqueued to add",
                 primitives::BlockInfo(header.number, hash));

        if (header.number <= finalized) {
          return BlockTreeError::BLOCK_ON_DEAD_END;
        }

        to_add.emplace(hash, std::move(header));

        if (p.tree_->find(header.parent_hash) != nullptr) {
          SL_TRACE(log_,
                   "Block {} parent of {} has found in block tree",
                   primitives::BlockInfo(*header.parentInfo()),
                   primitives::BlockInfo(header.number, hash));

          break;
        }

        SL_TRACE(log_,
                 "Block {} has not found in block tree. "
                 "Trying to restore from storage",
                 *header.parentInfo());

        hash = header.parent_hash;
      }

      while (not to_add.empty()) {
        const auto &[hash, header] = to_add.top();
        OUTCOME_TRY(addExistingBlockNoLock(p, hash, header));
        to_add.pop();
      }

      parent = p.tree_->find(block_header.parent_hash);
      BOOST_ASSERT_MSG(parent != nullptr,
                       "Parent must be restored at this moment");

      SL_TRACE(log_,
               "Trying to add block {} into block tree",
               primitives::BlockInfo(block_header.number, block_hash));
    }

    // Update local meta with the block
    auto new_node = std::make_shared<TreeNode>(
        block_header.blockInfo(), parent, isPrimary(block_header));

    auto reorg = p.tree_->add(new_node);
    OUTCOME_TRY(reorgAndPrune(p, {std::move(reorg), {}}));

    SL_VERBOSE(log_,
               "Block {} has been restored in block tree from storage",
               block_header.blockInfo());

    return outcome::success();
  }

  outcome::result<void> BlockTreeImpl::addExistingBlock(
      const primitives::BlockHash &block_hash,
      const primitives::BlockHeader &block_header) {
    return block_tree_data_.exclusiveAccess(
        [&](BlockTreeData &p) -> outcome::result<void> {
          return addExistingBlockNoLock(p, block_hash, block_header);
        });
  }

  outcome::result<void> BlockTreeImpl::addBlockBody(
      const primitives::BlockHash &block_hash,
      const primitives::BlockBody &body) {
    return block_tree_data_.exclusiveAccess(
        [&](BlockTreeData &p) -> outcome::result<void> {
          return p.storage_->putBlockBody(block_hash, body);
        });
  }

  outcome::result<void> BlockTreeImpl::finalize(
      const primitives::BlockHash &block_hash,
      const primitives::Justification &justification) {
    return block_tree_data_.exclusiveAccess([&](BlockTreeData &p)
                                                -> outcome::result<void> {
      auto last_finalized_block_info = getLastFinalizedNoLock(p);
      if (block_hash == last_finalized_block_info.hash) {
        return outcome::success();
      }
      const auto node = p.tree_->find(block_hash);
      if (node) {
        SL_DEBUG(log_, "Finalizing block {}", node->info);

        OUTCOME_TRY(header, p.storage_->getBlockHeader(block_hash));

        OUTCOME_TRY(p.storage_->putJustification(justification, block_hash));

        std::vector<
            primitives::events::RemoveAfterFinalizationParams::HeaderInfo>
            retired_hashes;
        for (auto parent = node->parent(); parent; parent = parent->parent()) {
          retired_hashes.emplace_back(
              primitives::events::RemoveAfterFinalizationParams::HeaderInfo{
                  .hash = parent->info.hash, .number = parent->info.number});
        }

        auto changes = p.tree_->finalize(node);
        OUTCOME_TRY(reorgAndPrune(p, changes));
        OUTCOME_TRY(pruneTrie(p, node->info.number));

        notifyChainEventsEngine(
            primitives::events::ChainEventType::kFinalizedHeads, header);

        OUTCOME_TRY(body, p.storage_->getBlockBody(block_hash));
        if (body.has_value()) {
          for (auto &ext : body.value()) {
            auto extrinsic_hash = p.hasher_->blake2b_256(ext.data);
            if (auto key = p.extrinsic_event_key_repo_->get(extrinsic_hash)) {
              main_pool_handler_->execute([wself{weak_from_this()},
                                           key{key.value()},
                                           block_hash]() {
                if (auto self = wself.lock()) {
                  self->extrinsic_events_engine_->notify(
                      key,
                      primitives::events::ExtrinsicLifecycleEvent::Finalized(
                          key, block_hash));
                }
              });
            }
          }
        }

        main_pool_handler_->execute(
            [weak{weak_from_this()},
             retired{primitives::events::RemoveAfterFinalizationParams{
                 .removed = std::move(retired_hashes),
                 .finalized = header.number}}] {
              if (auto self = weak.lock()) {
                self->chain_events_engine_->notify(
                    primitives::events::ChainEventType::
                        kDeactivateAfterFinalization,
                    retired);
              }
            });

        log_->info("Finalized block {}", node->info);
        telemetry_->notifyBlockFinalized(node->info);
        telemetry_->pushBlockStats();
        metric_finalized_block_height_->set(node->info.number);

        // we store justification for last finalized block only as long as it is
        // last finalized (if it doesn't meet other justification storage rules,
        // e.g. its number a multiple of 512)
        OUTCOME_TRY(last_finalized_header,
                    p.storage_->getBlockHeader(last_finalized_block_info.hash));
        OUTCOME_TRY(
            shouldStoreLastFinalized,
            p.justification_storage_policy_->shouldStoreFor(
                last_finalized_header, getLastFinalizedNoLock(p).number));
        if (!shouldStoreLastFinalized) {
          OUTCOME_TRY(
              justification_opt,
              p.storage_->getJustification(last_finalized_block_info.hash));
          if (justification_opt.has_value()) {
            SL_DEBUG(log_,
                     "Purge redundant justification for finalized block {}",
                     last_finalized_block_info);
            OUTCOME_TRY(p.storage_->removeJustification(
                last_finalized_block_info.hash));
          }
        }

        for (auto end = p.blocks_pruning_.max(node->info.number);
             p.blocks_pruning_.next_ < end;
             ++p.blocks_pruning_.next_) {
          OUTCOME_TRY(hash, p.storage_->getBlockHash(p.blocks_pruning_.next_));
          if (not hash) {
            continue;
          }
          SL_TRACE(log_,
                   "BlocksPruning: remove body for block {}",
                   p.blocks_pruning_.next_);
          OUTCOME_TRY(p.storage_->removeBlockBody(*hash));
        }
      } else {
        OUTCOME_TRY(header, p.storage_->getBlockHeader(block_hash));
        const auto header_number = header.number;
        if (header_number >= last_finalized_block_info.number) {
          return BlockTreeError::NON_FINALIZED_BLOCK_NOT_FOUND;
        }
        OUTCOME_TRY(canon_hash, p.storage_->getBlockHash(header_number));
        if (block_hash != canon_hash) {
          return BlockTreeError::BLOCK_ON_DEAD_END;
        }
        if (not p.justification_storage_policy_
                    ->shouldStoreFor(header, last_finalized_block_info.number)
                    .value()) {
          return outcome::success();
        }
        OUTCOME_TRY(justification_opt,
                    p.storage_->getJustification(block_hash));
        if (justification_opt.has_value()) {
          // block already has justification (in DB), fine
          return outcome::success();
        }
        OUTCOME_TRY(p.storage_->putJustification(justification, block_hash));
      }
      return outcome::success();
    });
  }

  outcome::result<std::optional<primitives::BlockHash>>
  BlockTreeImpl::getBlockHash(primitives::BlockNumber block_number) const {
    return block_tree_data_.sharedAccess(
        [&](const BlockTreeData &p)
            -> outcome::result<std::optional<primitives::BlockHash>> {
          OUTCOME_TRY(hash_opt, p.storage_->getBlockHash(block_number));
          return hash_opt;
        });
  }

  bool BlockTreeImpl::has(const primitives::BlockHash &hash) const {
    return block_tree_data_.sharedAccess([&](const BlockTreeData &p) {
      return p.tree_->find(hash) or p.storage_->hasBlockHeader(hash).value();
    });
  }

  outcome::result<primitives::BlockHeader> BlockTreeImpl::getBlockHeaderNoLock(
      const BlockTreeData &p, const primitives::BlockHash &block_hash) const {
    return p.storage_->getBlockHeader(block_hash);
  }

  outcome::result<primitives::BlockHeader> BlockTreeImpl::getBlockHeader(
      const primitives::BlockHash &block_hash) const {
    return block_tree_data_.sharedAccess(
        [&](const BlockTreeData &p)
            -> outcome::result<primitives::BlockHeader> {
          return getBlockHeaderNoLock(p, block_hash);
        });
  }

  outcome::result<std::optional<primitives::BlockHeader>>
  BlockTreeImpl::tryGetBlockHeader(
      const primitives::BlockHash &block_hash) const {
    return block_tree_data_.sharedAccess(
        [&](const BlockTreeData &p)
            -> outcome::result<std::optional<primitives::BlockHeader>> {
          auto header = p.storage_->getBlockHeader(block_hash);
          if (header) {
            return header.value();
          }
          const auto &header_error = header.error();
          if (header_error == BlockTreeError::HEADER_NOT_FOUND) {
            return std::nullopt;
          }
          return header_error;
        });
  }

  outcome::result<primitives::BlockBody> BlockTreeImpl::getBlockBody(
      const primitives::BlockHash &block_hash) const {
    return block_tree_data_.sharedAccess(
        [&](const BlockTreeData &p) -> outcome::result<primitives::BlockBody> {
          OUTCOME_TRY(body, p.storage_->getBlockBody(block_hash));
          if (body.has_value()) {
            return body.value();
          }
          return BlockTreeError::BODY_NOT_FOUND;
        });
  }

  outcome::result<primitives::Justification>
  BlockTreeImpl::getBlockJustification(
      const primitives::BlockHash &block_hash) const {
    return block_tree_data_.sharedAccess(
        [&](const BlockTreeData &p)
            -> outcome::result<primitives::Justification> {
          OUTCOME_TRY(justification, p.storage_->getJustification(block_hash));
          if (justification.has_value()) {
            return justification.value();
          }
          return BlockTreeError::JUSTIFICATION_NOT_FOUND;
        });
  }

  BlockTree::BlockHashVecRes BlockTreeImpl::getBestChainFromBlock(
      const primitives::BlockHash &block, uint64_t maximum) const {
    return block_tree_data_.sharedAccess([&](const BlockTreeData &p)
                                             -> BlockTree::BlockHashVecRes {
      auto block_header_res = p.storage_->getBlockHeader(block);
      if (block_header_res.has_error()) {
        log_->error(
            "cannot retrieve block {}: {}", block, block_header_res.error());
        return BlockTreeError::HEADER_NOT_FOUND;
      }
      auto start_block_number = block_header_res.value().number;

      if (maximum == 1) {
        return std::vector{block};
      }

      auto current_depth = bestBlockNoLock(p).number;

      if (start_block_number >= current_depth) {
        return std::vector{block};
      }

      auto count =
          std::min<uint64_t>(current_depth - start_block_number + 1, maximum);

      primitives::BlockNumber finish_block_number =
          start_block_number + count - 1;

      auto finish_block_hash_res =
          p.storage_->getBlockHash(finish_block_number);
      if (finish_block_hash_res.has_error()) {
        log_->error("cannot retrieve block with number {}: {}",
                    finish_block_number,
                    finish_block_hash_res.error());
        return BlockTreeError::HEADER_NOT_FOUND;
      }
      const auto &finish_block_hash = finish_block_hash_res.value().value();

      OUTCOME_TRY(chain,
                  getDescendingChainToBlockNoLock(p, finish_block_hash, count));

      if (chain.back() != block) {
        return std::vector{block};
      }
      std::ranges::reverse(chain);
      return chain;
    });
  }

  BlockTree::BlockHashVecRes BlockTreeImpl::getDescendingChainToBlockNoLock(
      const BlockTreeData &p,
      const primitives::BlockHash &to_block,
      uint64_t maximum) const {
    std::vector<primitives::BlockHash> chain;

    auto hash = to_block;

    // Try to retrieve from cached tree
    if (auto node = p.tree_->find(hash)) {
      while (maximum > chain.size()) {
        auto parent = node->parent();
        if (not parent) {
          hash = node->info.hash;
          break;
        }
        chain.emplace_back(node->info.hash);
        node = parent;
      }
    }

    while (maximum > chain.size()) {
      auto header_res = p.storage_->getBlockHeader(hash);
      if (header_res.has_error()) {
        if (chain.empty()) {
          log_->error("Cannot retrieve block with hash {}: {}",
                      hash,
                      header_res.error());
          return header_res.error();
        }
        break;
      }
      const auto &header = header_res.value();
      chain.emplace_back(hash);

      if (header.number == 0) {
        break;
      }
      hash = header.parent_hash;
    }
    return chain;
  }

  BlockTree::BlockHashVecRes BlockTreeImpl::getDescendingChainToBlock(
      const primitives::BlockHash &to_block, uint64_t maximum) const {
    return block_tree_data_.sharedAccess([&](const BlockTreeData &p) {
      return getDescendingChainToBlockNoLock(p, to_block, maximum);
    });
  }

  BlockTreeImpl::BlockHashVecRes BlockTreeImpl::getChainByBlocks(
      const primitives::BlockHash &ancestor,
      const primitives::BlockHash &descendant) const {
    return block_tree_data_.sharedAccess(
        [&](const BlockTreeData &p) -> BlockTreeImpl::BlockHashVecRes {
          OUTCOME_TRY(from_header, p.storage_->getBlockHeader(ancestor));
          auto from = from_header.number;
          OUTCOME_TRY(to_header, p.storage_->getBlockHeader(descendant));
          auto to = to_header.number;
          if (to < from) {
            return BlockTreeError::TARGET_IS_PAST_MAX;
          }
          auto count = to - from + 1;
          OUTCOME_TRY(chain,
                      getDescendingChainToBlockNoLock(p, descendant, count));
          if (chain.size() != count) {
            return BlockTreeError::EXISTING_BLOCK_NOT_FOUND;
          }
          if (chain.back() != ancestor) {
            return BlockTreeError::BLOCK_ON_DEAD_END;
          }
          std::ranges::reverse(chain);
          return chain;
        });
  }

  bool BlockTreeImpl::hasDirectChainNoLock(
      const BlockTreeData &p,
      const primitives::BlockHash &ancestor,
      const primitives::BlockHash &descendant) const {
    if (ancestor == descendant) {
      return true;
    }
    auto ancestor_node_ptr = p.tree_->find(ancestor);
    auto descendant_node_ptr = p.tree_->find(descendant);
    if (ancestor_node_ptr and descendant_node_ptr) {
      return canDescend(descendant_node_ptr, ancestor_node_ptr);
    }

    /*
     * check that ancestor is above descendant
     * optimization that prevents reading blockDB up the genesis
     * TODO (xDimon) it could be not right place for this check
     *  or changing logic may make it obsolete
     *  block numbers may be obtained somewhere else
     */
    primitives::BlockNumber ancestor_depth = 0u;
    primitives::BlockNumber descendant_depth = 0u;
    if (ancestor_node_ptr) {
      ancestor_depth = ancestor_node_ptr->info.number;
    } else {
      auto header_res = p.storage_->getBlockHeader(ancestor);
      if (!header_res) {
        return false;
      }
      ancestor_depth = header_res.value().number;
    }
    if (descendant_node_ptr) {
      descendant_depth = descendant_node_ptr->info.number;
    } else {
      auto header_res = p.storage_->getBlockHeader(descendant);
      if (!header_res) {
        return false;
      }
      descendant_depth = header_res.value().number;
    }
    if (descendant_depth < ancestor_depth) {
      SL_DEBUG(log_,
               "Ancestor block is lower. {} in comparison with {}",
               primitives::BlockInfo(ancestor_depth, ancestor),
               primitives::BlockInfo(descendant_depth, descendant));
      return false;
    }

    // Try to use optimal way, if ancestor and descendant in the finalized
    // chain
    auto finalized = [&](const primitives::BlockHash &hash,
                         primitives::BlockNumber number) {
      return number <= getLastFinalizedNoLock(p).number
         and p.storage_->getBlockHash(number)
                 == outcome::success(
                     std::optional<primitives::BlockHash>(hash));
    };
    if (descendant_node_ptr or finalized(descendant, descendant_depth)) {
      return finalized(ancestor, ancestor_depth);
    }

    auto current_hash = descendant;
    KAGOME_PROFILE_START(search_finalized_chain)
    while (current_hash != ancestor) {
      auto current_header_res = p.storage_->getBlockHeader(current_hash);
      if (!current_header_res) {
        return false;
      }
      if (current_header_res.value().number <= ancestor_depth) {
        return false;
      }
      current_hash = current_header_res.value().parent_hash;
    }
    KAGOME_PROFILE_END(search_finalized_chain)
    return true;
  }

  bool BlockTreeImpl::hasDirectChain(
      const primitives::BlockHash &ancestor,
      const primitives::BlockHash &descendant) const {
    return block_tree_data_.sharedAccess([&](const BlockTreeData &p) {
      return hasDirectChainNoLock(p, ancestor, descendant);
    });
  }

  bool BlockTreeImpl::isFinalized(const primitives::BlockInfo &block) const {
    return block_tree_data_.sharedAccess([&](const BlockTreeData &p) {
      return block.number <= getLastFinalizedNoLock(p).number
         and p.storage_->getBlockHash(block.number)
                 == outcome::success(
                     std::optional<primitives::BlockHash>(block.hash));
    });
  }

  primitives::BlockInfo BlockTreeImpl::bestBlockNoLock(
      const BlockTreeData &p) const {
    return p.tree_->best();
  }

  primitives::BlockInfo BlockTreeImpl::bestBlock() const {
    return block_tree_data_.sharedAccess(
        [&](const BlockTreeData &p) { return bestBlockNoLock(p); });
  }

  outcome::result<primitives::BlockInfo> BlockTreeImpl::getBestContaining(
      const primitives::BlockHash &target_hash) const {
    return block_tree_data_.sharedAccess(
        [&](const BlockTreeData &p) -> outcome::result<primitives::BlockInfo> {
          if (getLastFinalizedNoLock(p).hash == target_hash) {
            return bestBlockNoLock(p);
          }

          auto target = p.tree_->find(target_hash);

          // If target has not found in block tree (in memory),
          // it means block finalized or discarded
          if (not target) {
            OUTCOME_TRY(target_header, p.storage_->getBlockHeader(target_hash));
            auto target_number = target_header.number;

            OUTCOME_TRY(canon_hash_res,
                        p.storage_->getBlockHash(target_number));
            auto canon_hash = canon_hash_res.value();

            if (canon_hash != target_hash) {
              return BlockTreeError::BLOCK_ON_DEAD_END;
            }

            return bestBlockNoLock(p);
          }

          return p.tree_->bestWith(target);
        });
  }

  std::vector<primitives::BlockHash> BlockTreeImpl::getLeavesNoLock(
      const BlockTreeData &p) const {
    return p.tree_->leafHashes();
  }

  std::vector<primitives::BlockHash> BlockTreeImpl::getLeaves() const {
    return block_tree_data_.sharedAccess(
        [&](const BlockTreeData &p) { return getLeavesNoLock(p); });
  }

  std::vector<primitives::BlockInfo> BlockTreeImpl::getLeavesInfo() const {
    return block_tree_data_.sharedAccess(
        [&](const BlockTreeData &p) { return p.tree_->leafInfo(); });
  }

  BlockTreeImpl::BlockHashVecRes BlockTreeImpl::getChildren(
      const primitives::BlockHash &block) const {
    return block_tree_data_.sharedAccess(
        [&](const BlockTreeData &p) -> BlockTreeImpl::BlockHashVecRes {
          if (auto node = p.tree_->find(block); node != nullptr) {
            std::vector<primitives::BlockHash> result;
            result.reserve(node->children.size());
            for (const auto &child : node->children) {
              result.push_back(child->info.hash);
            }
            return result;
          }
          OUTCOME_TRY(header, p.storage_->getBlockHeader(block));
          // if node is not in tree_ it must be finalized and thus have only one
          // child
          OUTCOME_TRY(child_hash, p.storage_->getBlockHash(header.number + 1));
          return outcome::success(
              std::vector<primitives::BlockHash>{child_hash.value()});
        });
  }

  primitives::BlockInfo BlockTreeImpl::getLastFinalizedNoLock(
      const BlockTreeData &p) const {
    return p.tree_->finalized();
  }

  primitives::BlockInfo BlockTreeImpl::getLastFinalized() const {
    return block_tree_data_.sharedAccess(
        [&](const BlockTreeData &p) { return getLastFinalizedNoLock(p); });
  }

  outcome::result<void> BlockTreeImpl::reorgAndPrune(
      BlockTreeData &p, const ReorgAndPrune &changes) {
    OUTCOME_TRY(p.storage_->setBlockTreeLeaves(p.tree_->leafHashes()));
    metric_known_chain_leaves_->set(p.tree_->leafCount());
    if (changes.reorg) {
      for (auto &block : changes.reorg->revert) {
        OUTCOME_TRY(p.storage_->deassignNumberToHash(block.number));
      }
      for (auto &block : changes.reorg->apply) {
        OUTCOME_TRY(p.storage_->assignNumberToHash(block));
      }
      if (not changes.reorg->apply.empty()) {
        metric_best_block_height_->set(changes.reorg->apply.back().number);
      } else {
        metric_best_block_height_->set(changes.reorg->common.number);
      }
    }
    for (auto &block : changes.prune) {
      OUTCOME_TRY(p.storage_->removeBlock(block.hash));
    }

    std::vector<primitives::Extrinsic> extrinsics;
    std::vector<primitives::events::RemoveAfterFinalizationParams::HeaderInfo>
        retired_hashes;

    // remove from storage
    retired_hashes.reserve(changes.prune.size());
    for (const auto &block : changes.prune) {
      OUTCOME_TRY(block_header, p.storage_->getBlockHeader(block.hash));
      OUTCOME_TRY(block_body_opt, p.storage_->getBlockBody(block.hash));
      if (block_body_opt.has_value()) {
        extrinsics.reserve(extrinsics.size() + block_body_opt.value().size());
        for (auto &ext : block_body_opt.value()) {
          auto extrinsic_hash = p.hasher_->blake2b_256(ext.data);
          if (auto key = p.extrinsic_event_key_repo_->get(extrinsic_hash)) {
            main_pool_handler_->execute([wself{weak_from_this()},
                                         key{key.value()},
                                         block_hash{block.hash}]() {
              if (auto self = wself.lock()) {
                self->extrinsic_events_engine_->notify(
                    key,
                    primitives::events::ExtrinsicLifecycleEvent::Retracted(
                        key, block_hash));
              }
            });
          }
          extrinsics.emplace_back(std::move(ext));
        }
<<<<<<< HEAD
        BOOST_ASSERT(block_header_opt.has_value());
        auto &header = block_header_opt.value();
        p.state_pruner_->schedulePrune(
            header.state_root,
            header.blockInfo(),
            storage::trie_pruner::PruneReason::Discarded);
=======
        OUTCOME_TRY(p.state_pruner_->pruneDiscarded(block_header));
>>>>>>> 6d7c919a
      }
      retired_hashes.emplace_back(
          primitives::events::RemoveAfterFinalizationParams::HeaderInfo{
              .hash = block.hash, .number = block.number});
      OUTCOME_TRY(p.storage_->removeBlock(block.hash));
    }

    return outcome::success();
  }

  outcome::result<void> BlockTreeImpl::pruneTrie(
      const BlockTreeData &block_tree_data,
      primitives::BlockNumber new_finalized) {
    // pruning is disabled
    if (!block_tree_data.state_pruner_->getPruningDepth().has_value()) {
      return outcome::success();
    }
    auto last_pruned = block_tree_data.state_pruner_->getLastPrunedBlock();

    BOOST_ASSERT(!last_pruned.has_value()
                 || last_pruned.value().number
                        <= getLastFinalizedNoLock(block_tree_data).number);
    auto next_pruned_number = last_pruned ? last_pruned->number + 1 : 0;

    OUTCOME_TRY(hash_opt, getBlockHash(next_pruned_number));
    BOOST_ASSERT(hash_opt.has_value());
    auto &hash = hash_opt.value();
    auto pruning_depth =
        block_tree_data.state_pruner_->getPruningDepth().value_or(0);
    if (new_finalized < pruning_depth) {
      return outcome::success();
    }

    auto last_to_prune = new_finalized - pruning_depth;
    for (auto n = next_pruned_number; n < last_to_prune; n++) {
      OUTCOME_TRY(next_hash_opt, getBlockHash(n + 1));
      BOOST_ASSERT(next_hash_opt.has_value());
      auto &next_hash = *next_hash_opt;
      OUTCOME_TRY(header, getBlockHeader(hash));
      block_tree_data.state_pruner_->schedulePrune(
          header.state_root,
          header.blockInfo(),
          storage::trie_pruner::PruneReason::Finalized);
      hash = next_hash;
    }

    return outcome::success();
  }

  void BlockTreeImpl::warp(const primitives::BlockInfo &block_info) {
    block_tree_data_.exclusiveAccess([&](BlockTreeData &p) {
      p.tree_ = std::make_unique<CachedTree>(block_info);
      metric_known_chain_leaves_->set(1);
      metric_best_block_height_->set(block_info.number);
      telemetry_->notifyBlockFinalized(block_info);
      telemetry_->pushBlockStats();
      metric_finalized_block_height_->set(block_info.number);
    });
  }

  void BlockTreeImpl::notifyBestAndFinalized() {
    auto best_info = bestBlock();
    auto best_header = getBlockHeader(best_info.hash).value();
    chain_events_engine_->notify(primitives::events::ChainEventType::kNewHeads,
                                 best_header);
    auto finalized_info = getLastFinalized();
    auto finalized_header = getBlockHeader(finalized_info.hash).value();
    chain_events_engine_->notify(
        primitives::events::ChainEventType::kFinalizedHeads, finalized_header);
  }

  void BlockTreeImpl::removeUnfinalized() {
    block_tree_data_.exclusiveAccess([&](BlockTreeData &p) {
      auto changes = p.tree_->removeUnfinalized();
      if (auto r = reorgAndPrune(p, changes); r.has_error()) {
        SL_WARN(log_, "removeUnfinalized error: {}", r.error());
      }
    });
  }

  // BlockHeaderRepository methods
  outcome::result<primitives::BlockNumber> BlockTreeImpl::getNumberByHash(
      const primitives::BlockHash &hash) const {
    OUTCOME_TRY(header, getBlockHeader(hash));
    return header.number;
  }

  outcome::result<primitives::BlockHash> BlockTreeImpl::getHashByNumber(
      primitives::BlockNumber number) const {
    OUTCOME_TRY(block_hash_opt, getBlockHash(number));
    if (block_hash_opt.has_value()) {
      return block_hash_opt.value();
    }
    return BlockTreeError::HEADER_NOT_FOUND;
  }

  BlockTreeImpl::BlocksPruning::BlocksPruning(std::optional<uint32_t> keep,
                                              primitives::BlockNumber finalized)
      : keep_{keep}, next_{max(finalized)} {}

  primitives::BlockNumber BlockTreeImpl::BlocksPruning::max(
      primitives::BlockNumber finalized) const {
    return keep_ and finalized > *keep_ ? finalized - *keep_ : 0;
  }
}  // namespace kagome::blockchain<|MERGE_RESOLUTION|>--- conflicted
+++ resolved
@@ -1315,16 +1315,12 @@
           }
           extrinsics.emplace_back(std::move(ext));
         }
-<<<<<<< HEAD
         BOOST_ASSERT(block_header_opt.has_value());
         auto &header = block_header_opt.value();
         p.state_pruner_->schedulePrune(
             header.state_root,
             header.blockInfo(),
             storage::trie_pruner::PruneReason::Discarded);
-=======
-        OUTCOME_TRY(p.state_pruner_->pruneDiscarded(block_header));
->>>>>>> 6d7c919a
       }
       retired_hashes.emplace_back(
           primitives::events::RemoveAfterFinalizationParams::HeaderInfo{
