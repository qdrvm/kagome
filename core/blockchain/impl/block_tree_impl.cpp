--- conflicted
+++ resolved
@@ -131,11 +131,7 @@
     BOOST_ASSERT_MSG(not block_tree_leaves.empty(),
                      "Must be known or calculated at least one leaf");
 
-<<<<<<< HEAD
-    // Find best leaf
-=======
     // Find the least and best leaf
->>>>>>> 20d48f30
     auto best_leaf = *block_tree_leaves.rbegin();
 
     OUTCOME_TRY(last_finalized_block_info, storage->getLastFinalized());
