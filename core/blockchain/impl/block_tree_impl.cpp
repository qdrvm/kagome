/**
 * Copyright Soramitsu Co., Ltd. All Rights Reserved.
 * SPDX-License-Identifier: Apache-2.0
 */

#include "blockchain/impl/block_tree_impl.hpp"

#include <algorithm>
#include <set>
#include <stack>

#include "blockchain/block_tree_error.hpp"
#include "blockchain/impl/cached_tree.hpp"
#include "blockchain/impl/justification_storage_policy.hpp"
#include "consensus/babe/impl/babe_digests_util.hpp"
#include "consensus/babe/is_primary.hpp"
#include "crypto/blake2/blake2b.h"
#include "log/profiling_logger.hpp"
#include "storage/database_error.hpp"

namespace {
  constexpr auto blockHeightMetricName = "kagome_block_height";
  constexpr auto knownChainLeavesMetricName = "kagome_number_leaves";
}  // namespace

namespace kagome::blockchain {
  using Buffer = common::Buffer;
  using DatabaseError = kagome::storage::DatabaseError;
  using consensus::babe::isPrimary;

  namespace {
    /// Function-helper for loading (and repair if it needed) of leaves
    outcome::result<std::set<primitives::BlockInfo>> loadLeaves(
        const std::shared_ptr<BlockStorage> &storage,
        const std::shared_ptr<BlockHeaderRepository> &header_repo,
        const log::Logger &log) {
      BOOST_ASSERT(storage != nullptr);
      BOOST_ASSERT(header_repo != nullptr);

      std::set<primitives::BlockInfo> block_tree_leaves;
      {
        OUTCOME_TRY(block_tree_unordered_leaves, storage->getBlockTreeLeaves());
        SL_TRACE(log,
                 "List of leaves has loaded: {} leaves",
                 block_tree_unordered_leaves.size());

        for (auto &hash : block_tree_unordered_leaves) {
          auto res = header_repo->getNumberById(hash);
          if (res.has_error()) {
            if (res == outcome::failure(BlockTreeError::HEADER_NOT_FOUND)) {
              SL_TRACE(log, "Leaf {} not found", hash);
              continue;
            }
            SL_ERROR(log, "Leaf {} is corrupted: {}", hash, res.error());
            return res.as_failure();
          }
          auto number = res.value();
          SL_TRACE(log, "Leaf {} found", primitives::BlockInfo(number, hash));
          block_tree_leaves.emplace(number, hash);
        }
      }

      if (block_tree_leaves.empty()) {
        SL_WARN(log, "No one leaf was found. Trying to repair");

        primitives::BlockNumber number = 0;
        auto lower = std::numeric_limits<primitives::BlockNumber>::min();
        auto upper = std::numeric_limits<primitives::BlockNumber>::max();

        for (;;) {
          number = lower + (upper - lower) / 2 + 1;

          auto hash_opt_res = storage->getBlockHash(number);
          if (hash_opt_res.has_failure()) {
            SL_CRITICAL(
                log, "Search best block has failed: {}", hash_opt_res.error());
            return BlockTreeError::HEADER_NOT_FOUND;
          }
          const auto &hash_opt = hash_opt_res.value();

          if (hash_opt.has_value()) {
            SL_TRACE(log, "bisect {} -> found", number);
            lower = number;
          } else {
            SL_TRACE(log, "bisect {} -> not found", number);
            upper = number - 1;
          }
          if (lower == upper) {
            number = lower;
            break;
          }
        }

        OUTCOME_TRY(hash, header_repo->getHashById(number));
        block_tree_leaves.emplace(number, hash);

        if (auto res = storage->setBlockTreeLeaves({hash}); res.has_error()) {
          SL_CRITICAL(
              log, "Can't save recovered block tree leaves: {}", res.error());
          return res.as_failure();
        }
      }

      return block_tree_leaves;
    }
  }  // namespace

  outcome::result<std::shared_ptr<BlockTreeImpl>> BlockTreeImpl::create(
      std::shared_ptr<BlockHeaderRepository> header_repo,
      std::shared_ptr<BlockStorage> storage,
      std::shared_ptr<network::ExtrinsicObserver> extrinsic_observer,
      std::shared_ptr<crypto::Hasher> hasher,
      primitives::events::ChainSubscriptionEnginePtr chain_events_engine,
      primitives::events::ExtrinsicSubscriptionEnginePtr
          extrinsic_events_engine,
      std::shared_ptr<subscription::ExtrinsicEventKeyRepository>
          extrinsic_event_key_repo,
      std::shared_ptr<const class JustificationStoragePolicy>
          justification_storage_policy,
      std::shared_ptr<::boost::asio::io_context> io_context) {
    BOOST_ASSERT(storage != nullptr);
    BOOST_ASSERT(header_repo != nullptr);

    log::Logger log = log::createLogger("BlockTree", "block_tree");

    OUTCOME_TRY(block_tree_leaves, loadLeaves(storage, header_repo, log));

    BOOST_ASSERT_MSG(not block_tree_leaves.empty(),
                     "Must be known or calculated at least one leaf");

    // Find the least and best leaf
    auto best_leaf = *block_tree_leaves.rbegin();

    OUTCOME_TRY(last_finalized_block_info, storage->getLastFinalized());

    // call chain_events_engine->notify to init babe_config_repo preventive
    auto finalized_block_header_res =
        storage->getBlockHeader(last_finalized_block_info.hash);
    BOOST_ASSERT_MSG(finalized_block_header_res.has_value()
                         and finalized_block_header_res.value().has_value(),
                     "Initialized block tree must be have finalized block");
    auto &finalized_block_header = finalized_block_header_res.value().value();
    chain_events_engine->notify(
        primitives::events::ChainEventType::kFinalizedHeads,
        finalized_block_header);

    OUTCOME_TRY(storage->getJustification(last_finalized_block_info.hash));
    SL_INFO(log,
            "Best block: {}, Last finalized: {}",
            best_leaf,
            last_finalized_block_info);

    // Load non-finalized block from block storage
    std::multimap<primitives::BlockInfo, primitives::BlockHeader> collected;

    {
      std::unordered_set<primitives::BlockHash> observed;
      for (auto &leaf : block_tree_leaves) {
        for (auto hash = leaf.hash;;) {
          if (hash == last_finalized_block_info.hash) {
            break;
          }

          if (not observed.emplace(hash).second) {
            break;
          }

          auto header_res = storage->getBlockHeader(hash);
          if (header_res.has_error()) {
            SL_WARN(log,
                    "Can't get header of existing non-finalized block {}: {}",
                    hash,
                    header_res.error());
            break;
          }
          auto &header_opt = header_res.value();
          if (!header_opt.has_value()) {
            SL_WARN(log,
                    "Can't get header of existing block {}: "
                    "not found in block storage",
                    hash,
                    header_res.error());
            break;
          }

          const auto &header = header_opt.value();
          primitives::BlockInfo block(header.number, hash);

          collected.emplace(block, header);

          hash = header.parent_hash;
        }
      }
    }

    // Prepare and create block tree basing last finalized block
    auto tree = std::make_shared<TreeNode>(last_finalized_block_info.hash,
                                           last_finalized_block_info.number,
                                           nullptr,
                                           true,
                                           false);
    SL_DEBUG(log, "Last finalized block #{}", tree->depth);
    auto meta = std::make_shared<TreeMeta>(tree);

    std::shared_ptr<BlockTreeImpl> block_tree(
        new BlockTreeImpl(std::move(header_repo),
                          std::move(storage),
                          std::make_unique<CachedTree>(tree, meta),
                          std::move(extrinsic_observer),
                          std::move(hasher),
                          std::move(chain_events_engine),
                          std::move(extrinsic_events_engine),
                          std::move(extrinsic_event_key_repo),
                          std::move(justification_storage_policy),
                          std::move(io_context)));

    // Add non-finalized block to the block tree
    for (auto &e : collected) {
      const auto &block = e.first;
      const auto header = std::move(e.second);

      auto res = block_tree->addExistingBlock(block.hash, header);
      if (res.has_error()) {
        SL_WARN(log,
                "Can't add existing non-finalized block {} to block tree: {}",
                block,
                res.error());
      }
      SL_TRACE(
          log, "Existing non-finalized block {} is added to block tree", block);
    }

    return block_tree;
  }

  outcome::result<void> BlockTreeImpl::recover(
      primitives::BlockId target_block_id,
      std::shared_ptr<BlockStorage> storage,
      std::shared_ptr<BlockHeaderRepository> header_repo,
      std::shared_ptr<const storage::trie::TrieStorage> trie_storage,
      std::shared_ptr<BlockTree> block_tree) {
    BOOST_ASSERT(storage != nullptr);
    BOOST_ASSERT(header_repo != nullptr);
    BOOST_ASSERT(trie_storage != nullptr);

    log::Logger log = log::createLogger("BlockTree", "block_tree");

    OUTCOME_TRY(block_tree_leaves, loadLeaves(storage, header_repo, log));

    BOOST_ASSERT_MSG(not block_tree_leaves.empty(),
                     "Must be known or calculated at least one leaf");

    auto target_block_hash_opt_res = storage->getBlockHash(target_block_id);
    if (target_block_hash_opt_res.has_failure()) {
      SL_CRITICAL(log,
                  "Can't get header of target block: {}",
                  target_block_hash_opt_res.error());
      return BlockTreeError::HEADER_NOT_FOUND;
    } else if (not target_block_hash_opt_res.value().has_value()) {
      SL_CRITICAL(log, "Can't get header of target block: header not found");
      return BlockTreeError::HEADER_NOT_FOUND;
    }
    const auto &target_block_hash = target_block_hash_opt_res.value().value();

    // Check if target block exists
    auto target_block_header_opt_res =
        storage->getBlockHeader(target_block_hash);
    if (target_block_header_opt_res.has_error()) {
      SL_CRITICAL(log,
                  "Can't get header of target block: {}",
                  target_block_header_opt_res.error());
      return target_block_header_opt_res.as_failure();
    }
    const auto &target_block_header_opt = target_block_header_opt_res.value();
    if (not target_block_header_opt.has_value()) {
      return BlockTreeError::HEADER_NOT_FOUND;
    }

    const auto &target_block_header = target_block_header_opt.value();
    const auto &state_root = target_block_header.state_root;

    // Check if target block has state
    if (auto res = trie_storage->getEphemeralBatchAt(state_root);
        res.has_error()) {
      SL_WARN(log, "Can't get state of target block: {}", res.error());
      SL_CRITICAL(
          log,
          "You will need to use `--sync Fast' CLI arg the next time you start");
    }

    for (auto it = block_tree_leaves.rbegin(); it != block_tree_leaves.rend();
         it = block_tree_leaves.rbegin()) {
      auto block = *it;
      if (target_block_header.number >= block.number) {
        break;
      }

      auto header_opt_res = storage->getBlockHeader(block.hash);
      if (header_opt_res.has_error()) {
        SL_CRITICAL(log,
                    "Can't get header of one of removing block: {}",
                    header_opt_res.error());
        return header_opt_res.as_failure();
      }
      const auto &header_opt = header_opt_res.value();
      if (not header_opt.has_value()) {
        return BlockTreeError::HEADER_NOT_FOUND;
      }

      const auto &header = header_opt.value();
      block_tree_leaves.emplace(block.number - 1, header.parent_hash);
      block_tree_leaves.erase(block);

      std::vector<primitives::BlockHash> leaves;
      std::transform(block_tree_leaves.begin(),
                     block_tree_leaves.end(),
                     std::back_inserter(leaves),
                     [](const auto it) { return it.hash; });
      if (auto res = storage->setBlockTreeLeaves(leaves); res.has_error()) {
        SL_CRITICAL(
            log, "Can't save updated block tree leaves: {}", res.error());
        return res.as_failure();
      }

      if (auto res = block_tree->removeLeaf(block.hash); res.has_error()) {
        SL_CRITICAL(log, "Can't remove block {}: {}", block, res.error());
        return res.as_failure();
      }
    }

    return outcome::success();
  }

  BlockTreeImpl::BlockTreeImpl(
      std::shared_ptr<BlockHeaderRepository> header_repo,
      std::shared_ptr<BlockStorage> storage,
      std::unique_ptr<CachedTree> cached_tree,
      std::shared_ptr<network::ExtrinsicObserver> extrinsic_observer,
      std::shared_ptr<crypto::Hasher> hasher,
      primitives::events::ChainSubscriptionEnginePtr chain_events_engine,
      primitives::events::ExtrinsicSubscriptionEnginePtr
          extrinsic_events_engine,
      std::shared_ptr<subscription::ExtrinsicEventKeyRepository>
          extrinsic_event_key_repo,
      std::shared_ptr<const JustificationStoragePolicy>
          justification_storage_policy,
      std::shared_ptr<::boost::asio::io_context> io_context)
      : block_tree_data_{BlockTreeData{
          .header_repo_ = std::move(header_repo),
          .storage_ = std::move(storage),
          .tree_ = std::move(cached_tree),
          .extrinsic_observer_ = std::move(extrinsic_observer),
          .hasher_ = std::move(hasher),
          .extrinsic_event_key_repo_ = std::move(extrinsic_event_key_repo),
          .justification_storage_policy_ =
              std::move(justification_storage_policy),
      }},
        main_thread_{std::move(io_context)} {
    block_tree_data_.sharedAccess([&](const BlockTreeData &p) {
      BOOST_ASSERT(p.header_repo_ != nullptr);
      BOOST_ASSERT(p.storage_ != nullptr);
      BOOST_ASSERT(p.tree_ != nullptr);
      BOOST_ASSERT(p.extrinsic_observer_ != nullptr);
      BOOST_ASSERT(p.hasher_ != nullptr);
      BOOST_ASSERT(p.extrinsic_event_key_repo_ != nullptr);
      BOOST_ASSERT(p.justification_storage_policy_ != nullptr);

      // Register metrics
      BOOST_ASSERT(telemetry_ != nullptr);
      metrics_registry_->registerGaugeFamily(blockHeightMetricName,
                                             "Block height info of the chain");

      metric_best_block_height_ = metrics_registry_->registerGaugeMetric(
          blockHeightMetricName, {{"status", "best"}});
      metric_best_block_height_->set(
          p.tree_->getMetadata().best_leaf.lock()->depth);

      metric_finalized_block_height_ = metrics_registry_->registerGaugeMetric(
          blockHeightMetricName, {{"status", "finalized"}});
      metric_finalized_block_height_->set(
          p.tree_->getMetadata().last_finalized.lock()->depth);

      metrics_registry_->registerGaugeFamily(
          knownChainLeavesMetricName,
          "Number of known chain leaves (aka forks)");

      metric_known_chain_leaves_ =
          metrics_registry_->registerGaugeMetric(knownChainLeavesMetricName);
      metric_known_chain_leaves_->set(p.tree_->getMetadata().leaves.size());

      telemetry_->setGenesisBlockHash(getGenesisBlockHash());
    });

    chain_events_engine_ = std::move(chain_events_engine);
    BOOST_ASSERT(chain_events_engine_ != nullptr);

    extrinsic_events_engine_ = std::move(extrinsic_events_engine);
    BOOST_ASSERT(extrinsic_events_engine_ != nullptr);

    main_thread_.start();
  }

  const primitives::BlockHash &BlockTreeImpl::getGenesisBlockHash() const {
    return block_tree_data_
        .sharedAccess(
            [&](const auto &p)
                -> std::reference_wrapper<const primitives::BlockHash> {
              if (p.genesis_block_hash_.has_value()) {
                return p.genesis_block_hash_.value();
              }

              auto res = p.header_repo_->getHashByNumber(0);
              BOOST_ASSERT_MSG(
                  res.has_value(),
                  "Block tree must contain at least genesis block");

              const_cast<std::decay_t<decltype(p.genesis_block_hash_)> &>(
                  p.genesis_block_hash_)
                  .emplace(res.value());
              return p.genesis_block_hash_.value();
            })
        .get();
  }

  outcome::result<void> BlockTreeImpl::addBlockHeader(
      const primitives::BlockHeader &header) {
    return block_tree_data_.exclusiveAccess(
        [&](auto &p) -> outcome::result<void> {
          auto parent = p.tree_->getRoot().findByHash(header.parent_hash);
          if (!parent) {
            return BlockTreeError::NO_PARENT;
          }
          OUTCOME_TRY(block_hash, p.storage_->putBlockHeader(header));

          // update local meta with the new block
          auto new_node = std::make_shared<TreeNode>(
              block_hash, header.number, parent, false, isPrimary(header));

          p.tree_->updateMeta(new_node);

          OUTCOME_TRY(reorganizeNoLock(p));

          OUTCOME_TRY(p.storage_->setBlockTreeLeaves(
              {p.tree_->getMetadata().leaves.begin(),
               p.tree_->getMetadata().leaves.end()}));

          metric_known_chain_leaves_->set(p.tree_->getMetadata().leaves.size());
          metric_best_block_height_->set(
              p.tree_->getMetadata().best_leaf.lock()->depth);

          notifyChainEventsEngine(primitives::events::ChainEventType::kNewHeads,
                                  header);
          SL_VERBOSE(log_,
                     "Block {} has been added into block tree",
                     primitives::BlockInfo(header.number, block_hash));

          return outcome::success();
        });
  }

  outcome::result<void> BlockTreeImpl::addBlock(
      const primitives::Block &block) {
    return block_tree_data_.exclusiveAccess(
        [&](auto &p) -> outcome::result<void> {
          // Check if we know parent of this block; if not, we cannot insert it
          auto parent = p.tree_->getRoot().findByHash(block.header.parent_hash);
          if (!parent) {
            return BlockTreeError::NO_PARENT;
          }

          // Save block
          OUTCOME_TRY(block_hash, p.storage_->putBlock(block));

          // Update local meta with the block
          auto new_node = std::make_shared<TreeNode>(block_hash,
                                                     block.header.number,
                                                     parent,
                                                     false,
                                                     isPrimary(block.header));

          p.tree_->updateMeta(new_node);

          OUTCOME_TRY(reorganizeNoLock(p));

          OUTCOME_TRY(p.storage_->setBlockTreeLeaves(
              {p.tree_->getMetadata().leaves.begin(),
               p.tree_->getMetadata().leaves.end()}));

          notifyChainEventsEngine(primitives::events::ChainEventType::kNewHeads,
                                  block.header);
          SL_DEBUG(log_, "Adding block {}", block_hash);
          for (const auto &ext : block.body) {
            auto hash = p.hasher_->blake2b_256(ext.data);
            SL_DEBUG(log_, "Adding extrinsic with hash {}", hash);
            if (auto key = p.extrinsic_event_key_repo_->get(hash)) {
              notifyExtrinsicEventsEngine(
                  key.value(),
                  primitives::events::ExtrinsicLifecycleEvent::InBlock(
                      key.value(), block_hash));
            }
          }

          metric_known_chain_leaves_->set(p.tree_->getMetadata().leaves.size());
          metric_best_block_height_->set(
              p.tree_->getMetadata().best_leaf.lock()->depth);

          SL_VERBOSE(log_,
                     "Block {} has been added into block tree",
                     primitives::BlockInfo(block.header.number, block_hash));
          return outcome::success();
        });
  }

  void BlockTreeImpl::notifyChainEventsEngine(
      primitives::events::ChainEventType event,
      const primitives::BlockHeader &header) {
    main_thread_.execute([wself{weak_from_this()}, event, header]() mutable {
      if (auto self = wself.lock()) {
        self->chain_events_engine_->notify(std::move(event), std::move(header));
      }
    });
  }

  void BlockTreeImpl::notifyExtrinsicEventsEngine(
      subscription::ExtrinsicEventKeyRepository::ExtrinsicKey event,
      const primitives::events::ExtrinsicLifecycleEvent &data) {
    main_thread_.execute([wself{weak_from_this()}, event, data]() mutable {
      if (auto self = wself.lock()) {
        self->extrinsic_events_engine_->notify(std::move(event),
                                               std::move(data));
      }
    });
  }

  outcome::result<void> BlockTreeImpl::removeLeaf(
      const primitives::BlockHash &block_hash) {
    return block_tree_data_.exclusiveAccess(
        [&](auto &p) -> outcome::result<void> {
          // Check if block is leaf
          if (p.tree_->getMetadata().leaves.count(block_hash) == 0) {
            return BlockTreeError::BLOCK_IS_NOT_LEAF;
          }

          auto node = p.tree_->getRoot().findByHash(block_hash);
          BOOST_ASSERT_MSG(node != nullptr,
                           "As checked before, block exists as one of leaves");

          if (not node->parent.expired()) {
            // Remove from block tree, ...
            p.tree_->removeFromMeta(node);

            OUTCOME_TRY(reorganizeNoLock(p));

<<<<<<< HEAD
          } else {
            // ... or repair tree by parent of root
            OUTCOME_TRY(hash_opt, p.storage_->getBlockHash(node->depth - 1));
            BOOST_ASSERT_MSG(hash_opt.has_value(),
                             "Non genesis block must have parent");

            primitives::BlockInfo block{node->depth - 1, hash_opt.value()};

            OUTCOME_TRY(header_opt, p.storage_->getBlockHeader(block.hash));
            BOOST_ASSERT_MSG(header_opt.has_value(),
                             "Non genesis block must have parent");

            auto &header = header_opt.value();
            auto tree = std::make_shared<TreeNode>(
                block.hash, block.number, nullptr, true, isPrimary(header));
            auto meta = std::make_shared<TreeMeta>(tree, std::nullopt);
            p.tree_ =
                std::make_unique<CachedTree>(std::move(tree), std::move(meta));
          }
=======
    } else {
      // ... or repair tree by parent of root
      OUTCOME_TRY(hash_opt, storage_->getBlockHash(node->depth - 1));
      BOOST_ASSERT_MSG(hash_opt.has_value(),
                       "Non genesis block must have parent");

      primitives::BlockInfo block{node->depth - 1, hash_opt.value()};

      auto tree = std::make_shared<TreeNode>(
          block.hash, block.number, nullptr, true, false);
      auto meta = std::make_shared<TreeMeta>(tree);
      tree_ = std::make_unique<CachedTree>(std::move(tree), std::move(meta));
    }
>>>>>>> ce4dcba1

          // Remove from storage
          OUTCOME_TRY(p.storage_->removeBlock(node->block_hash));

          OUTCOME_TRY(p.storage_->setBlockTreeLeaves(
              {p.tree_->getMetadata().leaves.begin(),
               p.tree_->getMetadata().leaves.end()}));

          return outcome::success();
        });
  }

  outcome::result<void> BlockTreeImpl::markAsParachainDataBlock(
      const primitives::BlockHash &block_hash) {
    return block_tree_data_.exclusiveAccess(
        [&](auto &p) -> outcome::result<void> {
          SL_TRACE(log_,
                   "Trying to adjust weight for block. (block hash={})",
                   block_hash);

          auto node = p.tree_->getRoot().findByHash(block_hash);
          if (node == nullptr) {
            SL_WARN(log_,
                    "Block doesn't exists in block tree.(block hash={})",
                    block_hash);
            return BlockTreeError::BLOCK_NOT_EXISTS;
          }

          node->contains_approved_para_block = true;
          return outcome::success();
        });
  }

  outcome::result<void> BlockTreeImpl::addExistingBlockNoLock(
      BlockTreeData &p,
      const primitives::BlockHash &block_hash,
      const primitives::BlockHeader &block_header) {
    SL_TRACE(log_,
             "Trying to add block {} into block tree",
             primitives::BlockInfo(block_header.number, block_hash));

    auto node = p.tree_->getRoot().findByHash(block_hash);
    // Check if tree doesn't have this block; if not, we skip that
    if (node != nullptr) {
      SL_TRACE(log_,
               "Block {} exists in block tree",
               primitives::BlockInfo(block_header.number, block_hash));
      return BlockTreeError::BLOCK_EXISTS;
    }

    auto parent = p.tree_->getRoot().findByHash(block_header.parent_hash);

    // Check if we know parent of this block; if not, we cannot insert it
    if (parent == nullptr) {
      SL_TRACE(log_,
               "Block {} parent of {} has not found in block tree. "
               "Trying to restore missed branch",
               primitives::BlockInfo(block_header.number - 1,
                                     block_header.parent_hash),
               primitives::BlockInfo(block_header.number, block_hash));

      // Trying to restore missed branch
      std::stack<std::pair<primitives::BlockHash, primitives::BlockHeader>>
          to_add;

      for (auto hash = block_header.parent_hash;;) {
        OUTCOME_TRY(header_opt, p.storage_->getBlockHeader(hash));
        if (not header_opt.has_value()) {
          return BlockTreeError::NO_PARENT;
        }

        auto &header = header_opt.value();
        SL_TRACE(log_,
                 "Block {} has found in storage and enqueued to add",
                 primitives::BlockInfo(header.number, hash));

        to_add.emplace(hash, std::move(header));

        if (p.tree_->getRoot().findByHash(header.parent_hash) != nullptr) {
          SL_TRACE(log_,
                   "Block {} parent of {} has found in block tree",
                   primitives::BlockInfo(header.number - 1, header.parent_hash),
                   primitives::BlockInfo(header.number, hash));

          break;
        }

        SL_TRACE(log_,
                 "Block {} has not found in block tree. "
                 "Trying to restore from storage",
                 primitives::BlockInfo(header.number - 1, header.parent_hash));

        hash = header.parent_hash;
      }

      while (not to_add.empty()) {
        const auto &[hash, header] = to_add.top();
        OUTCOME_TRY(addExistingBlockNoLock(p, hash, header));
        to_add.pop();
      }

      parent = p.tree_->getRoot().findByHash(block_header.parent_hash);
      BOOST_ASSERT_MSG(parent != nullptr,
                       "Parent must be restored at this moment");

      SL_TRACE(log_,
               "Trying to add block {} into block tree",
               primitives::BlockInfo(block_header.number, block_hash));
    }

    // Update local meta with the block
    auto new_node = std::make_shared<TreeNode>(block_hash,
                                               block_header.number,
                                               parent,
                                               false,
                                               isPrimary(block_header));

    p.tree_->updateMeta(new_node);

    OUTCOME_TRY(reorganizeNoLock(p));

    OUTCOME_TRY(
        p.storage_->setBlockTreeLeaves({p.tree_->getMetadata().leaves.begin(),
                                        p.tree_->getMetadata().leaves.end()}));

    metric_known_chain_leaves_->set(p.tree_->getMetadata().leaves.size());
    metric_best_block_height_->set(
        p.tree_->getMetadata().best_leaf.lock()->depth);

    SL_VERBOSE(log_,
               "Block {} has been restored in block tree from storage",
               primitives::BlockInfo(block_header.number, block_hash));

    return outcome::success();
  }

  outcome::result<void> BlockTreeImpl::addExistingBlock(
      const primitives::BlockHash &block_hash,
      const primitives::BlockHeader &block_header) {
    return block_tree_data_.exclusiveAccess(
        [&](auto &p) -> outcome::result<void> {
          return addExistingBlockNoLock(p, block_hash, block_header);
        });
  }

  outcome::result<void> BlockTreeImpl::addBlockBody(
      const primitives::BlockHash &block_hash,
      const primitives::BlockBody &body) {
    return block_tree_data_.exclusiveAccess(
        [&](auto &p) -> outcome::result<void> {
          return p.storage_->putBlockBody(block_hash, body);
        });
  }

  outcome::result<void> BlockTreeImpl::finalize(
      const primitives::BlockHash &block_hash,
      const primitives::Justification &justification) {
    return block_tree_data_.exclusiveAccess([&](auto &p)
                                                -> outcome::result<void> {
      auto node = p.tree_->getRoot().findByHash(block_hash);
      if (!node) {
        return BlockTreeError::NON_FINALIZED_BLOCK_NOT_FOUND;
      }
      auto last_finalized_block_info = getLastFinalizedNoLock(p);

      auto justification_stored = false;

      if (node->depth > last_finalized_block_info.number) {
        SL_DEBUG(log_,
                 "Finalizing block {}",
                 primitives::BlockInfo(node->depth, block_hash));

        OUTCOME_TRY(header_opt, p.storage_->getBlockHeader(node->block_hash));
        if (!header_opt.has_value()) {
          return BlockTreeError::HEADER_NOT_FOUND;
        }
        auto &header = header_opt.value();

        OUTCOME_TRY(p.storage_->putJustification(justification, block_hash));
        justification_stored = true;

<<<<<<< HEAD
        // update our local meta
        node->finalized = true;
        node->has_justification = true;
=======
      tree_->updateTreeRoot(node);
>>>>>>> ce4dcba1

        OUTCOME_TRY(pruneNoLock(p, node));

        p.tree_->updateTreeRoot(node, justification);

        OUTCOME_TRY(reorganizeNoLock(p));

        OUTCOME_TRY(p.storage_->setBlockTreeLeaves(
            {p.tree_->getMetadata().leaves.begin(),
             p.tree_->getMetadata().leaves.end()}));

        notifyChainEventsEngine(
            primitives::events::ChainEventType::kFinalizedHeads, header);

        OUTCOME_TRY(body, p.storage_->getBlockBody(node->block_hash));
        if (body.has_value()) {
          for (auto &ext : body.value()) {
            if (auto key = p.extrinsic_event_key_repo_->get(
                    p.hasher_->blake2b_256(ext.data))) {
              notifyExtrinsicEventsEngine(
                  key.value(),
                  primitives::events::ExtrinsicLifecycleEvent::Finalized(
                      key.value(), block_hash));
            }
          }
        }

        primitives::BlockInfo finalized_block(node->depth, block_hash);
        log_->info("Finalized block {}", finalized_block);
        telemetry_->notifyBlockFinalized(finalized_block);
        metric_finalized_block_height_->set(node->depth);

      } else if (node->block_hash == last_finalized_block_info.hash) {
        // block is current last finalized, fine
        return outcome::success();
      } else if (hasDirectChainNoLock(
                     p, block_hash, last_finalized_block_info.hash)) {
        if (node->has_justification) {
          // block already has justification (in memory), fine
          return outcome::success();
        }
        OUTCOME_TRY(justification_opt,
                    p.storage_->getJustification(block_hash));
        if (justification_opt.has_value()) {
          // block already has justification (in DB), fine
          return outcome::success();
        }
      }

      KAGOME_PROFILE_START(justification_store)

      if (not justification_stored) {
        OUTCOME_TRY(p.storage_->putJustification(justification, block_hash));
      }
      SL_DEBUG(log_,
               "Store justification for finalized block #{} {}",
               node->depth,
               block_hash);

      if (last_finalized_block_info.number < node->depth) {
        // we store justification for last finalized block only as long as it is
        // last finalized (if it doesn't meet other justification storage rules,
        // e.g. its number a multiple of 512)
        OUTCOME_TRY(last_finalized_header_opt,
                    p.storage_->getBlockHeader(last_finalized_block_info.hash));
        // SAFETY: header for the last finalized block must be present
        auto &last_finalized_header = last_finalized_header_opt.value();
        OUTCOME_TRY(
            shouldStoreLastFinalized,
            p.justification_storage_policy_->shouldStoreFor(
                last_finalized_header, getLastFinalizedNoLock(p).number));
        if (!shouldStoreLastFinalized) {
          OUTCOME_TRY(
              justification_opt,
              p.storage_->getJustification(last_finalized_block_info.hash));
          if (justification_opt.has_value()) {
            SL_DEBUG(log_,
                     "Purge redundant justification for finalized block {}",
                     last_finalized_block_info);
            OUTCOME_TRY(p.storage_->removeJustification(
                last_finalized_block_info.hash));
          }
        }
      }

      KAGOME_PROFILE_END(justification_store)

      return outcome::success();
    });
  }

  outcome::result<primitives::BlockHash> BlockTreeImpl::getBlockHash(
      primitives::BlockNumber block_number) const {
    return block_tree_data_.sharedAccess(
        [&](const auto &p) -> outcome::result<primitives::BlockHash> {
          OUTCOME_TRY(hash_opt, p.storage_->getBlockHash(block_number));
          if (hash_opt.has_value()) {
            return hash_opt.value();
          }
          return BlockTreeError::HEADER_NOT_FOUND;
        });
  }

  outcome::result<bool> BlockTreeImpl::hasBlockHeader(
      const primitives::BlockHash &block_hash) const {
    return block_tree_data_.sharedAccess(
        [&](const auto &p) { return p.storage_->hasBlockHeader(block_hash); });
  }

  outcome::result<primitives::BlockHeader> BlockTreeImpl::getBlockHeaderNoLock(
      const BlockTreeData &p, const primitives::BlockHash &block_hash) const {
    OUTCOME_TRY(header, p.storage_->getBlockHeader(block_hash));
    if (header.has_value()) {
      return header.value();
    }
    return BlockTreeError::HEADER_NOT_FOUND;
  }

  outcome::result<primitives::BlockHeader> BlockTreeImpl::getBlockHeader(
      const primitives::BlockHash &block_hash) const {
    return block_tree_data_.sharedAccess(
        [&](const auto &p) -> outcome::result<primitives::BlockHeader> {
          return getBlockHeaderNoLock(p, block_hash);
        });
  }

  outcome::result<primitives::BlockBody> BlockTreeImpl::getBlockBody(
      const primitives::BlockHash &block_hash) const {
    return block_tree_data_.sharedAccess(
        [&](const auto &p) -> outcome::result<primitives::BlockBody> {
          OUTCOME_TRY(body, p.storage_->getBlockBody(block_hash));
          if (body.has_value()) {
            return body.value();
          }
          return BlockTreeError::BODY_NOT_FOUND;
        });
  }

  outcome::result<primitives::Justification>
  BlockTreeImpl::getBlockJustification(
      const primitives::BlockHash &block_hash) const {
    return block_tree_data_.sharedAccess(
        [&](const auto &p) -> outcome::result<primitives::Justification> {
          OUTCOME_TRY(justification, p.storage_->getJustification(block_hash));
          if (justification.has_value()) {
            return justification.value();
          }
          return BlockTreeError::JUSTIFICATION_NOT_FOUND;
        });
  }

  BlockTree::BlockHashVecRes BlockTreeImpl::getBestChainFromBlock(
      const primitives::BlockHash &block, uint64_t maximum) const {
    return block_tree_data_.sharedAccess([&](const auto &p)
                                             -> BlockTree::BlockHashVecRes {
      auto block_number_res = p.header_repo_->getNumberByHash(block);
      if (block_number_res.has_error()) {
        log_->error(
            "cannot retrieve block {}: {}", block, block_number_res.error());
        return BlockTreeError::HEADER_NOT_FOUND;
      }
      auto start_block_number = block_number_res.value();

      if (maximum == 1) {
        return std::vector{block};
      }

      auto best_leaf = p.tree_->getMetadata().best_leaf.lock();
      BOOST_ASSERT(best_leaf != nullptr);
      auto current_depth = best_leaf->depth;

      if (start_block_number >= current_depth) {
        return std::vector{block};
      }

      auto count =
          std::min<uint64_t>(current_depth - start_block_number + 1, maximum);

      primitives::BlockNumber finish_block_number =
          start_block_number + count - 1;

      auto finish_block_hash_res =
          p.header_repo_->getHashByNumber(finish_block_number);
      if (finish_block_hash_res.has_error()) {
        log_->error("cannot retrieve block with number {}: {}",
                    finish_block_number,
                    finish_block_hash_res.error());
        return BlockTreeError::HEADER_NOT_FOUND;
      }
      const auto &finish_block_hash = finish_block_hash_res.value();

      OUTCOME_TRY(chain,
                  getDescendingChainToBlockNoLock(p, finish_block_hash, count));
      if (chain.back() != block) {
        return std::vector{block};
      }
      std::reverse(chain.begin(), chain.end());
      return std::move(chain);
    });
  }

  BlockTree::BlockHashVecRes BlockTreeImpl::getDescendingChainToBlockNoLock(
      const BlockTreeData &p,
      const primitives::BlockHash &to_block,
      uint64_t maximum) const {
    std::vector<primitives::BlockHash> chain;

    auto hash = to_block;

    // Try to retrieve from cached tree
    if (auto node = p.tree_->getRoot().findByHash(hash)) {
      while (maximum > chain.size()) {
        auto parent = node->parent.lock();
        if (not parent) {
          hash = node->block_hash;
          break;
        }
        chain.emplace_back(node->block_hash);
        node = parent;
      }
    }

    while (maximum > chain.size()) {
      auto header_res = p.header_repo_->getBlockHeader(hash);
      if (header_res.has_error()) {
        if (chain.empty()) {
          log_->error("cannot retrieve block with hash {}: {}",
                      hash,
                      header_res.error());
          return BlockTreeError::HEADER_NOT_FOUND;
        }
        break;
      }
      const auto &header = header_res.value();
      chain.emplace_back(hash);

      if (header.number == 0) {
        break;
      }
      hash = header.parent_hash;
    }
    return chain;
  }

  BlockTree::BlockHashVecRes BlockTreeImpl::getDescendingChainToBlock(
      const primitives::BlockHash &to_block, uint64_t maximum) const {
    return block_tree_data_.sharedAccess([&](const auto &p) {
      return getDescendingChainToBlockNoLock(p, to_block, maximum);
    });
  }

  BlockTreeImpl::BlockHashVecRes BlockTreeImpl::getChainByBlocks(
      const primitives::BlockHash &ancestor,
      const primitives::BlockHash &descendant) const {
    return block_tree_data_.sharedAccess(
        [&](const auto &p) -> BlockTreeImpl::BlockHashVecRes {
          OUTCOME_TRY(from, p.header_repo_->getNumberByHash(ancestor));
          OUTCOME_TRY(to, p.header_repo_->getNumberByHash(descendant));
          if (to < from) {
            return BlockTreeError::TARGET_IS_PAST_MAX;
          }
          auto count = to - from + 1;
          OUTCOME_TRY(chain,
                      getDescendingChainToBlockNoLock(p, descendant, count));
          BOOST_ASSERT(chain.size() == count);
          if (chain.back() != ancestor) {
            return BlockTreeError::BLOCK_ON_DEAD_END;
          }
          std::reverse(chain.begin(), chain.end());
          return std::move(chain);
        });
  }

  bool BlockTreeImpl::hasDirectChainNoLock(
      const BlockTreeData &p,
      const primitives::BlockHash &ancestor,
      const primitives::BlockHash &descendant) const {
    auto ancestor_node_ptr = p.tree_->getRoot().findByHash(ancestor);
    auto descendant_node_ptr = p.tree_->getRoot().findByHash(descendant);

    /*
     * check that ancestor is above descendant
     * optimization that prevents reading blockDB up the genesis
     * TODO (xDimon) it could be not right place for this check
     *  or changing logic may make it obsolete
     *  block numbers may be obtained somewhere else
     */
    primitives::BlockNumber ancestor_depth = 0u;
    primitives::BlockNumber descendant_depth = 0u;
    if (ancestor_node_ptr) {
      ancestor_depth = ancestor_node_ptr->depth;
    } else {
      auto number_res = p.header_repo_->getNumberByHash(ancestor);
      if (!number_res) {
        return false;
      }
      ancestor_depth = number_res.value();
    }
    if (descendant_node_ptr) {
      descendant_depth = descendant_node_ptr->depth;
    } else {
      auto number_res = p.header_repo_->getNumberByHash(descendant);
      if (!number_res) {
        return false;
      }
      descendant_depth = number_res.value();
    }
    if (descendant_depth < ancestor_depth) {
      SL_DEBUG(log_,
               "Ancestor block is lower. {} in comparison with {}",
               primitives::BlockInfo(ancestor_depth, ancestor),
               primitives::BlockInfo(descendant_depth, descendant));
      return false;
    }

    // if both nodes are in our light tree, we can use this representation
    // only
    if (ancestor_node_ptr && descendant_node_ptr) {
      auto current_node = descendant_node_ptr;
      while (current_node != ancestor_node_ptr) {
        if (current_node->depth <= ancestor_node_ptr->depth) {
          return false;
        }
        if (auto parent = current_node->parent; !parent.expired()) {
          current_node = parent.lock();
        } else {
          return false;
        }
      }
      return true;
    }

    // else, we need to use a database

    // Try to use optimal way, if ancestor and descendant in the finalized
    // chain
    if (descendant_depth <= getLastFinalized().number) {
      auto res = p.header_repo_->getHashByNumber(descendant_depth);
      BOOST_ASSERT_MSG(res.has_value(),
                       "Any finalized block must be accessible by number");
      // Check if descendant in finalised chain
      if (res.value() == descendant) {
        res = p.header_repo_->getHashByNumber(ancestor_depth);
        BOOST_ASSERT_MSG(res.has_value(),
                         "Any finalized block must be accessible by number");
        if (res.value() == ancestor) {
          // Ancestor and descendant in the finalized chain,
          // therefore they have direct chain between each other
          return true;
        } else {
          // Ancestor in the finalized chain, but descendant is not,
          // therefore they can not have direct chain between each other
          return false;
        }
      }
    }

    auto current_hash = descendant;
    KAGOME_PROFILE_START(search_finalized_chain)
    while (current_hash != ancestor) {
      auto current_header_res = p.header_repo_->getBlockHeader(current_hash);
      if (!current_header_res) {
        return false;
      }
      if (current_header_res.value().number <= ancestor_depth) {
        return false;
      }
      current_hash = current_header_res.value().parent_hash;
    }
    KAGOME_PROFILE_END(search_finalized_chain)
    return true;
  }

  bool BlockTreeImpl::hasDirectChain(
      const primitives::BlockHash &ancestor,
      const primitives::BlockHash &descendant) const {
    return block_tree_data_.sharedAccess([&](const auto &p) {
      return hasDirectChainNoLock(p, ancestor, descendant);
    });
  }

  primitives::BlockInfo BlockTreeImpl::bestLeafNoLock(
      const BlockTreeData &p) const {
    auto leaf = p.tree_->getMetadata().best_leaf.lock();
    BOOST_ASSERT(leaf != nullptr);
    return {leaf->depth, leaf->block_hash};
  }

  primitives::BlockInfo BlockTreeImpl::bestLeaf() const {
    return block_tree_data_.sharedAccess(
        [&](const auto &p) { return bestLeafNoLock(p); });
  }

  outcome::result<primitives::BlockInfo> BlockTreeImpl::getBestContaining(
      const primitives::BlockHash &target_hash,
      const std::optional<primitives::BlockNumber> &max_number) const {
    return block_tree_data_.sharedAccess([&](const auto &p)
                                             -> outcome::result<
                                                 primitives::BlockInfo> {
      OUTCOME_TRY(target_header, p.header_repo_->getBlockHeader(target_hash));
      if (max_number.has_value() && target_header.number > max_number.value()) {
        return BlockTreeError::TARGET_IS_PAST_MAX;
      }
      OUTCOME_TRY(canon_hash,
                  p.header_repo_->getHashByNumber(target_header.number));
      // if a max number is given we try to fetch the block at the
      // given depth, if it doesn't exist or `max_number` is not
      // provided, we continue to search from all leaves below.
      if (canon_hash == target_hash) {
        if (max_number.has_value()) {
          OUTCOME_TRY(hash_opt, p.storage_->getBlockHash(max_number.value()));
          if (hash_opt.has_value()) {
            return primitives::BlockInfo{max_number.value(), hash_opt.value()};
          }
        }
      } else {
        OUTCOME_TRY(
            last_finalized,
            p.header_repo_->getNumberByHash(getLastFinalizedNoLock(p).hash));
        if (last_finalized >= target_header.number) {
          return BlockTreeError::BLOCK_ON_DEAD_END;
        }
      }
      for (auto &leaf_hash : getLeavesSortedNoLock(p)) {
        auto current_hash = leaf_hash;
        auto best_hash = current_hash;
        if (max_number.has_value()) {
          OUTCOME_TRY(
              hash,
              walkBackUntilLessNoLock(p, current_hash, max_number.value()));
          best_hash = hash;
          current_hash = hash;
        }
        OUTCOME_TRY(best_header, p.header_repo_->getBlockHeader(best_hash));
        primitives::BlockNumber current_block_number{};
        do {
          OUTCOME_TRY(current_header,
                      p.header_repo_->getBlockHeader(current_hash));
          if (current_hash == target_hash) {
            return primitives::BlockInfo{best_header.number, best_hash};
          }
          current_block_number = current_header.number;
          current_hash = current_header.parent_hash;
        } while (current_block_number >= target_header.number);
      }

      log_->warn(
          "Block {} exists in chain but not found when following all leaves "
          "backwards. Max block number = {}",
          target_hash,
          max_number);
      return BlockTreeError::EXISTING_BLOCK_NOT_FOUND;
    });
  }

  std::vector<primitives::BlockHash> BlockTreeImpl::getLeavesNoLock(
      const BlockTreeData &p) const {
    std::vector<primitives::BlockHash> result;
    result.reserve(p.tree_->getMetadata().leaves.size());
    std::transform(p.tree_->getMetadata().leaves.begin(),
                   p.tree_->getMetadata().leaves.end(),
                   std::back_inserter(result),
                   [](const auto &hash) { return hash; });
    return result;
  }

  std::vector<primitives::BlockHash> BlockTreeImpl::getLeaves() const {
    return block_tree_data_.sharedAccess(
        [&](const auto &p) { return getLeavesNoLock(p); });
  }

  BlockTreeImpl::BlockHashVecRes BlockTreeImpl::getChildren(
      const primitives::BlockHash &block) const {
    return block_tree_data_.sharedAccess([&](const auto &p)
                                             -> BlockTreeImpl::BlockHashVecRes {
      if (auto node = p.tree_->getRoot().findByHash(block); node != nullptr) {
        std::vector<primitives::BlockHash> result;
        result.reserve(node->children.size());
        for (const auto &child : node->children) {
          result.push_back(child->block_hash);
        }
        return result;
      }
      OUTCOME_TRY(header, p.storage_->getBlockHeader(block));
      if (!header.has_value()) {
        return BlockTreeError::HEADER_NOT_FOUND;
      }
      // if node is not in tree_ it must be finalized and thus have only one
      // child
      OUTCOME_TRY(child_hash,
                  p.header_repo_->getHashByNumber(header.value().number + 1));
      return outcome::success(std::vector<primitives::BlockHash>{child_hash});
    });
  }

  primitives::BlockInfo BlockTreeImpl::getLastFinalizedNoLock(
      const BlockTreeData &p) const {
    const auto &last = p.tree_->getMetadata().last_finalized.lock();
    BOOST_ASSERT(last != nullptr);
    return last->getBlockInfo();
  }

  primitives::BlockInfo BlockTreeImpl::getLastFinalized() const {
    return block_tree_data_.sharedAccess(
        [&](const auto &p) { return getLastFinalizedNoLock(p); });
  }

  std::vector<primitives::BlockHash> BlockTreeImpl::getLeavesSortedNoLock(
      const BlockTreeData &p) const {
    std::vector<primitives::BlockInfo> leaf_depths;
    auto leaves = getLeavesNoLock(p);
    leaf_depths.reserve(leaves.size());
    for (auto &leaf : leaves) {
      auto leaf_node = p.tree_->getRoot().findByHash(leaf);
      leaf_depths.emplace_back(
          primitives::BlockInfo{leaf_node->depth, leaf_node->block_hash});
    }
    std::sort(
        leaf_depths.begin(),
        leaf_depths.end(),
        [](const auto &p1, const auto &p2) { return p1.number > p2.number; });
    std::vector<primitives::BlockHash> leaf_hashes;
    leaf_hashes.reserve(leaf_depths.size());
    std::transform(leaf_depths.begin(),
                   leaf_depths.end(),
                   std::back_inserter(leaf_hashes),
                   [](auto &p) { return p.hash; });
    return leaf_hashes;
  }

  outcome::result<primitives::BlockHash> BlockTreeImpl::walkBackUntilLessNoLock(
      const BlockTreeData &p,
      const primitives::BlockHash &start,
      const primitives::BlockNumber &limit) const {
    auto current_hash = start;
    while (true) {
      OUTCOME_TRY(current_header, p.header_repo_->getBlockHeader(current_hash));
      if (current_header.number <= limit) {
        return current_hash;
      }
      current_hash = current_header.parent_hash;
    }
  }

  outcome::result<void> BlockTreeImpl::pruneNoLock(
      BlockTreeData &p, const std::shared_ptr<TreeNode> &lastFinalizedNode) {
    std::deque<std::shared_ptr<TreeNode>> to_remove;

    auto following_node = lastFinalizedNode;

    for (auto current_node = following_node->parent.lock();
         current_node && !current_node->finalized;
         current_node = current_node->parent.lock()) {
      // DFS-on-deque
      to_remove.emplace_back();  // Waterbreak
      std::copy_if(current_node->children.begin(),
                   current_node->children.end(),
                   std::back_inserter(to_remove),
                   [&](const auto &child) { return child != following_node; });
      auto last = to_remove.back();
      while (last != nullptr) {
        to_remove.pop_back();
        std::copy(last->children.begin(),
                  last->children.end(),
                  std::back_inserter(to_remove));
        to_remove.emplace_front(std::move(last));
        last = to_remove.back();
      }
      to_remove.pop_back();  // Remove waterbreak

      // remove (in memory) all child, except main chain block
      current_node->children = {following_node};
      following_node = current_node;
    }

    std::vector<primitives::Extrinsic> extrinsics;
    std::vector<primitives::BlockHash> retired_hashes;

    // remove from storage
    retired_hashes.reserve(to_remove.size());
    for (const auto &node : to_remove) {
      OUTCOME_TRY(block_body_res, p.storage_->getBlockBody(node->block_hash));
      if (block_body_res.has_value()) {
        extrinsics.reserve(extrinsics.size() + block_body_res.value().size());
        for (auto &ext : block_body_res.value()) {
          if (auto key = p.extrinsic_event_key_repo_->get(
                  p.hasher_->blake2b_256(ext.data))) {
            notifyExtrinsicEventsEngine(
                key.value(),
                primitives::events::ExtrinsicLifecycleEvent::Retracted(
                    key.value(), node->block_hash));
          }
          extrinsics.emplace_back(std::move(ext));
        }
      }

      p.tree_->removeFromMeta(node);
      OUTCOME_TRY(p.storage_->removeBlock(node->block_hash));
    }

    auto last_finalized_block_info = getLastFinalizedNoLock(p);
    for (primitives::BlockNumber n = last_finalized_block_info.number;
         n < lastFinalizedNode->getBlockInfo().number;
         ++n) {
      if (auto result = p.storage_->getBlockHash(n);
          result.has_value() && result.value()) {
        retired_hashes.emplace_back(std::move(*result.value()));
      }
    }

    // trying to return extrinsics back to transaction pool
    main_thread_.execute([extrinsics{std::move(extrinsics)},
                          wself{weak_from_this()},
                          retired_hashes{std::move(retired_hashes)}]() mutable {
      if (auto self = wself.lock()) {
        auto eo = self->block_tree_data_.sharedAccess(
            [&](auto const &p) { return p.extrinsic_observer_; });

        for (auto &&extrinsic : extrinsics) {
          auto result = eo->onTxMessage(extrinsic);
          if (result) {
            SL_DEBUG(self->log_, "Tx {} was reapplied", result.value().toHex());
          } else {
            SL_DEBUG(self->log_, "Tx was skipped: {}", result.error());
          }
        }

        self->chain_events_engine_->notify(
            primitives::events::ChainEventType::kDeactivateAfterFinalization,
            retired_hashes);
      }
    });

    return outcome::success();
  }

  outcome::result<void> BlockTreeImpl::reorganizeNoLock(BlockTreeData &p) {
    auto block = BlockTreeImpl::bestLeafNoLock(p);

    // Remove assigning of obsoleted best upper blocks chain
    auto prev_max_best_block_number = block.number;
    for (;;) {
      auto hash_res =
          p.header_repo_->getHashByNumber(prev_max_best_block_number + 1);
      if (hash_res.has_error()) {
        if (hash_res == outcome::failure(BlockTreeError::HEADER_NOT_FOUND)) {
          break;
        }
        return hash_res.as_failure();
      }
      ++prev_max_best_block_number;
    }
    for (auto number = prev_max_best_block_number; number > block.number;
         --number) {
      OUTCOME_TRY(p.storage_->deassignNumberToHash(number));
    }

    auto hash_res = p.header_repo_->getHashByNumber(block.number);
    if (hash_res.has_error()) {
      if (hash_res != outcome::failure(BlockTreeError::HEADER_NOT_FOUND)) {
        return hash_res.as_failure();
      }
    } else if (block.hash == hash_res.value()) {
      return outcome::success();
    }

    // Rewrite earlier blocks sequence
    size_t count = 0;
    for (;;) {
      OUTCOME_TRY(p.storage_->assignNumberToHash(block));
      if (block.number == 0) {
        break;
      }
      OUTCOME_TRY(header, getBlockHeaderNoLock(p, block.hash));
      auto parent_hash_res = p.header_repo_->getHashByNumber(block.number - 1);
      if (parent_hash_res.has_error()) {
        if (parent_hash_res
            != outcome::failure(BlockTreeError::HEADER_NOT_FOUND)) {
          return parent_hash_res.as_failure();
        }
      } else if (header.parent_hash == parent_hash_res.value()) {
        break;
      }
      ++count;
      block = {block.number - 1, header.parent_hash};
    }

    if (count > 1) {
      SL_DEBUG(log_, "Best chain reorganized for {} blocks deep", count);
    }

    return outcome::success();
  }

  void BlockTreeImpl::warp(const primitives::BlockInfo &block_info) {
    auto node = std::make_shared<TreeNode>(
        block_info.hash, block_info.number, nullptr, true, false);
    auto meta = std::make_shared<TreeMeta>(node);
    tree_ = std::make_unique<CachedTree>(std::move(node), std::move(meta));
    metric_known_chain_leaves_->set(tree_->getMetadata().leaves.size());
    metric_best_block_height_->set(block_info.number);
    telemetry_->notifyBlockFinalized(block_info);
    metric_finalized_block_height_->set(block_info.number);
  }

  void BlockTreeImpl::notifyBestAndFinalized() {
    auto best_info = bestLeaf();
    auto best_header = getBlockHeader(best_info.hash).value();
    chain_events_engine_->notify(primitives::events::ChainEventType::kNewHeads,
                                 best_header);
    auto finalized_info = getLastFinalized();
    auto finalized_header = getBlockHeader(finalized_info.hash).value();
    chain_events_engine_->notify(
        primitives::events::ChainEventType::kFinalizedHeads, finalized_header);
  }
}  // namespace kagome::blockchain<|MERGE_RESOLUTION|>--- conflicted
+++ resolved
@@ -551,7 +551,6 @@
 
             OUTCOME_TRY(reorganizeNoLock(p));
 
-<<<<<<< HEAD
           } else {
             // ... or repair tree by parent of root
             OUTCOME_TRY(hash_opt, p.storage_->getBlockHash(node->depth - 1));
@@ -560,32 +559,11 @@
 
             primitives::BlockInfo block{node->depth - 1, hash_opt.value()};
 
-            OUTCOME_TRY(header_opt, p.storage_->getBlockHeader(block.hash));
-            BOOST_ASSERT_MSG(header_opt.has_value(),
-                             "Non genesis block must have parent");
-
-            auto &header = header_opt.value();
-            auto tree = std::make_shared<TreeNode>(
-                block.hash, block.number, nullptr, true, isPrimary(header));
-            auto meta = std::make_shared<TreeMeta>(tree, std::nullopt);
-            p.tree_ =
-                std::make_unique<CachedTree>(std::move(tree), std::move(meta));
-          }
-=======
-    } else {
-      // ... or repair tree by parent of root
-      OUTCOME_TRY(hash_opt, storage_->getBlockHash(node->depth - 1));
-      BOOST_ASSERT_MSG(hash_opt.has_value(),
-                       "Non genesis block must have parent");
-
-      primitives::BlockInfo block{node->depth - 1, hash_opt.value()};
-
       auto tree = std::make_shared<TreeNode>(
           block.hash, block.number, nullptr, true, false);
       auto meta = std::make_shared<TreeMeta>(tree);
-      tree_ = std::make_unique<CachedTree>(std::move(tree), std::move(meta));
-    }
->>>>>>> ce4dcba1
+      p.tree_ = std::make_unique<CachedTree>(std::move(tree), std::move(meta));
+    }
 
           // Remove from storage
           OUTCOME_TRY(p.storage_->removeBlock(node->block_hash));
@@ -767,13 +745,9 @@
         OUTCOME_TRY(p.storage_->putJustification(justification, block_hash));
         justification_stored = true;
 
-<<<<<<< HEAD
         // update our local meta
         node->finalized = true;
         node->has_justification = true;
-=======
-      tree_->updateTreeRoot(node);
->>>>>>> ce4dcba1
 
         OUTCOME_TRY(pruneNoLock(p, node));
 
@@ -825,13 +799,13 @@
 
       KAGOME_PROFILE_START(justification_store)
 
-      if (not justification_stored) {
+    if (not justification_stored) {
         OUTCOME_TRY(p.storage_->putJustification(justification, block_hash));
-      }
-      SL_DEBUG(log_,
-               "Store justification for finalized block #{} {}",
-               node->depth,
-               block_hash);
+    }
+    SL_DEBUG(log_,
+             "Store justification for finalized block #{} {}",
+             node->depth,
+             block_hash);
 
       if (last_finalized_block_info.number < node->depth) {
         // we store justification for last finalized block only as long as it is
