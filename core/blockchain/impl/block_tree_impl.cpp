--- conflicted
+++ resolved
@@ -614,12 +614,6 @@
   }
 
   outcome::result<void> BlockTreeImpl::markAsRevertedBlocks(
-<<<<<<< HEAD
-      const std::vector<primitives::BlockInfo> &blocks) {
-    // TODO(xDimon): #1659
-    SL_WARN(log_, "markAsRevertedBlocks must be implemented (issue #1659)");
-    return outcome::success();
-=======
       const std::vector<primitives::BlockHash> &block_hashes) {
     return block_tree_data_.exclusiveAccess(
         [&](BlockTreeData &p) -> outcome::result<void> {
@@ -660,7 +654,6 @@
           }
           return outcome::success();
         });
->>>>>>> 68565852
   }
 
   outcome::result<void> BlockTreeImpl::addExistingBlockNoLock(
