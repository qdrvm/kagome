/**
 * Copyright Soramitsu Co., Ltd. All Rights Reserved.
 * SPDX-License-Identifier: Apache-2.0
 */

#include "blockchain/impl/block_tree_impl.hpp"

#include <algorithm>

#include "blockchain/block_tree_error.hpp"
#include "blockchain/impl/common.hpp"
#include "blockchain/impl/storage_util.hpp"
#include "consensus/babe/impl/babe_digests_util.hpp"
#include "crypto/blake2/blake2b.h"
#include "storage/changes_trie/changes_tracker.hpp"
#include "storage/database_error.hpp"

OUTCOME_CPP_DEFINE_CATEGORY(kagome::blockchain, BlockTreeImpl::Error, e) {
  using E = kagome::blockchain::BlockTreeImpl::Error;
  switch (e) {
    case E::TARGET_IS_PAST_MAX:
      return "target block number is past the given maximum number";
    case E::BLOCK_ON_DEAD_END:
      return "block resides on a dead fork";
    case E::BLOCK_NOT_FOUND:
      return "block exists in chain but not found when following all leaves "
             "backwards.";
  }
  return "unknown error";
}

constexpr const char *kBlockHeightGaugeName = "kagome_block_height";

namespace kagome::blockchain {
  using Buffer = common::Buffer;
  using Prefix = prefix::Prefix;
  using DatabaseError = kagome::storage::DatabaseError;

  BlockTreeImpl::TreeNode::TreeNode(primitives::BlockHash hash,
                                    primitives::BlockNumber depth,
                                    consensus::EpochDigest &&curr_epoch_digest,
                                    consensus::EpochNumber epoch_number,
                                    consensus::EpochDigest &&next_epoch_digest,
                                    bool finalized)
      : block_hash{hash},
        depth{depth},
        epoch_number(epoch_number),
        finalized{finalized} {
    this->epoch_digest =
        std::make_shared<consensus::EpochDigest>(std::move(curr_epoch_digest));
    this->next_epoch_digest = *epoch_digest == next_epoch_digest
                                  ? epoch_digest
                                  : std::make_shared<consensus::EpochDigest>(
                                      std::move(next_epoch_digest));
  }

  BlockTreeImpl::TreeNode::TreeNode(
      primitives::BlockHash hash,
      primitives::BlockNumber depth,
      const std::shared_ptr<TreeNode> &parent,
      consensus::EpochNumber epoch_number,
      boost::optional<consensus::EpochDigest> next_epoch_digest_opt,
      bool finalized)
      : block_hash{hash},
        depth{depth},
        parent{parent},
        epoch_number(epoch_number),
        finalized{finalized} {
    BOOST_ASSERT(parent != nullptr or next_epoch_digest_opt.has_value());
    if (parent) {
      epoch_digest = epoch_number != parent->epoch_number
                         ? parent->next_epoch_digest
                         : epoch_digest = parent->epoch_digest;
      next_epoch_digest = parent->next_epoch_digest;
    } else {
      epoch_digest = std::make_shared<consensus::EpochDigest>(
          next_epoch_digest_opt.value());
      next_epoch_digest = epoch_digest;
    }

    if (next_epoch_digest_opt.has_value()) {
      if (next_epoch_digest_opt != *next_epoch_digest) {
        if (next_epoch_digest_opt == *epoch_digest) {
          next_epoch_digest = epoch_digest;
        } else {
          next_epoch_digest = std::make_shared<consensus::EpochDigest>(
              std::move(next_epoch_digest_opt.value()));
        }
      }
    }
  }

  boost::optional<std::vector<std::shared_ptr<BlockTreeImpl::TreeNode>>>
  BlockTreeImpl::TreeNode::getPathTo(const primitives::BlockHash &hash) {
    std::vector<std::shared_ptr<TreeNode>> stack{shared_from_this()};
    std::unordered_map<primitives::BlockNumber, size_t> forks;

    bool came_back = false;
    while (not stack.empty()) {
      auto &current = stack.back();

      // Found
      if (current->block_hash == hash) {
        return stack;
      }

      // Straight
      if (current->children.size() == 1) {
        if (not came_back) {
          // Go to children
          stack.push_back(current->children.front());
          continue;
        }
        // else - continue going back
      }

      // Fork
      if (current->children.size() > 1) {
        auto &children_index = forks[current->depth];
        if (children_index < current->children.size()) {
          // Go to next child
          stack.push_back(current->children[children_index++]);
          came_back = false;
          continue;
        }
        // else (no more children) - going back
      }

      // Going back
      forks.erase(current->depth);
      stack.pop_back();
      came_back = true;
    }
    return boost::none;
  }

  std::shared_ptr<BlockTreeImpl::TreeNode> BlockTreeImpl::TreeNode::getByHash(
      const primitives::BlockHash &hash) {
    // standard BFS
    std::queue<std::shared_ptr<TreeNode>> nodes_to_scan;
    nodes_to_scan.push(shared_from_this());
    while (!nodes_to_scan.empty()) {
      const auto &node = nodes_to_scan.front();
      if (node->block_hash == hash) {
        return node;
      }
      for (const auto &child : node->children) {
        nodes_to_scan.push(child);
      }
      nodes_to_scan.pop();
    }
    return nullptr;
  }

  bool BlockTreeImpl::TreeNode::operator==(const TreeNode &other) const {
    const auto &other_parent = other.parent;
    auto parents_equal = (parent.expired() && other_parent.expired())
                         || (!parent.expired() && !other_parent.expired()
                             && parent.lock() == other_parent.lock());

    return parents_equal && block_hash == other.block_hash
           && depth == other.depth;
  }

  bool BlockTreeImpl::TreeNode::operator!=(const TreeNode &other) const {
    return !(*this == other);
  }

  BlockTreeImpl::TreeMeta::TreeMeta(TreeNode &subtree_root_node)
      : deepest_leaf{subtree_root_node}, last_finalized{subtree_root_node} {
    std::function<void(std::shared_ptr<TreeNode>)> handle =
        [&](std::shared_ptr<TreeNode> node) {
          // avoid of deep recurse
          while (node->children.size() == 1) {
            node = node->children.front();
          }

          // is leaf
          if (node->children.empty()) {
            leaves.emplace(node->block_hash);

            if (node->depth > deepest_leaf.get().depth) {
              deepest_leaf = *node;
            }
          } else {
            // follow descendants recursively
            for (const auto &child : node->children) {
              handle(child);
            }
          }
        };

    handle(subtree_root_node.shared_from_this());
  }

  BlockTreeImpl::TreeMeta::TreeMeta(
      std::unordered_set<primitives::BlockHash> leaves,
      TreeNode &deepest_leaf,
      TreeNode &last_finalized)
      : leaves{std::move(leaves)},
        deepest_leaf{deepest_leaf},
        last_finalized{last_finalized} {}

  outcome::result<std::shared_ptr<BlockTreeImpl>> BlockTreeImpl::create(
      std::shared_ptr<BlockHeaderRepository> header_repo,
      std::shared_ptr<BlockStorage> storage,
      const primitives::BlockId &last_finalized_block,
      std::shared_ptr<network::ExtrinsicObserver> extrinsic_observer,
      std::shared_ptr<crypto::Hasher> hasher,
      primitives::events::ChainSubscriptionEnginePtr chain_events_engine,
      primitives::events::ExtrinsicSubscriptionEnginePtr
          extrinsic_events_engine,
      std::shared_ptr<subscription::ExtrinsicEventKeyRepository>
          extrinsic_event_key_repo,
      std::shared_ptr<runtime::Core> runtime_core,
      std::shared_ptr<storage::changes_trie::ChangesTracker> changes_tracker,
      std::shared_ptr<primitives::BabeConfiguration> babe_configuration,
      std::shared_ptr<consensus::BabeUtil> babe_util) {
    // create meta structures from the retrieved header
    OUTCOME_TRY(hash, header_repo->getHashById(last_finalized_block));
    OUTCOME_TRY(number, header_repo->getNumberById(last_finalized_block));

    log::Logger log = log::createLogger("BlockTree", "blockchain");

    boost::optional<consensus::EpochNumber> curr_epoch_number;
    boost::optional<consensus::EpochDigest> curr_epoch;
    boost::optional<consensus::EpochDigest> next_epoch;
    auto hash_tmp = hash;

    // We are going block by block to genesis direction and observes them for
    // find epoch digest. First found digest if it in the block assigned to the
    // current epoch will be saved as digest planned for next epoch. First found
    // digest if it in the block assigned to the early epoch will be saved as
    // digest for current epoch (and planned for next epoch, if it not defined
    // yet).

    for (;;) {
      if (hash_tmp == primitives::BlockHash{}) {
        if (not curr_epoch_number.has_value()) {
          curr_epoch_number = 0;
        }
        if (not curr_epoch.has_value()) {
          curr_epoch.emplace(consensus::EpochDigest{
              .authorities = babe_configuration->genesis_authorities,
              .randomness = babe_configuration->randomness});
          SL_TRACE(log,
                   "EPOCH_DIGEST_IN_BLOCKTREE: CURR EPOCH #{}, Randomness: {}",
                   curr_epoch_number.value(),
                   curr_epoch.value().randomness.toHex());
        }
        if (not next_epoch.has_value()) {
          next_epoch.emplace(consensus::EpochDigest{
              .authorities = babe_configuration->genesis_authorities,
              .randomness = babe_configuration->randomness});
          SL_TRACE(log,
                   "EPOCH_DIGEST_IN_BLOCKTREE: NEXT EPOCH #{}+, Randomness: {}",
                   1,
                   next_epoch.value().randomness.toHex());
        }
        break;
      }

      OUTCOME_TRY(header_tmp, storage->getBlockHeader(hash_tmp));

      auto babe_digests_res = consensus::getBabeDigests(header_tmp);
      if (not babe_digests_res) {
        hash_tmp = header_tmp.parent_hash;
        continue;
      }

      auto slot_number = babe_digests_res.value().second.slot_number;
      auto epoch_number = babe_util->slotToEpoch(slot_number);

      SL_TRACE(log,
               "EPOCH_DIGEST_IN_BLOCKTREE: BLOCK, slot {}, epoch {}, block #{},"
               " hash {}",
               slot_number,
               epoch_number,
               header_tmp.number,
               hash_tmp.toHex());

      if (not curr_epoch_number.has_value()) {
        curr_epoch_number = epoch_number;
        SL_TRACE(log,
                 "EPOCH_DIGEST_IN_BLOCKTREE: CURRENT EPOCH #{}",
                 curr_epoch_number.value());
      }

      if (auto digest = consensus::getNextEpochDigest(header_tmp);
          digest.has_value()) {
        SL_TRACE(log,
                 "EPOCH_DIGEST_IN_BLOCKTREE: DIGEST, Randomness: {}",
                 digest.value().randomness.toHex());

        if (not next_epoch.has_value()) {
          next_epoch.emplace(digest.value());
          SL_TRACE(log,
                   "EPOCH_DIGEST_IN_BLOCKTREE: NEXT EPOCH #{}+, Randomness: {}",
                   epoch_number + 1,
                   next_epoch.value().randomness.toHex());
        }
        if (epoch_number != curr_epoch_number) {
          curr_epoch.emplace(digest.value());
          SL_TRACE(log,
                   "EPOCH_DIGEST_IN_BLOCKTREE: CURR EPOCH #{}, Randomness: {}",
                   curr_epoch_number.value(),
                   curr_epoch.value().randomness.toHex());
          break;
        }
      }

      hash_tmp = header_tmp.parent_hash;
    }

    SL_TRACE(log,
             "EPOCH_DIGEST_IN_BLOCKTREE: ROOT, block #{}, hash {}\n"
             "Epoch {}, Current randomness {}, Next randomness {}",
             number,
             hash.toHex(),
             curr_epoch_number.value(),
             curr_epoch.value().randomness,
             next_epoch.value().randomness);

    auto tree = std::make_shared<TreeNode>(hash,
                                           number,
                                           std::move(curr_epoch.value()),
                                           curr_epoch_number.value(),
                                           std::move(next_epoch.value()));
    auto meta = std::make_shared<TreeMeta>(*tree);

    auto block_tree = new BlockTreeImpl(std::move(header_repo),
                                        std::move(storage),
                                        std::move(tree),
                                        std::move(meta),
                                        std::move(extrinsic_observer),
                                        std::move(hasher),
                                        std::move(chain_events_engine),
                                        std::move(extrinsic_events_engine),
                                        std::move(extrinsic_event_key_repo),
                                        std::move(runtime_core),
                                        std::move(changes_tracker),
                                        std::move(babe_configuration),
                                        std::move(babe_util));
    return std::shared_ptr<BlockTreeImpl>(block_tree);
  }

  BlockTreeImpl::BlockTreeImpl(
      std::shared_ptr<BlockHeaderRepository> header_repo,
      std::shared_ptr<BlockStorage> storage,
      std::shared_ptr<TreeNode> tree,
      std::shared_ptr<TreeMeta> meta,
      std::shared_ptr<network::ExtrinsicObserver> extrinsic_observer,
      std::shared_ptr<crypto::Hasher> hasher,
      primitives::events::ChainSubscriptionEnginePtr chain_events_engine,
      primitives::events::ExtrinsicSubscriptionEnginePtr
          extrinsic_events_engine,
      std::shared_ptr<subscription::ExtrinsicEventKeyRepository>
          extrinsic_event_key_repo,
      std::shared_ptr<runtime::Core> runtime_core,
      std::shared_ptr<storage::changes_trie::ChangesTracker> changes_tracker,
      std::shared_ptr<primitives::BabeConfiguration> babe_configuration,
      std::shared_ptr<consensus::BabeUtil> babe_util)
      : header_repo_{std::move(header_repo)},
        storage_{std::move(storage)},
        tree_{std::move(tree)},
        tree_meta_{std::move(meta)},
        extrinsic_observer_{std::move(extrinsic_observer)},
        hasher_{std::move(hasher)},
        chain_events_engine_(std::move(chain_events_engine)),
        extrinsic_events_engine_(std::move(extrinsic_events_engine)),
        extrinsic_event_key_repo_{std::move(extrinsic_event_key_repo)},
        runtime_core_(std::move(runtime_core)),
        trie_changes_tracker_(std::move(changes_tracker)),
        babe_configuration_(std::move(babe_configuration)),
        babe_util_(std::move(babe_util)) {
    BOOST_ASSERT(header_repo_ != nullptr);
    BOOST_ASSERT(storage_ != nullptr);
    BOOST_ASSERT(tree_ != nullptr);
    BOOST_ASSERT(tree_meta_ != nullptr);
    BOOST_ASSERT(extrinsic_observer_ != nullptr);
    BOOST_ASSERT(hasher_ != nullptr);
    BOOST_ASSERT(chain_events_engine_ != nullptr);
    BOOST_ASSERT(extrinsic_events_engine_ != nullptr);
    BOOST_ASSERT(extrinsic_event_key_repo_ != nullptr);
    BOOST_ASSERT(runtime_core_ != nullptr);
    BOOST_ASSERT(trie_changes_tracker_ != nullptr);
    BOOST_ASSERT(babe_configuration_ != nullptr);
    BOOST_ASSERT(babe_util_ != nullptr);
    // initialize metrics
    registry_->registerGaugeFamily(kBlockHeightGaugeName,
                                   "Block height info of the chain");
    block_height_best_ = registry_->registerGaugeMetric(kBlockHeightGaugeName,
                                                        {{"status", "best"}});
    block_height_best_->set(tree_meta_->deepest_leaf.get().depth);
    block_height_finalized_ = registry_->registerGaugeMetric(
        kBlockHeightGaugeName, {{"status", "finalized"}});
    block_height_finalized_->set(tree_meta_->last_finalized.get().depth);
  }

  outcome::result<void> BlockTreeImpl::addBlockHeader(
      const primitives::BlockHeader &header) {
    auto parent = tree_->getByHash(header.parent_hash);
    if (!parent) {
      return BlockTreeError::NO_PARENT;
    }
    OUTCOME_TRY(block_hash, storage_->putBlockHeader(header));

    consensus::EpochNumber epoch_number = 0;
    auto babe_digests_res = consensus::getBabeDigests(header);
    if (babe_digests_res.has_value()) {
      epoch_number =
          babe_util_->slotToEpoch(babe_digests_res.value().second.slot_number);
    }

    boost::optional<consensus::EpochDigest> next_epoch;
    if (auto digest = consensus::getNextEpochDigest(header);
        digest.has_value()) {
      next_epoch.emplace(std::move(digest.value()));
    }

    // update local meta with the new block
    auto new_node = std::make_shared<TreeNode>(
        block_hash, header.number, parent, epoch_number, std::move(next_epoch));
    parent->children.push_back(new_node);

    tree_meta_->leaves.insert(new_node->block_hash);
    tree_meta_->leaves.erase(parent->block_hash);
    if (new_node->depth > tree_meta_->deepest_leaf.get().depth) {
      tree_meta_->deepest_leaf = *new_node;
    }

    chain_events_engine_->notify(primitives::events::ChainEventType::kNewHeads,
                                 header);

    return outcome::success();
  }

  void BlockTreeImpl::updateMeta(const std::shared_ptr<TreeNode> &new_node) {
    auto parent = new_node->parent.lock();
    parent->children.push_back(new_node);

    tree_meta_->leaves.insert(new_node->block_hash);
    tree_meta_->leaves.erase(parent->block_hash);
    if (new_node->depth > tree_meta_->deepest_leaf.get().depth) {
      tree_meta_->deepest_leaf = *new_node;
    }
  }

  outcome::result<void> BlockTreeImpl::addBlock(
      const primitives::Block &block) {
    // Check if we know parent of this block; if not, we cannot insert it
    auto parent = tree_->getByHash(block.header.parent_hash);
    if (!parent) {
      return BlockTreeError::NO_PARENT;
    }

    // Save block
    OUTCOME_TRY(block_hash, storage_->putBlock(block));

    consensus::EpochNumber epoch_number = 0;
    auto babe_digests_res = consensus::getBabeDigests(block.header);
    if (babe_digests_res.has_value()) {
      auto babe_slot = babe_digests_res.value().second.slot_number;
      epoch_number = babe_util_->slotToEpoch(babe_slot);
    }

    boost::optional<consensus::EpochDigest> next_epoch;
    if (auto digest = consensus::getNextEpochDigest(block.header);
        digest.has_value()) {
      next_epoch.emplace(std::move(digest.value()));
    }

    // Update local meta with the block
    auto new_node = std::make_shared<TreeNode>(block_hash,
                                               block.header.number,
                                               parent,
                                               epoch_number,
                                               std::move(next_epoch));

    updateMeta(new_node);
    chain_events_engine_->notify(primitives::events::ChainEventType::kNewHeads,
                                 block.header);
<<<<<<< HEAD
    trie_changes_tracker_->onBlockFinish(block_hash);
=======
    trie_changes_tracker_->onBlockAdded(block_hash);
>>>>>>> 3299b10b
    for (size_t idx = 0; idx < block.body.size(); idx++) {
      if (auto key = extrinsic_event_key_repo_->get(
              hasher_->blake2b_256(block.body[idx].data))) {
        extrinsic_events_engine_->notify(
            key.value(),
            primitives::events::ExtrinsicLifecycleEvent::InBlock(
                key.value(), std::move(block_hash)));
      }
    }

    block_height_best_->set(tree_meta_->deepest_leaf.get().depth);

    return outcome::success();
  }

  outcome::result<void> BlockTreeImpl::addExistingBlock(
      const primitives::BlockHash &block_hash,
      const primitives::BlockHeader &block_header) {
    auto node = tree_->getByHash(block_hash);
    // Check if tree doesn't have this block; if not, we skip that
    if (node != nullptr) {
      return BlockTreeError::BLOCK_EXISTS;
    }
    // Check if we know parent of this block; if not, we cannot insert it
    auto parent = tree_->getByHash(block_header.parent_hash);
    if (parent == nullptr) {
      return BlockTreeError::NO_PARENT;
    }

    consensus::EpochNumber epoch_number = 0;
    auto babe_digests_res = consensus::getBabeDigests(block_header);
    if (babe_digests_res.has_value()) {
      auto babe_slot = babe_digests_res.value().second.slot_number;
      epoch_number = babe_util_->slotToEpoch(babe_slot);
    }

    boost::optional<consensus::EpochDigest> next_epoch;
    if (auto digest = consensus::getNextEpochDigest(block_header);
        digest.has_value()) {
      next_epoch.emplace(std::move(digest.value()));
    }

    // Update local meta with the block
    auto new_node = std::make_shared<TreeNode>(block_hash,
                                               block_header.number,
                                               parent,
                                               epoch_number,
                                               std::move(next_epoch));

    updateMeta(new_node);

    return outcome::success();
  }

  outcome::result<void> BlockTreeImpl::addBlockBody(
      primitives::BlockNumber block_number,
      const primitives::BlockHash &block_hash,
      const primitives::BlockBody &body) {
    primitives::BlockData block_data{.hash = block_hash, .body = body};
    return storage_->putBlockData(block_number, block_data);
  }

  outcome::result<void> BlockTreeImpl::finalize(
      const primitives::BlockHash &block_hash,
      const primitives::Justification &justification) {
    auto node = tree_->getByHash(block_hash);
    if (!node) {
      return BlockTreeError::NO_SUCH_BLOCK;
    }
    if (storage_->getJustification(block_hash)) {
      // block was already finalized, fine
      return outcome::success();
    }

    // insert justification into the database
    OUTCOME_TRY(
        storage_->putJustification(justification, block_hash, node->depth));

    // update our local meta
    node->finalized = true;

    OUTCOME_TRY(prune(node));

    tree_ = node;

    tree_meta_ = std::make_shared<TreeMeta>(*tree_);

    tree_->parent.reset();

    OUTCOME_TRY(storage_->setLastFinalizedBlockHash(node->block_hash));
    OUTCOME_TRY(header, storage_->getBlockHeader(node->block_hash));

    chain_events_engine_->notify(
        primitives::events::ChainEventType::kFinalizedHeads, header);

    OUTCOME_TRY(new_runtime_version, runtime_core_->version(block_hash));
    if (not actual_runtime_version_.has_value()
        || actual_runtime_version_ != new_runtime_version) {
      actual_runtime_version_ = new_runtime_version;
      chain_events_engine_->notify(
          primitives::events::ChainEventType::kFinalizedRuntimeVersion,
          new_runtime_version);
    }
    OUTCOME_TRY(body, storage_->getBlockBody(node->block_hash));

    for (size_t idx = 0; idx < body.size(); idx++) {
      if (auto key = extrinsic_event_key_repo_->get(
              hasher_->blake2b_256(body[idx].data))) {
        extrinsic_events_engine_->notify(
            key.value(),
            primitives::events::ExtrinsicLifecycleEvent::Finalized(
                key.value(), std::move(block_hash)));
      }
    }

    log_->info("Finalized block. Number: {}, Hash: {}",
               node->depth,
               block_hash.toHex());
    block_height_finalized_->set(node->depth);
    return outcome::success();
  }

  outcome::result<primitives::BlockHeader> BlockTreeImpl::getBlockHeader(
      const primitives::BlockId &block) const {
    return storage_->getBlockHeader(block);
  }

  outcome::result<primitives::BlockBody> BlockTreeImpl::getBlockBody(
      const primitives::BlockId &block) const {
    return storage_->getBlockBody(block);
  }

  outcome::result<primitives::Justification>
  BlockTreeImpl::getBlockJustification(const primitives::BlockId &block) const {
    return storage_->getJustification(block);
  }

  BlockTreeImpl::BlockHashVecRes BlockTreeImpl::getChainByBlock(
      const primitives::BlockHash &block) const {
    return getChainByBlocks(tree_meta_->last_finalized.get().block_hash, block);
  }

  BlockTreeImpl::BlockHashVecRes BlockTreeImpl::getChainByBlock(
      const primitives::BlockHash &block,
      GetChainDirection direction,
      uint64_t maximum) const {
    auto block_number_res = header_repo_->getNumberByHash(block);
    if (!block_number_res) {
      log_->error("cannot retrieve block with hash {}: {}",
                  block.toHex(),
                  block_number_res.error().message());
      return BlockTreeError::NO_SUCH_BLOCK;
    }
    auto start_block_number = block_number_res.value();

    primitives::BlockNumber finish_block_number;  // NOLINT
    if (direction == GetChainDirection::DESCEND) {
      if (start_block_number < maximum) {
        // we want to finish at the root
        finish_block_number = 0;
      } else {
        // some non-root block
        finish_block_number = start_block_number - maximum + 1;
      }
    } else {
      finish_block_number = start_block_number + maximum - 1;
      auto current_depth = tree_meta_->deepest_leaf.get().depth;
      if (current_depth < finish_block_number) {
        finish_block_number = current_depth;
      }
    }

    auto finish_block_hash_res =
        header_repo_->getHashByNumber(finish_block_number);
    if (not finish_block_hash_res.has_value()) {
      log_->error("cannot retrieve block with number {}: {}",
                  finish_block_number,
                  finish_block_hash_res.error().message());
      return BlockTreeError::NO_SUCH_BLOCK;
    }
    auto &finish_block_hash = finish_block_hash_res.value();

    if (direction == GetChainDirection::ASCEND) {
      return getChainByBlocks(block, finish_block_hash);
    }

    // the function returns the blocks in the chronological order, but we want a
    // reverted one in this case
    OUTCOME_TRY(chain, getChainByBlocks(finish_block_hash, block));
    std::reverse(chain.begin(), chain.end());
    return std::move(chain);
  }

  BlockTreeImpl::BlockHashVecRes BlockTreeImpl::getChainByBlocks(
      const primitives::BlockHash &top_block,
      const primitives::BlockHash &bottom_block,
      const uint32_t max_count) const {
    return getChainByBlocks(
        top_block, bottom_block, boost::make_optional(max_count));
  }

  BlockTreeImpl::BlockHashVecRes BlockTreeImpl::getChainByBlocks(
      const primitives::BlockHash &top_block,
      const primitives::BlockHash &bottom_block,
      boost::optional<uint32_t> max_count) const {
    if (auto chain_res =
            tryGetChainByBlocksFromCache(top_block, bottom_block, max_count)) {
      auto &chain = chain_res.value();
      return std::move(chain);
    }

    OUTCOME_TRY(from, header_repo_->getNumberByHash(top_block));
    OUTCOME_TRY(to, header_repo_->getNumberByHash(bottom_block));

    std::vector<primitives::BlockHash> result;
    if (to < from) {
      return result;
    }

    const auto response_length =
        max_count ? std::min(to - from + 1, max_count.value())
                  : (to - from + 1);
    result.reserve(response_length);

    SL_TRACE(log_,
             "Try to create {} length chain from number {} to {}.",
             response_length,
             from,
             to);

    auto current_hash = bottom_block;

    std::deque<primitives::BlockHash> chain;
    chain.emplace_back(current_hash);
    while (current_hash != top_block && result.size() < response_length) {
      auto header_res = header_repo_->getBlockHeader(current_hash);
      if (!header_res) {
        log_->warn(
            "impossible to get chain by blocks: "
            "intermediate block hash={} was not added to block tree before",
            current_hash.toHex());
        return BlockTreeError::NO_SOME_BLOCK_IN_CHAIN;
      }
      current_hash = header_res.value().parent_hash;
      if (chain.size() >= response_length) {
        chain.pop_front();
      }
      chain.emplace_back(current_hash);
    }

    result.assign(chain.crbegin(), chain.crend());
    return result;
  }

  boost::optional<std::vector<primitives::BlockHash>>
  BlockTreeImpl::tryGetChainByBlocksFromCache(
      const primitives::BlockHash &top_block,
      const primitives::BlockHash &bottom_block,
      boost::optional<uint32_t> max_count) const {
    if (auto from = tree_->getByHash(top_block)) {
      if (auto way_opt = from->getPathTo(bottom_block)) {
        auto &way = way_opt.value();
        const auto in_tree_branch_len = way.back()->depth - from->depth + 1;
        const auto response_length =
            max_count ? std::min(in_tree_branch_len, max_count.value())
                      : in_tree_branch_len;
        SL_TRACE(log_,
                 "Create {} length chain from number {} to {} from cache.",
                 response_length,
                 from->depth,
                 way.back()->depth);

        way.resize(response_length);

        std::vector<primitives::BlockHash> result;
        result.reserve(response_length);
        for (auto &s : way) {
          result.emplace_back(s->block_hash);
        }

        return result;
      }
    }
    return boost::none;
  }

  BlockTreeImpl::BlockHashVecRes BlockTreeImpl::getChainByBlocks(
      const primitives::BlockHash &top_block,
      const primitives::BlockHash &bottom_block) const {
    return getChainByBlocks(top_block, bottom_block, boost::none);
  }

  bool BlockTreeImpl::hasDirectChain(
      const primitives::BlockHash &ancestor,
      const primitives::BlockHash &descendant) const {
    auto ancestor_node_ptr = tree_->getByHash(ancestor);
    auto descendant_node_ptr = tree_->getByHash(descendant);

    /*
     * check that ancestor is above descendant
     * optimization that prevents reading blockDB up the genesis
     * TODO (xDimon) it could be not right place for this check
     * or changing logic may make it obsolete
     * block numbers may be obtained somewhere else
     */
    primitives::BlockNumber ancestor_depth = 0u;
    primitives::BlockNumber descendant_depth = 0u;
    if (ancestor_node_ptr) {
      ancestor_depth = ancestor_node_ptr->depth;
    } else {
      auto header_res = header_repo_->getBlockHeader(ancestor);
      if (!header_res) {
        return false;
      }
      ancestor_depth = header_res.value().number;
    }
    if (descendant_node_ptr) {
      descendant_depth = descendant_node_ptr->depth;
    } else {
      auto header_res = header_repo_->getBlockHeader(descendant);
      if (!header_res) {
        return false;
      }
      descendant_depth = header_res.value().number;
    }
    if (descendant_depth < ancestor_depth) {
      SL_WARN(log_,
              "Ancestor block is lower. #{} {} in comparison to #{} {}",
              ancestor_depth,
              ancestor.toHex(),
              descendant_depth,
              descendant.toHex());
      return false;
    }

    // if both nodes are in our light tree, we can use this representation
    // only
    if (ancestor_node_ptr && descendant_node_ptr) {
      auto current_node = descendant_node_ptr;
      while (current_node != ancestor_node_ptr) {
        if (auto parent = current_node->parent; !parent.expired()) {
          current_node = parent.lock();
        } else {
          return false;
        }
      }
      return true;
    }

    // else, we need to use a database
    auto current_hash = descendant;
    while (current_hash != ancestor) {
      auto current_header_res = header_repo_->getBlockHeader(current_hash);
      if (!current_header_res) {
        return false;
      }
      current_hash = current_header_res.value().parent_hash;
    }
    return true;
  }

  BlockTreeImpl::BlockHashVecRes BlockTreeImpl::longestPath() const {
    auto &&[_, block_hash] = deepestLeaf();
    return getChainByBlock(block_hash);
  }

  primitives::BlockInfo BlockTreeImpl::deepestLeaf() const {
    auto &&leaf = tree_meta_->deepest_leaf.get();
    return {leaf.depth, leaf.block_hash};
  }

  outcome::result<primitives::BlockInfo> BlockTreeImpl::getBestContaining(
      const primitives::BlockHash &target_hash,
      const boost::optional<primitives::BlockNumber> &max_number) const {
    OUTCOME_TRY(target_header, header_repo_->getBlockHeader(target_hash));
    if (max_number.has_value() && target_header.number > max_number.value()) {
      return Error::TARGET_IS_PAST_MAX;
    }
    OUTCOME_TRY(canon_hash,
                header_repo_->getHashByNumber(target_header.number));
    // if a max number is given we try to fetch the block at the
    // given depth, if it doesn't exist or `max_number` is not
    // provided, we continue to search from all leaves below.
    if (canon_hash == target_hash) {
      if (max_number.has_value()) {
        auto header = header_repo_->getBlockHeader(max_number.value());
        if (header) {
          OUTCOME_TRY(hash,
                      header_repo_->getHashByNumber(header.value().number));
          return primitives::BlockInfo{header.value().number, hash};
        }
      }
    } else {
      OUTCOME_TRY(last_finalized,
                  header_repo_->getNumberByHash(getLastFinalized().hash));
      if (last_finalized >= target_header.number) {
        return Error::BLOCK_ON_DEAD_END;
      }
    }
    for (auto &leaf_hash : getLeavesSorted()) {
      auto current_hash = leaf_hash;
      auto best_hash = current_hash;
      if (max_number.has_value()) {
        OUTCOME_TRY(hash, walkBackUntilLess(current_hash, max_number.value()));
        best_hash = hash;
        current_hash = hash;
      }
      OUTCOME_TRY(best_header, header_repo_->getBlockHeader(best_hash));
      while (true) {
        OUTCOME_TRY(current_header, header_repo_->getBlockHeader(current_hash));
        if (current_hash == target_hash) {
          return primitives::BlockInfo{best_header.number, best_hash};
        }
        if (current_header.number < target_header.number) {
          break;
        }
        current_hash = current_header.parent_hash;
      }
    }

    log_->warn(
        "Block {} exists in chain but not found when following all leaves "
        "backwards. Max block number = {}",
        target_hash.toHex(),
        max_number.has_value() ? max_number.value() : -1);
    return Error::BLOCK_NOT_FOUND;
  }

  std::vector<primitives::BlockHash> BlockTreeImpl::getLeaves() const {
    std::vector<primitives::BlockHash> result;
    result.reserve(tree_meta_->leaves.size());
    std::transform(tree_meta_->leaves.begin(),
                   tree_meta_->leaves.end(),
                   std::back_inserter(result),
                   [](const auto &hash) { return hash; });
    return result;
  }

  BlockTreeImpl::BlockHashVecRes BlockTreeImpl::getChildren(
      const primitives::BlockHash &block) const {
    if (auto node = tree_->getByHash(block); node != nullptr) {
      std::vector<primitives::BlockHash> result;
      result.reserve(node->children.size());
      for (const auto &child : node->children) {
        result.push_back(child->block_hash);
      }
      return result;
    }
    OUTCOME_TRY(header, storage_->getBlockHeader(block));
    // if node is not in tree_ it must be finalized and thus have only one child
    OUTCOME_TRY(child_hash, header_repo_->getHashByNumber(header.number + 1));
    return outcome::success(std::vector<primitives::BlockHash>{child_hash});
  }

  primitives::BlockInfo BlockTreeImpl::getLastFinalized() const {
    const auto &last = tree_meta_->last_finalized.get();
    return primitives::BlockInfo{last.depth, last.block_hash};
  }

  outcome::result<consensus::EpochDigest> BlockTreeImpl::getEpochDescriptor(
      consensus::EpochNumber epoch_number,
      primitives::BlockHash block_hash) const {
    auto node = tree_->getByHash(block_hash);
    if (node) {
      if (node->epoch_number != epoch_number) {
        return *node->next_epoch_digest;
      }
      return *node->epoch_digest;
    }
    return BlockTreeError::NO_SUCH_BLOCK;
  }

  std::vector<primitives::BlockHash> BlockTreeImpl::getLeavesSorted() const {
    std::vector<primitives::BlockInfo> leaf_depths;
    auto leaves = getLeaves();
    leaf_depths.reserve(leaves.size());
    for (auto &leaf : leaves) {
      auto leaf_node = tree_->getByHash(leaf);
      leaf_depths.emplace_back(
          primitives::BlockInfo{leaf_node->depth, leaf_node->block_hash});
    }
    std::sort(
        leaf_depths.begin(),
        leaf_depths.end(),
        [](auto const &p1, auto const &p2) { return p1.number > p2.number; });
    std::vector<primitives::BlockHash> leaf_hashes;
    leaf_hashes.reserve(leaf_depths.size());
    std::transform(leaf_depths.begin(),
                   leaf_depths.end(),
                   std::back_inserter(leaf_hashes),
                   [](auto &p) { return p.hash; });
    return leaf_hashes;
  }

  outcome::result<primitives::BlockHash> BlockTreeImpl::walkBackUntilLess(
      const primitives::BlockHash &start,
      const primitives::BlockNumber &limit) const {
    auto current_hash = start;
    while (true) {
      OUTCOME_TRY(current_header, header_repo_->getBlockHeader(current_hash));
      if (current_header.number <= limit) {
        return current_hash;
      }
      current_hash = current_header.parent_hash;
    }
  }

  outcome::result<void> BlockTreeImpl::prune(
      const std::shared_ptr<TreeNode> &lastFinalizedNode) {
    std::vector<std::pair<primitives::BlockHash, primitives::BlockNumber>>
        to_remove;

    auto current_node = lastFinalizedNode;

    for (;;) {
      auto parent_node = current_node->parent.lock();
      if (!parent_node || parent_node->finalized) {
        break;
      }

      auto main_chain_node = current_node;
      current_node = parent_node;

      // collect hashes for removing (except main chain block)
      for (const auto &child : current_node->children) {
        if (child->block_hash != main_chain_node->block_hash) {
          collectDescendants(child, to_remove);
          to_remove.emplace_back(child->block_hash, child->depth);
        }
      }

      // remove (in memory) all child, except main chain block
      current_node->children = {main_chain_node};
    }

    std::vector<primitives::Extrinsic> extrinsics;

    // remove from storage
    for (const auto &[hash, number] : to_remove) {
      auto block_body_res = storage_->getBlockBody(hash);
      if (block_body_res.has_value()) {
        extrinsics.reserve(extrinsics.size() + block_body_res.value().size());
        for (size_t idx = 0; idx < block_body_res.value().size(); idx++) {
          if (auto key = extrinsic_event_key_repo_->get(
                  hasher_->blake2b_256(block_body_res.value()[idx].data))) {
            extrinsic_events_engine_->notify(
                key.value(),
                primitives::events::ExtrinsicLifecycleEvent::Retracted(
                    key.value(), std::move(hash)));
          }
          extrinsics.emplace_back(std::move(block_body_res.value()[idx]));
        }
      }

      OUTCOME_TRY(storage_->removeBlock(hash, number));
    }

    // trying to return extrinsics back to transaction pool
    for (auto &&extrinsic : extrinsics) {
      auto result = extrinsic_observer_->onTxMessage(extrinsic);
      if (result) {
        SL_DEBUG(log_, "Tx {} was reapplied", result.value().toHex());
      } else {
        SL_DEBUG(log_, "Tx was skipped: {}", result.error().message());
      }
    }

    return outcome::success();
  }

  void BlockTreeImpl::collectDescendants(
      std::shared_ptr<TreeNode> node,
      std::vector<std::pair<primitives::BlockHash, primitives::BlockNumber>>
          &container) {
    // avoid deep recursion
    while (node->children.size() == 1) {
      container.emplace_back(node->block_hash, node->depth);
      node = node->children.front();
    }

    // collect descendants' hashes recursively
    for (const auto &child : node->children) {
      collectDescendants(child, container);
      container.emplace_back(child->block_hash, child->depth);
    }
  }
}  // namespace kagome::blockchain<|MERGE_RESOLUTION|>--- conflicted
+++ resolved
@@ -480,11 +480,7 @@
     updateMeta(new_node);
     chain_events_engine_->notify(primitives::events::ChainEventType::kNewHeads,
                                  block.header);
-<<<<<<< HEAD
-    trie_changes_tracker_->onBlockFinish(block_hash);
-=======
     trie_changes_tracker_->onBlockAdded(block_hash);
->>>>>>> 3299b10b
     for (size_t idx = 0; idx < block.body.size(); idx++) {
       if (auto key = extrinsic_event_key_repo_->get(
               hasher_->blake2b_256(block.body[idx].data))) {
