/**
 * Copyright Soramitsu Co., Ltd. All Rights Reserved.
 * SPDX-License-Identifier: Apache-2.0
 */

#include "blockchain/impl/block_tree_impl.hpp"

#include <algorithm>
#include <stack>

#include "blockchain/block_tree_error.hpp"
#include "blockchain/impl/cached_tree.hpp"
#include "blockchain/impl/justification_storage_policy.hpp"
#include "consensus/babe/impl/babe_digests_util.hpp"
#include "consensus/babe/is_primary.hpp"
#include "crypto/blake2/blake2b.h"
#include "log/profiling_logger.hpp"
#include "storage/changes_trie/changes_tracker.hpp"
#include "storage/database_error.hpp"

namespace {
  constexpr auto blockHeightMetricName = "kagome_block_height";
  constexpr auto knownChainLeavesMetricName = "kagome_number_leaves";
}  // namespace

namespace kagome::blockchain {
  using Buffer = common::Buffer;
  using DatabaseError = kagome::storage::DatabaseError;
  using consensus::babe::isPrimary;

  namespace {
    /// Function-helper for loading (and repair if it needed) of leaves
    outcome::result<std::set<primitives::BlockInfo>> loadLeaves(
        const std::shared_ptr<BlockStorage> &storage,
        const std::shared_ptr<BlockHeaderRepository> &header_repo,
        const log::Logger &log) {
      BOOST_ASSERT(storage != nullptr);
      BOOST_ASSERT(header_repo != nullptr);

      std::set<primitives::BlockInfo> block_tree_leaves;
      {
        OUTCOME_TRY(block_tree_unordered_leaves, storage->getBlockTreeLeaves());
        SL_TRACE(log,
                 "List of leaves has loaded: {} leaves",
                 block_tree_unordered_leaves.size());

        for (auto &hash : block_tree_unordered_leaves) {
          auto res = header_repo->getNumberById(hash);
          if (res.has_error()) {
            if (res == outcome::failure(BlockTreeError::HEADER_NOT_FOUND)) {
              SL_TRACE(log, "Leaf {} not found", hash);
              continue;
            }
            SL_ERROR(log, "Leaf {} is corrupted: {}", hash, res.error());
            return res.as_failure();
          }
          auto number = res.value();
          SL_TRACE(log, "Leaf {} found", primitives::BlockInfo(number, hash));
          block_tree_leaves.emplace(number, hash);
        }
      }

      if (block_tree_leaves.empty()) {
        SL_WARN(log, "No one leaf was found. Trying to repair");

        primitives::BlockNumber number = 0;
        auto lower = std::numeric_limits<primitives::BlockNumber>::min();
        auto upper = std::numeric_limits<primitives::BlockNumber>::max();

        for (;;) {
          number = lower + (upper - lower) / 2 + 1;

          auto hash_opt_res = storage->getBlockHash(number);
          if (hash_opt_res.has_failure()) {
            SL_CRITICAL(
                log, "Search best block has failed: {}", hash_opt_res.error());
            return BlockTreeError::HEADER_NOT_FOUND;
          }
          const auto &hash_opt = hash_opt_res.value();

          if (hash_opt.has_value()) {
            SL_TRACE(log, "bisect {} -> found", number);
            lower = number;
          } else {
            SL_TRACE(log, "bisect {} -> not found", number);
            upper = number - 1;
          }
          if (lower == upper) {
            number = lower;
            break;
          }
        }

        OUTCOME_TRY(hash, header_repo->getHashById(number));
        block_tree_leaves.emplace(number, hash);

        if (auto res = storage->setBlockTreeLeaves({hash}); res.has_error()) {
          SL_CRITICAL(
              log, "Can't save recovered block tree leaves: {}", res.error());
          return res.as_failure();
        }
      }

      return block_tree_leaves;
    }
  }  // namespace

  outcome::result<std::shared_ptr<BlockTreeImpl>> BlockTreeImpl::create(
      std::shared_ptr<BlockHeaderRepository> header_repo,
      std::shared_ptr<BlockStorage> storage,
      std::shared_ptr<network::ExtrinsicObserver> extrinsic_observer,
      std::shared_ptr<crypto::Hasher> hasher,
      primitives::events::ChainSubscriptionEnginePtr chain_events_engine,
      primitives::events::ExtrinsicSubscriptionEnginePtr
          extrinsic_events_engine,
      std::shared_ptr<subscription::ExtrinsicEventKeyRepository>
          extrinsic_event_key_repo,
      std::shared_ptr<storage::changes_trie::ChangesTracker> changes_tracker,
      std::shared_ptr<const class JustificationStoragePolicy>
          justification_storage_policy) {
    BOOST_ASSERT(storage != nullptr);
    BOOST_ASSERT(header_repo != nullptr);

    log::Logger log = log::createLogger("BlockTree", "block_tree");

    OUTCOME_TRY(block_tree_leaves, loadLeaves(storage, header_repo, log));

    BOOST_ASSERT_MSG(not block_tree_leaves.empty(),
                     "Must be known or calculated at least one leaf");

    // Find the least and best leaf
    auto best_leaf = *block_tree_leaves.rbegin();

    OUTCOME_TRY(last_finalized_block_info, storage->getLastFinalized());

    // call chain_events_engine->notify to init babe_config_repo preventive
    auto finalized_block_header_res =
        storage->getBlockHeader(last_finalized_block_info.hash);
    BOOST_ASSERT_MSG(finalized_block_header_res.has_value()
                         and finalized_block_header_res.value().has_value(),
                     "Initialized block tree must be have finalized block");
    auto &finalized_block_header = finalized_block_header_res.value().value();
    chain_events_engine->notify(
        primitives::events::ChainEventType::kFinalizedHeads,
        finalized_block_header);

    OUTCOME_TRY(last_finalized_justification,
                storage->getJustification(last_finalized_block_info.hash));
    SL_INFO(log,
            "Best block: {}, Last finalized: {}",
            best_leaf,
            last_finalized_block_info);

    // Load non-finalized block from block storage
    std::multimap<primitives::BlockInfo, primitives::BlockHeader> collected;

    {
      std::unordered_set<primitives::BlockHash> observed;
      for (auto &leaf : block_tree_leaves) {
        for (auto hash = leaf.hash;;) {
          if (hash == last_finalized_block_info.hash) {
            break;
          }

          if (not observed.emplace(hash).second) {
            break;
          }

          auto header_res = storage->getBlockHeader(hash);
          if (header_res.has_error()) {
            SL_WARN(log,
                    "Can't get header of existing non-finalized block {}: {}",
                    hash,
                    header_res.error());
            break;
          }
          auto &header_opt = header_res.value();
          if (!header_opt.has_value()) {
            SL_WARN(log,
                    "Can't get header of existing block {}: "
                    "not found in block storage",
                    hash,
                    header_res.error());
            break;
          }

          const auto &header = header_opt.value();
          primitives::BlockInfo block(header.number, hash);

          collected.emplace(block, header);

          hash = header.parent_hash;
        }
      }
    }

    // Prepare and create block tree basing last finalized block
    auto tree = std::make_shared<TreeNode>(last_finalized_block_info.hash,
                                           last_finalized_block_info.number,
                                           nullptr,
                                           true,
                                           isPrimary(finalized_block_header));
    SL_DEBUG(log, "Last finalized block #{}", tree->depth);
    auto meta = std::make_shared<TreeMeta>(tree, last_finalized_justification);

    std::shared_ptr<BlockTreeImpl> block_tree(
        new BlockTreeImpl(std::move(header_repo),
                          std::move(storage),
                          std::make_unique<CachedTree>(tree, meta),
                          std::move(extrinsic_observer),
                          std::move(hasher),
                          std::move(chain_events_engine),
                          std::move(extrinsic_events_engine),
                          std::move(extrinsic_event_key_repo),
                          std::move(changes_tracker),
                          std::move(justification_storage_policy)));

    // Add non-finalized block to the block tree
    for (auto &e : collected) {
      const auto &block = e.first;
      const auto header = std::move(e.second);

      auto res = block_tree->addExistingBlock(block.hash, header);
      if (res.has_error()) {
        SL_WARN(log,
                "Can't add existing non-finalized block {} to block tree: {}",
                block,
                res.error());
      }
      SL_TRACE(
          log, "Existing non-finalized block {} is added to block tree", block);
    }

    return block_tree;
  }

  outcome::result<void> BlockTreeImpl::recover(
      primitives::BlockId target_block_id,
      std::shared_ptr<BlockStorage> storage,
      std::shared_ptr<BlockHeaderRepository> header_repo,
      std::shared_ptr<const storage::trie::TrieStorage> trie_storage,
      std::shared_ptr<BlockTree> block_tree) {
    BOOST_ASSERT(storage != nullptr);
    BOOST_ASSERT(header_repo != nullptr);
    BOOST_ASSERT(trie_storage != nullptr);

    log::Logger log = log::createLogger("BlockTree", "block_tree");

    OUTCOME_TRY(block_tree_leaves, loadLeaves(storage, header_repo, log));

    BOOST_ASSERT_MSG(not block_tree_leaves.empty(),
                     "Must be known or calculated at least one leaf");

    auto target_block_hash_opt_res = storage->getBlockHash(target_block_id);
    if (target_block_hash_opt_res.has_failure()) {
      SL_CRITICAL(log,
                  "Can't get header of target block: {}",
                  target_block_hash_opt_res.error());
      return BlockTreeError::HEADER_NOT_FOUND;
    } else if (not target_block_hash_opt_res.value().has_value()) {
      SL_CRITICAL(log, "Can't get header of target block: header not found");
      return BlockTreeError::HEADER_NOT_FOUND;
    }
    const auto &target_block_hash = target_block_hash_opt_res.value().value();

    // Check if target block exists
    auto target_block_header_opt_res =
        storage->getBlockHeader(target_block_hash);
    if (target_block_header_opt_res.has_error()) {
      SL_CRITICAL(log,
                  "Can't get header of target block: {}",
                  target_block_header_opt_res.error());
      return target_block_header_opt_res.as_failure();
    }
    const auto &target_block_header_opt = target_block_header_opt_res.value();
    if (not target_block_header_opt.has_value()) {
      return BlockTreeError::HEADER_NOT_FOUND;
    }

    const auto &target_block_header = target_block_header_opt.value();
    const auto &state_root = target_block_header.state_root;

    // Check if target block has state
    if (auto res = trie_storage->getEphemeralBatchAt(state_root);
        res.has_error()) {
      SL_WARN(log, "Can't get state of target block: {}", res.error());
      SL_CRITICAL(
          log,
          "You will need to use `--sync Fast' CLI arg the next time you start");
    }

    for (auto it = block_tree_leaves.rbegin(); it != block_tree_leaves.rend();
         it = block_tree_leaves.rbegin()) {
      auto block = *it;
      if (target_block_header.number >= block.number) {
        break;
      }

      auto header_opt_res = storage->getBlockHeader(block.hash);
      if (header_opt_res.has_error()) {
        SL_CRITICAL(log,
                    "Can't get header of one of removing block: {}",
                    header_opt_res.error());
        return header_opt_res.as_failure();
      }
      const auto &header_opt = header_opt_res.value();
      if (not header_opt.has_value()) {
        return BlockTreeError::HEADER_NOT_FOUND;
      }

      const auto &header = header_opt.value();
      block_tree_leaves.emplace(block.number - 1, header.parent_hash);
      block_tree_leaves.erase(block);

      std::vector<primitives::BlockHash> leaves;
      std::transform(block_tree_leaves.begin(),
                     block_tree_leaves.end(),
                     std::back_inserter(leaves),
                     [](const auto it) { return it.hash; });
      if (auto res = storage->setBlockTreeLeaves(leaves); res.has_error()) {
        SL_CRITICAL(
            log, "Can't save updated block tree leaves: {}", res.error());
        return res.as_failure();
      }

      if (auto res = block_tree->removeLeaf(block.hash); res.has_error()) {
        SL_CRITICAL(log, "Can't remove block {}: {}", block, res.error());
        return res.as_failure();
      }
    }

    return outcome::success();
  }

  BlockTreeImpl::BlockTreeImpl(
      std::shared_ptr<BlockHeaderRepository> header_repo,
      std::shared_ptr<BlockStorage> storage,
      std::unique_ptr<CachedTree> cached_tree,
      std::shared_ptr<network::ExtrinsicObserver> extrinsic_observer,
      std::shared_ptr<crypto::Hasher> hasher,
      primitives::events::ChainSubscriptionEnginePtr chain_events_engine,
      primitives::events::ExtrinsicSubscriptionEnginePtr
          extrinsic_events_engine,
      std::shared_ptr<subscription::ExtrinsicEventKeyRepository>
          extrinsic_event_key_repo,
      std::shared_ptr<storage::changes_trie::ChangesTracker> changes_tracker,
      std::shared_ptr<const JustificationStoragePolicy>
          justification_storage_policy)
      : header_repo_{std::move(header_repo)},
        storage_{std::move(storage)},
        tree_{std::move(cached_tree)},
        extrinsic_observer_{std::move(extrinsic_observer)},
        hasher_{std::move(hasher)},
        chain_events_engine_(std::move(chain_events_engine)),
        extrinsic_events_engine_(std::move(extrinsic_events_engine)),
        extrinsic_event_key_repo_{std::move(extrinsic_event_key_repo)},
        trie_changes_tracker_(std::move(changes_tracker)),
        justification_storage_policy_{std::move(justification_storage_policy)} {
    BOOST_ASSERT(header_repo_ != nullptr);
    BOOST_ASSERT(storage_ != nullptr);
    BOOST_ASSERT(tree_ != nullptr);
    BOOST_ASSERT(extrinsic_observer_ != nullptr);
    BOOST_ASSERT(hasher_ != nullptr);
    BOOST_ASSERT(chain_events_engine_ != nullptr);
    BOOST_ASSERT(extrinsic_events_engine_ != nullptr);
    BOOST_ASSERT(extrinsic_event_key_repo_ != nullptr);
    BOOST_ASSERT(trie_changes_tracker_ != nullptr);
    BOOST_ASSERT(justification_storage_policy_ != nullptr);
    BOOST_ASSERT(telemetry_ != nullptr);

    // Register metrics
    metrics_registry_->registerGaugeFamily(blockHeightMetricName,
                                           "Block height info of the chain");

    metric_best_block_height_ = metrics_registry_->registerGaugeMetric(
        blockHeightMetricName, {{"status", "best"}});
    metric_best_block_height_->set(
        tree_->getMetadata().best_leaf.lock()->depth);

    metric_finalized_block_height_ = metrics_registry_->registerGaugeMetric(
        blockHeightMetricName, {{"status", "finalized"}});
    metric_finalized_block_height_->set(
        tree_->getMetadata().last_finalized.lock()->depth);

    metrics_registry_->registerGaugeFamily(
        knownChainLeavesMetricName, "Number of known chain leaves (aka forks)");

    metric_known_chain_leaves_ =
        metrics_registry_->registerGaugeMetric(knownChainLeavesMetricName);
    metric_known_chain_leaves_->set(tree_->getMetadata().leaves.size());

    telemetry_->setGenesisBlockHash(getGenesisBlockHash());
  }

  const primitives::BlockHash &BlockTreeImpl::getGenesisBlockHash() const {
    if (genesis_block_hash_.has_value()) {
      return genesis_block_hash_.value();
    }

    auto res = header_repo_->getHashByNumber(0);
    BOOST_ASSERT_MSG(res.has_value(),
                     "Block tree must contain at least genesis block");

    const_cast<std::decay_t<decltype(genesis_block_hash_)> &>(
        genesis_block_hash_)
        .emplace(res.value());
    return genesis_block_hash_.value();
  }

  outcome::result<void> BlockTreeImpl::addBlockHeader(
      const primitives::BlockHeader &header) {
    auto parent = tree_->getRoot().findByHash(header.parent_hash);
    if (!parent) {
      return BlockTreeError::NO_PARENT;
    }
    OUTCOME_TRY(block_hash, storage_->putBlockHeader(header));

    // update local meta with the new block
    auto new_node = std::make_shared<TreeNode>(
        block_hash, header.number, parent, false, isPrimary(header));

    tree_->updateMeta(new_node);

    OUTCOME_TRY(reorganize());

    OUTCOME_TRY(
        storage_->setBlockTreeLeaves({tree_->getMetadata().leaves.begin(),
                                      tree_->getMetadata().leaves.end()}));

    metric_known_chain_leaves_->set(tree_->getMetadata().leaves.size());
    metric_best_block_height_->set(
        tree_->getMetadata().best_leaf.lock()->depth);

    chain_events_engine_->notify(primitives::events::ChainEventType::kNewHeads,
                                 header);

    SL_VERBOSE(log_,
               "Block {} has been added into block tree",
               primitives::BlockInfo(header.number, block_hash));

    return outcome::success();
  }

  outcome::result<void> BlockTreeImpl::addBlock(
      const primitives::Block &block) {
    // Check if we know parent of this block; if not, we cannot insert it
    auto parent = tree_->getRoot().findByHash(block.header.parent_hash);
    if (!parent) {
      return BlockTreeError::NO_PARENT;
    }

    // Save block
    OUTCOME_TRY(block_hash, storage_->putBlock(block));

    // Update local meta with the block
    auto new_node = std::make_shared<TreeNode>(block_hash,
                                               block.header.number,
                                               parent,
                                               false,
                                               isPrimary(block.header));

    tree_->updateMeta(new_node);

    OUTCOME_TRY(reorganize());

    OUTCOME_TRY(
        storage_->setBlockTreeLeaves({tree_->getMetadata().leaves.begin(),
                                      tree_->getMetadata().leaves.end()}));

    chain_events_engine_->notify(primitives::events::ChainEventType::kNewHeads,
                                 block.header);
    trie_changes_tracker_->onBlockAdded(block_hash);
    SL_DEBUG(log_, "Adding block {}", block_hash);
    for (const auto &ext : block.body) {
      auto hash = hasher_->blake2b_256(ext.data);
      SL_DEBUG(log_, "Adding extrinsic with hash {}", hash);
      if (auto key = extrinsic_event_key_repo_->get(hash)) {
        extrinsic_events_engine_->notify(
            key.value(),
            primitives::events::ExtrinsicLifecycleEvent::InBlock(key.value(),
                                                                 block_hash));
      }
    }

    metric_known_chain_leaves_->set(tree_->getMetadata().leaves.size());
    metric_best_block_height_->set(
        tree_->getMetadata().best_leaf.lock()->depth);

    SL_VERBOSE(log_,
               "Block {} has been added into block tree",
               primitives::BlockInfo(block.header.number, block_hash));

    return outcome::success();
  }

  outcome::result<void> BlockTreeImpl::removeLeaf(
      const primitives::BlockHash &block_hash) {
    // Check if block is leaf
    if (tree_->getMetadata().leaves.count(block_hash) == 0) {
      return BlockTreeError::BLOCK_IS_NOT_LEAF;
    }

    auto node = tree_->getRoot().findByHash(block_hash);
    BOOST_ASSERT_MSG(node != nullptr,
                     "As checked before, block exists as one of leaves");

    if (not node->parent.expired()) {
      // Remove from block tree, ...
      tree_->removeFromMeta(node);

      OUTCOME_TRY(reorganize());

    } else {
      // ... or repair tree by parent of root
      OUTCOME_TRY(hash_opt, storage_->getBlockHash(node->depth - 1));
      BOOST_ASSERT_MSG(hash_opt.has_value(),
                       "Non genesis block must have parent");

      primitives::BlockInfo block{node->depth - 1, hash_opt.value()};

      OUTCOME_TRY(header_opt, storage_->getBlockHeader(block.hash));
      BOOST_ASSERT_MSG(header_opt.has_value(),
                       "Non genesis block must have parent");

      auto &header = header_opt.value();
      auto tree = std::make_shared<TreeNode>(
          block.hash, block.number, nullptr, true, isPrimary(header));
      auto meta = std::make_shared<TreeMeta>(tree, std::nullopt);
      tree_ = std::make_unique<CachedTree>(std::move(tree), std::move(meta));
    }

    // Remove from storage
    OUTCOME_TRY(storage_->removeBlock(node->block_hash));

    OUTCOME_TRY(
        storage_->setBlockTreeLeaves({tree_->getMetadata().leaves.begin(),
                                      tree_->getMetadata().leaves.end()}));

    return outcome::success();
  }

  outcome::result<void> BlockTreeImpl::markAsParachainDataBlock(
      const primitives::BlockHash &block_hash) {
    SL_TRACE(
        log_, "Trying to adjust weight for block. (block hash={})", block_hash);

    auto node = tree_->getRoot().findByHash(block_hash);
    if (node == nullptr) {
      SL_WARN(log_,
              "Block doesn't exists in block tree.(block hash={})",
              block_hash);
      return BlockTreeError::BLOCK_NOT_EXISTS;
    }

    node->contains_approved_para_block = true;
    return outcome::success();
  }

  outcome::result<void> BlockTreeImpl::addExistingBlock(
      const primitives::BlockHash &block_hash,
      const primitives::BlockHeader &block_header) {
    SL_TRACE(log_,
             "Trying to add block {} into block tree",
             primitives::BlockInfo(block_header.number, block_hash));

    auto node = tree_->getRoot().findByHash(block_hash);
    // Check if tree doesn't have this block; if not, we skip that
    if (node != nullptr) {
      SL_TRACE(log_,
               "Block {} exists in block tree",
               primitives::BlockInfo(block_header.number, block_hash));
      return BlockTreeError::BLOCK_EXISTS;
    }

    auto parent = tree_->getRoot().findByHash(block_header.parent_hash);

    // Check if we know parent of this block; if not, we cannot insert it
    if (parent == nullptr) {
      SL_TRACE(log_,
               "Block {} parent of {} has not found in block tree. "
               "Trying to restore missed branch",
               primitives::BlockInfo(block_header.number - 1,
                                     block_header.parent_hash),
               primitives::BlockInfo(block_header.number, block_hash));

      // Trying to restore missed branch
      std::stack<std::pair<primitives::BlockHash, primitives::BlockHeader>>
          to_add;

      for (auto hash = block_header.parent_hash;;) {
        OUTCOME_TRY(header_opt, storage_->getBlockHeader(hash));
        if (not header_opt.has_value()) {
          return BlockTreeError::NO_PARENT;
        }

        auto &header = header_opt.value();
        SL_TRACE(log_,
                 "Block {} has found in storage and enqueued to add",
                 primitives::BlockInfo(header.number, hash));

        to_add.emplace(hash, std::move(header));

        if (tree_->getRoot().findByHash(header.parent_hash) != nullptr) {
          SL_TRACE(log_,
                   "Block {} parent of {} has found in block tree",
                   primitives::BlockInfo(header.number - 1, header.parent_hash),
                   primitives::BlockInfo(header.number, hash));

          break;
        }

        SL_TRACE(log_,
                 "Block {} has not found in block tree. "
                 "Trying to restore from storage",
                 primitives::BlockInfo(header.number - 1, header.parent_hash));

        hash = header.parent_hash;
      }

      while (not to_add.empty()) {
        const auto &[hash, header] = to_add.top();
        OUTCOME_TRY(addExistingBlock(hash, header));
        to_add.pop();
      }

      parent = tree_->getRoot().findByHash(block_header.parent_hash);
      BOOST_ASSERT_MSG(parent != nullptr,
                       "Parent must be restored at this moment");

      SL_TRACE(log_,
               "Trying to add block {} into block tree",
               primitives::BlockInfo(block_header.number, block_hash));
    }

    // Update local meta with the block
    auto new_node = std::make_shared<TreeNode>(block_hash,
                                               block_header.number,
                                               parent,
                                               false,
                                               isPrimary(block_header));

    tree_->updateMeta(new_node);

    OUTCOME_TRY(reorganize());

    OUTCOME_TRY(
        storage_->setBlockTreeLeaves({tree_->getMetadata().leaves.begin(),
                                      tree_->getMetadata().leaves.end()}));

    metric_known_chain_leaves_->set(tree_->getMetadata().leaves.size());
    metric_best_block_height_->set(
        tree_->getMetadata().best_leaf.lock()->depth);

    SL_VERBOSE(log_,
               "Block {} has been restored in block tree from storage",
               primitives::BlockInfo(block_header.number, block_hash));

    return outcome::success();
  }

  outcome::result<void> BlockTreeImpl::addBlockBody(
      const primitives::BlockHash &block_hash,
      const primitives::BlockBody &body) {
    return storage_->putBlockBody(block_hash, body);
  }

  outcome::result<void> BlockTreeImpl::finalize(
      const primitives::BlockHash &block_hash,
      const primitives::Justification &justification) {
    auto node = tree_->getRoot().findByHash(block_hash);
    if (!node) {
      return BlockTreeError::NON_FINALIZED_BLOCK_NOT_FOUND;
    }
    auto last_finalized_block_info = getLastFinalized();

    auto justification_stored = false;

    if (node->depth > last_finalized_block_info.number) {
      SL_DEBUG(log_,
               "Finalizing block {}",
               primitives::BlockInfo(node->depth, block_hash));

      OUTCOME_TRY(header_opt, storage_->getBlockHeader(node->block_hash));
      if (!header_opt.has_value()) {
        return BlockTreeError::HEADER_NOT_FOUND;
      }
      auto &header = header_opt.value();

      OUTCOME_TRY(
          storage_->putJustification(justification, block_hash, node->depth));
      justification_stored = true;

      // update our local meta
      node->finalized = true;
      node->has_justification = true;

      OUTCOME_TRY(prune(node));

      tree_->updateTreeRoot(node, justification);

      OUTCOME_TRY(reorganize());

      OUTCOME_TRY(
          storage_->setBlockTreeLeaves({tree_->getMetadata().leaves.begin(),
                                        tree_->getMetadata().leaves.end()}));

      chain_events_engine_->notify(
          primitives::events::ChainEventType::kFinalizedHeads, header);

      OUTCOME_TRY(body, storage_->getBlockBody(node->block_hash));
      if (body.has_value()) {
        for (auto &ext : body.value()) {
          if (auto key = extrinsic_event_key_repo_->get(
                  hasher_->blake2b_256(ext.data))) {
            extrinsic_events_engine_->notify(
                key.value(),
                primitives::events::ExtrinsicLifecycleEvent::Finalized(
                    key.value(), block_hash));
          }
        }
      }

      primitives::BlockInfo finalized_block(node->depth, block_hash);
      log_->info("Finalized block {}", finalized_block);
      telemetry_->notifyBlockFinalized(finalized_block);
      metric_finalized_block_height_->set(node->depth);

    } else if (node->block_hash == last_finalized_block_info.hash) {
      // block is current last finalized, fine
      return outcome::success();
    } else if (hasDirectChain(block_hash, last_finalized_block_info.hash)) {
      if (node->has_justification) {
        // block already has justification (in memory), fine
        return outcome::success();
      }
      OUTCOME_TRY(justification_opt, storage_->getJustification(block_hash));
      if (justification_opt.has_value()) {
        // block already has justification (in DB), fine
        return outcome::success();
      }
    }

    KAGOME_PROFILE_START(justification_store)

<<<<<<< HEAD
    if (not justification_stored) {
      OUTCOME_TRY(
          storage_->putJustification(justification, block_hash, node->depth));
    }
=======
    OUTCOME_TRY(storage_->putJustification(justification, block_hash));
>>>>>>> 62b177ea
    SL_DEBUG(log_,
             "Store justification for finalized block #{} {}",
             node->depth,
             block_hash);

    if (last_finalized_block_info.number < node->depth) {
      // we store justification for last finalized block only as long as it is
      // last finalized (if it doesn't meet other justification storage rules,
      // e.g. its number a multiple of 512)
      OUTCOME_TRY(last_finalized_header_opt,
                  storage_->getBlockHeader(last_finalized_block_info.hash));
      // SAFETY: header for the last finalized block must be present
      auto &last_finalized_header = last_finalized_header_opt.value();
      OUTCOME_TRY(
          shouldStoreLastFinalized,
          justification_storage_policy_->shouldStoreFor(last_finalized_header));
      if (!shouldStoreLastFinalized) {
        OUTCOME_TRY(justification_opt,
                    storage_->getJustification(last_finalized_block_info.hash));
        if (justification_opt.has_value()) {
          SL_DEBUG(log_,
                   "Purge redundant justification for finalized block {}",
                   last_finalized_block_info);
          OUTCOME_TRY(
              storage_->removeJustification(last_finalized_block_info.hash));
        }
      }
    }

    KAGOME_PROFILE_END(justification_store)

    return outcome::success();
  }

  outcome::result<primitives::BlockHash> BlockTreeImpl::getBlockHash(
      primitives::BlockNumber block_number) const {
    OUTCOME_TRY(hash_opt, storage_->getBlockHash(block_number));
    if (hash_opt.has_value()) {
      return hash_opt.value();
    }
    return BlockTreeError::HEADER_NOT_FOUND;
  }

  outcome::result<bool> BlockTreeImpl::hasBlockHeader(
      const primitives::BlockHash &block_hash) const {
    return storage_->hasBlockHeader(block_hash);
  }

  outcome::result<primitives::BlockHeader> BlockTreeImpl::getBlockHeader(
      const primitives::BlockHash &block_hash) const {
    OUTCOME_TRY(header, storage_->getBlockHeader(block_hash));
    if (header.has_value()) {
      return header.value();
    }
    return BlockTreeError::HEADER_NOT_FOUND;
  }

  outcome::result<primitives::BlockBody> BlockTreeImpl::getBlockBody(
      const primitives::BlockHash &block_hash) const {
    OUTCOME_TRY(body, storage_->getBlockBody(block_hash));
    if (body.has_value()) {
      return body.value();
    }
    return BlockTreeError::BODY_NOT_FOUND;
  }

  outcome::result<primitives::Justification>
  BlockTreeImpl::getBlockJustification(
      const primitives::BlockHash &block_hash) const {
    OUTCOME_TRY(justification, storage_->getJustification(block_hash));
    if (justification.has_value()) {
      return justification.value();
    }
    return BlockTreeError::JUSTIFICATION_NOT_FOUND;
  }

  BlockTree::BlockHashVecRes BlockTreeImpl::getBestChainFromBlock(
      const primitives::BlockHash &block, uint64_t maximum) const {
    auto block_number_res = header_repo_->getNumberByHash(block);
    if (block_number_res.has_error()) {
      log_->error(
          "cannot retrieve block {}: {}", block, block_number_res.error());
      return BlockTreeError::HEADER_NOT_FOUND;
    }
    auto start_block_number = block_number_res.value();

    if (maximum == 1) {
      return std::vector{block};
    }

    auto best_leaf = tree_->getMetadata().best_leaf.lock();
    BOOST_ASSERT(best_leaf != nullptr);
    auto current_depth = best_leaf->depth;

    if (start_block_number >= current_depth) {
      return std::vector{block};
    }

    auto count =
        std::min<uint64_t>(current_depth - start_block_number + 1, maximum);

    primitives::BlockNumber finish_block_number =
        start_block_number + count - 1;

    auto finish_block_hash_res =
        header_repo_->getHashByNumber(finish_block_number);
    if (finish_block_hash_res.has_error()) {
      log_->error("cannot retrieve block with number {}: {}",
                  finish_block_number,
                  finish_block_hash_res.error());
      return BlockTreeError::HEADER_NOT_FOUND;
    }
    const auto &finish_block_hash = finish_block_hash_res.value();

    OUTCOME_TRY(chain, getDescendingChainToBlock(finish_block_hash, count));
    if (chain.back() != block) {
      return std::vector{block};
    }
    std::reverse(chain.begin(), chain.end());
    return std::move(chain);
  }

  BlockTree::BlockHashVecRes BlockTreeImpl::getDescendingChainToBlock(
      const primitives::BlockHash &to_block, uint64_t maximum) const {
    std::vector<primitives::BlockHash> chain;

    auto hash = to_block;

    // Try to retrieve from cached tree
    if (auto node = tree_->getRoot().findByHash(hash)) {
      while (maximum > chain.size()) {
        auto parent = node->parent.lock();
        if (not parent) {
          hash = node->block_hash;
          break;
        }
        chain.emplace_back(node->block_hash);
        node = parent;
      }
    }

    while (maximum > chain.size()) {
      auto header_res = header_repo_->getBlockHeader(hash);
      if (header_res.has_error()) {
        if (chain.empty()) {
          log_->error("cannot retrieve block with hash {}: {}",
                      hash,
                      header_res.error());
          return BlockTreeError::HEADER_NOT_FOUND;
        }
        break;
      }
      const auto &header = header_res.value();

      chain.emplace_back(hash);

      if (header.number == 0) {
        break;
      }

      hash = header.parent_hash;
    }

    return chain;
  }

  BlockTreeImpl::BlockHashVecRes BlockTreeImpl::getChainByBlocks(
      const primitives::BlockHash &ancestor,
      const primitives::BlockHash &descendant) const {
    OUTCOME_TRY(from, header_repo_->getNumberByHash(ancestor));
    OUTCOME_TRY(to, header_repo_->getNumberByHash(descendant));
    if (to < from) {
      return BlockTreeError::TARGET_IS_PAST_MAX;
    }
    auto count = to - from + 1;
    OUTCOME_TRY(chain, getDescendingChainToBlock(descendant, count));
    BOOST_ASSERT(chain.size() == count);
    if (chain.back() != ancestor) {
      return BlockTreeError::BLOCK_ON_DEAD_END;
    }
    std::reverse(chain.begin(), chain.end());
    return std::move(chain);
  }

  bool BlockTreeImpl::hasDirectChain(
      const primitives::BlockHash &ancestor,
      const primitives::BlockHash &descendant) const {
    auto ancestor_node_ptr = tree_->getRoot().findByHash(ancestor);
    auto descendant_node_ptr = tree_->getRoot().findByHash(descendant);

    /*
     * check that ancestor is above descendant
     * optimization that prevents reading blockDB up the genesis
     * TODO (xDimon) it could be not right place for this check
     *  or changing logic may make it obsolete
     *  block numbers may be obtained somewhere else
     */
    primitives::BlockNumber ancestor_depth = 0u;
    primitives::BlockNumber descendant_depth = 0u;
    if (ancestor_node_ptr) {
      ancestor_depth = ancestor_node_ptr->depth;
    } else {
      auto number_res = header_repo_->getNumberByHash(ancestor);
      if (!number_res) {
        return false;
      }
      ancestor_depth = number_res.value();
    }
    if (descendant_node_ptr) {
      descendant_depth = descendant_node_ptr->depth;
    } else {
      auto number_res = header_repo_->getNumberByHash(descendant);
      if (!number_res) {
        return false;
      }
      descendant_depth = number_res.value();
    }
    if (descendant_depth < ancestor_depth) {
      SL_DEBUG(log_,
               "Ancestor block is lower. {} in comparison with {}",
               primitives::BlockInfo(ancestor_depth, ancestor),
               primitives::BlockInfo(descendant_depth, descendant));
      return false;
    }

    // if both nodes are in our light tree, we can use this representation
    // only
    if (ancestor_node_ptr && descendant_node_ptr) {
      auto current_node = descendant_node_ptr;
      while (current_node != ancestor_node_ptr) {
        if (current_node->depth <= ancestor_node_ptr->depth) {
          return false;
        }
        if (auto parent = current_node->parent; !parent.expired()) {
          current_node = parent.lock();
        } else {
          return false;
        }
      }
      return true;
    }

    // else, we need to use a database

    // Try to use optimal way, if ancestor and descendant in the finalized
    // chain
    if (descendant_depth <= getLastFinalized().number) {
      auto res = header_repo_->getHashByNumber(descendant_depth);
      BOOST_ASSERT_MSG(res.has_value(),
                       "Any finalized block must be accessible by number");
      // Check if descendant in finalised chain
      if (res.value() == descendant) {
        res = header_repo_->getHashByNumber(ancestor_depth);
        BOOST_ASSERT_MSG(res.has_value(),
                         "Any finalized block must be accessible by number");
        if (res.value() == ancestor) {
          // Ancestor and descendant in the finalized chain,
          // therefore they have direct chain between each other
          return true;
        } else {
          // Ancestor in the finalized chain, but descendant is not,
          // therefore they can not have direct chain between each other
          return false;
        }
      }
    }

    auto current_hash = descendant;
    KAGOME_PROFILE_START(search_finalized_chain)
    while (current_hash != ancestor) {
      auto current_header_res = header_repo_->getBlockHeader(current_hash);
      if (!current_header_res) {
        return false;
      }
      if (current_header_res.value().number <= ancestor_depth) {
        return false;
      }
      current_hash = current_header_res.value().parent_hash;
    }
    KAGOME_PROFILE_END(search_finalized_chain)
    return true;
  }

  primitives::BlockInfo BlockTreeImpl::bestLeaf() const {
    auto &&leaf = tree_->getMetadata().best_leaf.lock();
    BOOST_ASSERT(leaf != nullptr);
    return {leaf->depth, leaf->block_hash};
  }

  outcome::result<primitives::BlockInfo> BlockTreeImpl::getBestContaining(
      const primitives::BlockHash &target_hash,
      const std::optional<primitives::BlockNumber> &max_number) const {
    OUTCOME_TRY(target_header, header_repo_->getBlockHeader(target_hash));
    if (max_number.has_value() && target_header.number > max_number.value()) {
      return BlockTreeError::TARGET_IS_PAST_MAX;
    }
    OUTCOME_TRY(canon_hash,
                header_repo_->getHashByNumber(target_header.number));
    // if a max number is given we try to fetch the block at the
    // given depth, if it doesn't exist or `max_number` is not
    // provided, we continue to search from all leaves below.
    if (canon_hash == target_hash) {
      if (max_number.has_value()) {
        OUTCOME_TRY(hash_opt, storage_->getBlockHash(max_number.value()));
        if (hash_opt.has_value()) {
          return primitives::BlockInfo{max_number.value(), hash_opt.value()};
        }
      }
    } else {
      OUTCOME_TRY(last_finalized,
                  header_repo_->getNumberByHash(getLastFinalized().hash));
      if (last_finalized >= target_header.number) {
        return BlockTreeError::BLOCK_ON_DEAD_END;
      }
    }
    for (auto &leaf_hash : getLeavesSorted()) {
      auto current_hash = leaf_hash;
      auto best_hash = current_hash;
      if (max_number.has_value()) {
        OUTCOME_TRY(hash, walkBackUntilLess(current_hash, max_number.value()));
        best_hash = hash;
        current_hash = hash;
      }
      OUTCOME_TRY(best_header, header_repo_->getBlockHeader(best_hash));
      primitives::BlockNumber current_block_number{};
      do {
        OUTCOME_TRY(current_header, header_repo_->getBlockHeader(current_hash));
        if (current_hash == target_hash) {
          return primitives::BlockInfo{best_header.number, best_hash};
        }
        current_block_number = current_header.number;
        current_hash = current_header.parent_hash;
      } while (current_block_number >= target_header.number);
    }

    log_->warn(
        "Block {} exists in chain but not found when following all leaves "
        "backwards. Max block number = {}",
        target_hash,
        max_number);
    return BlockTreeError::EXISTING_BLOCK_NOT_FOUND;
  }

  std::vector<primitives::BlockHash> BlockTreeImpl::getLeaves() const {
    std::vector<primitives::BlockHash> result;
    result.reserve(tree_->getMetadata().leaves.size());
    std::transform(tree_->getMetadata().leaves.begin(),
                   tree_->getMetadata().leaves.end(),
                   std::back_inserter(result),
                   [](const auto &hash) { return hash; });
    return result;
  }

  BlockTreeImpl::BlockHashVecRes BlockTreeImpl::getChildren(
      const primitives::BlockHash &block) const {
    if (auto node = tree_->getRoot().findByHash(block); node != nullptr) {
      std::vector<primitives::BlockHash> result;
      result.reserve(node->children.size());
      for (const auto &child : node->children) {
        result.push_back(child->block_hash);
      }
      return result;
    }
    OUTCOME_TRY(header, storage_->getBlockHeader(block));
    if (!header.has_value()) {
      return BlockTreeError::HEADER_NOT_FOUND;
    }
    // if node is not in tree_ it must be finalized and thus have only one
    // child
    OUTCOME_TRY(child_hash,
                header_repo_->getHashByNumber(header.value().number + 1));
    return outcome::success(std::vector<primitives::BlockHash>{child_hash});
  }

  primitives::BlockInfo BlockTreeImpl::getLastFinalized() const {
    const auto &last = tree_->getMetadata().last_finalized.lock();
    BOOST_ASSERT(last != nullptr);
    return last->getBlockInfo();
  }

  std::vector<primitives::BlockHash> BlockTreeImpl::getLeavesSorted() const {
    std::vector<primitives::BlockInfo> leaf_depths;
    auto leaves = getLeaves();
    leaf_depths.reserve(leaves.size());
    for (auto &leaf : leaves) {
      auto leaf_node = tree_->getRoot().findByHash(leaf);
      leaf_depths.emplace_back(
          primitives::BlockInfo{leaf_node->depth, leaf_node->block_hash});
    }
    std::sort(
        leaf_depths.begin(),
        leaf_depths.end(),
        [](auto const &p1, auto const &p2) { return p1.number > p2.number; });
    std::vector<primitives::BlockHash> leaf_hashes;
    leaf_hashes.reserve(leaf_depths.size());
    std::transform(leaf_depths.begin(),
                   leaf_depths.end(),
                   std::back_inserter(leaf_hashes),
                   [](auto &p) { return p.hash; });
    return leaf_hashes;
  }

  outcome::result<primitives::BlockHash> BlockTreeImpl::walkBackUntilLess(
      const primitives::BlockHash &start,
      const primitives::BlockNumber &limit) const {
    auto current_hash = start;
    while (true) {
      OUTCOME_TRY(current_header, header_repo_->getBlockHeader(current_hash));
      if (current_header.number <= limit) {
        return current_hash;
      }
      current_hash = current_header.parent_hash;
    }
  }

  outcome::result<void> BlockTreeImpl::prune(
      const std::shared_ptr<TreeNode> &lastFinalizedNode) {
    std::deque<std::shared_ptr<TreeNode>> to_remove;

    auto following_node = lastFinalizedNode;

    for (auto current_node = following_node->parent.lock();
         current_node && !current_node->finalized;
         current_node = current_node->parent.lock()) {
      // DFS-on-deque
      to_remove.emplace_back();  // Waterbreak
      std::copy_if(current_node->children.begin(),
                   current_node->children.end(),
                   std::back_inserter(to_remove),
                   [&](const auto &child) { return child != following_node; });
      auto last = to_remove.back();
      while (last != nullptr) {
        to_remove.pop_back();
        std::copy(last->children.begin(),
                  last->children.end(),
                  std::back_inserter(to_remove));
        to_remove.emplace_front(std::move(last));
        last = to_remove.back();
      }
      to_remove.pop_back();  // Remove waterbreak

      // remove (in memory) all child, except main chain block
      current_node->children = {following_node};
      following_node = current_node;
    }

    std::vector<primitives::Extrinsic> extrinsics;

    // remove from storage
    for (const auto &node : to_remove) {
      OUTCOME_TRY(block_body_res, storage_->getBlockBody(node->block_hash));
      if (block_body_res.has_value()) {
        extrinsics.reserve(extrinsics.size() + block_body_res.value().size());
        for (auto &ext : block_body_res.value()) {
          if (auto key = extrinsic_event_key_repo_->get(
                  hasher_->blake2b_256(ext.data))) {
            extrinsic_events_engine_->notify(
                key.value(),
                primitives::events::ExtrinsicLifecycleEvent::Retracted(
                    key.value(), node->block_hash));
          }
          extrinsics.emplace_back(std::move(ext));
        }
      }

      tree_->removeFromMeta(node);
      OUTCOME_TRY(storage_->removeBlock(node->block_hash));
    }

    // trying to return extrinsics back to transaction pool
    for (auto &&extrinsic : extrinsics) {
      auto result = extrinsic_observer_->onTxMessage(extrinsic);
      if (result) {
        SL_DEBUG(log_, "Tx {} was reapplied", result.value().toHex());
      } else {
        SL_DEBUG(log_, "Tx was skipped: {}", result.error());
      }
    }

    return outcome::success();
  }

  outcome::result<void> BlockTreeImpl::reorganize() {
    auto block = BlockTreeImpl::bestLeaf();

    // Remove assigning of obsoleted best upper blocks chain
    auto prev_max_best_block_number = block.number;
    for (;;) {
      auto hash_res =
          header_repo_->getHashByNumber(prev_max_best_block_number + 1);
      if (hash_res.has_error()) {
        if (hash_res == outcome::failure(BlockTreeError::HEADER_NOT_FOUND)) {
          break;
        }
        return hash_res.as_failure();
      }
      ++prev_max_best_block_number;
    }
    for (auto number = prev_max_best_block_number; number > block.number;
         --number) {
      OUTCOME_TRY(storage_->deassignNumberToHash(number));
    }

    auto hash_res = header_repo_->getHashByNumber(block.number);
    if (hash_res.has_error()) {
      if (hash_res != outcome::failure(BlockTreeError::HEADER_NOT_FOUND)) {
        return hash_res.as_failure();
      }
    } else if (block.hash == hash_res.value()) {
      return outcome::success();
    }

    // Rewrite earlier blocks sequence
    size_t count = 0;
    for (;;) {
      OUTCOME_TRY(storage_->assignNumberToHash(block));
      if (block.number == 0) {
        break;
      }
      OUTCOME_TRY(header, getBlockHeader(block.hash));
      auto parent_hash_res = header_repo_->getHashByNumber(block.number - 1);
      if (parent_hash_res.has_error()) {
        if (parent_hash_res
            != outcome::failure(BlockTreeError::HEADER_NOT_FOUND)) {
          return parent_hash_res.as_failure();
        }
      } else if (header.parent_hash == parent_hash_res.value()) {
        break;
      }
      ++count;
      block = {block.number - 1, header.parent_hash};
    }

    if (count > 1) {
      SL_DEBUG(log_, "Best chain reorganized for {} blocks deep", count);
    }

    return outcome::success();
  }

}  // namespace kagome::blockchain<|MERGE_RESOLUTION|>--- conflicted
+++ resolved
@@ -686,8 +686,7 @@
       }
       auto &header = header_opt.value();
 
-      OUTCOME_TRY(
-          storage_->putJustification(justification, block_hash, node->depth));
+      OUTCOME_TRY(storage_->putJustification(justification, block_hash));
       justification_stored = true;
 
       // update our local meta
@@ -742,14 +741,9 @@
 
     KAGOME_PROFILE_START(justification_store)
 
-<<<<<<< HEAD
     if (not justification_stored) {
-      OUTCOME_TRY(
-          storage_->putJustification(justification, block_hash, node->depth));
-    }
-=======
-    OUTCOME_TRY(storage_->putJustification(justification, block_hash));
->>>>>>> 62b177ea
+      OUTCOME_TRY(storage_->putJustification(justification, block_hash));
+    }
     SL_DEBUG(log_,
              "Store justification for finalized block #{} {}",
              node->depth,
