/**
 * Copyright Soramitsu Co., Ltd. All Rights Reserved.
 * SPDX-License-Identifier: Apache-2.0
 */

#include "blockchain/impl/block_tree_impl.hpp"

#include <algorithm>
#include <stack>

#include "blockchain/block_tree_error.hpp"
#include "blockchain/impl/cached_tree.hpp"
#include "blockchain/impl/common.hpp"
#include "blockchain/impl/justification_storage_policy.hpp"
#include "blockchain/impl/storage_util.hpp"
#include "consensus/babe/impl/babe_digests_util.hpp"
#include "crypto/blake2/blake2b.h"
#include "log/profiling_logger.hpp"
#include "storage/changes_trie/changes_tracker.hpp"
#include "storage/database_error.hpp"

namespace {
  constexpr auto blockHeightMetricName = "kagome_block_height";
  constexpr auto knownChainLeavesMetricName = "kagome_number_leaves";
}  // namespace

namespace kagome::blockchain {
  using Buffer = common::Buffer;
  using Prefix = prefix::Prefix;
  using DatabaseError = kagome::storage::DatabaseError;

  namespace {
    /// Function-helper for loading (and repair if it needed) of leaves
    outcome::result<std::set<primitives::BlockInfo>> loadLeaves(
        const std::shared_ptr<BlockStorage> &storage,
        const std::shared_ptr<BlockHeaderRepository> &header_repo,
        const log::Logger &log) {
      BOOST_ASSERT(storage != nullptr);
      BOOST_ASSERT(header_repo != nullptr);

      std::set<primitives::BlockInfo> block_tree_leaves;
      {
        OUTCOME_TRY(block_tree_unordered_leaves, storage->getBlockTreeLeaves());
        SL_TRACE(log,
                 "List of leaves has loaded: {} leaves",
                 block_tree_unordered_leaves.size());

        BOOST_ASSERT_MSG(not block_tree_unordered_leaves.empty(),
                         "Must be known or calculated at least one leaf");

        for (auto &hash : block_tree_unordered_leaves) {
          auto res = header_repo->getNumberById(hash);
          if (res.has_error()) {
            if (res
                == outcome::failure(
                    blockchain::BlockTreeError::HEADER_NOT_FOUND)) {
              SL_TRACE(log, "Leaf {} not found", hash);
              continue;
            }
            SL_ERROR(
                log, "Leaf {} is corrupted: {}", hash, res.error().message());
            return res.as_failure();
          }
          auto number = res.value();
          SL_TRACE(log, "Leaf {} found", primitives::BlockInfo(number, hash));
          block_tree_leaves.emplace(number, hash);
        }
      }

      if (block_tree_leaves.empty()) {
        SL_WARN(log, "No one leaf was found. Trying to repair");

        primitives::BlockNumber number = 0;
        auto lower = std::numeric_limits<primitives::BlockNumber>::min();
        auto upper = std::numeric_limits<primitives::BlockNumber>::max();

        for (;;) {
          number = lower + (upper - lower) / 2;

          auto res = storage->hasBlockHeader(number);
          if (res.has_failure()) {
            SL_CRITICAL(
                log, "Search best block has failed: {}", res.error().message());
            return BlockTreeError::HEADER_NOT_FOUND;
          }

          if (res.value()) {
            SL_TRACE(log, "bisect {} -> found", number);
            lower = number;
          } else {
            SL_TRACE(log, "bisect {} -> not found", number);
            upper = number - 1;
          }
          if (lower == upper) {
            number = lower;
            break;
          }
        }

        OUTCOME_TRY(hash, header_repo->getHashById(number));
        block_tree_leaves.emplace(number, hash);

        if (auto res = storage->setBlockTreeLeaves({hash}); res.has_error()) {
          SL_CRITICAL(log,
                      "Can't save recovered block tree leaves: {}",
                      res.error().message());
          return res.as_failure();
        }
      }

      return block_tree_leaves;
    }
  }  // namespace

  outcome::result<std::shared_ptr<BlockTreeImpl>> BlockTreeImpl::create(
      std::shared_ptr<BlockHeaderRepository> header_repo,
      std::shared_ptr<BlockStorage> storage,
      std::shared_ptr<network::ExtrinsicObserver> extrinsic_observer,
      std::shared_ptr<crypto::Hasher> hasher,
      primitives::events::ChainSubscriptionEnginePtr chain_events_engine,
      primitives::events::ExtrinsicSubscriptionEnginePtr
          extrinsic_events_engine,
      std::shared_ptr<subscription::ExtrinsicEventKeyRepository>
          extrinsic_event_key_repo,
      std::shared_ptr<storage::changes_trie::ChangesTracker> changes_tracker,
      std::shared_ptr<const class JustificationStoragePolicy>
          justification_storage_policy) {
    BOOST_ASSERT(storage != nullptr);
    BOOST_ASSERT(header_repo != nullptr);

    log::Logger log = log::createLogger("BlockTree", "blockchain");

    OUTCOME_TRY(block_tree_leaves, loadLeaves(storage, header_repo, log));

    BOOST_ASSERT_MSG(not block_tree_leaves.empty(),
                     "Must be known or calculated at least one leaf");

    // Find the least and best leaf
    auto least_leaf = *block_tree_leaves.begin();
    auto best_leaf = *block_tree_leaves.rbegin();

    OUTCOME_TRY(last_finalized_block_info, storage->getLastFinalized());

    // call chain_events_engine->notify to init babe_config_repo preventive
    auto finalized_block_header_res =
        storage->getBlockHeader(last_finalized_block_info.hash);
    BOOST_ASSERT_MSG(finalized_block_header_res.has_value()
                         and finalized_block_header_res.value().has_value(),
                     "Initialized block tree must be have finalized block");
    chain_events_engine->notify(
        primitives::events::ChainEventType::kFinalizedHeads,
        finalized_block_header_res.value().value());

    OUTCOME_TRY(last_finalized_justification,
                storage->getJustification(last_finalized_block_info.hash));

    auto hash_tmp = last_finalized_block_info.hash;

    // Load non-finalized block from block storage
    std::multimap<primitives::BlockInfo, primitives::BlockHeader> collected;

    {
      std::unordered_set<primitives::BlockHash> observed;
      for (auto &leaf : block_tree_leaves) {
        for (auto hash = leaf.hash;;) {
          if (hash == last_finalized_block_info.hash) {
            break;
          }

          if (not observed.emplace(hash).second) {
            break;
          }

          auto header_res = storage->getBlockHeader(hash);
          if (header_res.has_error()) {
            SL_WARN(log,
                    "Can't get header of existing non-finalized block {}: {}",
                    hash,
                    header_res.error().message());
            break;
          }
          auto &header_opt = header_res.value();
          if (!header_opt.has_value()) {
            SL_WARN(log,
                    "Can't get header of existing block {}: not found in block "
                    "storage",
                    hash,
                    header_res.error().message());
            break;
          }

          const auto &header = header_opt.value();
          primitives::BlockInfo block(header.number, hash);

          collected.emplace(block, header);

          hash = header.parent_hash;
        }
      }
    }

    // Prepare and create block tree basing last finalized block
    auto tree = std::make_shared<TreeNode>(
        last_finalized_block_info.hash, last_finalized_block_info.number, true);
    SL_DEBUG(log, "Last finalized block #{}", tree->depth);
    auto meta = std::make_shared<TreeMeta>(tree, last_finalized_justification);

    std::shared_ptr<BlockTreeImpl> block_tree(
        new BlockTreeImpl(std::move(header_repo),
                          std::move(storage),
                          std::make_unique<CachedTree>(tree, meta),
                          std::move(extrinsic_observer),
                          std::move(hasher),
                          std::move(chain_events_engine),
                          std::move(extrinsic_events_engine),
                          std::move(extrinsic_event_key_repo),
                          std::move(changes_tracker),
<<<<<<< HEAD
                          std::move(babe_util),
                          std::move(justification_storage_policy)));
=======
                          std::move(justification_storage_policy));
>>>>>>> ff91cec9

    // Add non-finalized block to the block tree
    for (auto &e : collected) {
      const auto &block = e.first;
      const auto header = std::move(e.second);

      auto res = block_tree->addExistingBlock(block.hash, header);
      if (res.has_error()) {
        SL_WARN(log,
                "Can't add existing non-finalized block {} to block tree: {}",
                block,
                res.error().message());
      }
      SL_TRACE(
          log, "Existing non-finalized block {} is added to block tree", block);
    }

    return block_tree;
  }

  outcome::result<void> BlockTreeImpl::recover(
      primitives::BlockId target_block,
      std::shared_ptr<BlockStorage> storage,
      std::shared_ptr<BlockHeaderRepository> header_repo,
      std::shared_ptr<const storage::trie::TrieStorage> trie_storage,
      std::shared_ptr<blockchain::BlockTree> block_tree) {
    BOOST_ASSERT(storage != nullptr);
    BOOST_ASSERT(header_repo != nullptr);
    BOOST_ASSERT(trie_storage != nullptr);

    log::Logger log = log::createLogger("BlockTree", "blockchain");

    OUTCOME_TRY(block_tree_leaves, loadLeaves(storage, header_repo, log));

    BOOST_ASSERT_MSG(not block_tree_leaves.empty(),
                     "Must be known or calculated at least one leaf");

    // Check if target block exists
    auto target_block_header_opt_res = storage->getBlockHeader(target_block);
    if (target_block_header_opt_res.has_error()) {
      SL_CRITICAL(log,
                  "Can't get header of target block: {}",
                  target_block_header_opt_res.error().message());
      return target_block_header_opt_res.as_failure();
    }
    const auto &target_block_header_opt = target_block_header_opt_res.value();
    if (not target_block_header_opt.has_value()) {
      return BlockTreeError::HEADER_NOT_FOUND;
    }

    const auto &target_block_header = target_block_header_opt.value();
    const auto &state_root = target_block_header.state_root;

    // Check if target block has state
    if (auto res = trie_storage->getEphemeralBatchAt(state_root);
        res.has_error()) {
      SL_WARN(
          log, "Can't get state of target block: {}", res.error().message());
      SL_CRITICAL(
          log,
          "You will need to use `--sync Fast' CLI arg the next time you start");
    }

    for (auto it = block_tree_leaves.rbegin(); it != block_tree_leaves.rend();
         it = block_tree_leaves.rbegin()) {
      auto block = *it;
      if (target_block_header.number >= block.number) {
        break;
      }

      auto header_opt_res = storage->getBlockHeader(block.hash);
      if (header_opt_res.has_error()) {
        SL_CRITICAL(log,
                    "Can't get header of one of removing block: {}",
                    header_opt_res.error().message());
        return header_opt_res.as_failure();
      }
      const auto &header_opt = header_opt_res.value();
      if (not header_opt.has_value()) {
        return BlockTreeError::HEADER_NOT_FOUND;
      }

      const auto &header = header_opt.value();
      block_tree_leaves.emplace(block.number - 1, header.parent_hash);
      block_tree_leaves.erase(block);

      std::vector<primitives::BlockHash> leaves;
      std::transform(block_tree_leaves.begin(),
                     block_tree_leaves.end(),
                     std::back_inserter(leaves),
                     [](const auto it) { return it.hash; });
      if (auto res = storage->setBlockTreeLeaves(leaves); res.has_error()) {
        SL_CRITICAL(log,
                    "Can't save updated block tree leaves: {}",
                    res.error().message());
        return res.as_failure();
      }

      if (auto res = block_tree->removeLeaf(block.hash); res.has_error()) {
        SL_CRITICAL(
            log, "Can't remove block {}: {}", block, res.error().message());
        return res.as_failure();
      }
    }

    return outcome::success();
  }

  BlockTreeImpl::BlockTreeImpl(
      std::shared_ptr<BlockHeaderRepository> header_repo,
      std::shared_ptr<BlockStorage> storage,
      std::unique_ptr<CachedTree> cached_tree,
      std::shared_ptr<network::ExtrinsicObserver> extrinsic_observer,
      std::shared_ptr<crypto::Hasher> hasher,
      primitives::events::ChainSubscriptionEnginePtr chain_events_engine,
      primitives::events::ExtrinsicSubscriptionEnginePtr
          extrinsic_events_engine,
      std::shared_ptr<subscription::ExtrinsicEventKeyRepository>
          extrinsic_event_key_repo,
      std::shared_ptr<storage::changes_trie::ChangesTracker> changes_tracker,
      std::shared_ptr<const JustificationStoragePolicy>
          justification_storage_policy)
      : header_repo_{std::move(header_repo)},
        storage_{std::move(storage)},
        tree_{std::move(cached_tree)},
        extrinsic_observer_{std::move(extrinsic_observer)},
        hasher_{std::move(hasher)},
        chain_events_engine_(std::move(chain_events_engine)),
        extrinsic_events_engine_(std::move(extrinsic_events_engine)),
        extrinsic_event_key_repo_{std::move(extrinsic_event_key_repo)},
        trie_changes_tracker_(std::move(changes_tracker)),
        justification_storage_policy_{std::move(justification_storage_policy)} {
    BOOST_ASSERT(header_repo_ != nullptr);
    BOOST_ASSERT(storage_ != nullptr);
    BOOST_ASSERT(tree_ != nullptr);
    BOOST_ASSERT(extrinsic_observer_ != nullptr);
    BOOST_ASSERT(hasher_ != nullptr);
    BOOST_ASSERT(chain_events_engine_ != nullptr);
    BOOST_ASSERT(extrinsic_events_engine_ != nullptr);
    BOOST_ASSERT(extrinsic_event_key_repo_ != nullptr);
    BOOST_ASSERT(trie_changes_tracker_ != nullptr);
    BOOST_ASSERT(justification_storage_policy_ != nullptr);
    BOOST_ASSERT(telemetry_ != nullptr);

    // Register metrics
    metrics_registry_->registerGaugeFamily(blockHeightMetricName,
                                           "Block height info of the chain");

    metric_best_block_height_ = metrics_registry_->registerGaugeMetric(
        blockHeightMetricName, {{"status", "best"}});
    metric_best_block_height_->set(
        tree_->getMetadata().deepest_leaf.lock()->depth);

    metric_finalized_block_height_ = metrics_registry_->registerGaugeMetric(
        blockHeightMetricName, {{"status", "finalized"}});
    metric_finalized_block_height_->set(
        tree_->getMetadata().last_finalized.lock()->depth);

    metrics_registry_->registerGaugeFamily(
        knownChainLeavesMetricName, "Number of known chain leaves (aka forks)");

    metric_known_chain_leaves_ =
        metrics_registry_->registerGaugeMetric(knownChainLeavesMetricName);
    metric_known_chain_leaves_->set(tree_->getMetadata().leaves.size());

    telemetry_->setGenesisBlockHash(getGenesisBlockHash());
  }

  const primitives::BlockHash &BlockTreeImpl::getGenesisBlockHash() const {
    if (genesis_block_hash_.has_value()) {
      return genesis_block_hash_.value();
    }

    auto res = header_repo_->getHashByNumber(0);
    BOOST_ASSERT_MSG(res.has_value(),
                     "Block tree must contain at least genesis block");

    const_cast<std::decay_t<decltype(genesis_block_hash_)> &>(
        genesis_block_hash_)
        .emplace(res.value());
    return genesis_block_hash_.value();
  }

  outcome::result<void> BlockTreeImpl::addBlockHeader(
      const primitives::BlockHeader &header) {
    auto parent = tree_->getRoot().findByHash(header.parent_hash);
    if (!parent) {
      return BlockTreeError::NO_PARENT;
    }
    OUTCOME_TRY(block_hash, storage_->putBlockHeader(header));

    std::optional<consensus::EpochDigest> next_epoch;
    if (auto digest = consensus::getNextEpochDigest(header);
        digest.has_value()) {
      next_epoch.emplace(std::move(digest.value()));
    }

    // update local meta with the new block
    auto new_node =
        std::make_shared<TreeNode>(block_hash, header.number, parent);

    tree_->updateMeta(new_node);

    OUTCOME_TRY(reorganize());

    OUTCOME_TRY(
        storage_->setBlockTreeLeaves({tree_->getMetadata().leaves.begin(),
                                      tree_->getMetadata().leaves.end()}));

    metric_known_chain_leaves_->set(tree_->getMetadata().leaves.size());
    metric_best_block_height_->set(
        tree_->getMetadata().deepest_leaf.lock()->depth);

    chain_events_engine_->notify(primitives::events::ChainEventType::kNewHeads,
                                 header);

    return outcome::success();
  }

  outcome::result<void> BlockTreeImpl::addBlock(
      const primitives::Block &block) {
    // Check if we know parent of this block; if not, we cannot insert it
    auto parent = tree_->getRoot().findByHash(block.header.parent_hash);
    if (!parent) {
      return BlockTreeError::NO_PARENT;
    }

    // Save block
    OUTCOME_TRY(block_hash, storage_->putBlock(block));

    std::optional<consensus::EpochDigest> next_epoch;
    if (auto digest = consensus::getNextEpochDigest(block.header);
        digest.has_value()) {
      next_epoch.emplace(std::move(digest.value()));
    }

    // Update local meta with the block
    auto new_node =
        std::make_shared<TreeNode>(block_hash, block.header.number, parent);

    tree_->updateMeta(new_node);

    OUTCOME_TRY(reorganize());

    OUTCOME_TRY(
        storage_->setBlockTreeLeaves({tree_->getMetadata().leaves.begin(),
                                      tree_->getMetadata().leaves.end()}));

    chain_events_engine_->notify(primitives::events::ChainEventType::kNewHeads,
                                 block.header);
    trie_changes_tracker_->onBlockAdded(block_hash);
    for (const auto &ext : block.body) {
      if (auto key =
              extrinsic_event_key_repo_->get(hasher_->blake2b_256(ext.data))) {
        extrinsic_events_engine_->notify(
            key.value(),
            primitives::events::ExtrinsicLifecycleEvent::InBlock(key.value(),
                                                                 block_hash));
      }
    }

    metric_known_chain_leaves_->set(tree_->getMetadata().leaves.size());
    metric_best_block_height_->set(
        tree_->getMetadata().deepest_leaf.lock()->depth);

    return outcome::success();
  }

  outcome::result<void> BlockTreeImpl::removeLeaf(
      const primitives::BlockHash &block_hash) {
    // Check if block is leaf
    if (tree_->getMetadata().leaves.count(block_hash) == 0) {
      return BlockTreeError::BLOCK_IS_NOT_LEAF;
    }

    auto node = tree_->getRoot().findByHash(block_hash);
    BOOST_ASSERT_MSG(node != nullptr,
                     "As checked before, block exists as one of leaves");

    if (not node->parent.expired()) {
      // Remove from block tree, ...
      tree_->removeFromMeta(node);

      OUTCOME_TRY(reorganize());

    } else {
      // ... or repair tree by parent of root
      auto hash_res = header_repo_->getHashByNumber(node->depth - 1);
      BOOST_ASSERT_MSG(hash_res.has_value(),
                       "Non genesis block must have parent");

      primitives::BlockInfo block{node->depth - 1, hash_res.value()};
      auto tree = std::make_shared<TreeNode>(block.hash, block.number, true);
      auto meta = std::make_shared<TreeMeta>(tree, std::nullopt);
      tree_ = std::make_unique<CachedTree>(std::move(tree), std::move(meta));
    }

    // Remove from storage
    OUTCOME_TRY(storage_->removeBlock({node->depth, node->block_hash}));

    OUTCOME_TRY(
        storage_->setBlockTreeLeaves({tree_->getMetadata().leaves.begin(),
                                      tree_->getMetadata().leaves.end()}));

    return outcome::success();
  }

  outcome::result<void> BlockTreeImpl::addExistingBlock(
      const primitives::BlockHash &block_hash,
      const primitives::BlockHeader &block_header) {
    SL_TRACE(log_,
             "Trying to add block {} into block tree",
             primitives::BlockInfo(block_header.number, block_hash));

    auto node = tree_->getRoot().findByHash(block_hash);
    // Check if tree doesn't have this block; if not, we skip that
    if (node != nullptr) {
      SL_TRACE(log_,
               "Block {} exists in block tree",
               primitives::BlockInfo(block_header.number, block_hash));
      return BlockTreeError::BLOCK_EXISTS;
    }

    auto parent = tree_->getRoot().findByHash(block_header.parent_hash);

    // Check if we know parent of this block; if not, we cannot insert it
    if (parent == nullptr) {
      SL_TRACE(log_,
               "Block {} parent of {} has not found in block tree. "
               "Trying to restore missed branch",
               primitives::BlockInfo(block_header.number - 1,
                                     block_header.parent_hash),
               primitives::BlockInfo(block_header.number, block_hash));

      // Trying to restore missed branch
      std::stack<std::pair<primitives::BlockHash, primitives::BlockHeader>>
          to_add;

      for (auto hash = block_header.parent_hash;;) {
        OUTCOME_TRY(header_opt, storage_->getBlockHeader(hash));
        if (not header_opt.has_value()) {
          return BlockTreeError::NO_PARENT;
        }

        auto &header = header_opt.value();
        SL_TRACE(log_,
                 "Block {} has found in storage and enqueued to add",
                 primitives::BlockInfo(header.number, hash));

        to_add.emplace(hash, std::move(header));

        if (tree_->getRoot().findByHash(header.parent_hash) != nullptr) {
          SL_TRACE(log_,
                   "Block {} parent of {} has found in block tree",
                   primitives::BlockInfo(header.number - 1, header.parent_hash),
                   primitives::BlockInfo(header.number, hash));

          break;
        }

        SL_TRACE(log_,
                 "Block {} has not found in block tree. "
                 "Trying to restore from storage",
                 primitives::BlockInfo(header.number - 1, header.parent_hash));

        hash = header.parent_hash;
      }

      while (not to_add.empty()) {
        const auto &[hash, header] = to_add.top();
        OUTCOME_TRY(addExistingBlock(hash, header));
        to_add.pop();
      }

      parent = tree_->getRoot().findByHash(block_header.parent_hash);
      BOOST_ASSERT_MSG(parent != nullptr,
                       "Parent must be restored at this moment");

      SL_TRACE(log_,
               "Trying to add block {} into block tree",
               primitives::BlockInfo(block_header.number, block_hash));
    }

    std::optional<consensus::EpochDigest> next_epoch;
    if (auto digest = consensus::getNextEpochDigest(block_header);
        digest.has_value()) {
      next_epoch.emplace(std::move(digest.value()));
    }

    // Update local meta with the block
    auto new_node =
        std::make_shared<TreeNode>(block_hash, block_header.number, parent);

    tree_->updateMeta(new_node);

    OUTCOME_TRY(reorganize());

    OUTCOME_TRY(
        storage_->setBlockTreeLeaves({tree_->getMetadata().leaves.begin(),
                                      tree_->getMetadata().leaves.end()}));

    metric_known_chain_leaves_->set(tree_->getMetadata().leaves.size());
    metric_best_block_height_->set(
        tree_->getMetadata().deepest_leaf.lock()->depth);

    return outcome::success();
  }

  outcome::result<void> BlockTreeImpl::addBlockBody(
      primitives::BlockNumber block_number,
      const primitives::BlockHash &block_hash,
      const primitives::BlockBody &body) {
    primitives::BlockData block_data{.hash = block_hash, .body = body};
    return storage_->putBlockData(block_number, block_data);
  }

  outcome::result<void> BlockTreeImpl::finalize(
      const primitives::BlockHash &block_hash,
      const primitives::Justification &justification) {
    auto node = tree_->getRoot().findByHash(block_hash);
    if (!node) {
      return BlockTreeError::NON_FINALIZED_BLOCK_NOT_FOUND;
    }
    if (node->depth <= getLastFinalized().number
        && hasDirectChain(block_hash, getLastFinalized().hash)) {
      // block was already finalized, fine
      return outcome::success();
    }

    SL_DEBUG(log_,
             "Finalizing block {}",
             primitives::BlockInfo(node->depth, block_hash));

    OUTCOME_TRY(header_opt, storage_->getBlockHeader(node->block_hash));
    if (!header_opt.has_value()) {
      return BlockTreeError::HEADER_NOT_FOUND;
    }
    auto &header = header_opt.value();

    auto last_finalized_block_info =
        tree_->getMetadata().last_finalized.lock()->getBlockInfo();

    // update our local meta
    node->finalized = true;

    OUTCOME_TRY(prune(node));

    tree_->updateTreeRoot(node, justification);

    OUTCOME_TRY(reorganize());

    OUTCOME_TRY(
        storage_->setBlockTreeLeaves({tree_->getMetadata().leaves.begin(),
                                      tree_->getMetadata().leaves.end()}));

    chain_events_engine_->notify(
        primitives::events::ChainEventType::kFinalizedHeads, header);

    OUTCOME_TRY(body, storage_->getBlockBody(node->block_hash));
    if (body.has_value()) {
      for (auto &ext : body.value()) {
        if (auto key = extrinsic_event_key_repo_->get(
                hasher_->blake2b_256(ext.data))) {
          extrinsic_events_engine_->notify(
              key.value(),
              primitives::events::ExtrinsicLifecycleEvent::Finalized(
                  key.value(), block_hash));
        }
      }
    }

    primitives::BlockInfo finalized_block(node->depth, block_hash);
    log_->info("Finalized block {}", finalized_block);
    telemetry_->notifyBlockFinalized(finalized_block);
    metric_finalized_block_height_->set(node->depth);

    KAGOME_PROFILE_START(justification_store)

    OUTCOME_TRY(
        storage_->putJustification(justification, block_hash, node->depth));
    SL_DEBUG(log_,
             "Store justification for finalized block #{} {}",
             node->depth,
             block_hash);
    // we store justification for last finalized block only as long as it is
    // last finalized (if it doesn't meet other justification storage rules,
    // e.g. its number a multiple of 512)
    OUTCOME_TRY(last_finalized_header_opt,
                storage_->getBlockHeader(last_finalized_block_info.number));
    // SAFETY: header for the last finalized block must be present
    auto &last_finalized_header = last_finalized_header_opt.value();
    OUTCOME_TRY(
        shouldStoreLastFinalized,
        justification_storage_policy_->shouldStoreFor(last_finalized_header));
    if (!shouldStoreLastFinalized) {
      OUTCOME_TRY(justification_opt,
                  storage_->getJustification(last_finalized_block_info.hash));
      if (justification_opt.has_value()) {
        SL_DEBUG(log_,
                 "Purge redundant justification for finalized block {}",
                 last_finalized_block_info);
        OUTCOME_TRY(storage_->removeJustification(
            last_finalized_block_info.hash, last_finalized_block_info.number));
      }
    }

    KAGOME_PROFILE_END(justification_store)

    return outcome::success();
  }

  outcome::result<bool> BlockTreeImpl::hasBlockHeader(
      const primitives::BlockId &block) const {
    return storage_->hasBlockHeader(block);
  }

  outcome::result<primitives::BlockHeader> BlockTreeImpl::getBlockHeader(
      const primitives::BlockId &block) const {
    OUTCOME_TRY(header, storage_->getBlockHeader(block));
    if (header.has_value()) return header.value();
    return BlockTreeError::HEADER_NOT_FOUND;
  }

  outcome::result<primitives::BlockBody> BlockTreeImpl::getBlockBody(
      const primitives::BlockId &block) const {
    OUTCOME_TRY(body, storage_->getBlockBody(block));
    if (body.has_value()) return body.value();
    return BlockTreeError::BODY_NOT_FOUND;
  }

  outcome::result<primitives::Justification>
  BlockTreeImpl::getBlockJustification(const primitives::BlockId &block) const {
    OUTCOME_TRY(justification, storage_->getJustification(block));
    if (justification.has_value()) return justification.value();
    return BlockTreeError::JUSTIFICATION_NOT_FOUND;
  }

  BlockTree::BlockHashVecRes BlockTreeImpl::getBestChainFromBlock(
      const primitives::BlockHash &block, uint64_t maximum) const {
    auto block_number_res = header_repo_->getNumberByHash(block);
    if (block_number_res.has_error()) {
      log_->error("cannot retrieve block with hash {}: {}",
                  block.toHex(),
                  block_number_res.error().message());
      return BlockTreeError::HEADER_NOT_FOUND;
    }
    auto start_block_number = block_number_res.value();

    if (maximum == 1) {
      return std::vector{block};
    }

    auto deepest_leaf = tree_->getMetadata().deepest_leaf.lock();
    BOOST_ASSERT(deepest_leaf != nullptr);
    auto current_depth = deepest_leaf->depth;

    if (start_block_number >= current_depth) {
      return std::vector{block};
    }

    auto count =
        std::min<uint64_t>(current_depth - start_block_number + 1, maximum);

    primitives::BlockNumber finish_block_number =
        start_block_number + count - 1;

    auto finish_block_hash_res =
        header_repo_->getHashByNumber(finish_block_number);
    if (finish_block_hash_res.has_error()) {
      log_->error("cannot retrieve block with number {}: {}",
                  finish_block_number,
                  finish_block_hash_res.error().message());
      return BlockTreeError::HEADER_NOT_FOUND;
    }
    const auto &finish_block_hash = finish_block_hash_res.value();

    OUTCOME_TRY(chain, getDescendingChainToBlock(finish_block_hash, count));
    if (chain.back() != block) {
      return std::vector{block};
    }
    std::reverse(chain.begin(), chain.end());
    return std::move(chain);
  }

  BlockTree::BlockHashVecRes BlockTreeImpl::getDescendingChainToBlock(
      const primitives::BlockHash &to_block, uint64_t maximum) const {
    std::vector<primitives::BlockHash> chain;

    auto hash = to_block;

    // Try to retrieve from cached tree
    if (auto node = tree_->getRoot().findByHash(hash)) {
      while (maximum > chain.size()) {
        auto parent = node->parent.lock();
        if (not parent) {
          hash = node->block_hash;
          break;
        }
        chain.emplace_back(node->block_hash);
        node = parent;
      }
    }

    while (maximum > chain.size()) {
      auto header_res = header_repo_->getBlockHeader(hash);
      if (header_res.has_error()) {
        if (chain.empty()) {
          log_->error("cannot retrieve block with hash {}: {}",
                      hash,
                      header_res.error().message());
          return BlockTreeError::HEADER_NOT_FOUND;
        }
        break;
      }
      const auto &header = header_res.value();

      chain.emplace_back(hash);

      if (header.number == 0) {
        break;
      }

      hash = header.parent_hash;
    }

    return chain;
  }

  BlockTreeImpl::BlockHashVecRes BlockTreeImpl::getChainByBlocks(
      const primitives::BlockHash &ancestor,
      const primitives::BlockHash &descendant) const {
    OUTCOME_TRY(from, header_repo_->getNumberByHash(ancestor));
    OUTCOME_TRY(to, header_repo_->getNumberByHash(descendant));
    if (to < from) {
      return BlockTreeError::TARGET_IS_PAST_MAX;
    }
    auto count = to - from + 1;
    OUTCOME_TRY(chain, getDescendingChainToBlock(descendant, count));
    BOOST_ASSERT(chain.size() == count);
    if (chain.back() != ancestor) {
      return BlockTreeError::BLOCK_ON_DEAD_END;
    }
    std::reverse(chain.begin(), chain.end());
    return std::move(chain);
  }

  bool BlockTreeImpl::hasDirectChain(
      const primitives::BlockHash &ancestor,
      const primitives::BlockHash &descendant) const {
    auto ancestor_node_ptr = tree_->getRoot().findByHash(ancestor);
    auto descendant_node_ptr = tree_->getRoot().findByHash(descendant);

    /*
     * check that ancestor is above descendant
     * optimization that prevents reading blockDB up the genesis
     * TODO (xDimon) it could be not right place for this check
     *  or changing logic may make it obsolete
     *  block numbers may be obtained somewhere else
     */
    primitives::BlockNumber ancestor_depth = 0u;
    primitives::BlockNumber descendant_depth = 0u;
    if (ancestor_node_ptr) {
      ancestor_depth = ancestor_node_ptr->depth;
    } else {
      auto number_res = header_repo_->getNumberByHash(ancestor);
      if (!number_res) {
        return false;
      }
      ancestor_depth = number_res.value();
    }
    if (descendant_node_ptr) {
      descendant_depth = descendant_node_ptr->depth;
    } else {
      auto number_res = header_repo_->getNumberByHash(descendant);
      if (!number_res) {
        return false;
      }
      descendant_depth = number_res.value();
    }
    if (descendant_depth < ancestor_depth) {
      SL_WARN(log_,
              "Ancestor block is lower. {} in comparison with {}",
              primitives::BlockInfo(ancestor_depth, ancestor),
              primitives::BlockInfo(descendant_depth, descendant));
      return false;
    }

    // if both nodes are in our light tree, we can use this representation
    // only
    if (ancestor_node_ptr && descendant_node_ptr) {
      auto current_node = descendant_node_ptr;
      while (current_node != ancestor_node_ptr) {
        if (current_node->depth <= ancestor_node_ptr->depth) {
          return false;
        }
        if (auto parent = current_node->parent; !parent.expired()) {
          current_node = parent.lock();
        } else {
          return false;
        }
      }
      return true;
    }

    // else, we need to use a database

    // Try to use optimal way, if ancestor and descendant in the finalized chain
    if (descendant_depth <= getLastFinalized().number) {
      auto res = header_repo_->getHashByNumber(descendant_depth);
      BOOST_ASSERT_MSG(res.has_value(),
                       "Any finalized block must be accessible by number");
      // Check if descendant in finalised chain
      if (res.value() == descendant) {
        res = header_repo_->getHashByNumber(ancestor_depth);
        BOOST_ASSERT_MSG(res.has_value(),
                         "Any finalized block must be accessible by number");
        if (res.value() == ancestor) {
          // Ancestor and descendant in the finalized chain,
          // therefore they have direct chain between each other
          return true;
        } else {
          // Ancestor in the finalized chain, but descendant is not,
          // therefore they can not have direct chain between each other
          return false;
        }
      }
    }

    auto current_hash = descendant;
    KAGOME_PROFILE_START(search_finalized_chain)
    while (current_hash != ancestor) {
      auto current_header_res = header_repo_->getBlockHeader(current_hash);
      if (!current_header_res) {
        return false;
      }
      if (current_header_res.value().number <= ancestor_depth) {
        return false;
      }
      current_hash = current_header_res.value().parent_hash;
    }
    KAGOME_PROFILE_END(search_finalized_chain)
    return true;
  }

  primitives::BlockInfo BlockTreeImpl::deepestLeaf() const {
    auto &&leaf = tree_->getMetadata().deepest_leaf.lock();
    BOOST_ASSERT(leaf != nullptr);
    return {leaf->depth, leaf->block_hash};
  }

  outcome::result<primitives::BlockInfo> BlockTreeImpl::getBestContaining(
      const primitives::BlockHash &target_hash,
      const std::optional<primitives::BlockNumber> &max_number) const {
    OUTCOME_TRY(target_header, header_repo_->getBlockHeader(target_hash));
    if (max_number.has_value() && target_header.number > max_number.value()) {
      return BlockTreeError::TARGET_IS_PAST_MAX;
    }
    OUTCOME_TRY(canon_hash,
                header_repo_->getHashByNumber(target_header.number));
    // if a max number is given we try to fetch the block at the
    // given depth, if it doesn't exist or `max_number` is not
    // provided, we continue to search from all leaves below.
    if (canon_hash == target_hash) {
      if (max_number.has_value()) {
        auto header = header_repo_->getBlockHeader(max_number.value());
        if (header) {
          OUTCOME_TRY(hash,
                      header_repo_->getHashByNumber(header.value().number));
          return primitives::BlockInfo{header.value().number, hash};
        }
      }
    } else {
      OUTCOME_TRY(last_finalized,
                  header_repo_->getNumberByHash(getLastFinalized().hash));
      if (last_finalized >= target_header.number) {
        return BlockTreeError::BLOCK_ON_DEAD_END;
      }
    }
    for (auto &leaf_hash : getLeavesSorted()) {
      auto current_hash = leaf_hash;
      auto best_hash = current_hash;
      if (max_number.has_value()) {
        OUTCOME_TRY(hash, walkBackUntilLess(current_hash, max_number.value()));
        best_hash = hash;
        current_hash = hash;
      }
      OUTCOME_TRY(best_header, header_repo_->getBlockHeader(best_hash));
      primitives::BlockNumber current_block_number{};
      do {
        OUTCOME_TRY(current_header, header_repo_->getBlockHeader(current_hash));
        if (current_hash == target_hash) {
          return primitives::BlockInfo{best_header.number, best_hash};
        }
        current_block_number = current_header.number;
        current_hash = current_header.parent_hash;
      } while (current_block_number >= target_header.number);
    }

    log_->warn(
        "Block {} exists in chain but not found when following all leaves "
        "backwards. Max block number = {}",
        target_hash.toHex(),
        max_number.has_value() ? max_number.value() : -1);
    return BlockTreeError::EXISTING_BLOCK_NOT_FOUND;
  }

  std::vector<primitives::BlockHash> BlockTreeImpl::getLeaves() const {
    std::vector<primitives::BlockHash> result;
    result.reserve(tree_->getMetadata().leaves.size());
    std::transform(tree_->getMetadata().leaves.begin(),
                   tree_->getMetadata().leaves.end(),
                   std::back_inserter(result),
                   [](const auto &hash) { return hash; });
    return result;
  }

  BlockTreeImpl::BlockHashVecRes BlockTreeImpl::getChildren(
      const primitives::BlockHash &block) const {
    if (auto node = tree_->getRoot().findByHash(block); node != nullptr) {
      std::vector<primitives::BlockHash> result;
      result.reserve(node->children.size());
      for (const auto &child : node->children) {
        result.push_back(child->block_hash);
      }
      return result;
    }
    OUTCOME_TRY(header, storage_->getBlockHeader(block));
    if (!header.has_value()) return BlockTreeError::HEADER_NOT_FOUND;
    // if node is not in tree_ it must be finalized and thus have only one child
    OUTCOME_TRY(child_hash,
                header_repo_->getHashByNumber(header.value().number + 1));
    return outcome::success(std::vector<primitives::BlockHash>{child_hash});
  }

  primitives::BlockInfo BlockTreeImpl::getLastFinalized() const {
    const auto &last = tree_->getMetadata().last_finalized.lock();
    BOOST_ASSERT(last != nullptr);
    return primitives::BlockInfo{last->depth, last->block_hash};
  }

  std::vector<primitives::BlockHash> BlockTreeImpl::getLeavesSorted() const {
    std::vector<primitives::BlockInfo> leaf_depths;
    auto leaves = getLeaves();
    leaf_depths.reserve(leaves.size());
    for (auto &leaf : leaves) {
      auto leaf_node = tree_->getRoot().findByHash(leaf);
      leaf_depths.emplace_back(
          primitives::BlockInfo{leaf_node->depth, leaf_node->block_hash});
    }
    std::sort(
        leaf_depths.begin(),
        leaf_depths.end(),
        [](auto const &p1, auto const &p2) { return p1.number > p2.number; });
    std::vector<primitives::BlockHash> leaf_hashes;
    leaf_hashes.reserve(leaf_depths.size());
    std::transform(leaf_depths.begin(),
                   leaf_depths.end(),
                   std::back_inserter(leaf_hashes),
                   [](auto &p) { return p.hash; });
    return leaf_hashes;
  }

  outcome::result<primitives::BlockHash> BlockTreeImpl::walkBackUntilLess(
      const primitives::BlockHash &start,
      const primitives::BlockNumber &limit) const {
    auto current_hash = start;
    while (true) {
      OUTCOME_TRY(current_header, header_repo_->getBlockHeader(current_hash));
      if (current_header.number <= limit) {
        return current_hash;
      }
      current_hash = current_header.parent_hash;
    }
  }

  outcome::result<void> BlockTreeImpl::prune(
      const std::shared_ptr<TreeNode> &lastFinalizedNode) {
    std::deque<std::shared_ptr<TreeNode>> to_remove;

    auto following_node = lastFinalizedNode;

    for (auto current_node = following_node->parent.lock();
         current_node && !current_node->finalized;
         current_node = current_node->parent.lock()) {
      // DFS-on-deque
      to_remove.emplace_back();  // Waterbreak
      std::copy_if(current_node->children.begin(),
                   current_node->children.end(),
                   std::back_inserter(to_remove),
                   [&](const auto &child) { return child != following_node; });
      auto last = to_remove.back();
      while (last != nullptr) {
        to_remove.pop_back();
        std::copy(last->children.begin(),
                  last->children.end(),
                  std::back_inserter(to_remove));
        to_remove.emplace_front(std::move(last));
        last = to_remove.back();
      }
      to_remove.pop_back();  // Remove waterbreak

      // remove (in memory) all child, except main chain block
      current_node->children = {following_node};
      following_node = current_node;
    }

    std::vector<primitives::Extrinsic> extrinsics;

    // remove from storage
    for (const auto &node : to_remove) {
      OUTCOME_TRY(block_body_res, storage_->getBlockBody(node->block_hash));
      if (block_body_res.has_value()) {
        extrinsics.reserve(extrinsics.size() + block_body_res.value().size());
        for (auto &ext : block_body_res.value()) {
          if (auto key = extrinsic_event_key_repo_->get(
                  hasher_->blake2b_256(ext.data))) {
            extrinsic_events_engine_->notify(
                key.value(),
                primitives::events::ExtrinsicLifecycleEvent::Retracted(
                    key.value(), node->block_hash));
          }
          extrinsics.emplace_back(std::move(ext));
        }
      }

      tree_->removeFromMeta(node);
      OUTCOME_TRY(storage_->removeBlock({node->depth, node->block_hash}));
    }

    // trying to return extrinsics back to transaction pool
    for (auto &&extrinsic : extrinsics) {
      auto result = extrinsic_observer_->onTxMessage(extrinsic);
      if (result) {
        SL_DEBUG(log_, "Tx {} was reapplied", result.value().toHex());
      } else {
        SL_DEBUG(log_, "Tx was skipped: {}", result.error().message());
      }
    }

    return outcome::success();
  }

  outcome::result<void> BlockTreeImpl::reorganize() {
    auto block = BlockTreeImpl::deepestLeaf();
    if (block.number == 0) {
      return outcome::success();
    }
    auto hash_res = header_repo_->getHashByNumber(block.number);
    if (hash_res.has_error()) {
      if (hash_res
          != outcome::failure(blockchain::BlockTreeError::HEADER_NOT_FOUND)) {
        return hash_res.as_failure();
      }
    } else if (block.hash == hash_res.value()) {
      return outcome::success();
    }

    size_t count = 0;
    for (;;) {
      OUTCOME_TRY(storage_->putNumberToIndexKey(block));
      if (block.number == 0) break;
      OUTCOME_TRY(header, getBlockHeader(block.hash));
      auto parent_hash_res = header_repo_->getHashByNumber(block.number - 1);
      if (parent_hash_res.has_error()) {
        if (parent_hash_res
            != outcome::failure(blockchain::BlockTreeError::HEADER_NOT_FOUND)) {
          return parent_hash_res.as_failure();
        }
      } else if (header.parent_hash == parent_hash_res.value()) {
        break;
      }
      ++count;
      block = {block.number - 1, header.parent_hash};
    }

    if (count > 1) {
      SL_DEBUG(log_, "Best chain reorganized for {} blocks deep", count);
    }

    return outcome::success();
  }

}  // namespace kagome::blockchain<|MERGE_RESOLUTION|>--- conflicted
+++ resolved
@@ -215,12 +215,7 @@
                           std::move(extrinsic_events_engine),
                           std::move(extrinsic_event_key_repo),
                           std::move(changes_tracker),
-<<<<<<< HEAD
-                          std::move(babe_util),
                           std::move(justification_storage_policy)));
-=======
-                          std::move(justification_storage_policy));
->>>>>>> ff91cec9
 
     // Add non-finalized block to the block tree
     for (auto &e : collected) {
