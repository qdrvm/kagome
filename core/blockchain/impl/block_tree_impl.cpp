/**
 * Copyright Soramitsu Co., Ltd. All Rights Reserved.
 * SPDX-License-Identifier: Apache-2.0
 */

#include "blockchain/impl/block_tree_impl.hpp"

#include <algorithm>
#include <set>
#include <stack>

#include "blockchain/block_tree_error.hpp"
#include "blockchain/impl/cached_tree.hpp"
#include "blockchain/impl/justification_storage_policy.hpp"
#include "consensus/babe/impl/babe_digests_util.hpp"
#include "consensus/babe/is_primary.hpp"
#include "crypto/blake2/blake2b.h"
#include "log/profiling_logger.hpp"
#include "storage/database_error.hpp"
#include "storage/trie_pruner/recover_pruner_state.hpp"
#include "storage/trie_pruner/trie_pruner.hpp"

namespace {
  constexpr auto blockHeightMetricName = "kagome_block_height";
  constexpr auto knownChainLeavesMetricName = "kagome_number_leaves";
}  // namespace

namespace kagome::blockchain {
  using Buffer = common::Buffer;
  using DatabaseError = kagome::storage::DatabaseError;
  using consensus::babe::isPrimary;

  namespace {
    /// Function-helper for loading (and repair if it needed) of leaves
    outcome::result<std::set<primitives::BlockInfo>> loadLeaves(
        const std::shared_ptr<BlockStorage> &storage,
        const std::shared_ptr<BlockHeaderRepository> &header_repo,
        const log::Logger &log) {
      BOOST_ASSERT(storage != nullptr);
      BOOST_ASSERT(header_repo != nullptr);

      std::set<primitives::BlockInfo> block_tree_leaves;
      {
        OUTCOME_TRY(block_tree_unordered_leaves, storage->getBlockTreeLeaves());
        SL_TRACE(log,
                 "List of leaves has loaded: {} leaves",
                 block_tree_unordered_leaves.size());

        for (auto &hash : block_tree_unordered_leaves) {
          auto res = header_repo->getNumberById(hash);
          if (res.has_error()) {
            if (res == outcome::failure(BlockTreeError::HEADER_NOT_FOUND)) {
              SL_TRACE(log, "Leaf {} not found", hash);
              continue;
            }
            SL_ERROR(log, "Leaf {} is corrupted: {}", hash, res.error());
            return res.as_failure();
          }
          auto number = res.value();
          SL_TRACE(log, "Leaf {} found", primitives::BlockInfo(number, hash));
          block_tree_leaves.emplace(number, hash);
        }
      }

      if (block_tree_leaves.empty()) {
        SL_WARN(log, "No one leaf was found. Trying to repair");

        primitives::BlockNumber number = 0;
        auto lower = std::numeric_limits<primitives::BlockNumber>::min();
        auto upper = std::numeric_limits<primitives::BlockNumber>::max();

        for (;;) {
          number = lower + (upper - lower) / 2 + 1;

          auto hash_opt_res = storage->getBlockHash(number);
          if (hash_opt_res.has_failure()) {
            SL_CRITICAL(
                log, "Search best block has failed: {}", hash_opt_res.error());
            return BlockTreeError::HEADER_NOT_FOUND;
          }
          const auto &hash_opt = hash_opt_res.value();

          if (hash_opt.has_value()) {
            SL_TRACE(log, "bisect {} -> found", number);
            lower = number;
          } else {
            SL_TRACE(log, "bisect {} -> not found", number);
            upper = number - 1;
          }
          if (lower == upper) {
            number = lower;
            break;
          }
        }

        OUTCOME_TRY(hash, header_repo->getHashById(number));
        block_tree_leaves.emplace(number, hash);

        if (auto res = storage->setBlockTreeLeaves({hash}); res.has_error()) {
          SL_CRITICAL(
              log, "Can't save recovered block tree leaves: {}", res.error());
          return res.as_failure();
        }
      }

      return block_tree_leaves;
    }
  }  // namespace

  BlockTreeImpl::SafeBlockTreeData::SafeBlockTreeData(BlockTreeData data)
      : block_tree_data_{std::move(data)} {}

  outcome::result<std::shared_ptr<BlockTreeImpl>> BlockTreeImpl::create(
      std::shared_ptr<BlockHeaderRepository> header_repo,
      std::shared_ptr<BlockStorage> storage,
      std::shared_ptr<network::ExtrinsicObserver> extrinsic_observer,
      std::shared_ptr<crypto::Hasher> hasher,
      primitives::events::ChainSubscriptionEnginePtr chain_events_engine,
      primitives::events::ExtrinsicSubscriptionEnginePtr
          extrinsic_events_engine,
      std::shared_ptr<subscription::ExtrinsicEventKeyRepository>
          extrinsic_event_key_repo,
      std::shared_ptr<const class JustificationStoragePolicy>
          justification_storage_policy,
      std::shared_ptr<storage::trie_pruner::TriePruner> state_pruner,
      std::shared_ptr<::boost::asio::io_context> io_context) {
    BOOST_ASSERT(storage != nullptr);
    BOOST_ASSERT(header_repo != nullptr);

    log::Logger log = log::createLogger("BlockTree", "block_tree");

    OUTCOME_TRY(last_finalized_block_info, storage->getLastFinalized());

    auto finalized_block_header_res =
        storage->getBlockHeader(last_finalized_block_info.hash);
    BOOST_ASSERT_MSG(finalized_block_header_res.has_value()
                         and finalized_block_header_res.value().has_value(),
                     "Initialized block tree must be have finalized block");
    auto &finalized_block_header = finalized_block_header_res.value().value();
    // call chain_events_engine->notify to init babe_config_repo preventive
    chain_events_engine->notify(
        primitives::events::ChainEventType::kFinalizedHeads,
        finalized_block_header);

    OUTCOME_TRY(storage->getJustification(last_finalized_block_info.hash));

    OUTCOME_TRY(block_tree_leaves, loadLeaves(storage, header_repo, log));
    BOOST_ASSERT_MSG(not block_tree_leaves.empty(),
                     "Must be known or calculated at least one leaf");

    auto highest_leaf = *block_tree_leaves.rbegin();
    SL_INFO(log,
            "Highest block: {}, Last finalized: {}",
            highest_leaf,
            last_finalized_block_info);

    // Load non-finalized block from block storage
    std::map<primitives::BlockInfo, primitives::BlockHeader> collected;

    {
      std::unordered_set<primitives::BlockHash> observed;
      std::unordered_set<primitives::BlockInfo> dead;
      // Iterate leaves
      for (auto &leaf : block_tree_leaves) {
        std::unordered_set<primitives::BlockInfo> subchain;
        // Iterate subchain from leaf to finalized or early observer
        for (auto block = leaf;;) {
          // Met last finalized
          if (block.hash == last_finalized_block_info.hash) {
            break;
          }

          // Met early observed block
          if (observed.count(block.hash) != 0) {
            break;
          }

          // Met known dead block
          if (dead.count(block) != 0) {
            dead.insert(subchain.begin(), subchain.end());
            break;
          }

          // Check if non-pruned fork has detected
          if (block.number == last_finalized_block_info.number) {
            dead.insert(subchain.begin(), subchain.end());

            auto main = last_finalized_block_info;
            auto fork = block;

            // Collect as dead all blocks that differ from the finalized chain
            for (;;) {
              dead.emplace(fork);

              auto f_res = storage->getBlockHeader(fork.hash);
              if (f_res.has_error() or not f_res.value().has_value()) {
                break;
              }
              const auto &fork_header = f_res.value().value();

              auto m_res = storage->getBlockHeader(main.hash);
              if (m_res.has_error() or not m_res.value().has_value()) {
                break;
              }
              const auto &main_header = m_res.value().value();

              BOOST_ASSERT(fork_header.number == main_header.number);
              if (fork_header.parent_hash == main_header.parent_hash) {
                break;
              }

              fork = {fork_header.number - 1, fork_header.parent_hash};
              main = {main_header.number - 1, main_header.parent_hash};
            }

            break;
          };

          subchain.emplace(block);

          auto header_res = storage->getBlockHeader(block.hash);
          if (header_res.has_error()) {
            SL_WARN(log,
                    "Can't get header of existing non-finalized block {}: {}",
                    block,
                    header_res.error());
            return header_res.as_failure();
          }

          auto &header_opt = header_res.value();
          if (not header_opt.has_value()) {
            SL_WARN(log,
                    "Can't get header of existing block {}: "
                    "not found in block storage",
<<<<<<< HEAD
                    block);
            dead.insert(subchain.begin(), subchain.end());
            break;
          }

          observed.emplace(block.hash);

          auto &header = header_opt.value();
=======
                    hash);
            break;
          }

          const auto &header = header_opt.value();
          if (header.number < last_finalized_block_info.number) {
            SL_WARN(
                log,
                "Detected a leaf #{}({}) lower than the last finalized block "
                "#{}",
                header.number,
                hash,
                last_finalized_block_info.number);
            break;
          }

          primitives::BlockInfo block(header.number, hash);
>>>>>>> 3e444bcf

          collected.emplace(block, std::move(header));

          block = {header.number - 1, header.parent_hash};
        }
      }

      if (not dead.empty()) {
        SL_WARN(log,
                "Found {} orphan blocks; "
                "these block will be removed for consistency",
                dead.size());
        for (auto &block : dead) {
          collected.erase(block);
          std::ignore = storage->removeBlock(block.hash);
        }
      }
    }

    // Prepare and create block tree basing last finalized block
    auto tree = std::make_shared<TreeNode>(last_finalized_block_info.hash,
                                           last_finalized_block_info.number,
                                           nullptr,
                                           true,
                                           false);
    SL_DEBUG(log, "Last finalized block #{}", tree->depth);
    auto meta = std::make_shared<TreeMeta>(tree);

    std::shared_ptr<BlockTreeImpl> block_tree(
        new BlockTreeImpl(std::move(header_repo),
                          std::move(storage),
                          std::make_unique<CachedTree>(tree, meta),
                          std::move(extrinsic_observer),
                          std::move(hasher),
                          std::move(chain_events_engine),
                          std::move(extrinsic_events_engine),
                          std::move(extrinsic_event_key_repo),
                          std::move(justification_storage_policy),
                          state_pruner,
                          std::move(io_context)));

    // Add non-finalized block to the block tree
    for (auto &e : collected) {
      const auto &block = e.first;
      const auto header = std::move(e.second);

      auto res = block_tree->addExistingBlock(block.hash, header);
      if (res.has_error()) {
        SL_WARN(log,
                "Can't add existing non-finalized block {} to block tree: {}",
                block,
                res.error());
      }
      SL_TRACE(
          log, "Existing non-finalized block {} is added to block tree", block);
    }

    OUTCOME_TRY(
        storage::trie_pruner::recoverPrunerState(*state_pruner, *block_tree));

    return block_tree;
  }

  outcome::result<void> BlockTreeImpl::recover(
      primitives::BlockId target_block_id,
      std::shared_ptr<BlockStorage> storage,
      std::shared_ptr<BlockHeaderRepository> header_repo,
      std::shared_ptr<const storage::trie::TrieStorage> trie_storage,
      std::shared_ptr<BlockTree> block_tree) {
    BOOST_ASSERT(storage != nullptr);
    BOOST_ASSERT(header_repo != nullptr);
    BOOST_ASSERT(trie_storage != nullptr);

    log::Logger log = log::createLogger("BlockTree", "block_tree");

    OUTCOME_TRY(block_tree_leaves, loadLeaves(storage, header_repo, log));

    BOOST_ASSERT_MSG(not block_tree_leaves.empty(),
                     "Must be known or calculated at least one leaf");

    auto target_block_hash_opt_res = storage->getBlockHash(target_block_id);
    if (target_block_hash_opt_res.has_failure()) {
      SL_CRITICAL(log,
                  "Can't get header of target block: {}",
                  target_block_hash_opt_res.error());
      return BlockTreeError::HEADER_NOT_FOUND;
    } else if (not target_block_hash_opt_res.value().has_value()) {
      SL_CRITICAL(log, "Can't get header of target block: header not found");
      return BlockTreeError::HEADER_NOT_FOUND;
    }
    const auto &target_block_hash = target_block_hash_opt_res.value().value();

    // Check if target block exists
    auto target_block_header_opt_res =
        storage->getBlockHeader(target_block_hash);
    if (target_block_header_opt_res.has_error()) {
      SL_CRITICAL(log,
                  "Can't get header of target block: {}",
                  target_block_header_opt_res.error());
      return target_block_header_opt_res.as_failure();
    }
    const auto &target_block_header_opt = target_block_header_opt_res.value();
    if (not target_block_header_opt.has_value()) {
      return BlockTreeError::HEADER_NOT_FOUND;
    }

    const auto &target_block_header = target_block_header_opt.value();
    const auto &state_root = target_block_header.state_root;

    // Check if target block has state
    if (auto res = trie_storage->getEphemeralBatchAt(state_root);
        res.has_error()) {
      SL_WARN(log, "Can't get state of target block: {}", res.error());
      SL_CRITICAL(
          log,
          "You will need to use `--sync Fast' CLI arg the next time you start");
    }

    for (auto it = block_tree_leaves.rbegin(); it != block_tree_leaves.rend();
         it = block_tree_leaves.rbegin()) {
      auto block = *it;
      if (target_block_header.number >= block.number) {
        break;
      }

      auto header_opt_res = storage->getBlockHeader(block.hash);
      if (header_opt_res.has_error()) {
        SL_CRITICAL(log,
                    "Can't get header of one of removing block: {}",
                    header_opt_res.error());
        return header_opt_res.as_failure();
      }
      const auto &header_opt = header_opt_res.value();
      if (not header_opt.has_value()) {
        return BlockTreeError::HEADER_NOT_FOUND;
      }

      const auto &header = header_opt.value();
      block_tree_leaves.emplace(block.number - 1, header.parent_hash);
      block_tree_leaves.erase(block);

      std::vector<primitives::BlockHash> leaves;
      std::transform(block_tree_leaves.begin(),
                     block_tree_leaves.end(),
                     std::back_inserter(leaves),
                     [](const auto it) { return it.hash; });
      if (auto res = storage->setBlockTreeLeaves(leaves); res.has_error()) {
        SL_CRITICAL(
            log, "Can't save updated block tree leaves: {}", res.error());
        return res.as_failure();
      }

      if (auto res = block_tree->removeLeaf(block.hash); res.has_error()) {
        SL_CRITICAL(log, "Can't remove block {}: {}", block, res.error());
        return res.as_failure();
      }
    }

    return outcome::success();
  }

  BlockTreeImpl::BlockTreeImpl(
      std::shared_ptr<BlockHeaderRepository> header_repo,
      std::shared_ptr<BlockStorage> storage,
      std::unique_ptr<CachedTree> cached_tree,
      std::shared_ptr<network::ExtrinsicObserver> extrinsic_observer,
      std::shared_ptr<crypto::Hasher> hasher,
      primitives::events::ChainSubscriptionEnginePtr chain_events_engine,
      primitives::events::ExtrinsicSubscriptionEnginePtr
          extrinsic_events_engine,
      std::shared_ptr<subscription::ExtrinsicEventKeyRepository>
          extrinsic_event_key_repo,
      std::shared_ptr<const JustificationStoragePolicy>
          justification_storage_policy,
      std::shared_ptr<storage::trie_pruner::TriePruner> state_pruner,
      std::shared_ptr<::boost::asio::io_context> io_context)
      : block_tree_data_{BlockTreeData{
          .header_repo_ = std::move(header_repo),
          .storage_ = std::move(storage),
          .state_pruner_ = std::move(state_pruner),
          .tree_ = std::move(cached_tree),
          .extrinsic_observer_ = std::move(extrinsic_observer),
          .hasher_ = std::move(hasher),
          .extrinsic_event_key_repo_ = std::move(extrinsic_event_key_repo),
          .justification_storage_policy_ =
              std::move(justification_storage_policy),
      }},
        main_thread_{std::move(io_context)} {
    block_tree_data_.sharedAccess([&](const BlockTreeData &p) {
      BOOST_ASSERT(p.header_repo_ != nullptr);
      BOOST_ASSERT(p.storage_ != nullptr);
      BOOST_ASSERT(p.tree_ != nullptr);
      BOOST_ASSERT(p.extrinsic_observer_ != nullptr);
      BOOST_ASSERT(p.hasher_ != nullptr);
      BOOST_ASSERT(p.extrinsic_event_key_repo_ != nullptr);
      BOOST_ASSERT(p.justification_storage_policy_ != nullptr);
      BOOST_ASSERT(p.state_pruner_ != nullptr);

      // Register metrics
      BOOST_ASSERT(telemetry_ != nullptr);
      metrics_registry_->registerGaugeFamily(blockHeightMetricName,
                                             "Block height info of the chain");

      metric_best_block_height_ = metrics_registry_->registerGaugeMetric(
          blockHeightMetricName, {{"status", "best"}});
      metric_best_block_height_->set(
          p.tree_->getMetadata().best_leaf.lock()->depth);

      metric_finalized_block_height_ = metrics_registry_->registerGaugeMetric(
          blockHeightMetricName, {{"status", "finalized"}});
      metric_finalized_block_height_->set(
          p.tree_->getMetadata().last_finalized.lock()->depth);

      metrics_registry_->registerGaugeFamily(
          knownChainLeavesMetricName,
          "Number of known chain leaves (aka forks)");

      metric_known_chain_leaves_ =
          metrics_registry_->registerGaugeMetric(knownChainLeavesMetricName);
      metric_known_chain_leaves_->set(p.tree_->getMetadata().leaves.size());

      telemetry_->setGenesisBlockHash(getGenesisBlockHash());
    });

    chain_events_engine_ = std::move(chain_events_engine);
    BOOST_ASSERT(chain_events_engine_ != nullptr);

    extrinsic_events_engine_ = std::move(extrinsic_events_engine);
    BOOST_ASSERT(extrinsic_events_engine_ != nullptr);

    main_thread_.start();
  }

  const primitives::BlockHash &BlockTreeImpl::getGenesisBlockHash() const {
    return block_tree_data_
        .sharedAccess(
            [&](const auto &p)
                -> std::reference_wrapper<const primitives::BlockHash> {
              if (p.genesis_block_hash_.has_value()) {
                return p.genesis_block_hash_.value();
              }

              auto res = p.header_repo_->getHashByNumber(0);
              BOOST_ASSERT_MSG(
                  res.has_value(),
                  "Block tree must contain at least genesis block");

              const_cast<std::decay_t<decltype(p.genesis_block_hash_)> &>(
                  p.genesis_block_hash_)
                  .emplace(res.value());
              return p.genesis_block_hash_.value();
            })
        .get();
  }

  outcome::result<void> BlockTreeImpl::addBlockHeader(
      const primitives::BlockHeader &header) {
    return block_tree_data_.exclusiveAccess(
        [&](auto &p) -> outcome::result<void> {
          auto parent = p.tree_->getRoot().findByHash(header.parent_hash);
          if (!parent) {
            return BlockTreeError::NO_PARENT;
          }
          OUTCOME_TRY(block_hash, p.storage_->putBlockHeader(header));

          // update local meta with the new block
          auto new_node = std::make_shared<TreeNode>(
              block_hash, header.number, parent, false, isPrimary(header));

          p.tree_->updateMeta(new_node);

          OUTCOME_TRY(reorganizeNoLock(p));

          OUTCOME_TRY(p.storage_->setBlockTreeLeaves(
              {p.tree_->getMetadata().leaves.begin(),
               p.tree_->getMetadata().leaves.end()}));

          metric_known_chain_leaves_->set(p.tree_->getMetadata().leaves.size());
          metric_best_block_height_->set(
              p.tree_->getMetadata().best_leaf.lock()->depth);

          notifyChainEventsEngine(primitives::events::ChainEventType::kNewHeads,
                                  header);
          SL_VERBOSE(log_,
                     "Block {} has been added into block tree",
                     primitives::BlockInfo(header.number, block_hash));

          return outcome::success();
        });
  }

  outcome::result<void> BlockTreeImpl::addBlock(
      const primitives::Block &block) {
    return block_tree_data_.exclusiveAccess(
        [&](auto &p) -> outcome::result<void> {
          // Check if we know parent of this block; if not, we cannot insert it
          auto parent = p.tree_->getRoot().findByHash(block.header.parent_hash);
          if (!parent) {
            return BlockTreeError::NO_PARENT;
          }

          // Save block
          OUTCOME_TRY(block_hash, p.storage_->putBlock(block));

          // Update local meta with the block
          auto new_node = std::make_shared<TreeNode>(block_hash,
                                                     block.header.number,
                                                     parent,
                                                     false,
                                                     isPrimary(block.header));

          p.tree_->updateMeta(new_node);

          OUTCOME_TRY(reorganizeNoLock(p));

          OUTCOME_TRY(p.storage_->setBlockTreeLeaves(
              {p.tree_->getMetadata().leaves.begin(),
               p.tree_->getMetadata().leaves.end()}));

          notifyChainEventsEngine(primitives::events::ChainEventType::kNewHeads,
                                  block.header);
          SL_DEBUG(log_, "Adding block {}", block_hash);
          for (const auto &ext : block.body) {
            auto hash = p.hasher_->blake2b_256(ext.data);
            SL_DEBUG(log_, "Adding extrinsic with hash {}", hash);
            if (auto key = p.extrinsic_event_key_repo_->get(hash)) {
              main_thread_.execute(
                  [wself{weak_from_this()}, key{key.value()}, block_hash]() {
                    if (auto self = wself.lock()) {
                      self->extrinsic_events_engine_->notify(
                          key,
                          primitives::events::ExtrinsicLifecycleEvent::InBlock(
                              key, block_hash));
                    }
                  });
            }
          }

          metric_known_chain_leaves_->set(p.tree_->getMetadata().leaves.size());
          metric_best_block_height_->set(
              p.tree_->getMetadata().best_leaf.lock()->depth);

          SL_VERBOSE(log_,
                     "Block {} has been added into block tree",
                     primitives::BlockInfo(block.header.number, block_hash));
          return outcome::success();
        });
  }

  void BlockTreeImpl::notifyChainEventsEngine(
      primitives::events::ChainEventType event,
      const primitives::BlockHeader &header) {
    main_thread_.execute([wself{weak_from_this()}, event, header]() mutable {
      if (auto self = wself.lock()) {
        self->chain_events_engine_->notify(std::move(event), std::move(header));
      }
    });
  }

  outcome::result<void> BlockTreeImpl::removeLeaf(
      const primitives::BlockHash &block_hash) {
    return block_tree_data_.exclusiveAccess(
        [&](auto &p) -> outcome::result<void> {
          // Check if block is leaf
          if (p.tree_->getMetadata().leaves.count(block_hash) == 0) {
            return BlockTreeError::BLOCK_IS_NOT_LEAF;
          }

          auto node = p.tree_->getRoot().findByHash(block_hash);
          BOOST_ASSERT_MSG(node != nullptr,
                           "As checked before, block exists as one of leaves");

          if (not node->parent.expired()) {
            // Remove from block tree, ...
            p.tree_->removeFromMeta(node);

            OUTCOME_TRY(reorganizeNoLock(p));

          } else {
            // ... or repair tree by parent of root
            OUTCOME_TRY(hash_opt, p.storage_->getBlockHash(node->depth - 1));
            BOOST_ASSERT_MSG(hash_opt.has_value(),
                             "Non genesis block must have parent");

            primitives::BlockInfo block{node->depth - 1, hash_opt.value()};

            auto tree = std::make_shared<TreeNode>(
                block.hash, block.number, nullptr, true, false);
            auto meta = std::make_shared<TreeMeta>(tree);
            p.tree_ =
                std::make_unique<CachedTree>(std::move(tree), std::move(meta));
          }

          // Remove from storage
          OUTCOME_TRY(p.storage_->removeBlock(node->block_hash));

          OUTCOME_TRY(p.storage_->setBlockTreeLeaves(
              {p.tree_->getMetadata().leaves.begin(),
               p.tree_->getMetadata().leaves.end()}));

          return outcome::success();
        });
  }

  outcome::result<void> BlockTreeImpl::markAsParachainDataBlock(
      const primitives::BlockHash &block_hash) {
    return block_tree_data_.exclusiveAccess(
        [&](auto &p) -> outcome::result<void> {
          SL_TRACE(log_,
                   "Trying to adjust weight for block. (block hash={})",
                   block_hash);

          auto node = p.tree_->getRoot().findByHash(block_hash);
          if (node == nullptr) {
            SL_WARN(log_,
                    "Block doesn't exists in block tree.(block hash={})",
                    block_hash);
            return BlockTreeError::BLOCK_NOT_EXISTS;
          }

          node->contains_approved_para_block = true;
          return outcome::success();
        });
  }

  outcome::result<void> BlockTreeImpl::addExistingBlockNoLock(
      BlockTreeData &p,
      const primitives::BlockHash &block_hash,
      const primitives::BlockHeader &block_header) {
    SL_TRACE(log_,
             "Trying to add block {} into block tree",
             primitives::BlockInfo(block_header.number, block_hash));

    auto node = p.tree_->getRoot().findByHash(block_hash);
    // Check if tree doesn't have this block; if not, we skip that
    if (node != nullptr) {
      SL_TRACE(log_,
               "Block {} exists in block tree",
               primitives::BlockInfo(block_header.number, block_hash));
      return BlockTreeError::BLOCK_EXISTS;
    }

    auto parent = p.tree_->getRoot().findByHash(block_header.parent_hash);

    // Check if we know parent of this block; if not, we cannot insert it
    if (parent == nullptr) {
      SL_TRACE(log_,
               "Block {} parent of {} has not found in block tree. "
               "Trying to restore missed branch",
               primitives::BlockInfo(block_header.number - 1,
                                     block_header.parent_hash),
               primitives::BlockInfo(block_header.number, block_hash));

      // Trying to restore missed branch
      std::stack<std::pair<primitives::BlockHash, primitives::BlockHeader>>
          to_add;

      for (auto hash = block_header.parent_hash;;) {
        OUTCOME_TRY(header_opt, p.storage_->getBlockHeader(hash));
        if (not header_opt.has_value()) {
          return BlockTreeError::NO_PARENT;
        }

        auto &header = header_opt.value();
        SL_TRACE(log_,
                 "Block {} has found in storage and enqueued to add",
                 primitives::BlockInfo(header.number, hash));

        to_add.emplace(hash, std::move(header));

        if (p.tree_->getRoot().findByHash(header.parent_hash) != nullptr) {
          SL_TRACE(log_,
                   "Block {} parent of {} has found in block tree",
                   primitives::BlockInfo(header.number - 1, header.parent_hash),
                   primitives::BlockInfo(header.number, hash));

          break;
        }

        SL_TRACE(log_,
                 "Block {} has not found in block tree. "
                 "Trying to restore from storage",
                 primitives::BlockInfo(header.number - 1, header.parent_hash));

        hash = header.parent_hash;
      }

      while (not to_add.empty()) {
        const auto &[hash, header] = to_add.top();
        OUTCOME_TRY(addExistingBlockNoLock(p, hash, header));
        to_add.pop();
      }

      parent = p.tree_->getRoot().findByHash(block_header.parent_hash);
      BOOST_ASSERT_MSG(parent != nullptr,
                       "Parent must be restored at this moment");

      SL_TRACE(log_,
               "Trying to add block {} into block tree",
               primitives::BlockInfo(block_header.number, block_hash));
    }

    // Update local meta with the block
    auto new_node = std::make_shared<TreeNode>(block_hash,
                                               block_header.number,
                                               parent,
                                               false,
                                               isPrimary(block_header));

    p.tree_->updateMeta(new_node);

    OUTCOME_TRY(reorganizeNoLock(p));

    OUTCOME_TRY(
        p.storage_->setBlockTreeLeaves({p.tree_->getMetadata().leaves.begin(),
                                        p.tree_->getMetadata().leaves.end()}));

    metric_known_chain_leaves_->set(p.tree_->getMetadata().leaves.size());
    metric_best_block_height_->set(
        p.tree_->getMetadata().best_leaf.lock()->depth);

    SL_VERBOSE(log_,
               "Block {} has been restored in block tree from storage",
               primitives::BlockInfo(block_header.number, block_hash));

    return outcome::success();
  }

  outcome::result<void> BlockTreeImpl::addExistingBlock(
      const primitives::BlockHash &block_hash,
      const primitives::BlockHeader &block_header) {
    return block_tree_data_.exclusiveAccess(
        [&](auto &p) -> outcome::result<void> {
          return addExistingBlockNoLock(p, block_hash, block_header);
        });
  }

  outcome::result<void> BlockTreeImpl::addBlockBody(
      const primitives::BlockHash &block_hash,
      const primitives::BlockBody &body) {
    return block_tree_data_.exclusiveAccess(
        [&](auto &p) -> outcome::result<void> {
          return p.storage_->putBlockBody(block_hash, body);
        });
  }

  outcome::result<void> BlockTreeImpl::finalize(
      const primitives::BlockHash &block_hash,
      const primitives::Justification &justification) {
    return block_tree_data_.exclusiveAccess([&](auto &p)
                                                -> outcome::result<void> {
      auto node = p.tree_->getRoot().findByHash(block_hash);
      if (!node) {
        return BlockTreeError::NON_FINALIZED_BLOCK_NOT_FOUND;
      }
      auto last_finalized_block_info = getLastFinalizedNoLock(p);

      auto justification_stored = false;

      if (node->depth > last_finalized_block_info.number) {
        SL_DEBUG(log_,
                 "Finalizing block {}",
                 primitives::BlockInfo(node->depth, block_hash));

        OUTCOME_TRY(header_opt, p.storage_->getBlockHeader(node->block_hash));
        if (!header_opt.has_value()) {
          return BlockTreeError::HEADER_NOT_FOUND;
        }
        auto &header = header_opt.value();

        OUTCOME_TRY(p.storage_->putJustification(justification, block_hash));
        justification_stored = true;

        // update our local meta
        node->finalized = true;
        node->has_justification = true;

        OUTCOME_TRY(pruneNoLock(p, node));
        OUTCOME_TRY(pruneTrie(p, node->getBlockInfo().number));

        p.tree_->updateTreeRoot(node);

        OUTCOME_TRY(reorganizeNoLock(p));

        OUTCOME_TRY(p.storage_->setBlockTreeLeaves(
            {p.tree_->getMetadata().leaves.begin(),
             p.tree_->getMetadata().leaves.end()}));

        notifyChainEventsEngine(
            primitives::events::ChainEventType::kFinalizedHeads, header);

        OUTCOME_TRY(body, p.storage_->getBlockBody(node->block_hash));
        if (body.has_value()) {
          for (auto &ext : body.value()) {
            if (auto key = p.extrinsic_event_key_repo_->get(
                    p.hasher_->blake2b_256(ext.data))) {
              main_thread_.execute([wself{weak_from_this()},
                                    key{key.value()},
                                    block_hash]() {
                if (auto self = wself.lock()) {
                  self->extrinsic_events_engine_->notify(
                      key,
                      primitives::events::ExtrinsicLifecycleEvent::Finalized(
                          key, block_hash));
                }
              });
            }
          }
        }

        primitives::BlockInfo finalized_block(node->depth, block_hash);
        log_->info("Finalized block {}", finalized_block);
        telemetry_->notifyBlockFinalized(finalized_block);
        metric_finalized_block_height_->set(node->depth);

      } else if (node->block_hash == last_finalized_block_info.hash) {
        // block is current last finalized, fine
        return outcome::success();
      } else if (hasDirectChainNoLock(
                     p, block_hash, last_finalized_block_info.hash)) {
        if (node->has_justification) {
          // block already has justification (in memory), fine
          return outcome::success();
        }
        OUTCOME_TRY(justification_opt,
                    p.storage_->getJustification(block_hash));
        if (justification_opt.has_value()) {
          // block already has justification (in DB), fine
          return outcome::success();
        }
      }

      KAGOME_PROFILE_START(justification_store)

      if (not justification_stored) {
        OUTCOME_TRY(p.storage_->putJustification(justification, block_hash));
      }
      SL_DEBUG(log_,
               "Store justification for finalized block #{} {}",
               node->depth,
               block_hash);

      if (last_finalized_block_info.number < node->depth) {
        // we store justification for last finalized block only as long as it is
        // last finalized (if it doesn't meet other justification storage rules,
        // e.g. its number a multiple of 512)
        OUTCOME_TRY(last_finalized_header_opt,
                    p.storage_->getBlockHeader(last_finalized_block_info.hash));
        // SAFETY: header for the last finalized block must be present
        auto &last_finalized_header = last_finalized_header_opt.value();
        OUTCOME_TRY(
            shouldStoreLastFinalized,
            p.justification_storage_policy_->shouldStoreFor(
                last_finalized_header, getLastFinalizedNoLock(p).number));
        if (!shouldStoreLastFinalized) {
          OUTCOME_TRY(
              justification_opt,
              p.storage_->getJustification(last_finalized_block_info.hash));
          if (justification_opt.has_value()) {
            SL_DEBUG(log_,
                     "Purge redundant justification for finalized block {}",
                     last_finalized_block_info);
            OUTCOME_TRY(p.storage_->removeJustification(
                last_finalized_block_info.hash));
          }
        }
      }

      KAGOME_PROFILE_END(justification_store)

      return outcome::success();
    });
  }

  outcome::result<std::optional<primitives::BlockHash>>
  BlockTreeImpl::getBlockHash(primitives::BlockNumber block_number) const {
    return block_tree_data_.sharedAccess(
        [&](const auto &p)
            -> outcome::result<std::optional<primitives::BlockHash>> {
          OUTCOME_TRY(hash_opt, p.storage_->getBlockHash(block_number));
          return hash_opt;
        });
  }

  outcome::result<bool> BlockTreeImpl::hasBlockHeader(
      const primitives::BlockHash &block_hash) const {
    return block_tree_data_.sharedAccess(
        [&](const auto &p) { return p.storage_->hasBlockHeader(block_hash); });
  }

  outcome::result<primitives::BlockHeader> BlockTreeImpl::getBlockHeaderNoLock(
      const BlockTreeData &p, const primitives::BlockHash &block_hash) const {
    OUTCOME_TRY(header, p.storage_->getBlockHeader(block_hash));
    if (header.has_value()) {
      return header.value();
    }
    return BlockTreeError::HEADER_NOT_FOUND;
  }

  outcome::result<primitives::BlockHeader> BlockTreeImpl::getBlockHeader(
      const primitives::BlockHash &block_hash) const {
    return block_tree_data_.sharedAccess(
        [&](const auto &p) -> outcome::result<primitives::BlockHeader> {
          return getBlockHeaderNoLock(p, block_hash);
        });
  }

  outcome::result<primitives::BlockBody> BlockTreeImpl::getBlockBody(
      const primitives::BlockHash &block_hash) const {
    return block_tree_data_.sharedAccess(
        [&](const auto &p) -> outcome::result<primitives::BlockBody> {
          OUTCOME_TRY(body, p.storage_->getBlockBody(block_hash));
          if (body.has_value()) {
            return body.value();
          }
          return BlockTreeError::BODY_NOT_FOUND;
        });
  }

  outcome::result<primitives::Justification>
  BlockTreeImpl::getBlockJustification(
      const primitives::BlockHash &block_hash) const {
    return block_tree_data_.sharedAccess(
        [&](const auto &p) -> outcome::result<primitives::Justification> {
          OUTCOME_TRY(justification, p.storage_->getJustification(block_hash));
          if (justification.has_value()) {
            return justification.value();
          }
          return BlockTreeError::JUSTIFICATION_NOT_FOUND;
        });
  }

  BlockTree::BlockHashVecRes BlockTreeImpl::getBestChainFromBlock(
      const primitives::BlockHash &block, uint64_t maximum) const {
    return block_tree_data_.sharedAccess([&](const auto &p)
                                             -> BlockTree::BlockHashVecRes {
      auto block_number_res = p.header_repo_->getNumberByHash(block);
      if (block_number_res.has_error()) {
        log_->error(
            "cannot retrieve block {}: {}", block, block_number_res.error());
        return BlockTreeError::HEADER_NOT_FOUND;
      }
      auto start_block_number = block_number_res.value();

      if (maximum == 1) {
        return std::vector{block};
      }

      auto best_leaf = p.tree_->getMetadata().best_leaf.lock();
      BOOST_ASSERT(best_leaf != nullptr);
      auto current_depth = best_leaf->depth;

      if (start_block_number >= current_depth) {
        return std::vector{block};
      }

      auto count =
          std::min<uint64_t>(current_depth - start_block_number + 1, maximum);

      primitives::BlockNumber finish_block_number =
          start_block_number + count - 1;

      auto finish_block_hash_res =
          p.header_repo_->getHashByNumber(finish_block_number);
      if (finish_block_hash_res.has_error()) {
        log_->error("cannot retrieve block with number {}: {}",
                    finish_block_number,
                    finish_block_hash_res.error());
        return BlockTreeError::HEADER_NOT_FOUND;
      }
      const auto &finish_block_hash = finish_block_hash_res.value();

      OUTCOME_TRY(chain,
                  getDescendingChainToBlockNoLock(p, finish_block_hash, count));
      if (chain.back() != block) {
        return std::vector{block};
      }
      std::reverse(chain.begin(), chain.end());
      return std::move(chain);
    });
  }

  BlockTree::BlockHashVecRes BlockTreeImpl::getDescendingChainToBlockNoLock(
      const BlockTreeData &p,
      const primitives::BlockHash &to_block,
      uint64_t maximum) const {
    std::vector<primitives::BlockHash> chain;

    auto hash = to_block;

    // Try to retrieve from cached tree
    if (auto node = p.tree_->getRoot().findByHash(hash)) {
      while (maximum > chain.size()) {
        auto parent = node->parent.lock();
        if (not parent) {
          hash = node->block_hash;
          break;
        }
        chain.emplace_back(node->block_hash);
        node = parent;
      }
    }

    while (maximum > chain.size()) {
      auto header_res = p.header_repo_->getBlockHeader(hash);
      if (header_res.has_error()) {
        if (chain.empty()) {
          log_->error("cannot retrieve block with hash {}: {}",
                      hash,
                      header_res.error());
          return BlockTreeError::HEADER_NOT_FOUND;
        }
        break;
      }
      const auto &header = header_res.value();
      chain.emplace_back(hash);

      if (header.number == 0) {
        break;
      }
      hash = header.parent_hash;
    }
    return chain;
  }

  BlockTree::BlockHashVecRes BlockTreeImpl::getDescendingChainToBlock(
      const primitives::BlockHash &to_block, uint64_t maximum) const {
    return block_tree_data_.sharedAccess([&](const auto &p) {
      return getDescendingChainToBlockNoLock(p, to_block, maximum);
    });
  }

  BlockTreeImpl::BlockHashVecRes BlockTreeImpl::getChainByBlocks(
      const primitives::BlockHash &ancestor,
      const primitives::BlockHash &descendant) const {
    return block_tree_data_.sharedAccess(
        [&](const auto &p) -> BlockTreeImpl::BlockHashVecRes {
          OUTCOME_TRY(from, p.header_repo_->getNumberByHash(ancestor));
          OUTCOME_TRY(to, p.header_repo_->getNumberByHash(descendant));
          if (to < from) {
            return BlockTreeError::TARGET_IS_PAST_MAX;
          }
          auto count = to - from + 1;
          OUTCOME_TRY(chain,
                      getDescendingChainToBlockNoLock(p, descendant, count));
          BOOST_ASSERT(chain.size() == count);
          if (chain.back() != ancestor) {
            return BlockTreeError::BLOCK_ON_DEAD_END;
          }
          std::reverse(chain.begin(), chain.end());
          return std::move(chain);
        });
  }

  bool BlockTreeImpl::hasDirectChainNoLock(
      const BlockTreeData &p,
      const primitives::BlockHash &ancestor,
      const primitives::BlockHash &descendant) const {
    auto ancestor_node_ptr = p.tree_->getRoot().findByHash(ancestor);
    auto descendant_node_ptr = p.tree_->getRoot().findByHash(descendant);

    /*
     * check that ancestor is above descendant
     * optimization that prevents reading blockDB up the genesis
     * TODO (xDimon) it could be not right place for this check
     *  or changing logic may make it obsolete
     *  block numbers may be obtained somewhere else
     */
    primitives::BlockNumber ancestor_depth = 0u;
    primitives::BlockNumber descendant_depth = 0u;
    if (ancestor_node_ptr) {
      ancestor_depth = ancestor_node_ptr->depth;
    } else {
      auto number_res = p.header_repo_->getNumberByHash(ancestor);
      if (!number_res) {
        return false;
      }
      ancestor_depth = number_res.value();
    }
    if (descendant_node_ptr) {
      descendant_depth = descendant_node_ptr->depth;
    } else {
      auto number_res = p.header_repo_->getNumberByHash(descendant);
      if (!number_res) {
        return false;
      }
      descendant_depth = number_res.value();
    }
    if (descendant_depth < ancestor_depth) {
      SL_DEBUG(log_,
               "Ancestor block is lower. {} in comparison with {}",
               primitives::BlockInfo(ancestor_depth, ancestor),
               primitives::BlockInfo(descendant_depth, descendant));
      return false;
    }

    // if both nodes are in our light tree, we can use this representation
    // only
    if (ancestor_node_ptr && descendant_node_ptr) {
      auto current_node = descendant_node_ptr;
      while (current_node != ancestor_node_ptr) {
        if (current_node->depth <= ancestor_node_ptr->depth) {
          return false;
        }
        if (auto parent = current_node->parent; !parent.expired()) {
          current_node = parent.lock();
        } else {
          return false;
        }
      }
      return true;
    }

    // else, we need to use a database

    // Try to use optimal way, if ancestor and descendant in the finalized
    // chain
    if (descendant_depth <= getLastFinalizedNoLock(p).number) {
      auto res = p.header_repo_->getHashByNumber(descendant_depth);
      BOOST_ASSERT_MSG(res.has_value(),
                       "Any finalized block must be accessible by number");
      // Check if descendant in finalised chain
      if (res.value() == descendant) {
        res = p.header_repo_->getHashByNumber(ancestor_depth);
        BOOST_ASSERT_MSG(res.has_value(),
                         "Any finalized block must be accessible by number");
        if (res.value() == ancestor) {
          // Ancestor and descendant in the finalized chain,
          // therefore they have direct chain between each other
          return true;
        } else {
          // Ancestor in the finalized chain, but descendant is not,
          // therefore they can not have direct chain between each other
          return false;
        }
      }
    }

    auto current_hash = descendant;
    KAGOME_PROFILE_START(search_finalized_chain)
    while (current_hash != ancestor) {
      auto current_header_res = p.header_repo_->getBlockHeader(current_hash);
      if (!current_header_res) {
        return false;
      }
      if (current_header_res.value().number <= ancestor_depth) {
        return false;
      }
      current_hash = current_header_res.value().parent_hash;
    }
    KAGOME_PROFILE_END(search_finalized_chain)
    return true;
  }

  bool BlockTreeImpl::hasDirectChain(
      const primitives::BlockHash &ancestor,
      const primitives::BlockHash &descendant) const {
    return block_tree_data_.sharedAccess([&](const auto &p) {
      return hasDirectChainNoLock(p, ancestor, descendant);
    });
  }

  primitives::BlockInfo BlockTreeImpl::bestLeafNoLock(
      const BlockTreeData &p) const {
    auto leaf = p.tree_->getMetadata().best_leaf.lock();
    BOOST_ASSERT(leaf != nullptr);
    return {leaf->depth, leaf->block_hash};
  }

  primitives::BlockInfo BlockTreeImpl::bestLeaf() const {
    return block_tree_data_.sharedAccess(
        [&](const auto &p) { return bestLeafNoLock(p); });
  }

  outcome::result<primitives::BlockInfo> BlockTreeImpl::getBestContaining(
      const primitives::BlockHash &target_hash,
      const std::optional<primitives::BlockNumber> &max_number) const {
    return block_tree_data_.sharedAccess([&](const auto &p)
                                             -> outcome::result<
                                                 primitives::BlockInfo> {
      OUTCOME_TRY(target_header, p.header_repo_->getBlockHeader(target_hash));
      if (max_number.has_value() && target_header.number > max_number.value()) {
        return BlockTreeError::TARGET_IS_PAST_MAX;
      }
      OUTCOME_TRY(canon_hash,
                  p.header_repo_->getHashByNumber(target_header.number));
      // if a max number is given we try to fetch the block at the
      // given depth, if it doesn't exist or `max_number` is not
      // provided, we continue to search from all leaves below.
      if (canon_hash == target_hash) {
        if (max_number.has_value()) {
          OUTCOME_TRY(hash_opt, p.storage_->getBlockHash(max_number.value()));
          if (hash_opt.has_value()) {
            return primitives::BlockInfo{max_number.value(), hash_opt.value()};
          }
        }
      } else {
        OUTCOME_TRY(
            last_finalized,
            p.header_repo_->getNumberByHash(getLastFinalizedNoLock(p).hash));
        if (last_finalized >= target_header.number) {
          return BlockTreeError::BLOCK_ON_DEAD_END;
        }
      }
      for (auto &leaf_hash : getLeavesSortedNoLock(p)) {
        auto current_hash = leaf_hash;
        auto best_hash = current_hash;
        if (max_number.has_value()) {
          OUTCOME_TRY(
              hash,
              walkBackUntilLessNoLock(p, current_hash, max_number.value()));
          best_hash = hash;
          current_hash = hash;
        }
        OUTCOME_TRY(best_header, p.header_repo_->getBlockHeader(best_hash));
        primitives::BlockNumber current_block_number{};
        do {
          OUTCOME_TRY(current_header,
                      p.header_repo_->getBlockHeader(current_hash));
          if (current_hash == target_hash) {
            return primitives::BlockInfo{best_header.number, best_hash};
          }
          current_block_number = current_header.number;
          current_hash = current_header.parent_hash;
        } while (current_block_number >= target_header.number);
      }

      log_->warn(
          "Block {} exists in chain but not found when following all leaves "
          "backwards. Max block number = {}",
          target_hash,
          max_number);
      return BlockTreeError::EXISTING_BLOCK_NOT_FOUND;
    });
  }

  std::vector<primitives::BlockHash> BlockTreeImpl::getLeavesNoLock(
      const BlockTreeData &p) const {
    std::vector<primitives::BlockHash> result;
    result.reserve(p.tree_->getMetadata().leaves.size());
    std::transform(p.tree_->getMetadata().leaves.begin(),
                   p.tree_->getMetadata().leaves.end(),
                   std::back_inserter(result),
                   [](const auto &hash) { return hash; });
    return result;
  }

  std::vector<primitives::BlockHash> BlockTreeImpl::getLeaves() const {
    return block_tree_data_.sharedAccess(
        [&](const auto &p) { return getLeavesNoLock(p); });
  }

  BlockTreeImpl::BlockHashVecRes BlockTreeImpl::getChildren(
      const primitives::BlockHash &block) const {
    return block_tree_data_.sharedAccess([&](const auto &p)
                                             -> BlockTreeImpl::BlockHashVecRes {
      if (auto node = p.tree_->getRoot().findByHash(block); node != nullptr) {
        std::vector<primitives::BlockHash> result;
        result.reserve(node->children.size());
        for (const auto &child : node->children) {
          result.push_back(child->block_hash);
        }
        return result;
      }
      OUTCOME_TRY(header, p.storage_->getBlockHeader(block));
      if (!header.has_value()) {
        return BlockTreeError::HEADER_NOT_FOUND;
      }
      // if node is not in tree_ it must be finalized and thus have only one
      // child
      OUTCOME_TRY(child_hash,
                  p.header_repo_->getHashByNumber(header.value().number + 1));
      return outcome::success(std::vector<primitives::BlockHash>{child_hash});
    });
  }

  primitives::BlockInfo BlockTreeImpl::getLastFinalizedNoLock(
      const BlockTreeData &p) const {
    const auto &last = p.tree_->getMetadata().last_finalized.lock();
    BOOST_ASSERT(last != nullptr);
    return last->getBlockInfo();
  }

  primitives::BlockInfo BlockTreeImpl::getLastFinalized() const {
    return block_tree_data_.sharedAccess(
        [&](const auto &p) { return getLastFinalizedNoLock(p); });
  }

  std::vector<primitives::BlockHash> BlockTreeImpl::getLeavesSortedNoLock(
      const BlockTreeData &p) const {
    std::vector<primitives::BlockInfo> leaf_depths;
    auto leaves = getLeavesNoLock(p);
    leaf_depths.reserve(leaves.size());
    for (auto &leaf : leaves) {
      auto leaf_node = p.tree_->getRoot().findByHash(leaf);
      leaf_depths.emplace_back(
          primitives::BlockInfo{leaf_node->depth, leaf_node->block_hash});
    }
    std::sort(
        leaf_depths.begin(),
        leaf_depths.end(),
        [](const auto &p1, const auto &p2) { return p1.number > p2.number; });
    std::vector<primitives::BlockHash> leaf_hashes;
    leaf_hashes.reserve(leaf_depths.size());
    std::transform(leaf_depths.begin(),
                   leaf_depths.end(),
                   std::back_inserter(leaf_hashes),
                   [](auto &p) { return p.hash; });
    return leaf_hashes;
  }

  outcome::result<primitives::BlockHash> BlockTreeImpl::walkBackUntilLessNoLock(
      const BlockTreeData &p,
      const primitives::BlockHash &start,
      const primitives::BlockNumber &limit) const {
    auto current_hash = start;
    while (true) {
      OUTCOME_TRY(current_header, p.header_repo_->getBlockHeader(current_hash));
      if (current_header.number <= limit) {
        return current_hash;
      }
      current_hash = current_header.parent_hash;
    }
  }

  outcome::result<void> BlockTreeImpl::pruneNoLock(
      BlockTreeData &p, const std::shared_ptr<TreeNode> &lastFinalizedNode) {
    std::deque<std::shared_ptr<TreeNode>> to_remove;

    auto following_node = lastFinalizedNode;

    for (auto current_node = following_node->parent.lock();
         current_node && !current_node->finalized;
         current_node = current_node->parent.lock()) {
      // DFS-on-deque
      to_remove.emplace_back();  // Waterbreak
      std::copy_if(current_node->children.begin(),
                   current_node->children.end(),
                   std::back_inserter(to_remove),
                   [&](const auto &child) { return child != following_node; });
      auto last = to_remove.back();
      while (last != nullptr) {
        to_remove.pop_back();
        std::copy(last->children.begin(),
                  last->children.end(),
                  std::back_inserter(to_remove));
        to_remove.emplace_front(std::move(last));
        last = to_remove.back();
      }
      to_remove.pop_back();  // Remove waterbreak

      // remove (in memory) all child, except main chain block
      current_node->children = {following_node};
      following_node = current_node;
    }

    std::vector<primitives::Extrinsic> extrinsics;
    std::vector<primitives::BlockHash> retired_hashes;

    // remove from storage
    retired_hashes.reserve(to_remove.size());
    for (const auto &node : to_remove) {
      OUTCOME_TRY(block_header_opt,
                  p.storage_->getBlockHeader(node->block_hash));
      OUTCOME_TRY(block_body_opt, p.storage_->getBlockBody(node->block_hash));
      if (block_body_opt.has_value()) {
        extrinsics.reserve(extrinsics.size() + block_body_opt.value().size());
        for (auto &ext : block_body_opt.value()) {
          if (auto key = p.extrinsic_event_key_repo_->get(
                  p.hasher_->blake2b_256(ext.data))) {
            main_thread_.execute([wself{weak_from_this()},
                                  key{key.value()},
                                  block_hash{node->block_hash}]() {
              if (auto self = wself.lock()) {
                self->extrinsic_events_engine_->notify(
                    key,
                    primitives::events::ExtrinsicLifecycleEvent::Retracted(
                        key, block_hash));
              }
            });
          }
          extrinsics.emplace_back(std::move(ext));
        }
        BOOST_ASSERT(block_header_opt.has_value());
        OUTCOME_TRY(p.state_pruner_->pruneDiscarded(block_header_opt.value()));
      }

      retired_hashes.emplace_back(node->block_hash);
      p.tree_->removeFromMeta(node);
      OUTCOME_TRY(p.storage_->removeBlock(node->block_hash));
    }

    auto last_finalized_block_info = getLastFinalizedNoLock(p);
    for (primitives::BlockNumber n = last_finalized_block_info.number;
         n < lastFinalizedNode->getBlockInfo().number;
         ++n) {
      if (auto result = p.storage_->getBlockHash(n);
          result.has_value() && result.value()) {
        retired_hashes.emplace_back(std::move(*result.value()));
      }
    }

    // trying to return extrinsics back to transaction pool
    main_thread_.execute([extrinsics{std::move(extrinsics)},
                          wself{weak_from_this()},
                          retired_hashes{std::move(retired_hashes)}]() mutable {
      if (auto self = wself.lock()) {
        auto eo = self->block_tree_data_.sharedAccess(
            [&](auto const &p) { return p.extrinsic_observer_; });

        for (auto &&extrinsic : extrinsics) {
          auto result = eo->onTxMessage(extrinsic);
          if (result) {
            SL_DEBUG(self->log_, "Tx {} was reapplied", result.value().toHex());
          } else {
            SL_DEBUG(self->log_, "Tx was skipped: {}", result.error());
          }
        }

        self->chain_events_engine_->notify(
            primitives::events::ChainEventType::kDeactivateAfterFinalization,
            retired_hashes);
      }
    });

    return outcome::success();
  }

  outcome::result<void> BlockTreeImpl::pruneTrie(
      const BlockTreeData &block_tree_data,
      primitives::BlockNumber new_finalized) {
    // pruning is disabled
    if (!block_tree_data.state_pruner_->getPruningDepth().has_value()) {
      return outcome::success();
    }
    auto last_pruned = block_tree_data.state_pruner_->getLastPrunedBlock();

    BOOST_ASSERT(!last_pruned.has_value()
                 || last_pruned.value().number
                        <= block_tree_data.tree_->getRoot().depth);
    auto next_pruned_number = last_pruned ? last_pruned->number + 1 : 0;

    OUTCOME_TRY(hash_opt, getBlockHash(next_pruned_number));
    BOOST_ASSERT(hash_opt.has_value());
    primitives::BlockHash hash = std::move(*hash_opt);
    auto pruning_depth =
        block_tree_data.state_pruner_->getPruningDepth().value_or(0);
    if (new_finalized < pruning_depth) {
      return outcome::success();
    }

    auto last_to_prune = new_finalized - pruning_depth;
    for (auto n = next_pruned_number; n < last_to_prune; n++) {
      OUTCOME_TRY(next_hash_opt, getBlockHash(n + 1));
      BOOST_ASSERT(next_hash_opt.has_value());
      auto &next_hash = *next_hash_opt;
      OUTCOME_TRY(header, getBlockHeader(hash));
      OUTCOME_TRY(block_tree_data.state_pruner_->pruneFinalized(header));
      hash = std::move(next_hash);
    }

    return outcome::success();
  }

  outcome::result<void> BlockTreeImpl::reorganizeNoLock(BlockTreeData &p) {
    auto block = BlockTreeImpl::bestLeafNoLock(p);

    // Remove assigning of obsolete best upper blocks chain
    auto prev_max_best_block_number = block.number;
    for (;;) {
      auto hash_res =
          p.header_repo_->getHashByNumber(prev_max_best_block_number + 1);
      if (hash_res.has_error()) {
        if (hash_res == outcome::failure(BlockTreeError::HEADER_NOT_FOUND)) {
          break;
        }
        return hash_res.as_failure();
      }
      ++prev_max_best_block_number;
    }
    for (auto number = prev_max_best_block_number; number > block.number;
         --number) {
      OUTCOME_TRY(p.storage_->deassignNumberToHash(number));
    }

    auto hash_res = p.header_repo_->getHashByNumber(block.number);
    if (hash_res.has_error()) {
      if (hash_res != outcome::failure(BlockTreeError::HEADER_NOT_FOUND)) {
        return hash_res.as_failure();
      }
    } else if (block.hash == hash_res.value()) {
      return outcome::success();
    }

    // Rewrite earlier blocks sequence
    size_t count = 0;
    for (;;) {
      OUTCOME_TRY(p.storage_->assignNumberToHash(block));
      if (block.number == 0) {
        break;
      }
      OUTCOME_TRY(header, getBlockHeaderNoLock(p, block.hash));
      auto parent_hash_res = p.header_repo_->getHashByNumber(block.number - 1);
      if (parent_hash_res.has_error()) {
        if (parent_hash_res
            != outcome::failure(BlockTreeError::HEADER_NOT_FOUND)) {
          return parent_hash_res.as_failure();
        }
      } else if (header.parent_hash == parent_hash_res.value()) {
        break;
      }
      ++count;
      block = {block.number - 1, header.parent_hash};
    }

    if (count > 1) {
      SL_DEBUG(log_, "Best chain reorganized for {} blocks deep", count);
    }

    return outcome::success();
  }

  void BlockTreeImpl::warp(const primitives::BlockInfo &block_info) {
    auto node = std::make_shared<TreeNode>(
        block_info.hash, block_info.number, nullptr, true, false);
    auto meta = std::make_shared<TreeMeta>(node);
    const auto leaves_size = block_tree_data_.exclusiveAccess([&](auto &p) {
      p.tree_ = std::make_unique<CachedTree>(std::move(node), std::move(meta));
      return p.tree_->getMetadata().leaves.size();
    });

    metric_known_chain_leaves_->set(leaves_size);
    metric_best_block_height_->set(block_info.number);
    telemetry_->notifyBlockFinalized(block_info);
    metric_finalized_block_height_->set(block_info.number);
  }

  void BlockTreeImpl::notifyBestAndFinalized() {
    auto best_info = bestLeaf();
    auto best_header = getBlockHeader(best_info.hash).value();
    chain_events_engine_->notify(primitives::events::ChainEventType::kNewHeads,
                                 best_header);
    auto finalized_info = getLastFinalized();
    auto finalized_header = getBlockHeader(finalized_info.hash).value();
    chain_events_engine_->notify(
        primitives::events::ChainEventType::kFinalizedHeads, finalized_header);
  }
}  // namespace kagome::blockchain<|MERGE_RESOLUTION|>--- conflicted
+++ resolved
@@ -232,7 +232,6 @@
             SL_WARN(log,
                     "Can't get header of existing block {}: "
                     "not found in block storage",
-<<<<<<< HEAD
                     block);
             dead.insert(subchain.begin(), subchain.end());
             break;
@@ -241,29 +240,18 @@
           observed.emplace(block.hash);
 
           auto &header = header_opt.value();
-=======
-                    hash);
+          if (header.number < last_finalized_block_info.number) {
+            SL_WARN(log,
+                    "Detected a leaf {} lower than the last finalized block "
+                    "#{}",
+                    block,
+                    last_finalized_block_info.number);
             break;
           }
 
-          const auto &header = header_opt.value();
-          if (header.number < last_finalized_block_info.number) {
-            SL_WARN(
-                log,
-                "Detected a leaf #{}({}) lower than the last finalized block "
-                "#{}",
-                header.number,
-                hash,
-                last_finalized_block_info.number);
-            break;
-          }
-
-          primitives::BlockInfo block(header.number, hash);
->>>>>>> 3e444bcf
+          block = {header.number - 1, header.parent_hash};
 
           collected.emplace(block, std::move(header));
-
-          block = {header.number - 1, header.parent_hash};
         }
       }
 
