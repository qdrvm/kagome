--- conflicted
+++ resolved
@@ -52,10 +52,12 @@
           if (res.has_error()) {
             if (res
                 == outcome::failure(
-                    blockchain::BlockTreeError::HEADER_NOT_FOUND)) {
+                    blockchain::BlockTreeError::EXISTING_BLOCK_NOT_FOUND)) {
               SL_TRACE(log, "Leaf {} not found", hash);
               continue;
             }
+            SL_ERROR(
+                log, "Leaf {} is corrupted: {}", hash, res.error().message());
             return res.as_failure();
           }
           auto number = res.value();
@@ -134,36 +136,8 @@
                      "Must be known or calculated at least one leaf");
 
     // Find the least and best leaf
-<<<<<<< HEAD
     auto least_leaf = *block_tree_leaves.begin();
     auto best_leaf = *block_tree_leaves.rbegin();
-=======
-    primitives::BlockInfo least_leaf(
-        std::numeric_limits<primitives::BlockNumber>::max(), {});
-    primitives::BlockInfo best_leaf(
-        std::numeric_limits<primitives::BlockNumber>::min(), {});
-    for (auto hash : block_tree_leaves) {
-      auto res = header_repo->getNumberById(hash);
-      if (res.has_error()) {
-        if (res
-            == outcome::failure(
-                blockchain::BlockTreeError::EXISTING_BLOCK_NOT_FOUND)) {
-          SL_TRACE(log, "Leaf {} not found", hash);
-          continue;
-        }
-        SL_ERROR(log, "Leaf {} is corrupted: {}", hash, res.error().message());
-        return res.as_failure();
-      }
-      auto number = res.value();
-      SL_TRACE(log, "Leaf {} found", primitives::BlockInfo(number, hash));
-      if (number <= least_leaf.number) {
-        least_leaf = {number, hash};
-      }
-      if (number >= best_leaf.number) {
-        best_leaf = {number, hash};
-      }
-    }
->>>>>>> 38faca55
 
     std::optional<consensus::EpochNumber> curr_epoch_number;
 
@@ -696,8 +670,9 @@
     // Remove from storage
     OUTCOME_TRY(storage_->removeBlock({node->depth, node->block_hash}));
 
-    OUTCOME_TRY(storage_->setBlockTreeLeaves({tree_->getMetadata().leaves.begin(),
-                                  tree_->getMetadata().leaves.end()}));
+    OUTCOME_TRY(
+        storage_->setBlockTreeLeaves({tree_->getMetadata().leaves.begin(),
+                                      tree_->getMetadata().leaves.end()}));
 
     return outcome::success();
   }
