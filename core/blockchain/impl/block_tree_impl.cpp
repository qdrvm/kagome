--- conflicted
+++ resolved
@@ -458,16 +458,6 @@
                                  block.header);
     log_->info("BODY: {}", block.body.size());
     for (size_t idx = 0; idx < block.body.size(); idx++) {
-<<<<<<< HEAD
-      if (block.body.size() > 1)
-        if (auto key = extrinsic_event_key_repo_->getEventKey(
-                block.header.number, idx)) {
-          extrinsic_events_engine_->notify(
-              key.value(),
-              primitives::events::ExtrinsicLifecycleEvent::InBlock(
-                  key.value(), std::move(block_hash)));
-        }
-=======
       if (auto key = extrinsic_event_key_repo_->getEventKey(block.header.number,
                                                             idx)) {
         extrinsic_events_engine_->notify(
@@ -475,7 +465,6 @@
             primitives::events::ExtrinsicLifecycleEvent::InBlock(
                 key.value(), std::move(block_hash)));
       }
->>>>>>> b489789c
     }
 
     return outcome::success();
