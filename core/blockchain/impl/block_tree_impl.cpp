/**
 * Copyright Quadrivium LLC
 * All Rights Reserved
 * SPDX-License-Identifier: Apache-2.0
 */

#include "blockchain/impl/block_tree_impl.hpp"

#include <algorithm>
#include <set>
#include <stack>

#include "blockchain/block_tree_error.hpp"
#include "blockchain/impl/cached_tree.hpp"
#include "blockchain/impl/justification_storage_policy.hpp"
#include "blockchain/impl/storage_util.hpp"
#include "common/main_thread_pool.hpp"
#include "consensus/babe/impl/babe_digests_util.hpp"
#include "consensus/babe/is_primary.hpp"
#include "crypto/blake2/blake2b.h"
#include "log/profiling_logger.hpp"
#include "storage/database_error.hpp"
#include "storage/trie_pruner/trie_pruner.hpp"
#include "utils/pool_handler.hpp"

namespace {
  constexpr auto blockHeightMetricName = "kagome_block_height";
  constexpr auto knownChainLeavesMetricName = "kagome_number_leaves";
}  // namespace

namespace kagome::blockchain {
  using Buffer = common::Buffer;
  using DatabaseError = kagome::storage::DatabaseError;
  using consensus::babe::isPrimary;

  namespace {
    /// Function-helper for loading (and repair if it needed) of leaves
    outcome::result<std::set<primitives::BlockInfo>> loadLeaves(
        const std::shared_ptr<BlockStorage> &storage, const log::Logger &log) {
      BOOST_ASSERT(storage != nullptr);

      std::set<primitives::BlockInfo> block_tree_leaves;
      {
        OUTCOME_TRY(block_tree_unordered_leaves, storage->getBlockTreeLeaves());
        SL_TRACE(log,
                 "List of leaves has loaded: {} leaves",
                 block_tree_unordered_leaves.size());

        for (auto &hash : block_tree_unordered_leaves) {
          // get block nuber by hash
          const auto header = storage->getBlockHeader(hash);
          if (not header) {
            if (header == outcome::failure(BlockTreeError::HEADER_NOT_FOUND)) {
              SL_TRACE(log, "Leaf {} not found", hash);
              continue;
            }
            SL_ERROR(log, "Leaf {} is corrupted: {}", hash, header.error());
            return header.as_failure();
          }
          auto number = header.value().number;
          SL_TRACE(log, "Leaf {} found", primitives::BlockInfo(number, hash));
          block_tree_leaves.emplace(number, hash);
        }
      }

      if (block_tree_leaves.empty()) {
        SL_WARN(log, "No one leaf was found. Trying to repair");

        primitives::BlockNumber number = 0;
        auto lower = std::numeric_limits<primitives::BlockNumber>::min();
        auto upper = std::numeric_limits<primitives::BlockNumber>::max();

        for (;;) {
          number = lower + (upper - lower) / 2 + 1;

          auto hash_opt_res = storage->getBlockHash(number);
          if (hash_opt_res.has_failure()) {
            SL_CRITICAL(
                log, "Search best block has failed: {}", hash_opt_res.error());
            return BlockTreeError::HEADER_NOT_FOUND;
          }
          const auto &hash_opt = hash_opt_res.value();

          if (hash_opt.has_value()) {
            SL_TRACE(log, "bisect {} -> found", number);
            lower = number;
          } else {
            SL_TRACE(log, "bisect {} -> not found", number);
            upper = number - 1;
          }
          if (lower == upper) {
            number = lower;
            break;
          }
        }

        OUTCOME_TRY(hash_opt_res, storage->getBlockHash(number));
        primitives::BlockHash hash = hash_opt_res.value();
        block_tree_leaves.emplace(number, hash);

        if (auto res = storage->setBlockTreeLeaves({hash}); res.has_error()) {
          SL_CRITICAL(
              log, "Can't save recovered block tree leaves: {}", res.error());
          return res.as_failure();
        }
      }

      return block_tree_leaves;
    }
  }  // namespace

  BlockTreeImpl::SafeBlockTreeData::SafeBlockTreeData(BlockTreeData data)
      : block_tree_data_{std::move(data)} {}

  outcome::result<std::shared_ptr<BlockTreeImpl>> BlockTreeImpl::create(
      const application::AppConfiguration &app_config,
      std::shared_ptr<BlockStorage> storage,
      std::shared_ptr<crypto::Hasher> hasher,
      primitives::events::ChainSubscriptionEnginePtr chain_events_engine,
      primitives::events::ExtrinsicSubscriptionEnginePtr
          extrinsic_events_engine,
      std::shared_ptr<subscription::ExtrinsicEventKeyRepository>
          extrinsic_event_key_repo,
      std::shared_ptr<const class JustificationStoragePolicy>
          justification_storage_policy,
      std::shared_ptr<storage::trie_pruner::TriePruner> state_pruner,
      common::MainThreadPool &main_thread_pool) {
    BOOST_ASSERT(storage != nullptr);

    log::Logger log = log::createLogger("BlockTree", "block_tree");

    OUTCOME_TRY(last_finalized_block_info, storage->getLastFinalized());

    auto finalized_block_header_res =
        storage->getBlockHeader(last_finalized_block_info.hash);
    BOOST_ASSERT_MSG(finalized_block_header_res.has_value(),
                     "Initialized block tree must be have finalized block");
    auto &finalized_block_header = finalized_block_header_res.value();
    // call chain_events_engine->notify to init babe_config_repo preventive
    chain_events_engine->notify(
        primitives::events::ChainEventType::kFinalizedHeads,
        finalized_block_header);

    OUTCOME_TRY(storage->getJustification(last_finalized_block_info.hash));

    OUTCOME_TRY(block_tree_leaves, loadLeaves(storage, log));
    BOOST_ASSERT_MSG(not block_tree_leaves.empty(),
                     "Must be known or calculated at least one leaf");

    auto highest_leaf = *block_tree_leaves.rbegin();
    SL_INFO(log,
            "Highest block: {}, Last finalized: {}",
            highest_leaf,
            last_finalized_block_info);

    // Load non-finalized block from block storage
    std::map<primitives::BlockInfo, primitives::BlockHeader> collected;

    {
      std::unordered_set<primitives::BlockHash> observed;
      std::unordered_set<primitives::BlockInfo> dead;
      // Iterate leaves
      for (auto &leaf : block_tree_leaves) {
        std::unordered_set<primitives::BlockInfo> subchain;
        // Iterate subchain from leaf to finalized or early observer
        for (auto block = leaf;;) {
          // Met last finalized
          if (block.hash == last_finalized_block_info.hash) {
            break;
          }

          // Met early observed block
          if (observed.contains(block.hash)) {
            break;
          }

          // Met known dead block
          if (dead.contains(block)) {
            dead.insert(subchain.begin(), subchain.end());
            break;
          }

          // Check if non-pruned fork has detected
          if (block.number == last_finalized_block_info.number) {
            dead.insert(subchain.begin(), subchain.end());

            auto main = last_finalized_block_info;
            auto fork = block;

            // Collect as dead all blocks that differ from the finalized chain
            for (;;) {
              dead.emplace(fork);

              auto f_res = storage->getBlockHeader(fork.hash);
              if (f_res.has_error()) {
                break;
              }
              const auto &fork_header = f_res.value();

              auto m_res = storage->getBlockHeader(main.hash);
              if (m_res.has_error()) {
                break;
              }
              const auto &main_header = m_res.value();

              BOOST_ASSERT(fork_header.number == main_header.number);
              if (fork_header.parent_hash == main_header.parent_hash) {
                break;
              }

              fork = *fork_header.parentInfo();
              main = *main_header.parentInfo();
            }

            break;
          };

          subchain.emplace(block);

          auto header_res = storage->getBlockHeader(block.hash);
          if (header_res.has_error()) {
            SL_WARN(log,
                    "Can't get header of existing non-finalized block {}: {}",
                    block,
                    header_res.error());
            return header_res.as_failure();
          }

          observed.emplace(block.hash);

          auto &header = header_res.value();
          if (header.number < last_finalized_block_info.number) {
            SL_WARN(
                log,
                "Detected a leaf {} lower than the last finalized block #{}",
                block,
                last_finalized_block_info.number);
            break;
          }

          auto [it, ok] = collected.emplace(block, std::move(header));

          block = *it->second.parentInfo();
        }
      }

      if (not dead.empty()) {
        SL_WARN(log,
                "Found {} orphan blocks; "
                "these block will be removed for consistency",
                dead.size());
        for (auto &block : dead) {
          collected.erase(block);
          std::ignore = storage->removeBlock(block.hash);
        }
      }
    }

    // Prepare and create block tree basing last finalized block
    SL_DEBUG(log, "Last finalized block {}", last_finalized_block_info);

    std::shared_ptr<BlockTreeImpl> block_tree(
        new BlockTreeImpl(app_config,
                          std::move(storage),
                          last_finalized_block_info,
                          std::move(hasher),
                          std::move(chain_events_engine),
                          std::move(extrinsic_events_engine),
                          std::move(extrinsic_event_key_repo),
                          std::move(justification_storage_policy),
                          state_pruner,
                          main_thread_pool));

    // Add non-finalized block to the block tree
    for (auto &e : collected) {
      const auto &block = e.first;
      const auto header = std::move(e.second);

      auto res = block_tree->addExistingBlock(block.hash, header);
      if (res.has_error()) {
        SL_WARN(log,
                "Can't add existing non-finalized block {} to block tree: {}",
                block,
                res.error());
      }
      SL_TRACE(
          log, "Existing non-finalized block {} is added to block tree", block);
    }

    OUTCOME_TRY(state_pruner->recoverState(*block_tree));

    return block_tree;
  }

  outcome::result<void> BlockTreeImpl::recover(
      const primitives::BlockId &target_block_id,
      std::shared_ptr<BlockStorage> storage,
      std::shared_ptr<const storage::trie::TrieStorage> trie_storage,
      std::shared_ptr<BlockTree> block_tree) {
    BOOST_ASSERT(storage != nullptr);
    BOOST_ASSERT(trie_storage != nullptr);

    log::Logger log = log::createLogger("BlockTree", "block_tree");

    OUTCOME_TRY(block_tree_leaves, loadLeaves(storage, log));

    BOOST_ASSERT_MSG(not block_tree_leaves.empty(),
                     "Must be known or calculated at least one leaf");

    auto target_block_hash_opt_res = storage->getBlockHash(target_block_id);
    if (target_block_hash_opt_res.has_failure()) {
      SL_CRITICAL(log,
                  "Can't get header of target block: {}",
                  target_block_hash_opt_res.error());
      return BlockTreeError::HEADER_NOT_FOUND;
    }
    if (not target_block_hash_opt_res.value().has_value()) {
      SL_CRITICAL(log, "Can't get header of target block: header not found");
      return BlockTreeError::HEADER_NOT_FOUND;
    }
    const auto &target_block_hash = target_block_hash_opt_res.value().value();

    // Check if target block exists
    auto target_block_header_res = storage->getBlockHeader(target_block_hash);
    if (target_block_header_res.has_error()) {
      SL_CRITICAL(log,
                  "Can't get header of target block: {}",
                  target_block_header_res.error());
      return target_block_header_res.as_failure();
    }

    const auto &target_block_header = target_block_header_res.value();
    const auto &state_root = target_block_header.state_root;

    // Check if target block has state
    if (auto res = trie_storage->getEphemeralBatchAt(state_root);
        res.has_error()) {
      SL_WARN(log, "Can't get state of target block: {}", res.error());
      SL_CRITICAL(
          log,
          "You will need to use `--sync Fast' CLI arg the next time you start");
    }

    for (auto it = block_tree_leaves.rbegin(); it != block_tree_leaves.rend();
         it = block_tree_leaves.rbegin()) {
      auto block = *it;
      if (target_block_header.number >= block.number) {
        break;
      }

      auto header_res = storage->getBlockHeader(block.hash);
      if (header_res.has_error()) {
        SL_CRITICAL(log,
                    "Can't get header of one of removing block: {}",
                    header_res.error());
        return header_res.as_failure();
      }

      const auto &header = header_res.value();
      block_tree_leaves.emplace(*header.parentInfo());
      block_tree_leaves.erase(block);

      std::vector<primitives::BlockHash> leaves;
      leaves.reserve(block_tree_leaves.size());

      std::ranges::transform(block_tree_leaves,
                             std::back_inserter(leaves),
                             [](const auto it) { return it.hash; });
      if (auto res = storage->setBlockTreeLeaves(leaves); res.has_error()) {
        SL_CRITICAL(
            log, "Can't save updated block tree leaves: {}", res.error());
        return res.as_failure();
      }

      if (auto res = block_tree->removeLeaf(block.hash); res.has_error()) {
        SL_CRITICAL(log, "Can't remove block {}: {}", block, res.error());
        return res.as_failure();
      }
    }

    return outcome::success();
  }

  BlockTreeImpl::BlockTreeImpl(
      const application::AppConfiguration &app_config,
      std::shared_ptr<BlockStorage> storage,
      const primitives::BlockInfo &finalized,
      std::shared_ptr<crypto::Hasher> hasher,
      primitives::events::ChainSubscriptionEnginePtr chain_events_engine,
      primitives::events::ExtrinsicSubscriptionEnginePtr
          extrinsic_events_engine,
      std::shared_ptr<subscription::ExtrinsicEventKeyRepository>
          extrinsic_event_key_repo,
      std::shared_ptr<const JustificationStoragePolicy>
          justification_storage_policy,
      std::shared_ptr<storage::trie_pruner::TriePruner> state_pruner,
      common::MainThreadPool &main_thread_pool)
      : block_tree_data_{BlockTreeData{
<<<<<<< HEAD
            .storage_ = std::move(storage),
            .state_pruner_ = std::move(state_pruner),
            .tree_ = std::make_unique<CachedTree>(finalized),
=======
            .header_repo_ = std::move(header_repo),
            .storage_ = std::move(storage),
            .state_pruner_ = std::move(state_pruner),
            .tree_ = std::make_unique<CachedTree>(finalized),
            .extrinsic_observer_ = std::move(extrinsic_observer),
>>>>>>> 1d5d7559
            .hasher_ = std::move(hasher),
            .extrinsic_event_key_repo_ = std::move(extrinsic_event_key_repo),
            .justification_storage_policy_ =
                std::move(justification_storage_policy),
            .genesis_block_hash_ = {},
            .blocks_pruning_ = {app_config.blocksPruning(), finalized.number},
        }},
        chain_events_engine_{std::move(chain_events_engine)},
        main_pool_handler_{main_thread_pool.handlerStarted()},
        extrinsic_events_engine_{std::move(extrinsic_events_engine)} {
    block_tree_data_.sharedAccess([&](const BlockTreeData &p) {
      BOOST_ASSERT(p.storage_ != nullptr);
      BOOST_ASSERT(p.tree_ != nullptr);
      BOOST_ASSERT(p.hasher_ != nullptr);
      BOOST_ASSERT(p.extrinsic_event_key_repo_ != nullptr);
      BOOST_ASSERT(p.justification_storage_policy_ != nullptr);
      BOOST_ASSERT(p.state_pruner_ != nullptr);

      // Register metrics
      BOOST_ASSERT(telemetry_ != nullptr);
      metrics_registry_->registerGaugeFamily(blockHeightMetricName,
                                             "Block height info of the chain");

      metric_best_block_height_ = metrics_registry_->registerGaugeMetric(
          blockHeightMetricName, {{"status", "best"}});
      metric_best_block_height_->set(bestBlockNoLock(p).number);

      metric_finalized_block_height_ = metrics_registry_->registerGaugeMetric(
          blockHeightMetricName, {{"status", "finalized"}});
      metric_finalized_block_height_->set(getLastFinalizedNoLock(p).number);

      metrics_registry_->registerGaugeFamily(
          knownChainLeavesMetricName,
          "Number of known chain leaves (aka forks)");

      metric_known_chain_leaves_ =
          metrics_registry_->registerGaugeMetric(knownChainLeavesMetricName);
      metric_known_chain_leaves_->set(p.tree_->leafCount());

      telemetry_->setGenesisBlockHash(getGenesisBlockHash());

      if (p.blocks_pruning_.keep_) {
        SL_INFO(log_,
                "BlocksPruning: enabled with \"--blocks-pruning {}\"",
                *p.blocks_pruning_.keep_);
      }
    });

    BOOST_ASSERT(chain_events_engine_ != nullptr);
    BOOST_ASSERT(extrinsic_events_engine_ != nullptr);
  }

  const primitives::BlockHash &BlockTreeImpl::getGenesisBlockHash() const {
    return block_tree_data_
        .sharedAccess(
            [&](const BlockTreeData &p)
                -> std::reference_wrapper<const primitives::BlockHash> {
              if (p.genesis_block_hash_.has_value()) {
                return p.genesis_block_hash_.value();
              }

              auto res = p.storage_->getBlockHash(0);
              BOOST_ASSERT_MSG(
                  res.has_value(),
                  "Block tree must contain at least genesis block");

              // NOLINTNEXTLINE(cppcoreguidelines-pro-type-const-cast)
              const_cast<std::optional<primitives::BlockHash> &>(
                  p.genesis_block_hash_)
                  .emplace(res.value().value());
              return p.genesis_block_hash_.value();
            })
        .get();
  }

  outcome::result<void> BlockTreeImpl::addBlockHeader(
      const primitives::BlockHeader &header) {
    return block_tree_data_.exclusiveAccess(
        [&](BlockTreeData &p) -> outcome::result<void> {
          auto parent = p.tree_->find(header.parent_hash);
          if (!parent) {
            return BlockTreeError::NO_PARENT;
          }
          OUTCOME_TRY(p.storage_->putBlockHeader(header));

          // update local meta with the new block
          auto new_node = std::make_shared<TreeNode>(
              header.blockInfo(), parent, isPrimary(header));

          auto reorg = p.tree_->add(new_node);
          OUTCOME_TRY(reorgAndPrune(p, {std::move(reorg), {}}));

          notifyChainEventsEngine(primitives::events::ChainEventType::kNewHeads,
                                  header);
          SL_VERBOSE(log_,
                     "Block {} has been added into block tree",
                     header.blockInfo());

          return outcome::success();
        });
  }

  outcome::result<void> BlockTreeImpl::addBlock(
      const primitives::Block &block) {
    return block_tree_data_.exclusiveAccess(
        [&](BlockTreeData &p) -> outcome::result<void> {
          // Check if we know parent of this block; if not, we cannot insert it
          auto parent = p.tree_->find(block.header.parent_hash);
          if (!parent) {
            return BlockTreeError::NO_PARENT;
          }

          // Save block
          OUTCOME_TRY(block_hash, p.storage_->putBlock(block));

          // Update local meta with the block
          auto new_node = std::make_shared<TreeNode>(
              block.header.blockInfo(), parent, isPrimary(block.header));

          auto reorg = p.tree_->add(new_node);
          OUTCOME_TRY(reorgAndPrune(p, {std::move(reorg), {}}));

          notifyChainEventsEngine(primitives::events::ChainEventType::kNewHeads,
                                  block.header);
          SL_DEBUG(log_, "Adding block {}", block_hash);
          for (const auto &ext : block.body) {
            auto extrinsic_hash = p.hasher_->blake2b_256(ext.data);
            SL_DEBUG(log_, "Adding extrinsic with hash {}", extrinsic_hash);
            if (auto key = p.extrinsic_event_key_repo_->get(extrinsic_hash)) {
              main_pool_handler_->execute(
                  [wself{weak_from_this()}, key{key.value()}, block_hash]() {
                    if (auto self = wself.lock()) {
                      self->extrinsic_events_engine_->notify(
                          key,
                          primitives::events::ExtrinsicLifecycleEvent::InBlock(
                              key, block_hash));
                    }
                  });
            }
          }

          SL_VERBOSE(log_,
                     "Block {} has been added into block tree",
                     block.header.blockInfo());
          return outcome::success();
        });
  }

  void BlockTreeImpl::notifyChainEventsEngine(
      primitives::events::ChainEventType event,
      const primitives::BlockHeader &header) {
    BOOST_ASSERT(header.hash_opt.has_value());
    main_pool_handler_->execute(
        [wself{weak_from_this()}, event, header]() mutable {
          if (auto self = wself.lock()) {
            self->chain_events_engine_->notify(event, header);
          }
        });
  }

  outcome::result<void> BlockTreeImpl::removeLeaf(
      const primitives::BlockHash &block_hash) {
    return block_tree_data_.exclusiveAccess(
        [&](BlockTreeData &p) -> outcome::result<void> {
          auto finalized = getLastFinalizedNoLock(p);
          if (block_hash == finalized.hash) {
            OUTCOME_TRY(header, getBlockHeader(block_hash));
            OUTCOME_TRY(p.storage_->removeJustification(finalized.hash));
            auto parent = *header.parentInfo();
            ReorgAndPrune changes{
                .reorg = Reorg{.common = parent, .revert = {finalized}},
                .prune = {finalized},
            };
            p.tree_ = std::make_unique<CachedTree>(parent);
            OUTCOME_TRY(reorgAndPrune(p, changes));
            return outcome::success();
          }
          if (not p.tree_->isLeaf(block_hash)) {
            return BlockTreeError::BLOCK_IS_NOT_LEAF;
          }
          auto changes = p.tree_->removeLeaf(block_hash);
          OUTCOME_TRY(reorgAndPrune(p, changes));
          return outcome::success();
        });
  }

  outcome::result<void> BlockTreeImpl::markAsParachainDataBlock(
      const primitives::BlockHash &block_hash) {
    return block_tree_data_.exclusiveAccess(
        [&](BlockTreeData &p) -> outcome::result<void> {
          SL_TRACE(log_, "Trying to adjust weight for block {}", block_hash);

          auto node = p.tree_->find(block_hash);
          if (node == nullptr) {
            SL_WARN(log_, "Block {} doesn't exists in block tree", block_hash);
            return BlockTreeError::BLOCK_NOT_EXISTS;
          }

          node->contains_approved_para_block = true;
          return outcome::success();
        });
  }

  outcome::result<void> BlockTreeImpl::markAsRevertedBlocks(
      const std::vector<primitives::BlockHash> &block_hashes) {
    return block_tree_data_.exclusiveAccess(
        [&](BlockTreeData &p) -> outcome::result<void> {
          bool need_to_refresh_best = false;
          auto best = bestBlockNoLock(p);
          for (const auto &block_hash : block_hashes) {
            auto tree_node = p.tree_->find(block_hash);
            if (tree_node == nullptr) {
              SL_WARN(
                  log_, "Block {} doesn't exists in block tree", block_hash);
              continue;
            }

            if (not tree_node->reverted) {
              std::queue<std::shared_ptr<TreeNode>> to_revert;
              to_revert.push(std::move(tree_node));
              while (not to_revert.empty()) {
                auto &reverting_tree_node = to_revert.front();

                reverting_tree_node->reverted = true;

                if (reverting_tree_node->info == best) {
                  need_to_refresh_best = true;
                }

                for (auto &child : reverting_tree_node->children) {
                  if (not child->reverted) {
                    to_revert.push(child);
                  }
                }

                to_revert.pop();
              }
            }
          }
          if (need_to_refresh_best) {
            p.tree_->forceRefreshBest();
          }
          return outcome::success();
        });
  }

  outcome::result<void> BlockTreeImpl::addExistingBlockNoLock(
      BlockTreeData &p,
      const primitives::BlockHash &block_hash,
      const primitives::BlockHeader &block_header) {
    SL_TRACE(log_,
             "Trying to add block {} into block tree",
             primitives::BlockInfo(block_header.number, block_hash));

    auto node = p.tree_->find(block_hash);
    // Check if tree doesn't have this block; if not, we skip that
    if (node != nullptr) {
      SL_TRACE(log_,
               "Block {} exists in block tree",
               primitives::BlockInfo(block_header.number, block_hash));
      return BlockTreeError::BLOCK_EXISTS;
    }

    auto parent = p.tree_->find(block_header.parent_hash);

    // Check if we know parent of this block; if not, we cannot insert it
    if (parent == nullptr) {
      SL_TRACE(log_,
               "Block {} parent of {} has not found in block tree. "
               "Trying to restore missed branch",
               primitives::BlockInfo(block_header.number - 1,
                                     block_header.parent_hash),
               primitives::BlockInfo(block_header.number, block_hash));

      // Trying to restore missed branch
      std::stack<std::pair<primitives::BlockHash, primitives::BlockHeader>>
          to_add;

      auto finalized = getLastFinalizedNoLock(p).number;

      for (auto hash = block_header.parent_hash;;) {
        OUTCOME_TRY(header, p.storage_->getBlockHeader(hash));
        SL_TRACE(log_,
                 "Block {} has found in storage and enqueued to add",
                 primitives::BlockInfo(header.number, hash));

        if (header.number <= finalized) {
          return BlockTreeError::BLOCK_ON_DEAD_END;
        }

        to_add.emplace(hash, std::move(header));

        if (p.tree_->find(header.parent_hash) != nullptr) {
          SL_TRACE(log_,
                   "Block {} parent of {} has found in block tree",
                   primitives::BlockInfo(*header.parentInfo()),
                   primitives::BlockInfo(header.number, hash));

          break;
        }

        SL_TRACE(log_,
                 "Block {} has not found in block tree. "
                 "Trying to restore from storage",
                 *header.parentInfo());

        hash = header.parent_hash;
      }

      while (not to_add.empty()) {
        const auto &[hash, header] = to_add.top();
        OUTCOME_TRY(addExistingBlockNoLock(p, hash, header));
        to_add.pop();
      }

      parent = p.tree_->find(block_header.parent_hash);
      BOOST_ASSERT_MSG(parent != nullptr,
                       "Parent must be restored at this moment");

      SL_TRACE(log_,
               "Trying to add block {} into block tree",
               primitives::BlockInfo(block_header.number, block_hash));
    }

    // Update local meta with the block
    auto new_node = std::make_shared<TreeNode>(
        block_header.blockInfo(), parent, isPrimary(block_header));

    auto reorg = p.tree_->add(new_node);
    OUTCOME_TRY(reorgAndPrune(p, {std::move(reorg), {}}));

    SL_VERBOSE(log_,
               "Block {} has been restored in block tree from storage",
               block_header.blockInfo());

    return outcome::success();
  }

  outcome::result<void> BlockTreeImpl::addExistingBlock(
      const primitives::BlockHash &block_hash,
      const primitives::BlockHeader &block_header) {
    return block_tree_data_.exclusiveAccess(
        [&](BlockTreeData &p) -> outcome::result<void> {
          return addExistingBlockNoLock(p, block_hash, block_header);
        });
  }

  outcome::result<void> BlockTreeImpl::addBlockBody(
      const primitives::BlockHash &block_hash,
      const primitives::BlockBody &body) {
    return block_tree_data_.exclusiveAccess(
        [&](BlockTreeData &p) -> outcome::result<void> {
          return p.storage_->putBlockBody(block_hash, body);
        });
  }

  outcome::result<void> BlockTreeImpl::finalize(
      const primitives::BlockHash &block_hash,
      const primitives::Justification &justification) {
    return block_tree_data_.exclusiveAccess([&](BlockTreeData &p)
                                                -> outcome::result<void> {
      auto last_finalized_block_info = getLastFinalizedNoLock(p);
      if (block_hash == last_finalized_block_info.hash) {
        return outcome::success();
      }
      const auto node = p.tree_->find(block_hash);
      if (node) {
        SL_DEBUG(log_, "Finalizing block {}", node->info);

        OUTCOME_TRY(header, p.storage_->getBlockHeader(block_hash));

        OUTCOME_TRY(p.storage_->putJustification(justification, block_hash));

        std::vector<
            primitives::events::RemoveAfterFinalizationParams::HeaderInfo>
            retired_hashes;
        for (auto parent = node->parent(); parent; parent = parent->parent()) {
          retired_hashes.emplace_back(
              primitives::events::RemoveAfterFinalizationParams::HeaderInfo{
                  .hash = parent->info.hash, .number = parent->info.number});
        }

        auto changes = p.tree_->finalize(node);
        OUTCOME_TRY(reorgAndPrune(p, changes));
        OUTCOME_TRY(pruneTrie(p, node->info.number));

        notifyChainEventsEngine(
            primitives::events::ChainEventType::kFinalizedHeads, header);

        OUTCOME_TRY(body, p.storage_->getBlockBody(block_hash));
        if (body.has_value()) {
          for (auto &ext : body.value()) {
            auto extrinsic_hash = p.hasher_->blake2b_256(ext.data);
            if (auto key = p.extrinsic_event_key_repo_->get(extrinsic_hash)) {
              main_pool_handler_->execute([wself{weak_from_this()},
                                           key{key.value()},
                                           block_hash]() {
                if (auto self = wself.lock()) {
                  self->extrinsic_events_engine_->notify(
                      key,
                      primitives::events::ExtrinsicLifecycleEvent::Finalized(
                          key, block_hash));
                }
              });
            }
          }
        }

        main_pool_handler_->execute(
            [weak{weak_from_this()},
             retired{primitives::events::RemoveAfterFinalizationParams{
                 .removed = std::move(retired_hashes),
                 .finalized = header.number}}] {
              if (auto self = weak.lock()) {
                self->chain_events_engine_->notify(
                    primitives::events::ChainEventType::
                        kDeactivateAfterFinalization,
                    retired);
              }
            });

        log_->info("Finalized block {}", node->info);
        telemetry_->notifyBlockFinalized(node->info);
        telemetry_->pushBlockStats();
        metric_finalized_block_height_->set(node->info.number);

        // we store justification for last finalized block only as long as it is
        // last finalized (if it doesn't meet other justification storage rules,
        // e.g. its number a multiple of 512)
        OUTCOME_TRY(last_finalized_header,
                    p.storage_->getBlockHeader(last_finalized_block_info.hash));
        OUTCOME_TRY(
            shouldStoreLastFinalized,
            p.justification_storage_policy_->shouldStoreFor(
                last_finalized_header, getLastFinalizedNoLock(p).number));
        if (!shouldStoreLastFinalized) {
          OUTCOME_TRY(
              justification_opt,
              p.storage_->getJustification(last_finalized_block_info.hash));
          if (justification_opt.has_value()) {
            SL_DEBUG(log_,
                     "Purge redundant justification for finalized block {}",
                     last_finalized_block_info);
            OUTCOME_TRY(p.storage_->removeJustification(
                last_finalized_block_info.hash));
          }
        }

        for (auto end = p.blocks_pruning_.max(node->info.number);
             p.blocks_pruning_.next_ < end;
             ++p.blocks_pruning_.next_) {
          OUTCOME_TRY(hash, p.storage_->getBlockHash(p.blocks_pruning_.next_));
          if (not hash) {
            continue;
          }
          SL_TRACE(log_,
                   "BlocksPruning: remove body for block {}",
                   p.blocks_pruning_.next_);
          OUTCOME_TRY(p.storage_->removeBlockBody(*hash));
        }
      } else {
        OUTCOME_TRY(header, p.storage_->getBlockHeader(block_hash));
        const auto header_number = header.number;
        if (header_number >= last_finalized_block_info.number) {
          return BlockTreeError::NON_FINALIZED_BLOCK_NOT_FOUND;
        }
        OUTCOME_TRY(canon_hash, p.storage_->getBlockHash(header_number));
        if (block_hash != canon_hash) {
          return BlockTreeError::BLOCK_ON_DEAD_END;
        }
        if (not p.justification_storage_policy_
                    ->shouldStoreFor(header, last_finalized_block_info.number)
                    .value()) {
          return outcome::success();
        }
        OUTCOME_TRY(justification_opt,
                    p.storage_->getJustification(block_hash));
        if (justification_opt.has_value()) {
          // block already has justification (in DB), fine
          return outcome::success();
        }
        OUTCOME_TRY(p.storage_->putJustification(justification, block_hash));
      }
      return outcome::success();
    });
  }

  outcome::result<std::optional<primitives::BlockHash>>
  BlockTreeImpl::getBlockHash(primitives::BlockNumber block_number) const {
    return block_tree_data_.sharedAccess(
        [&](const BlockTreeData &p)
            -> outcome::result<std::optional<primitives::BlockHash>> {
          OUTCOME_TRY(hash_opt, p.storage_->getBlockHash(block_number));
          return hash_opt;
        });
  }

  bool BlockTreeImpl::has(const primitives::BlockHash &hash) const {
    return block_tree_data_.sharedAccess([&](const BlockTreeData &p) {
      return p.tree_->find(hash) or p.storage_->hasBlockHeader(hash).value();
    });
  }

  outcome::result<primitives::BlockHeader> BlockTreeImpl::getBlockHeaderNoLock(
      const BlockTreeData &p, const primitives::BlockHash &block_hash) const {
    return p.storage_->getBlockHeader(block_hash);
  }

  outcome::result<primitives::BlockHeader> BlockTreeImpl::getBlockHeader(
      const primitives::BlockHash &block_hash) const {
    return block_tree_data_.sharedAccess(
        [&](const BlockTreeData &p)
            -> outcome::result<primitives::BlockHeader> {
          return getBlockHeaderNoLock(p, block_hash);
        });
  }

  outcome::result<std::optional<primitives::BlockHeader>>
  BlockTreeImpl::tryGetBlockHeader(
      const primitives::BlockHash &block_hash) const {
    return block_tree_data_.sharedAccess(
        [&](const BlockTreeData &p)
            -> outcome::result<std::optional<primitives::BlockHeader>> {
          auto header = p.storage_->getBlockHeader(block_hash);
          if (header) {
            return header.value();
          }
          const auto &header_error = header.error();
          if (header_error == BlockTreeError::HEADER_NOT_FOUND) {
            return std::nullopt;
          }
          return header_error;
        });
  }

  outcome::result<primitives::BlockBody> BlockTreeImpl::getBlockBody(
      const primitives::BlockHash &block_hash) const {
    return block_tree_data_.sharedAccess(
        [&](const BlockTreeData &p) -> outcome::result<primitives::BlockBody> {
          OUTCOME_TRY(body, p.storage_->getBlockBody(block_hash));
          if (body.has_value()) {
            return body.value();
          }
          return BlockTreeError::BODY_NOT_FOUND;
        });
  }

  outcome::result<primitives::Justification>
  BlockTreeImpl::getBlockJustification(
      const primitives::BlockHash &block_hash) const {
    return block_tree_data_.sharedAccess(
        [&](const BlockTreeData &p)
            -> outcome::result<primitives::Justification> {
          OUTCOME_TRY(justification, p.storage_->getJustification(block_hash));
          if (justification.has_value()) {
            return justification.value();
          }
          return BlockTreeError::JUSTIFICATION_NOT_FOUND;
        });
  }

  BlockTree::BlockHashVecRes BlockTreeImpl::getBestChainFromBlock(
      const primitives::BlockHash &block, uint64_t maximum) const {
    return block_tree_data_.sharedAccess([&](const BlockTreeData &p)
                                             -> BlockTree::BlockHashVecRes {
      auto block_header_res = p.storage_->getBlockHeader(block);
      if (block_header_res.has_error()) {
        log_->error(
            "cannot retrieve block {}: {}", block, block_header_res.error());
        return BlockTreeError::HEADER_NOT_FOUND;
      }
      auto start_block_number = block_header_res.value().number;

      if (maximum == 1) {
        return std::vector{block};
      }

      auto current_depth = bestBlockNoLock(p).number;

      if (start_block_number >= current_depth) {
        return std::vector{block};
      }

      auto count =
          std::min<uint64_t>(current_depth - start_block_number + 1, maximum);

      primitives::BlockNumber finish_block_number =
          start_block_number + count - 1;

      auto finish_block_hash_res =
          p.storage_->getBlockHash(finish_block_number);
      if (finish_block_hash_res.has_error()) {
        log_->error("cannot retrieve block with number {}: {}",
                    finish_block_number,
                    finish_block_hash_res.error());
        return BlockTreeError::HEADER_NOT_FOUND;
      }
      const auto &finish_block_hash = finish_block_hash_res.value().value();

      OUTCOME_TRY(chain,
                  getDescendingChainToBlockNoLock(p, finish_block_hash, count));

      if (chain.back() != block) {
        return std::vector{block};
      }
      std::ranges::reverse(chain);
      return chain;
    });
  }

  BlockTree::BlockHashVecRes BlockTreeImpl::getDescendingChainToBlockNoLock(
      const BlockTreeData &p,
      const primitives::BlockHash &to_block,
      uint64_t maximum) const {
    std::vector<primitives::BlockHash> chain;

    auto hash = to_block;

    // Try to retrieve from cached tree
    if (auto node = p.tree_->find(hash)) {
      while (maximum > chain.size()) {
        auto parent = node->parent();
        if (not parent) {
          hash = node->info.hash;
          break;
        }
        chain.emplace_back(node->info.hash);
        node = parent;
      }
    }

    while (maximum > chain.size()) {
      auto header_res = p.storage_->getBlockHeader(hash);
      if (header_res.has_error()) {
        if (chain.empty()) {
          log_->error("Cannot retrieve block with hash {}: {}",
                      hash,
                      header_res.error());
          return header_res.error();
        }
        break;
      }
      const auto &header = header_res.value();
      chain.emplace_back(hash);

      if (header.number == 0) {
        break;
      }
      hash = header.parent_hash;
    }
    return chain;
  }

  BlockTree::BlockHashVecRes BlockTreeImpl::getDescendingChainToBlock(
      const primitives::BlockHash &to_block, uint64_t maximum) const {
    return block_tree_data_.sharedAccess([&](const BlockTreeData &p) {
      return getDescendingChainToBlockNoLock(p, to_block, maximum);
    });
  }

  BlockTreeImpl::BlockHashVecRes BlockTreeImpl::getChainByBlocks(
      const primitives::BlockHash &ancestor,
      const primitives::BlockHash &descendant) const {
    return block_tree_data_.sharedAccess(
        [&](const BlockTreeData &p) -> BlockTreeImpl::BlockHashVecRes {
          OUTCOME_TRY(from_header, p.storage_->getBlockHeader(ancestor));
          auto from = from_header.number;
          OUTCOME_TRY(to_header, p.storage_->getBlockHeader(descendant));
          auto to = to_header.number;
          if (to < from) {
            return BlockTreeError::TARGET_IS_PAST_MAX;
          }
          auto count = to - from + 1;
          OUTCOME_TRY(chain,
                      getDescendingChainToBlockNoLock(p, descendant, count));
          if (chain.size() != count) {
            return BlockTreeError::EXISTING_BLOCK_NOT_FOUND;
          }
          if (chain.back() != ancestor) {
            return BlockTreeError::BLOCK_ON_DEAD_END;
          }
          std::ranges::reverse(chain);
          return chain;
        });
  }

  bool BlockTreeImpl::hasDirectChainNoLock(
      const BlockTreeData &p,
      const primitives::BlockHash &ancestor,
      const primitives::BlockHash &descendant) const {
    if (ancestor == descendant) {
      return true;
    }
    auto ancestor_node_ptr = p.tree_->find(ancestor);
    auto descendant_node_ptr = p.tree_->find(descendant);
    if (ancestor_node_ptr and descendant_node_ptr) {
      return canDescend(descendant_node_ptr, ancestor_node_ptr);
    }

    /*
     * check that ancestor is above descendant
     * optimization that prevents reading blockDB up the genesis
     * TODO (xDimon) it could be not right place for this check
     *  or changing logic may make it obsolete
     *  block numbers may be obtained somewhere else
     */
    primitives::BlockNumber ancestor_depth = 0u;
    primitives::BlockNumber descendant_depth = 0u;
    if (ancestor_node_ptr) {
      ancestor_depth = ancestor_node_ptr->info.number;
    } else {
      auto header_res = p.storage_->getBlockHeader(ancestor);
      if (!header_res) {
        return false;
      }
      ancestor_depth = header_res.value().number;
    }
    if (descendant_node_ptr) {
      descendant_depth = descendant_node_ptr->info.number;
    } else {
      auto header_res = p.storage_->getBlockHeader(descendant);
      if (!header_res) {
        return false;
      }
      descendant_depth = header_res.value().number;
    }
    if (descendant_depth < ancestor_depth) {
      SL_DEBUG(log_,
               "Ancestor block is lower. {} in comparison with {}",
               primitives::BlockInfo(ancestor_depth, ancestor),
               primitives::BlockInfo(descendant_depth, descendant));
      return false;
    }

    // Try to use optimal way, if ancestor and descendant in the finalized
    // chain
    auto finalized = [&](const primitives::BlockHash &hash,
                         primitives::BlockNumber number) {
      return number <= getLastFinalizedNoLock(p).number
         and p.storage_->getBlockHash(number)
                 == outcome::success(
                     std::optional<primitives::BlockHash>(hash));
    };
    if (descendant_node_ptr or finalized(descendant, descendant_depth)) {
      return finalized(ancestor, ancestor_depth);
    }

    auto current_hash = descendant;
    KAGOME_PROFILE_START(search_finalized_chain)
    while (current_hash != ancestor) {
      auto current_header_res = p.storage_->getBlockHeader(current_hash);
      if (!current_header_res) {
        return false;
      }
      if (current_header_res.value().number <= ancestor_depth) {
        return false;
      }
      current_hash = current_header_res.value().parent_hash;
    }
    KAGOME_PROFILE_END(search_finalized_chain)
    return true;
  }

  bool BlockTreeImpl::hasDirectChain(
      const primitives::BlockHash &ancestor,
      const primitives::BlockHash &descendant) const {
    return block_tree_data_.sharedAccess([&](const BlockTreeData &p) {
      return hasDirectChainNoLock(p, ancestor, descendant);
    });
  }

  bool BlockTreeImpl::isFinalized(const primitives::BlockInfo &block) const {
    return block_tree_data_.sharedAccess([&](const BlockTreeData &p) {
      return block.number <= getLastFinalizedNoLock(p).number
         and p.storage_->getBlockHash(block.number)
                 == outcome::success(
                     std::optional<primitives::BlockHash>(block.hash));
    });
  }

  primitives::BlockInfo BlockTreeImpl::bestBlockNoLock(
      const BlockTreeData &p) const {
    return p.tree_->best();
  }

  primitives::BlockInfo BlockTreeImpl::bestBlock() const {
    return block_tree_data_.sharedAccess(
        [&](const BlockTreeData &p) { return bestBlockNoLock(p); });
  }

  outcome::result<primitives::BlockInfo> BlockTreeImpl::getBestContaining(
      const primitives::BlockHash &target_hash) const {
    return block_tree_data_.sharedAccess(
        [&](const BlockTreeData &p) -> outcome::result<primitives::BlockInfo> {
          if (getLastFinalizedNoLock(p).hash == target_hash) {
            return bestBlockNoLock(p);
          }

          auto target = p.tree_->find(target_hash);

          // If target has not found in block tree (in memory),
          // it means block finalized or discarded
          if (not target) {
            OUTCOME_TRY(target_header, p.storage_->getBlockHeader(target_hash));
            auto target_number = target_header.number;

            OUTCOME_TRY(canon_hash_res,
                        p.storage_->getBlockHash(target_number));
            auto canon_hash = canon_hash_res.value();

            if (canon_hash != target_hash) {
              return BlockTreeError::BLOCK_ON_DEAD_END;
            }

            return bestBlockNoLock(p);
          }

          return p.tree_->bestWith(target);
        });
  }

  std::vector<primitives::BlockHash> BlockTreeImpl::getLeavesNoLock(
      const BlockTreeData &p) const {
    return p.tree_->leafHashes();
  }

  std::vector<primitives::BlockHash> BlockTreeImpl::getLeaves() const {
    return block_tree_data_.sharedAccess(
        [&](const BlockTreeData &p) { return getLeavesNoLock(p); });
  }

  std::vector<primitives::BlockInfo> BlockTreeImpl::getLeavesInfo() const {
    return block_tree_data_.sharedAccess(
        [&](const BlockTreeData &p) { return p.tree_->leafInfo(); });
  }

  BlockTreeImpl::BlockHashVecRes BlockTreeImpl::getChildren(
      const primitives::BlockHash &block) const {
    return block_tree_data_.sharedAccess(
        [&](const BlockTreeData &p) -> BlockTreeImpl::BlockHashVecRes {
          if (auto node = p.tree_->find(block); node != nullptr) {
            std::vector<primitives::BlockHash> result;
            result.reserve(node->children.size());
            for (const auto &child : node->children) {
              result.push_back(child->info.hash);
            }
            return result;
          }
          OUTCOME_TRY(header, p.storage_->getBlockHeader(block));
          // if node is not in tree_ it must be finalized and thus have only one
          // child
          OUTCOME_TRY(child_hash, p.storage_->getBlockHash(header.number + 1));
          return outcome::success(
              std::vector<primitives::BlockHash>{child_hash.value()});
        });
  }

  primitives::BlockInfo BlockTreeImpl::getLastFinalizedNoLock(
      const BlockTreeData &p) const {
    return p.tree_->finalized();
  }

  primitives::BlockInfo BlockTreeImpl::getLastFinalized() const {
    return block_tree_data_.sharedAccess(
        [&](const BlockTreeData &p) { return getLastFinalizedNoLock(p); });
  }

  outcome::result<void> BlockTreeImpl::reorgAndPrune(
      BlockTreeData &p, const ReorgAndPrune &changes) {
    OUTCOME_TRY(p.storage_->setBlockTreeLeaves(p.tree_->leafHashes()));
    metric_known_chain_leaves_->set(p.tree_->leafCount());
    if (changes.reorg) {
      for (auto &block : changes.reorg->revert) {
        OUTCOME_TRY(p.storage_->deassignNumberToHash(block.number));
      }
      for (auto &block : changes.reorg->apply) {
        OUTCOME_TRY(p.storage_->assignNumberToHash(block));
      }
      if (not changes.reorg->apply.empty()) {
        metric_best_block_height_->set(changes.reorg->apply.back().number);
      } else {
        metric_best_block_height_->set(changes.reorg->common.number);
      }
    }
    for (auto &block : changes.prune) {
      OUTCOME_TRY(p.storage_->removeBlock(block.hash));
    }

    std::vector<primitives::Extrinsic> extrinsics;
    std::vector<primitives::events::RemoveAfterFinalizationParams::HeaderInfo>
        retired_hashes;

    // remove from storage
    retired_hashes.reserve(changes.prune.size());
    for (const auto &block : changes.prune) {
      OUTCOME_TRY(block_header, p.storage_->getBlockHeader(block.hash));
      OUTCOME_TRY(block_body_opt, p.storage_->getBlockBody(block.hash));
      if (block_body_opt.has_value()) {
        extrinsics.reserve(extrinsics.size() + block_body_opt.value().size());
        for (auto &ext : block_body_opt.value()) {
          auto extrinsic_hash = p.hasher_->blake2b_256(ext.data);
          if (auto key = p.extrinsic_event_key_repo_->get(extrinsic_hash)) {
            main_pool_handler_->execute([wself{weak_from_this()},
                                         key{key.value()},
                                         block_hash{block.hash}]() {
              if (auto self = wself.lock()) {
                self->extrinsic_events_engine_->notify(
                    key,
                    primitives::events::ExtrinsicLifecycleEvent::Retracted(
                        key, block_hash));
              }
            });
          }
          extrinsics.emplace_back(std::move(ext));
        }
        OUTCOME_TRY(p.state_pruner_->pruneDiscarded(block_header));
      }
      retired_hashes.emplace_back(
          primitives::events::RemoveAfterFinalizationParams::HeaderInfo{
              .hash = block.hash, .number = block.number});
      OUTCOME_TRY(p.storage_->removeBlock(block.hash));
    }

    return outcome::success();
  }

  outcome::result<void> BlockTreeImpl::pruneTrie(
      const BlockTreeData &block_tree_data,
      primitives::BlockNumber new_finalized) {
    // pruning is disabled
    if (!block_tree_data.state_pruner_->getPruningDepth().has_value()) {
      return outcome::success();
    }
    auto last_pruned = block_tree_data.state_pruner_->getLastPrunedBlock();

    BOOST_ASSERT(!last_pruned.has_value()
                 || last_pruned.value().number
                        <= getLastFinalizedNoLock(block_tree_data).number);
    auto next_pruned_number = last_pruned ? last_pruned->number + 1 : 0;

    OUTCOME_TRY(hash_opt, getBlockHash(next_pruned_number));
    BOOST_ASSERT(hash_opt.has_value());
    auto &hash = hash_opt.value();
    auto pruning_depth =
        block_tree_data.state_pruner_->getPruningDepth().value_or(0);
    if (new_finalized < pruning_depth) {
      return outcome::success();
    }

    auto last_to_prune = new_finalized - pruning_depth;
    for (auto n = next_pruned_number; n < last_to_prune; n++) {
      OUTCOME_TRY(next_hash_opt, getBlockHash(n + 1));
      BOOST_ASSERT(next_hash_opt.has_value());
      auto &next_hash = *next_hash_opt;
      OUTCOME_TRY(header, getBlockHeader(hash));
      OUTCOME_TRY(block_tree_data.state_pruner_->pruneFinalized(header));
      hash = next_hash;
    }

    return outcome::success();
  }

  void BlockTreeImpl::warp(const primitives::BlockInfo &block_info) {
    block_tree_data_.exclusiveAccess([&](BlockTreeData &p) {
      p.tree_ = std::make_unique<CachedTree>(block_info);
      metric_known_chain_leaves_->set(1);
      metric_best_block_height_->set(block_info.number);
      telemetry_->notifyBlockFinalized(block_info);
      telemetry_->pushBlockStats();
      metric_finalized_block_height_->set(block_info.number);
    });
  }

  void BlockTreeImpl::notifyBestAndFinalized() {
    auto best_info = bestBlock();
    auto best_header = getBlockHeader(best_info.hash).value();
    chain_events_engine_->notify(primitives::events::ChainEventType::kNewHeads,
                                 best_header);
    auto finalized_info = getLastFinalized();
    auto finalized_header = getBlockHeader(finalized_info.hash).value();
    chain_events_engine_->notify(
        primitives::events::ChainEventType::kFinalizedHeads, finalized_header);
  }

  void BlockTreeImpl::removeUnfinalized() {
    block_tree_data_.exclusiveAccess([&](BlockTreeData &p) {
      auto changes = p.tree_->removeUnfinalized();
      if (auto r = reorgAndPrune(p, changes); r.has_error()) {
        SL_WARN(log_, "removeUnfinalized error: {}", r.error());
      }
    });
  }

  // BlockHeaderRepository methods
  outcome::result<primitives::BlockNumber> BlockTreeImpl::getNumberByHash(
      const primitives::BlockHash &hash) const {
    OUTCOME_TRY(header, getBlockHeader(hash));
    return header.number;
  }

  outcome::result<primitives::BlockHash> BlockTreeImpl::getHashByNumber(
      primitives::BlockNumber number) const {
    OUTCOME_TRY(block_hash_opt, getBlockHash(number));
    if (block_hash_opt.has_value()) {
      return block_hash_opt.value();
    }
    return BlockTreeError::HEADER_NOT_FOUND;
  }

  BlockTreeImpl::BlocksPruning::BlocksPruning(std::optional<uint32_t> keep,
                                              primitives::BlockNumber finalized)
      : keep_{keep}, next_{max(finalized)} {}

  primitives::BlockNumber BlockTreeImpl::BlocksPruning::max(
      primitives::BlockNumber finalized) const {
    return keep_ and finalized > *keep_ ? finalized - *keep_ : 0;
  }
}  // namespace kagome::blockchain<|MERGE_RESOLUTION|>--- conflicted
+++ resolved
@@ -396,17 +396,9 @@
       std::shared_ptr<storage::trie_pruner::TriePruner> state_pruner,
       common::MainThreadPool &main_thread_pool)
       : block_tree_data_{BlockTreeData{
-<<<<<<< HEAD
             .storage_ = std::move(storage),
             .state_pruner_ = std::move(state_pruner),
             .tree_ = std::make_unique<CachedTree>(finalized),
-=======
-            .header_repo_ = std::move(header_repo),
-            .storage_ = std::move(storage),
-            .state_pruner_ = std::move(state_pruner),
-            .tree_ = std::make_unique<CachedTree>(finalized),
-            .extrinsic_observer_ = std::move(extrinsic_observer),
->>>>>>> 1d5d7559
             .hasher_ = std::move(hasher),
             .extrinsic_event_key_repo_ = std::move(extrinsic_event_key_repo),
             .justification_storage_policy_ =
