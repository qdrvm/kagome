--- conflicted
+++ resolved
@@ -188,13 +188,9 @@
       curr_epoch_number.emplace(epoch_number);
     }
 
-<<<<<<< HEAD
-    OUTCOME_TRY(last_finalized_block_info, storage->getLastFinalized());
     OUTCOME_TRY(last_finalized_justification,
                 storage->getJustification(last_finalized_block_info.hash));
 
-=======
->>>>>>> 75ae1ff0
     std::optional<consensus::EpochDigest> curr_epoch;
     std::optional<consensus::EpochDigest> next_epoch;
     auto hash_tmp = last_finalized_block_info.hash;
@@ -500,11 +496,8 @@
     BOOST_ASSERT(runtime_core_ != nullptr);
     BOOST_ASSERT(trie_changes_tracker_ != nullptr);
     BOOST_ASSERT(babe_util_ != nullptr);
-<<<<<<< HEAD
     BOOST_ASSERT(justification_storage_policy_ != nullptr);
-=======
     BOOST_ASSERT(telemetry_ != nullptr);
->>>>>>> 75ae1ff0
 
     // Register metrics
     metrics_registry_->registerGaugeFamily(blockHeightMetricName,
