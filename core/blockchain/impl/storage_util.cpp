/**
 * Copyright Soramitsu Co., Ltd. All Rights Reserved.
 * SPDX-License-Identifier: Apache-2.0
 */

#include "blockchain/impl/storage_util.hpp"

#include "blockchain/impl/common.hpp"
#include "storage/database_error.hpp"

using kagome::blockchain::prefix::Prefix;
using kagome::common::Buffer;
using kagome::common::Hash256;
using kagome::primitives::BlockId;
using kagome::primitives::BlockNumber;

OUTCOME_CPP_DEFINE_CATEGORY(kagome::blockchain, KeyValueRepositoryError, e) {
  using E = kagome::blockchain::KeyValueRepositoryError;
  switch (e) {
    case E::INVALID_KEY:
      return "Invalid storage key";
  }
  return "Unknown error";
}

namespace kagome::blockchain {

  outcome::result<void> putNumberToIndexKey(
      storage::BufferStorage &map, const primitives::BlockInfo &block) {
    auto num_to_idx_key =
        prependPrefix(numberToIndexKey(block.number), Prefix::ID_TO_LOOKUP_KEY);
    auto block_lookup_key = numberAndHashToLookupKey(block.number, block.hash);
    return map.put(num_to_idx_key, block_lookup_key);
  }

  outcome::result<void> putWithPrefix(storage::BufferStorage &map,
                                      prefix::Prefix prefix,
                                      BlockNumber num,
                                      Hash256 block_hash,
                                      const common::Buffer &value) {
    auto block_lookup_key = numberAndHashToLookupKey(num, block_hash);

    auto hash_to_idx_key =
        prependPrefix(Buffer{block_hash}, Prefix::ID_TO_LOOKUP_KEY);
    OUTCOME_TRY(map.put(hash_to_idx_key, block_lookup_key));

    auto value_lookup_key = prependPrefix(block_lookup_key, prefix);

    return map.put(value_lookup_key, value);
  }

  outcome::result<bool> hasWithPrefix(const storage::BufferStorage &map,
                                      prefix::Prefix prefix,
                                      const primitives::BlockId &block_id) {
<<<<<<< HEAD
    auto key_res = idToLookupKey(map, block_id);
    if (key_res.has_value()) {
      return map.contains(prependPrefix(key_res.value(), prefix));
    }
    if (key_res == outcome::failure(Error::LOOKUP_KEY_BY_NUMBER_NOT_FOUND)
        or key_res == outcome::failure(Error::LOOKUP_KEY_BY_HASH_NOT_FOUND)) {
      return false;
    }
    return key_res.as_failure();
=======
    OUTCOME_TRY(key, idToLookupKey(map, block_id));
    if (!key.has_value()) return false;
    return map.contains(prependPrefix(key.value(), prefix));
>>>>>>> 74b37706
  }

  outcome::result<std::optional<common::Buffer>> getWithPrefix(
      const storage::BufferStorage &map,
      prefix::Prefix prefix,
      const primitives::BlockId &block_id) {
<<<<<<< HEAD
    auto key_res = idToLookupKey(map, block_id);
    if (key_res.has_error()) {
      if (key_res == outcome::failure(Error::LOOKUP_KEY_BY_NUMBER_NOT_FOUND)
          || key_res == outcome::failure(Error::LOOKUP_KEY_BY_HASH_NOT_FOUND)) {
        return Error::BLOCK_NOT_FOUND;
      }
      return key_res.as_failure();
    }
    return map.tryGet(prependPrefix(key_res.value(), prefix));
=======
    OUTCOME_TRY(key, idToLookupKey(map, block_id));
    if (!key.has_value()) return std::nullopt;
    return map.tryGet(prependPrefix(key.value(), prefix));
>>>>>>> 74b37706
  }

  common::Buffer numberToIndexKey(primitives::BlockNumber n) {
    // TODO(Harrm) Figure out why exactly it is this way in substrate
    BOOST_ASSERT((n & 0xffffffff00000000) == 0);

    return {uint8_t(n >> 24u),
            uint8_t((n >> 16u) & 0xffu),
            uint8_t((n >> 8u) & 0xffu),
            uint8_t(n & 0xffu)};
  }

  common::Buffer numberAndHashToLookupKey(primitives::BlockNumber number,
                                          const common::Hash256 &hash) {
    auto lookup_key = numberToIndexKey(number);
    lookup_key.put(hash);
    return lookup_key;
  }

  outcome::result<primitives::BlockNumber> lookupKeyToNumber(
      const common::Buffer &key) {
    if (key.size() < 4) {
      return outcome::failure(KeyValueRepositoryError::INVALID_KEY);
    }
    return (uint64_t(key[0]) << 24u) | (uint64_t(key[1]) << 16u)
           | (uint64_t(key[2]) << 8u) | uint64_t(key[3]);
  }

  common::Buffer prependPrefix(const common::Buffer &key,
                               prefix::Prefix key_column) {
    return common::Buffer{}
        .reserve(key.size() + 1)
        .putUint8(key_column)
        .put(key);
  }

}  // namespace kagome::blockchain<|MERGE_RESOLUTION|>--- conflicted
+++ resolved
@@ -52,42 +52,18 @@
   outcome::result<bool> hasWithPrefix(const storage::BufferStorage &map,
                                       prefix::Prefix prefix,
                                       const primitives::BlockId &block_id) {
-<<<<<<< HEAD
-    auto key_res = idToLookupKey(map, block_id);
-    if (key_res.has_value()) {
-      return map.contains(prependPrefix(key_res.value(), prefix));
-    }
-    if (key_res == outcome::failure(Error::LOOKUP_KEY_BY_NUMBER_NOT_FOUND)
-        or key_res == outcome::failure(Error::LOOKUP_KEY_BY_HASH_NOT_FOUND)) {
-      return false;
-    }
-    return key_res.as_failure();
-=======
     OUTCOME_TRY(key, idToLookupKey(map, block_id));
     if (!key.has_value()) return false;
     return map.contains(prependPrefix(key.value(), prefix));
->>>>>>> 74b37706
   }
 
   outcome::result<std::optional<common::Buffer>> getWithPrefix(
       const storage::BufferStorage &map,
       prefix::Prefix prefix,
       const primitives::BlockId &block_id) {
-<<<<<<< HEAD
-    auto key_res = idToLookupKey(map, block_id);
-    if (key_res.has_error()) {
-      if (key_res == outcome::failure(Error::LOOKUP_KEY_BY_NUMBER_NOT_FOUND)
-          || key_res == outcome::failure(Error::LOOKUP_KEY_BY_HASH_NOT_FOUND)) {
-        return Error::BLOCK_NOT_FOUND;
-      }
-      return key_res.as_failure();
-    }
-    return map.tryGet(prependPrefix(key_res.value(), prefix));
-=======
     OUTCOME_TRY(key, idToLookupKey(map, block_id));
     if (!key.has_value()) return std::nullopt;
     return map.tryGet(prependPrefix(key.value(), prefix));
->>>>>>> 74b37706
   }
 
   common::Buffer numberToIndexKey(primitives::BlockNumber n) {
