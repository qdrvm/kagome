/**
 * Copyright Soramitsu Co., Ltd. All Rights Reserved.
 * SPDX-License-Identifier: Apache-2.0
 */

#include "blockchain/impl/storage_util.hpp"

#include "blockchain/impl/common.hpp"
#include "storage/database_error.hpp"

using kagome::blockchain::prefix::Prefix;
using kagome::common::Buffer;
using kagome::common::Hash256;
using kagome::primitives::BlockId;
using kagome::primitives::BlockNumber;

OUTCOME_CPP_DEFINE_CATEGORY(kagome::blockchain, KeyValueRepositoryError, e) {
  using E = kagome::blockchain::KeyValueRepositoryError;
  switch (e) {
    case E::INVALID_KEY:
      return "Invalid storage key";
  }
  return "Unknown error";
}

namespace kagome::blockchain {

  outcome::result<void> putNumberToIndexKey(
      storage::BufferStorage &map, const primitives::BlockInfo &block) {
    auto num_to_idx_key =
        prependPrefix(numberToIndexKey(block.number), Prefix::ID_TO_LOOKUP_KEY);
    auto block_lookup_key = numberAndHashToLookupKey(block.number, block.hash);
    return map.put(num_to_idx_key, block_lookup_key);
  }

  outcome::result<void> putWithPrefix(storage::BufferStorage &map,
                                      prefix::Prefix prefix,
                                      BlockNumber num,
                                      Hash256 block_hash,
                                      const common::Buffer &value) {
    auto block_lookup_key = numberAndHashToLookupKey(num, block_hash);

    auto hash_to_idx_key =
        prependPrefix(Buffer{block_hash}, Prefix::ID_TO_LOOKUP_KEY);
    OUTCOME_TRY(map.put(hash_to_idx_key, block_lookup_key));

    auto value_lookup_key = prependPrefix(block_lookup_key, prefix);

    return map.put(value_lookup_key, value);
  }

  outcome::result<bool> hasWithPrefix(const storage::BufferStorage &map,
                                      prefix::Prefix prefix,
                                      const primitives::BlockId &block_id) {
    OUTCOME_TRY(key, idToLookupKey(map, block_id));
    if (!key.has_value()) return false;
    return map.contains(prependPrefix(key.value(), prefix));
  }

  outcome::result<std::optional<common::Buffer>> getWithPrefix(
      const storage::BufferStorage &map,
      prefix::Prefix prefix,
      const primitives::BlockId &block_id) {
    OUTCOME_TRY(key, idToLookupKey(map, block_id));
<<<<<<< HEAD
    return map.tryLoad(prependPrefix(key, prefix));
=======
    if (!key.has_value()) return std::nullopt;
    return map.tryGet(prependPrefix(key.value(), prefix));
>>>>>>> 38a2393e
  }

  common::Buffer numberToIndexKey(primitives::BlockNumber n) {
    // TODO(Harrm) Figure out why exactly it is this way in substrate
    BOOST_ASSERT((n & 0xffffffff00000000) == 0);

    return {uint8_t(n >> 24u),
            uint8_t((n >> 16u) & 0xffu),
            uint8_t((n >> 8u) & 0xffu),
            uint8_t(n & 0xffu)};
  }

  common::Buffer numberAndHashToLookupKey(primitives::BlockNumber number,
                                          const common::Hash256 &hash) {
    auto lookup_key = numberToIndexKey(number);
    lookup_key.put(hash);
    return lookup_key;
  }

  outcome::result<primitives::BlockNumber> lookupKeyToNumber(
      const common::BufferView &key) {
    if (key.size() < 4) {
      return outcome::failure(KeyValueRepositoryError::INVALID_KEY);
    }
    return (uint64_t(key[0]) << 24u) | (uint64_t(key[1]) << 16u)
           | (uint64_t(key[2]) << 8u) | uint64_t(key[3]);
  }

  common::Buffer prependPrefix(common::BufferView key,
                               prefix::Prefix key_column) {
    return common::Buffer{}
        .reserve(key.size() + 1)
        .putUint8(key_column)
        .put(key);
  }

}  // namespace kagome::blockchain<|MERGE_RESOLUTION|>--- conflicted
+++ resolved
@@ -62,12 +62,8 @@
       prefix::Prefix prefix,
       const primitives::BlockId &block_id) {
     OUTCOME_TRY(key, idToLookupKey(map, block_id));
-<<<<<<< HEAD
-    return map.tryLoad(prependPrefix(key, prefix));
-=======
     if (!key.has_value()) return std::nullopt;
-    return map.tryGet(prependPrefix(key.value(), prefix));
->>>>>>> 38a2393e
+    return map.tryLoad(prependPrefix(key.value(), prefix));
   }
 
   common::Buffer numberToIndexKey(primitives::BlockNumber n) {
