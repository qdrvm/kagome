/**
 * Copyright Soramitsu Co., Ltd. All Rights Reserved.
 * SPDX-License-Identifier: Apache-2.0
 */

#ifndef KAGOME_BLOCK_TREE_IMPL_HPP
#define KAGOME_BLOCK_TREE_IMPL_HPP

#include "blockchain/block_tree.hpp"

#include <functional>
#include <memory>
#include <queue>
#include <unordered_set>

#include <optional>

#include "application/app_configuration.hpp"
#include "blockchain/block_header_repository.hpp"
#include "blockchain/block_storage.hpp"
#include "blockchain/block_tree_error.hpp"
#include "consensus/babe/common.hpp"
#include "consensus/babe/types/epoch_digest.hpp"
#include "crypto/hasher.hpp"
#include "log/logger.hpp"
#include "metrics/metrics.hpp"
#include "network/extrinsic_observer.hpp"
#include "primitives/babe_configuration.hpp"
#include "primitives/event_types.hpp"
#include "storage/trie/trie_storage.hpp"
#include "subscription/extrinsic_event_key_repository.hpp"
#include "telemetry/service.hpp"
#include "utils/safe_object.hpp"
#include "utils/thread_pool.hpp"

namespace kagome::storage::trie_pruner {
  class TriePruner;
}

namespace kagome::blockchain {

  class TreeNode;
  class CachedTree;

  class BlockTreeImpl : public BlockTree,
                        public std::enable_shared_from_this<BlockTreeImpl> {
   public:
    /// Create an instance of block tree
    static outcome::result<std::shared_ptr<BlockTreeImpl>> create(
        std::shared_ptr<BlockHeaderRepository> header_repo,
        std::shared_ptr<BlockStorage> storage,
        std::shared_ptr<network::ExtrinsicObserver> extrinsic_observer,
        std::shared_ptr<crypto::Hasher> hasher,
        primitives::events::ChainSubscriptionEnginePtr chain_events_engine,
        primitives::events::ExtrinsicSubscriptionEnginePtr
            extrinsic_events_engine,
        std::shared_ptr<subscription::ExtrinsicEventKeyRepository>
            extrinsic_event_key_repo,
        std::shared_ptr<const class JustificationStoragePolicy>
            justification_storage_policy,
<<<<<<< HEAD
        std::shared_ptr<storage::trie_pruner::TriePruner> state_pruner);
=======
        std::shared_ptr<::boost::asio::io_context> io_context);
>>>>>>> 71f19e84

    /// Recover block tree state at provided block
    static outcome::result<void> recover(
        primitives::BlockId target_block_id,
        std::shared_ptr<BlockStorage> storage,
        std::shared_ptr<BlockHeaderRepository> header_repo,
        std::shared_ptr<const storage::trie::TrieStorage> trie_storage,
        std::shared_ptr<blockchain::BlockTree> block_tree);

    ~BlockTreeImpl() override = default;

    const primitives::BlockHash &getGenesisBlockHash() const override;

    outcome::result<std::optional<primitives::BlockHash>> getBlockHash(
        primitives::BlockNumber block_number) const override;

    outcome::result<bool> hasBlockHeader(
        const primitives::BlockHash &block_hash) const override;

    outcome::result<primitives::BlockHeader> getBlockHeader(
        const primitives::BlockHash &block_hash) const override;

    outcome::result<primitives::BlockBody> getBlockBody(
        const primitives::BlockHash &block_hash) const override;

    outcome::result<primitives::Justification> getBlockJustification(
        const primitives::BlockHash &block_hash) const override;

    outcome::result<void> addBlockHeader(
        const primitives::BlockHeader &header) override;

    outcome::result<void> addBlock(const primitives::Block &block) override;

    outcome::result<void> removeLeaf(
        const primitives::BlockHash &block_hash) override;

    outcome::result<void> addExistingBlock(
        const primitives::BlockHash &block_hash,
        const primitives::BlockHeader &block_header) override;

    outcome::result<void> markAsParachainDataBlock(
        const primitives::BlockHash &block_hash) override;

    outcome::result<void> addBlockBody(
        const primitives::BlockHash &block_hash,
        const primitives::BlockBody &body) override;

    outcome::result<void> finalize(
        const primitives::BlockHash &block_hash,
        const primitives::Justification &justification) override;

    BlockHashVecRes getBestChainFromBlock(const primitives::BlockHash &block,
                                          uint64_t maximum) const override;

    BlockHashVecRes getDescendingChainToBlock(
        const primitives::BlockHash &block, uint64_t maximum) const override;

    BlockHashVecRes getChainByBlocks(
        const primitives::BlockHash &ancestor,
        const primitives::BlockHash &descendant) const override;

    bool hasDirectChain(const primitives::BlockHash &ancestor,
                        const primitives::BlockHash &descendant) const override;

    primitives::BlockInfo bestLeaf() const override;

    outcome::result<primitives::BlockInfo> getBestContaining(
        const primitives::BlockHash &target_hash,
        const std::optional<primitives::BlockNumber> &max_number)
        const override;

    std::vector<primitives::BlockHash> getLeaves() const override;

    BlockHashVecRes getChildren(
        const primitives::BlockHash &block) const override;

    primitives::BlockInfo getLastFinalized() const override;

    void warp(const primitives::BlockInfo &block_info) override;

    void notifyBestAndFinalized() override;

   private:
    struct BlockTreeData {
      std::shared_ptr<BlockHeaderRepository> header_repo_;
      std::shared_ptr<BlockStorage> storage_;
      std::unique_ptr<CachedTree> tree_;
      std::shared_ptr<network::ExtrinsicObserver> extrinsic_observer_;
      std::shared_ptr<crypto::Hasher> hasher_;
      std::shared_ptr<subscription::ExtrinsicEventKeyRepository>
          extrinsic_event_key_repo_;
      std::shared_ptr<const class JustificationStoragePolicy>
          justification_storage_policy_;
      std::optional<primitives::BlockHash> genesis_block_hash_;

      BlockTreeData() = delete;
    };

    /**
     * Private constructor, so that instances are created only through the
     * factory method
     */
    BlockTreeImpl(
        std::shared_ptr<BlockHeaderRepository> header_repo,
        std::shared_ptr<BlockStorage> storage,
        std::unique_ptr<CachedTree> cached_tree,
        std::shared_ptr<network::ExtrinsicObserver> extrinsic_observer,
        std::shared_ptr<crypto::Hasher> hasher,
        primitives::events::ChainSubscriptionEnginePtr chain_events_engine,
        primitives::events::ExtrinsicSubscriptionEnginePtr
            extrinsic_events_engine,
        std::shared_ptr<subscription::ExtrinsicEventKeyRepository>
            extrinsic_event_key_repo,
        std::shared_ptr<const class JustificationStoragePolicy>
            justification_storage_policy,
<<<<<<< HEAD
        std::shared_ptr<storage::trie_pruner::TriePruner> state_pruner);
=======
        std::shared_ptr<::boost::asio::io_context> io_context);
>>>>>>> 71f19e84

    /**
     * Walks the chain backwards starting from \param start until the current
     * block number is less or equal than \param limit
     */
    outcome::result<primitives::BlockHash> walkBackUntilLessNoLock(
        const BlockTreeData &p,
        const primitives::BlockHash &start,
        const primitives::BlockNumber &limit) const;

    /**
     * @returns the tree leaves sorted by their depth
     */
    std::vector<primitives::BlockHash> getLeavesSortedNoLock(
        const BlockTreeData &p) const;

    outcome::result<void> pruneNoLock(
        BlockTreeData &p, const std::shared_ptr<TreeNode> &lastFinalizedNode);

<<<<<<< HEAD
    outcome::result<void> pruneTrie(
        primitives::BlockNumber old_finalized,
        primitives::BlockNumber new_finalized);

    outcome::result<void> reorganize();

    std::shared_ptr<BlockHeaderRepository> header_repo_;
    std::shared_ptr<BlockStorage> storage_;
    std::shared_ptr<storage::trie_pruner::TriePruner> state_pruner_;
=======
    outcome::result<primitives::BlockHeader> getBlockHeaderNoLock(
        const BlockTreeData &p, const primitives::BlockHash &block_hash) const;

    outcome::result<void> reorganizeNoLock(BlockTreeData &p);
>>>>>>> 71f19e84

    primitives::BlockInfo getLastFinalizedNoLock(const BlockTreeData &p) const;
    primitives::BlockInfo bestLeafNoLock(const BlockTreeData &p) const;

    bool hasDirectChainNoLock(const BlockTreeData &p,
                              const primitives::BlockHash &ancestor,
                              const primitives::BlockHash &descendant) const;
    std::vector<primitives::BlockHash> getLeavesNoLock(
        const BlockTreeData &p) const;

    BlockTree::BlockHashVecRes getDescendingChainToBlockNoLock(
        const BlockTreeData &p,
        const primitives::BlockHash &to_block,
        uint64_t maximum) const;

    outcome::result<void> addExistingBlockNoLock(
        BlockTreeData &p,
        const primitives::BlockHash &block_hash,
        const primitives::BlockHeader &block_header);

    void notifyChainEventsEngine(primitives::events::ChainEventType event,
                                 const primitives::BlockHeader &header);
    void notifyExtrinsicEventsEngine(
        subscription::ExtrinsicEventKeyRepository::ExtrinsicKey event,
        const primitives::events::ExtrinsicLifecycleEvent &data);

    SafeObject<BlockTreeData> block_tree_data_;
    primitives::events::ExtrinsicSubscriptionEnginePtr
        extrinsic_events_engine_ = {};
    primitives::events::ChainSubscriptionEnginePtr chain_events_engine_ = {};
    log::Logger log_ = log::createLogger("BlockTree", "block_tree");

    // Metrics
    metrics::RegistryPtr metrics_registry_ = metrics::createRegistry();
    metrics::Gauge *metric_best_block_height_;
    metrics::Gauge *metric_finalized_block_height_;
    metrics::Gauge *metric_known_chain_leaves_;
    ThreadHandler main_thread_;
    telemetry::Telemetry telemetry_ = telemetry::createTelemetryService();
  };
}  // namespace kagome::blockchain

#endif  // KAGOME_BLOCK_TREE_IMPL_HPP<|MERGE_RESOLUTION|>--- conflicted
+++ resolved
@@ -58,11 +58,8 @@
             extrinsic_event_key_repo,
         std::shared_ptr<const class JustificationStoragePolicy>
             justification_storage_policy,
-<<<<<<< HEAD
-        std::shared_ptr<storage::trie_pruner::TriePruner> state_pruner);
-=======
+        std::shared_ptr<storage::trie_pruner::TriePruner> state_pruner,
         std::shared_ptr<::boost::asio::io_context> io_context);
->>>>>>> 71f19e84
 
     /// Recover block tree state at provided block
     static outcome::result<void> recover(
@@ -149,6 +146,7 @@
     struct BlockTreeData {
       std::shared_ptr<BlockHeaderRepository> header_repo_;
       std::shared_ptr<BlockStorage> storage_;
+      std::shared_ptr<storage::trie_pruner::TriePruner> state_pruner_;
       std::unique_ptr<CachedTree> tree_;
       std::shared_ptr<network::ExtrinsicObserver> extrinsic_observer_;
       std::shared_ptr<crypto::Hasher> hasher_;
@@ -178,11 +176,8 @@
             extrinsic_event_key_repo,
         std::shared_ptr<const class JustificationStoragePolicy>
             justification_storage_policy,
-<<<<<<< HEAD
-        std::shared_ptr<storage::trie_pruner::TriePruner> state_pruner);
-=======
+        std::shared_ptr<storage::trie_pruner::TriePruner> state_pruner,
         std::shared_ptr<::boost::asio::io_context> io_context);
->>>>>>> 71f19e84
 
     /**
      * Walks the chain backwards starting from \param start until the current
@@ -202,22 +197,14 @@
     outcome::result<void> pruneNoLock(
         BlockTreeData &p, const std::shared_ptr<TreeNode> &lastFinalizedNode);
 
-<<<<<<< HEAD
-    outcome::result<void> pruneTrie(
-        primitives::BlockNumber old_finalized,
-        primitives::BlockNumber new_finalized);
-
-    outcome::result<void> reorganize();
-
-    std::shared_ptr<BlockHeaderRepository> header_repo_;
-    std::shared_ptr<BlockStorage> storage_;
-    std::shared_ptr<storage::trie_pruner::TriePruner> state_pruner_;
-=======
     outcome::result<primitives::BlockHeader> getBlockHeaderNoLock(
         const BlockTreeData &p, const primitives::BlockHash &block_hash) const;
 
+    outcome::result<void> pruneTrie(const BlockTreeData &block_tree_data,
+                                    primitives::BlockNumber old_finalized,
+                                    primitives::BlockNumber new_finalized);
+
     outcome::result<void> reorganizeNoLock(BlockTreeData &p);
->>>>>>> 71f19e84
 
     primitives::BlockInfo getLastFinalizedNoLock(const BlockTreeData &p) const;
     primitives::BlockInfo bestLeafNoLock(const BlockTreeData &p) const;
@@ -244,7 +231,44 @@
         subscription::ExtrinsicEventKeyRepository::ExtrinsicKey event,
         const primitives::events::ExtrinsicLifecycleEvent &data);
 
-    SafeObject<BlockTreeData> block_tree_data_;
+    class SafeBlockTreeData {
+     public:
+      SafeBlockTreeData(BlockTreeData data);
+
+      template <typename F>
+      decltype(auto) exclusiveAccess(F &&f) {
+        // if this thread owns the mutex, it shall not be unlocked until this
+        // function exits
+        if (exclusive_owner_.load(std::memory_order_acquire)
+            == std::this_thread::get_id()) {
+          return f(block_tree_data_.unsafeGet());
+        }
+        return block_tree_data_.exclusiveAccess(
+            [&f, this](BlockTreeData &data) {
+              exclusive_owner_ = std::this_thread::get_id();
+              auto &&res = f(data);
+              exclusive_owner_ = std::nullopt;
+              return res;
+            });
+      }
+
+      template <typename F>
+      decltype(auto) sharedAccess(F &&f) const {
+        // if this thread owns the mutex, it shall not be unlocked until this
+        // function exits
+        if (exclusive_owner_.load(std::memory_order_acquire)
+            == std::this_thread::get_id()) {
+          return f(block_tree_data_.unsafeGet());
+        }
+        return block_tree_data_.sharedAccess(std::forward<F>(f));
+      }
+
+     private:
+      SafeObject<BlockTreeData> block_tree_data_;
+      std::atomic<std::optional<std::thread::id>> exclusive_owner_;
+
+    } block_tree_data_;
+
     primitives::events::ExtrinsicSubscriptionEnginePtr
         extrinsic_events_engine_ = {};
     primitives::events::ChainSubscriptionEnginePtr chain_events_engine_ = {};
