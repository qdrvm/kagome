--- conflicted
+++ resolved
@@ -145,11 +145,8 @@
                   std::shared_ptr<TreeMeta> meta,
                   std::shared_ptr<crypto::Hasher> hasher,
                   common::Logger log);
-<<<<<<< HEAD
 
     std::vector<primitives::BlockHash> getLeavesSorted() const;
-=======
->>>>>>> ede708f5
 
     std::shared_ptr<BlockHeaderRepository> header_repo_;
     PersistentBufferMap &db_;
@@ -162,10 +159,6 @@
   };
 }  // namespace kagome::blockchain
 
-<<<<<<< HEAD
 OUTCOME_HPP_DECLARE_ERROR(kagome::blockchain, BlockTreeImpl::Error);
 
-#endif  // KAGOME_LEVEL_DB_BLOCK_TREE_HPP
-=======
-#endif  // KAGOME_BLOCK_TREE_IMPL_HPP
->>>>>>> ede708f5
+#endif  // KAGOME_BLOCK_TREE_IMPL_HPP