/**
 * Copyright Soramitsu Co., Ltd. All Rights Reserved.
 * SPDX-License-Identifier: Apache-2.0
 */

#ifndef KAGOME_KEY_VALUE_BLOCK_STORAGE_HPP
#define KAGOME_KEY_VALUE_BLOCK_STORAGE_HPP

#include "blockchain/block_storage.hpp"

#include "blockchain/impl/common.hpp"
#include "common/logger.hpp"
#include "crypto/hasher.hpp"

namespace kagome::blockchain {

  class KeyValueBlockStorage : public BlockStorage {
   public:
    enum class Error { BLOCK_EXISTS = 1 };

    ~KeyValueBlockStorage() override = default;

    /**
     * Initialise block storage with a genesis block which is created inside
     * from merkle trie root
     * @param storage underlying storage (must be empty)
     * @param hasher a hasher instance
     */
    static outcome::result<std::shared_ptr<KeyValueBlockStorage>>
    createWithGenesis(
        common::Buffer state_root,
<<<<<<< HEAD
        const std::shared_ptr<storage::PersistentBufferMap> &storage,
        std::shared_ptr<crypto::Hasher> hasher,
        const std::function<void(const primitives::Block &)>
            &on_genesis_created);
=======
        const std::shared_ptr<storage::BufferStorage> &storage,
        std::shared_ptr<crypto::Hasher> hasher);
>>>>>>> 25265754

    outcome::result<primitives::BlockHeader> getBlockHeader(
        const primitives::BlockId &id) const override;
    outcome::result<primitives::BlockBody> getBlockBody(
        const primitives::BlockId &id) const override;
    outcome::result<primitives::Justification> getJustification(
        const primitives::BlockId &block) const override;

    outcome::result<primitives::BlockHash> putBlock(
        const primitives::Block &block) override;

    outcome::result<void> putJustification(
        const primitives::Justification &j,
        const primitives::BlockHash &hash,
        const primitives::BlockNumber &number) override;

    outcome::result<void> removeBlock(
        const primitives::BlockHash &hash,
        const primitives::BlockNumber &number) override;

   private:
    KeyValueBlockStorage(std::shared_ptr<storage::BufferStorage> storage,
                         std::shared_ptr<crypto::Hasher> hasher);

    std::shared_ptr<storage::BufferStorage> storage_;
    std::shared_ptr<crypto::Hasher> hasher_;
    common::Logger logger_;
  };
}  // namespace kagome::blockchain

OUTCOME_HPP_DECLARE_ERROR(kagome::blockchain, KeyValueBlockStorage::Error);

#endif  // KAGOME_KEY_VALUE_BLOCK_STORAGE_HPP<|MERGE_RESOLUTION|>--- conflicted
+++ resolved
@@ -29,15 +29,10 @@
     static outcome::result<std::shared_ptr<KeyValueBlockStorage>>
     createWithGenesis(
         common::Buffer state_root,
-<<<<<<< HEAD
-        const std::shared_ptr<storage::PersistentBufferMap> &storage,
+        const std::shared_ptr<storage::BufferStorage> &storage,
         std::shared_ptr<crypto::Hasher> hasher,
         const std::function<void(const primitives::Block &)>
             &on_genesis_created);
-=======
-        const std::shared_ptr<storage::BufferStorage> &storage,
-        std::shared_ptr<crypto::Hasher> hasher);
->>>>>>> 25265754
 
     outcome::result<primitives::BlockHeader> getBlockHeader(
         const primitives::BlockId &id) const override;
