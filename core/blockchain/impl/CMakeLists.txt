--- conflicted
+++ resolved
@@ -40,9 +40,6 @@
     blockchain_common
     hasher
     metrics
-<<<<<<< HEAD
     justification_storage_policy
-=======
     telemetry
->>>>>>> 75ae1ff0
     )