--- conflicted
+++ resolved
@@ -10,28 +10,6 @@
 #include "scale/scale.hpp"
 #include "storage/database_error.hpp"
 
-<<<<<<< HEAD
-OUTCOME_CPP_DEFINE_CATEGORY(kagome::blockchain,
-                            KeyValueBlockStorage::Error,
-                            e) {
-  using E = kagome::blockchain::KeyValueBlockStorage::Error;
-  switch (e) {
-    case E::BLOCK_EXISTS:
-      return "Block already exists on the chain";
-    case E::HEADER_NOT_FOUND:
-      return "A block header, assumed present in the storage, is not";
-    case E::GENESIS_BLOCK_ALREADY_EXISTS:
-      return "Genesis block already exists";
-    case E::FINALIZED_BLOCK_NOT_FOUND:
-      return "Finalized block not found. Possible storage corrupted";
-    case E::GENESIS_BLOCK_NOT_FOUND:
-      return "Genesis block not found exists";
-  }
-  return "Unknown error";
-}
-
-=======
->>>>>>> 397dd09a
 namespace kagome::blockchain {
   using primitives::Block;
   using primitives::BlockId;
@@ -60,37 +38,8 @@
       return res.as_failure();
     }
 
-<<<<<<< HEAD
-    return last_finalized_block_hash_res.error();
-  }
-
-  outcome::result<std::shared_ptr<KeyValueBlockStorage>>
-  KeyValueBlockStorage::loadExisting(
-      const std::shared_ptr<storage::BufferStorage> &storage,
-      std::shared_ptr<crypto::Hasher> hasher,
-      const BlockHandler &on_finalized_block_found) {
-    auto block_storage = std::make_shared<KeyValueBlockStorage>(
-        KeyValueBlockStorage(storage, std::move(hasher)));
-
-    OUTCOME_TRY(last_finalized_block_hash,
-                block_storage->getLastFinalizedBlockHash());
-
-    OUTCOME_TRY(block_header,
-                block_storage->getBlockHeader(last_finalized_block_hash));
-    if (!block_header.has_value()) {
-      return Error::HEADER_NOT_FOUND;
-    }
-    primitives::Block finalized_block;
-    finalized_block.header = block_header.value();
-
-    on_finalized_block_found(finalized_block);
-
-    return block_storage;
-  }
-=======
     if (not res.value()) {
       auto extrinsics_root = trieRoot({});
->>>>>>> 397dd09a
 
       // genesis block initialization
       primitives::Block genesis_block;
@@ -142,11 +91,7 @@
           scale::decode<primitives::BlockHeader>(encoded_header_opt.value()));
       return std::move(header);
     }
-<<<<<<< HEAD
-    return std::nullopt;
-=======
-    return BlockStorageError::HEADER_DOES_NOT_EXIST;
->>>>>>> 397dd09a
+    return std::nullopt;
   }
 
   outcome::result<std::optional<primitives::BlockBody>>
@@ -155,11 +100,7 @@
     if (block_data.has_value() && block_data.value().body.has_value()) {
       return block_data.value().body.value();
     }
-<<<<<<< HEAD
-    return std::nullopt;
-=======
-    return BlockStorageError::BODY_DOES_NOT_EXIST;
->>>>>>> 397dd09a
+    return std::nullopt;
   }
 
   outcome::result<std::optional<primitives::BlockData>>
@@ -172,11 +113,7 @@
           scale::decode<primitives::BlockData>(encoded_block_data_opt.value()));
       return std::move(block_data);
     }
-<<<<<<< HEAD
-    return std::nullopt;
-=======
-    return BlockStorageError::BLOCK_DATA_DOES_NOT_EXIST;
->>>>>>> 397dd09a
+    return std::nullopt;
   }
 
   outcome::result<std::optional<primitives::Justification>>
@@ -187,11 +124,7 @@
         && block_data.value().justification.has_value()) {
       return block_data.value().justification.value();
     }
-<<<<<<< HEAD
-    return std::nullopt;
-=======
-    return BlockStorageError::JUSTIFICATION_DOES_NOT_EXIST;
->>>>>>> 397dd09a
+    return std::nullopt;
   }
 
   outcome::result<primitives::BlockHash> KeyValueBlockStorage::putBlockHeader(
@@ -249,17 +182,10 @@
     //  (in side-chains rejected by finalization)
     //  to avoid storage space leaks
     auto block_hash = hasher_->blake2b_256(scale::encode(block.header).value());
-<<<<<<< HEAD
     OUTCOME_TRY(block_in_storage_opt,
         getWithPrefix(*storage_, Prefix::HEADER, block_hash));
     if (block_in_storage_opt.has_value()) {
-      return Error::BLOCK_EXISTS;
-=======
-    auto block_in_storage_res =
-        getWithPrefix(*storage_, Prefix::HEADER, block_hash);
-    if (block_in_storage_res.has_value()) {
       return BlockStorageError::BLOCK_EXISTS;
->>>>>>> 397dd09a
     }
 
     // insert our block's parts into the database-
