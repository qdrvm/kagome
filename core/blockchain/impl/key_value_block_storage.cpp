--- conflicted
+++ resolved
@@ -5,9 +5,9 @@
 
 #include "blockchain/impl/key_value_block_storage.hpp"
 
-#include "storage/database_error.hpp"
 #include "blockchain/impl/storage_util.hpp"
 #include "scale/scale.hpp"
+#include "storage/database_error.hpp"
 
 OUTCOME_CPP_DEFINE_CATEGORY(kagome::blockchain,
                             KeyValueBlockStorage::Error,
@@ -47,7 +47,7 @@
   KeyValueBlockStorage::create(
       common::Buffer state_root,
       const std::shared_ptr<storage::BufferStorage> &storage,
-      const std::shared_ptr<crypto::Hasher>& hasher,
+      const std::shared_ptr<crypto::Hasher> &hasher,
       const BlockHandler &on_finalized_block_found) {
     auto block_storage = std::make_shared<KeyValueBlockStorage>(
         KeyValueBlockStorage(storage, hasher));
@@ -211,7 +211,6 @@
 
   outcome::result<primitives::BlockHash> KeyValueBlockStorage::putBlock(
       const primitives::Block &block) {
-<<<<<<< HEAD
     // TODO(xDimon): Need to implement mechanism for wipe out orphan blocks
     //  (in side-chains whom rejected by finalization)
     //  for avoid leaks of storage space
@@ -219,12 +218,6 @@
     auto block_in_storage_res =
         getWithPrefix(*storage_, Prefix::HEADER, block_hash);
     if (block_in_storage_res.has_value()) {
-=======
-    auto block_hash = hasher_->blake2b_256(scale::encode(block.header).value());
-    auto block_in_storage =
-        getWithPrefix(*storage_, Prefix::HEADER, block_hash);
-    if (block_in_storage.has_value()) {
->>>>>>> 7d1f4c82
       return Error::BLOCK_EXISTS;
     }
     if (block_in_storage_res
