--- conflicted
+++ resolved
@@ -60,7 +60,7 @@
         == outcome::failure(BlockStorageError::BLOCK_TREE_LEAVES_NOT_FOUND)) {
       using namespace common::literals;
       OUTCOME_TRY(last_finalized_block_hash_opt,
-                  storage->tryGet(":kagome:last_finalized_block_hash"_buf));
+                  storage->tryLoad(":kagome:last_finalized_block_hash"_buf));
       if (not last_finalized_block_hash_opt.has_value()) {
         return BlockStorageError::FINALIZED_BLOCK_NOT_FOUND;
       }
@@ -242,19 +242,10 @@
       return block_tree_leaves_.value();
     }
 
-<<<<<<< HEAD
-    auto hash_res = storage_->load(storage::kGenesisBlockHashLookupKey);
-    if (hash_res.has_value()) {
-      primitives::BlockHash hash;
-      std::copy(hash_res.value().begin(), hash_res.value().end(), hash.begin());
-      const_cast<decltype(genesis_block_hash_) &>(genesis_block_hash_) = hash;
-      return hash;
-=======
     OUTCOME_TRY(leaves_opt,
-                storage_->tryGet(storage::kBlockTreeLeavesLookupKey));
+                storage_->tryLoad(storage::kBlockTreeLeavesLookupKey));
     if (not leaves_opt.has_value()) {
       return BlockStorageError::BLOCK_TREE_LEAVES_NOT_FOUND;
->>>>>>> 397dd09a
     }
 
     OUTCOME_TRY(
@@ -266,20 +257,11 @@
     return block_tree_leaves_.value();
   }
 
-<<<<<<< HEAD
-  outcome::result<primitives::BlockHash>
-  KeyValueBlockStorage::getLastFinalizedBlockHash() const {
-    OUTCOME_TRY(hash_opt,
-                storage_->tryLoad(storage::kLastFinalizedBlockHashLookupKey));
-    if (not hash_opt.has_value()) {
-      return Error::FINALIZED_BLOCK_NOT_FOUND;
-=======
   outcome::result<void> KeyValueBlockStorage::setBlockTreeLeaves(
       std::vector<primitives::BlockHash> leaves) {
     if (block_tree_leaves_.has_value()
         and block_tree_leaves_.value() == leaves) {
       return outcome::success();
->>>>>>> 397dd09a
     }
 
     OUTCOME_TRY(encoded_leaves, scale::encode(leaves));
