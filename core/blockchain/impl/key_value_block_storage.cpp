/**
 * Copyright Soramitsu Co., Ltd. All Rights Reserved.
 * SPDX-License-Identifier: Apache-2.0
 */

#include "blockchain/impl/key_value_block_storage.hpp"

#include "blockchain/impl/persistent_map_util.hpp"
#include "scale/scale.hpp"

OUTCOME_CPP_DEFINE_CATEGORY(kagome::blockchain,
                            KeyValueBlockStorage::Error,
                            e) {
  using E = kagome::blockchain::KeyValueBlockStorage::Error;
  switch (e) {
    case E::BLOCK_EXISTS:
      return "Block already exists on the chain";
  }
  return "Unknown error";
}

namespace kagome::blockchain {
  using primitives::Block;
  using primitives::BlockId;
  using storage::face::MapCursor;
  using storage::face::WriteBatch;
  using Buffer = common::Buffer;
  using Prefix = prefix::Prefix;

  KeyValueBlockStorage::KeyValueBlockStorage(
      std::shared_ptr<storage::PersistentBufferMap> storage,
      std::shared_ptr<crypto::Hasher> hasher)
      : storage_{std::move(storage)},
        hasher_{std::move(hasher)},
        logger_{common::createLogger("Block Storage:")} {}

  outcome::result<std::shared_ptr<KeyValueBlockStorage>>
  KeyValueBlockStorage::createWithGenesis(
      common::Buffer state_root,
      const std::shared_ptr<storage::PersistentBufferMap> &storage,
      std::shared_ptr<crypto::Hasher> hasher) {
    KeyValueBlockStorage block_storage(storage, std::move(hasher));
    // TODO(Harrm) check that storage is actually empty

    // state root type is Hash256, however for consistency with spec root hash
    // returns buffer. So we need this conversion
    OUTCOME_TRY(state_root_blob,
                common::Hash256::fromSpan(state_root.toVector()));

    auto extrinsics_root_buf = trieRoot({});
    // same reason for conversion as few lines above
    OUTCOME_TRY(extrinsics_root,
                common::Hash256::fromSpan(extrinsics_root_buf.toVector()));

    // genesis block initialization
    primitives::Block genesis_block;
    genesis_block.header.number = 0;
    genesis_block.header.extrinsics_root = extrinsics_root;
    genesis_block.header.state_root = state_root_blob;
    // the rest of the fields have default value

<<<<<<< HEAD
    OUTCOME_TRY(kv_storage.putBlock(genesis_block));
    // TODO(kamilsa): get CompletedRound from genesis and put into the storage
    // using kSetStateKey
    return std::make_shared<KeyValueBlockStorage>(kv_storage);
=======
    OUTCOME_TRY(block_storage.putBlock(genesis_block));
    return std::make_shared<KeyValueBlockStorage>(block_storage);
>>>>>>> 3ceeab92
  }

  outcome::result<primitives::BlockHeader> KeyValueBlockStorage::getBlockHeader(
      const primitives::BlockId &id) const {
    OUTCOME_TRY(encoded_header, getWithPrefix(*storage_, Prefix::HEADER, id));
    OUTCOME_TRY(header, scale::decode<primitives::BlockHeader>(encoded_header));
    return std::move(header);
  }

  outcome::result<primitives::BlockBody> KeyValueBlockStorage::getBlockBody(
      const primitives::BlockId &id) const {
    OUTCOME_TRY(encoded_body, getWithPrefix(*storage_, Prefix::BODY, id));
    OUTCOME_TRY(body, scale::decode<primitives::BlockBody>(encoded_body));
    return std::move(body);
  }

  outcome::result<primitives::Justification>
  KeyValueBlockStorage::getJustification(
      const primitives::BlockId &block) const {
    OUTCOME_TRY(encoded_just,
                getWithPrefix(*storage_, Prefix::JUSTIFICATION, block));
    OUTCOME_TRY(just, scale::decode<primitives::Justification>(encoded_just));
    return std::move(just);
  }

  outcome::result<primitives::BlockHash> KeyValueBlockStorage::putBlock(
      const primitives::Block &block) {
    OUTCOME_TRY(encoded_block_header, scale::encode(block.header));
    auto block_hash = hasher_->blake2b_256(encoded_block_header);
    auto block_in_storage =
        getWithPrefix(*storage_, Prefix::HEADER, block.header.number);
    if (block_in_storage.has_value()) {
      return Error::BLOCK_EXISTS;
    }
    if (block_in_storage.error() != blockchain::Error::BLOCK_NOT_FOUND) {
      return block_in_storage.error();
    }

    // insert our block's parts into the database-
    OUTCOME_TRY(encoded_header, scale::encode(block.header));
    OUTCOME_TRY(putWithPrefix(*storage_,
                              Prefix::HEADER,
                              block.header.number,
                              block_hash,
                              Buffer{encoded_header}));

    OUTCOME_TRY(encoded_body, scale::encode(block.body));
    OUTCOME_TRY(putWithPrefix(*storage_,
                              Prefix::BODY,
                              block.header.number,
                              block_hash,
                              Buffer{encoded_body}));
    logger_->info("Added block. Number: {}. Hash: {}. State root: {}",
                  block.header.number,
                  block_hash.toHex(),
                  block.header.state_root.toHex());
    return block_hash;
  }

  outcome::result<void> KeyValueBlockStorage::putJustification(
      const primitives::Justification &j,
      const primitives::BlockHash &hash,
      const primitives::BlockNumber &number) {
    // insert justification into the database
    OUTCOME_TRY(encoded_justification, scale::encode(j));
    OUTCOME_TRY(putWithPrefix(*storage_,
                              Prefix::JUSTIFICATION,
                              number,
                              hash,
                              Buffer{encoded_justification}));
    return outcome::success();
  }

  outcome::result<void> KeyValueBlockStorage::removeBlock(
      const primitives::BlockHash &hash,
      const primitives::BlockNumber &number) {
    auto block_lookup_key = numberAndHashToLookupKey(number, hash);
    auto header_lookup_key = prependPrefix(block_lookup_key, Prefix::HEADER);
    if (auto rm_res = storage_->remove(header_lookup_key); !rm_res) {
      logger_->error("could not remove header from the storage: {}",
                     rm_res.error().message());
      return rm_res;
    }

    auto body_lookup_key = prependPrefix(block_lookup_key, Prefix::BODY);
    if (auto rm_res = storage_->remove(body_lookup_key); !rm_res) {
      logger_->error("could not remove body from the storage: {}",
                     rm_res.error().message());
      return rm_res;
    }
    return outcome::success();
  }

}  // namespace kagome::blockchain<|MERGE_RESOLUTION|>--- conflicted
+++ resolved
@@ -59,15 +59,10 @@
     genesis_block.header.state_root = state_root_blob;
     // the rest of the fields have default value
 
-<<<<<<< HEAD
-    OUTCOME_TRY(kv_storage.putBlock(genesis_block));
+    OUTCOME_TRY(block_storage.putBlock(genesis_block));
     // TODO(kamilsa): get CompletedRound from genesis and put into the storage
     // using kSetStateKey
-    return std::make_shared<KeyValueBlockStorage>(kv_storage);
-=======
-    OUTCOME_TRY(block_storage.putBlock(genesis_block));
     return std::make_shared<KeyValueBlockStorage>(block_storage);
->>>>>>> 3ceeab92
   }
 
   outcome::result<primitives::BlockHeader> KeyValueBlockStorage::getBlockHeader(
