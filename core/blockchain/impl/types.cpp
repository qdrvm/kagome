--- conflicted
+++ resolved
@@ -10,26 +10,10 @@
 #include "storage/trie/polkadot_trie/polkadot_trie_impl.hpp"
 #include "storage/trie/serialization/trie_serializer_impl.hpp"
 
-<<<<<<< HEAD
-OUTCOME_CPP_DEFINE_CATEGORY(kagome::blockchain, Error, e) {
-  using E = kagome::blockchain::Error;
-  switch (e) {
-    case E::BLOCK_NOT_FOUND:
-      return "Block with such ID is not found";
-    case E::LOOKUP_KEY_BY_NUMBER_NOT_FOUND:
-      return "Lookup key by number is not found";
-    case E::LOOKUP_KEY_BY_HASH_NOT_FOUND:
-      return "Lookup key by hash is not found";
-  }
-  return "Unknown error";
-}
-
-=======
->>>>>>> 74b37706
 namespace kagome::blockchain {
 
-  outcome::result<std::optional<common::Buffer>> idToLookupKey(const ReadableBufferMap &map,
-                                                const primitives::BlockId &id) {
+  outcome::result<std::optional<common::Buffer>> idToLookupKey(
+      const ReadableBufferMap &map, const primitives::BlockId &id) {
     auto key = visit_in_place(
         id,
         [](const primitives::BlockNumber &n) {
@@ -43,22 +27,7 @@
 
     OUTCOME_TRY(key_opt, map.tryGet(key));
 
-<<<<<<< HEAD
-    if (key_opt.has_value()) {
-      return std::move(key_opt.value());
-    }
-
-    return visit_in_place(
-        id,
-        [](const primitives::BlockNumber &) {
-          return Error::LOOKUP_KEY_BY_NUMBER_NOT_FOUND;
-        },
-        [](const common::Hash256 &) {
-          return Error::LOOKUP_KEY_BY_HASH_NOT_FOUND;
-        });
-=======
     return key_opt;
->>>>>>> 74b37706
   }
 
   storage::trie::RootHash trieRoot(
