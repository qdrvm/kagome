/**
 * Copyright Soramitsu Co., Ltd. All Rights Reserved.
 * SPDX-License-Identifier: Apache-2.0
 */

#ifndef KAGOME_BLOCK_TREE_HPP
#define KAGOME_BLOCK_TREE_HPP

#include <cstdint>
#include <optional>
#include <vector>

#include "consensus/babe/types/epoch_digest.hpp"
#include "outcome/outcome.hpp"
#include "primitives/block.hpp"
#include "primitives/block_id.hpp"
#include "primitives/common.hpp"
#include "primitives/justification.hpp"
#include "primitives/version.hpp"

namespace kagome::blockchain {
  /**
   * Storage for blocks, which has a form of tree; it serves two functions:
   *    - keep tracking of all finalized blocks (they are kept in the
   *      non-volatile storage)
   *    - work with blocks, which participate in the current round of BABE block
   *      production (handling forks, pruning the blocks, resolving child-parent
   *      relations, etc)
   */
  class BlockTree {
   public:
    using BlockHashVecRes = outcome::result<std::vector<primitives::BlockHash>>;

    virtual ~BlockTree() = default;

    /**
     * @returns hash of genesis block
     */
    virtual const primitives::BlockHash &getGenesisBlockHash() const = 0;

    /**
     * Get block hash by provided block number
     * @param block_number of the block header we are looking for
     * @return result containing block hash if it exists, error otherwise
     */
    virtual outcome::result<std::optional<primitives::BlockHash>> getBlockHash(
        primitives::BlockNumber block_number) const = 0;

    /**
     * Checks containing of block header by provided block id
     * @param block_hash hash of the block header we are checking
     * @return containing block header or does not, or error
     */
    virtual outcome::result<bool> hasBlockHeader(
        const primitives::BlockHash &block_hash) const = 0;

    /**
     * Get block header by provided block id
     * @param block_hash hash of the block header we are looking for
     * @return result containing block header if it exists, error otherwise
     */
    virtual outcome::result<primitives::BlockHeader> getBlockHeader(
        const primitives::BlockHash &block_hash) const = 0;

    /**
     * Get a body (extrinsics) of the block (if present)
     * @param block_hash hash of the block to get body for
     * @return body, if the block exists in our storage, error in case it does
     * not exist in our storage, or actual error happens
     */
    virtual outcome::result<primitives::BlockBody> getBlockBody(
        const primitives::BlockHash &block_hash) const = 0;

    /**
     * Get a justification of the block (if present)
     * @param block_hash hash of the block to get justification for
     * @return body, if the block exists in our storage, error in case it does
     * not exist in our storage, or actual error happens
     */
    virtual outcome::result<primitives::Justification> getBlockJustification(
        const primitives::BlockHash &block_hash) const = 0;

    /**
     * Adds header to the storage
     * @param header that we are adding
     * @return result with success if header's parent exists on storage and new
     * header was added. Error otherwise
     */
    virtual outcome::result<void> addBlockHeader(
        const primitives::BlockHeader &header) = 0;

    /**
     * Adds block body to the storage
     * @param block_number that corresponds to the block which body we are
     * adding
     * @param block_hash that corresponds to the block which body we are adding
     * @param block_body that we are adding
     * @return result with success if block body was inserted. Error otherwise
     */
    virtual outcome::result<void> addBlockBody(
        const primitives::BlockHash &block_hash,
        const primitives::BlockBody &block_body) = 0;

    /**
     * Add an existent block to the tree
     * @param block_hash is hash of the added block in the tree
     * @param block_header is header of that block
     * @return nothing or error; if error happens, no changes in the tree are
     * made
     */
    virtual outcome::result<void> addExistingBlock(
        const primitives::BlockHash &block_hash,
        const primitives::BlockHeader &block_header) = 0;

    /**
     * Adjusts weight for the block as contained parachain data.
     * @param block_hash is hash of the weighted block
     */
    virtual outcome::result<void> markAsParachainDataBlock(
        const primitives::BlockHash &block_hash) = 0;

    /**
     * Add a new block to the tree
     * @param block to be stored and added to tree
     * @return nothing or error; if error happens, no changes in the tree are
     * made
     *
     * @note if block, which is specified in PARENT_HASH field of (\param block)
     * is not in our local storage, corresponding error is returned. It is
     * suggested that after getting that error, the caller would ask another
     * peer for the parent block and try to insert it; this operation is to be
     * repeated until a successful insertion happens
     */
    virtual outcome::result<void> addBlock(const primitives::Block &block) = 0;

    /**
     * Remove leaf
     * @param block_hash - hash of block to be deleted. The block must be leaf.
     * @return nothing or error
     */
    virtual outcome::result<void> removeLeaf(
        const primitives::BlockHash &block_hash) = 0;

    /**
     * Mark the block as finalized and store a finalization justification
     * @param block to be finalized
     * @param justification of the finalization
     * @return nothing or error
     */
    virtual outcome::result<void> finalize(
        const primitives::BlockHash &block,
        const primitives::Justification &justification) = 0;

    enum class GetChainDirection { ASCEND, DESCEND };

    /**
     * Get a chain of blocks from provided block to best block direction
     * @param block, from which the chain is started
     * @param maximum number of blocks to be retrieved
     * @return chain or blocks or error
     */
    virtual BlockHashVecRes getBestChainFromBlock(
        const primitives::BlockHash &block, uint64_t maximum) const = 0;

    /**
     * Get a chain of blocks before provided block including its
     * @param block, to which the chain is ended
     * @param maximum number of blocks to be retrieved
     * @return chain or blocks or error
     */
    virtual BlockHashVecRes getDescendingChainToBlock(
        const primitives::BlockHash &block, uint64_t maximum) const = 0;

    /**
     * Get a chain of blocks.
     * Implies `hasDirectChain(ancestor, descendant)`.
     * @param ancestor - block, which is closest to the genesis
     * @param descendant - block, which is farthest from the genesis
     * @return chain of blocks in ascending order or error
     */
    virtual BlockHashVecRes getChainByBlocks(
        const primitives::BlockHash &ancestor,
        const primitives::BlockHash &descendant) const = 0;

    /**
     * Check if one block is ancestor of second one (direct chain exists)
     * @param ancestor - block, which is closest to the genesis
     * @param descendant - block, which is farthest from the genesis
     * @return true if \param ancestor is ancestor of \param descendant
     */
    virtual bool hasDirectChain(
        const primitives::BlockHash &ancestor,
        const primitives::BlockHash &descendant) const = 0;

    bool hasDirectChain(const primitives::BlockInfo &ancestor,
                        const primitives::BlockInfo &descendant) const {
      return hasDirectChain(ancestor.hash, descendant.hash);
    }

<<<<<<< HEAD
=======
    virtual bool isFinalized(const primitives::BlockInfo &block) const = 0;

>>>>>>> 82e3c0fb
    /**
     * Get a best leaf of the tree
     * @return best leaf
     *
     * @note best leaf is also a result of "SelectBestChain": if we are the
     * leader, we connect a block, which we constructed, to that best leaf
     */
    virtual primitives::BlockInfo bestLeaf() const = 0;

    /**
     * @brief Get the most recent block of the best (longest) chain among
     * those that contain a block with \param target_hash
     * @param target_hash is a hash of a block that the chosen chain must
     * contain
     * @param max_number is the max block number that the resulting block (and
     * the target one) may possess
     */
    virtual outcome::result<primitives::BlockInfo> getBestContaining(
        const primitives::BlockHash &target_hash,
        const std::optional<primitives::BlockNumber> &max_number) const = 0;

    /**
     * Get all leaves of our tree
     * @return collection of the leaves
     */
    virtual std::vector<primitives::BlockHash> getLeaves() const = 0;

    /**
     * Get children of the block with specified hash
     * @param block to get children of
     * @return collection of children hashes or error
     */
    virtual BlockHashVecRes getChildren(
        const primitives::BlockHash &block) const = 0;

    /**
     * Get the last finalized block
     * @return hash of the block
     */
    virtual primitives::BlockInfo getLastFinalized() const = 0;

    /**
     * Warp synced to block.
     */
    virtual void warp(const primitives::BlockInfo &block) = 0;

    /**
     * Notify best and finalized block to subscriptions.
     */
    virtual void notifyBestAndFinalized() = 0;
  };

}  // namespace kagome::blockchain

#endif  // KAGOME_BLOCK_TREE_HPP<|MERGE_RESOLUTION|>--- conflicted
+++ resolved
@@ -197,11 +197,8 @@
       return hasDirectChain(ancestor.hash, descendant.hash);
     }
 
-<<<<<<< HEAD
-=======
     virtual bool isFinalized(const primitives::BlockInfo &block) const = 0;
 
->>>>>>> 82e3c0fb
     /**
      * Get a best leaf of the tree
      * @return best leaf
