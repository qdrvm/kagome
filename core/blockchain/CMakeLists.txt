--- conflicted
+++ resolved
@@ -20,12 +20,7 @@
 target_link_libraries(block_storage
     blockchain_common
     hasher
-<<<<<<< HEAD
-    scale
-=======
     scale::scale
-    leveldb
->>>>>>> 08985391
     )
 
 add_library(block_tree_error
