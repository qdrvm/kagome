--- conflicted
+++ resolved
@@ -21,17 +21,12 @@
    public:
     virtual ~BlockStorage() = default;
 
-<<<<<<< HEAD
-    virtual outcome::result<primitives::BlockHash> getGenesisBlockHash()
-        const = 0;
-=======
     /**
      * Obtains leaves of block tree
      * @returns hashes of block tree leaves
      */
     virtual outcome::result<std::vector<primitives::BlockHash>>
     getBlockTreeLeaves() const = 0;
->>>>>>> 397dd09a
 
     /**
      * Saves provided block tree {@param leaves}
@@ -44,42 +39,32 @@
     virtual outcome::result<bool> hasBlockHeader(
         const primitives::BlockId &id) const = 0;
 
-<<<<<<< HEAD
-    virtual outcome::result<std::optional<primitives::BlockHeader>> getBlockHeader(
-        const primitives::BlockId &id) const = 0;
-    virtual outcome::result<std::optional<primitives::BlockBody>> getBlockBody(
-        const primitives::BlockId &id) const = 0;
-    virtual outcome::result<std::optional<primitives::BlockData>> getBlockData(
-        const primitives::BlockId &id) const = 0;
-    virtual outcome::result<std::optional<primitives::Justification>> getJustification(
-=======
     /**
      * Tries to get block header by {@param id}
      * @returns block header or error
      */
-    virtual outcome::result<primitives::BlockHeader> getBlockHeader(
+    virtual outcome::result<std::optional<primitives::BlockHeader>> getBlockHeader(
         const primitives::BlockId &id) const = 0;
 
     /**
      * Tries to get block body by {@param id}
      * @returns block body or error
      */
-    virtual outcome::result<primitives::BlockBody> getBlockBody(
+    virtual outcome::result<std::optional<primitives::BlockBody>> getBlockBody(
         const primitives::BlockId &id) const = 0;
 
     /**
      * Tries to get block data by {@param id}
      * @returns block data or error
      */
-    virtual outcome::result<primitives::BlockData> getBlockData(
+    virtual outcome::result<std::optional<primitives::BlockData>> getBlockData(
         const primitives::BlockId &id) const = 0;
 
     /**
      * Tries to get justification of block finality by {@param id}
      * @returns justification or error
      */
-    virtual outcome::result<primitives::Justification> getJustification(
->>>>>>> 397dd09a
+    virtual outcome::result<std::optional<primitives::Justification>> getJustification(
         const primitives::BlockId &block) const = 0;
 
     /**
