--- conflicted
+++ resolved
@@ -332,11 +332,9 @@
 
     virtual std::optional<PrecompileWasmConfig> precompileWasm() const = 0;
 
-<<<<<<< HEAD
     virtual std::optional<std::string> getValidatorAddress() const = 0;
-=======
+
     virtual uint32_t maxParallelDownloads() const = 0;
->>>>>>> 476e97d4
   };
 
 }  // namespace kagome::application