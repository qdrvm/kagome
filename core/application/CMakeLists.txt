add_library(config_reader_error
    impl/config_reader/error.cpp
    impl/config_reader/error.hpp
    )
target_link_libraries(config_reader_error
    outcome
    )

add_library(application_util
    impl/util.cpp
    )
target_link_libraries(application_util
    Boost::filesystem
    )

add_library(validating_node_application
    impl/validating_node_application.cpp
    )
target_link_libraries(validating_node_application
    validating_node_injector
    blob
    application_util
    )

add_library(app_config_impl
    impl/app_configuration_impl.cpp
    )
target_link_libraries(app_config_impl
    Boost::program_options
<<<<<<< HEAD
    p2p::p2p_multiaddress
=======
    blob
>>>>>>> 9ad59fc4
    )

add_library(syncing_node_application
    impl/syncing_node_application.cpp
    )
target_link_libraries(syncing_node_application
    syncing_node_injector
    blob
    application_util
    )

add_library(block_producing_node_application
    impl/block_producing_node_application.cpp
    )
target_link_libraries(block_producing_node_application
    block_producing_node_injector
    blob
    application_util
    )

add_library(configuration_storage
    impl/chain_spec_impl.cpp
    )
target_link_libraries(configuration_storage
    Boost::filesystem
    p2p::p2p_multiaddress
    p2p::p2p_peer_id
    buffer
    sr25519_types
    config_reader_error
    )

add_library(app_state_manager
    impl/app_state_manager_impl.cpp
    )
target_link_libraries(app_state_manager
    logger
    )<|MERGE_RESOLUTION|>--- conflicted
+++ resolved
@@ -27,11 +27,8 @@
     )
 target_link_libraries(app_config_impl
     Boost::program_options
-<<<<<<< HEAD
     p2p::p2p_multiaddress
-=======
     blob
->>>>>>> 9ad59fc4
     )
 
 add_library(syncing_node_application
