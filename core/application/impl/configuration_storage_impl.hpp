--- conflicted
+++ resolved
@@ -31,47 +31,9 @@
       return chain_type_;
     }
 
-<<<<<<< HEAD
-    network::PeerList getBootNodes() const override;
-=======
     network::PeerList getBootNodes() const override {
       return boot_nodes_;
     }
-
-    const std::vector<std::pair<std::string, size_t>> &telemetryEndpoints()
-        const override {
-      return telemetry_endpoints_;
-    }
-
-    const std::string &protocolId() const override {
-      return protocol_id_;
-    }
-
-    boost::optional<std::reference_wrapper<const std::string>> getProperty(
-        const std::string &property) const override {
-      auto it = properties_.find(property);
-      if (it != properties_.end()) {
-        return {{it->second}};
-      }
-      return boost::none;
-    }
-
-    const std::set<primitives::BlockHash> &forkBlocks() const override {
-      return fork_blocks_;
-    }
-
-    const std::set<primitives::BlockHash> &badBlocks() const override {
-      return bad_blocks_;
-    }
-
-    boost::optional<std::string> consensusEngine() const override {
-      return consensus_engine_;
-    }
-
-    GenesisRawConfig getGenesis() const override {
-      return genesis_;
-    }
->>>>>>> d3267cf1
 
     const std::vector<std::pair<std::string, size_t>> &telemetryEndpoints()
         const override {
@@ -107,7 +69,9 @@
       return consensus_engine_;
     }
 
-    GenesisRawConfig getGenesis() const override;
+    GenesisRawConfig getGenesis() const override {
+      return genesis_;
+    }
 
    private:
     outcome::result<void> loadFromJson(const std::string &file_path);
