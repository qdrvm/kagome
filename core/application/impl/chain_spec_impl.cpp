/**
 * Copyright Soramitsu Co., Ltd. All Rights Reserved.
 * SPDX-License-Identifier: Apache-2.0
 */

#include "application/impl/chain_spec_impl.hpp"

#include <boost/property_tree/json_parser.hpp>
#include <libp2p/multi/multiaddress.hpp>

#include "application/impl/config_reader/error.hpp"
#include "application/impl/config_reader/pt_util.hpp"
#include "common/hexutil.hpp"

namespace kagome::application {

  outcome::result<std::shared_ptr<ChainSpecImpl>> ChainSpecImpl::create(
      const std::string &path) {
    auto config_storage = std::make_shared<ChainSpecImpl>(ChainSpecImpl());
    OUTCOME_TRY(config_storage->loadFromJson(path));

    return config_storage;
  }

  namespace pt = boost::property_tree;

  outcome::result<void> ChainSpecImpl::loadFromJson(
      const std::string &file_path) {
    pt::ptree tree;
    try {
      pt::read_json(file_path, tree);
    } catch (pt::json_parser_error &e) {
      spdlog::error(
          "Parser error: {}, line {}: {}", e.filename(), e.line(), e.message());
      return ConfigReaderError::PARSER_ERROR;
    }

    OUTCOME_TRY(loadFields(tree));
    OUTCOME_TRY(loadGenesis(tree));
    OUTCOME_TRY(loadBootNodes(tree));

    return outcome::success();
  }

  outcome::result<void> ChainSpecImpl::loadFields(
      const boost::property_tree::ptree &tree) {
    OUTCOME_TRY(name, ensure(tree.get_child_optional("name")));
    name_ = name.get<std::string>("");

    OUTCOME_TRY(id, ensure(tree.get_child_optional("id")));
    id_ = id.get<std::string>("");

    OUTCOME_TRY(chain_type, ensure(tree.get_child_optional("chainType")));
    chain_type_ = chain_type.get<std::string>("");

    auto telemetry_endpoints_opt =
        tree.get_child_optional("telemetryEndpoints");
    if (telemetry_endpoints_opt.has_value()
        && telemetry_endpoints_opt.value().get<std::string>("") != "null") {
      for (auto &[_, endpoint] : telemetry_endpoints_opt.value()) {
        if (auto it = endpoint.begin(); endpoint.size() >= 2) {
          auto &uri = it->second;
          auto &priority = (++it)->second;
          telemetry_endpoints_.emplace_back(uri.get<std::string>(""),
                                            priority.get<size_t>(""));
        }
      }
    }

    auto protocol_id_opt = tree.get_child_optional("protocolId");
    if (protocol_id_opt.has_value()) {
      auto protocol_id = protocol_id_opt.value().get<std::string>("");
      if (protocol_id != "null") {
        protocol_id_ = std::move(protocol_id);
      }
    }

    auto properties_opt = tree.get_child_optional("properties");
    if (properties_opt.has_value()
        && properties_opt.value().get<std::string>("") != "null") {
      for (auto &[propertyName, propertyValue] : properties_opt.value()) {
        properties_.emplace(propertyName, propertyValue.get<std::string>(""));
      }
    }

    auto fork_blocks_opt = tree.get_child_optional("forkBlocks");
    if (fork_blocks_opt.has_value()
        && fork_blocks_opt.value().get<std::string>("") != "null") {
      for (auto &[_, fork_block] : fork_blocks_opt.value()) {
        // TODO(xDimon): Ensure if implementation is correct, and remove return
        return ConfigReaderError::NOT_YET_IMPLEMENTED;  // NOLINT

        OUTCOME_TRY(hash,
                    primitives::BlockHash::fromHexWithPrefix(
                        fork_block.get<std::string>("")));
        fork_blocks_.emplace(hash);
      }
    }

    auto bad_blocks_opt = tree.get_child_optional("badBlocks");
    if (bad_blocks_opt.has_value()
        && bad_blocks_opt.value().get<std::string>("") != "null") {
      for (auto &[_, bad_block] : bad_blocks_opt.value()) {
        // TODO(xDimon): Ensure if implementation is correct, and remove return
        return ConfigReaderError::NOT_YET_IMPLEMENTED;  // NOLINT

        OUTCOME_TRY(hash,
                    primitives::BlockHash::fromHexWithPrefix(
                        bad_block.get<std::string>("")));
        fork_blocks_.emplace(hash);
      }
    }

    auto consensus_engine_opt = tree.get_child_optional("consensusEngine");
    if (consensus_engine_opt.has_value()) {
      auto consensus_engine = consensus_engine_opt.value().get<std::string>("");
      if (consensus_engine != "null") {
        consensus_engine_.emplace(std::move(consensus_engine));
      }
    }

    return outcome::success();
  }

  outcome::result<void> ChainSpecImpl::loadGenesis(
      const boost::property_tree::ptree &tree) {
    OUTCOME_TRY(genesis_tree, ensure(tree.get_child_optional("genesis")));
    OUTCOME_TRY(genesis_raw_tree,
                ensure(genesis_tree.get_child_optional("raw")));
    boost::property_tree::ptree top_tree;
    // v0.7+ format
    if (auto top_tree_opt = genesis_raw_tree.get_child_optional("top");
        top_tree_opt.has_value()) {
      top_tree = top_tree_opt.value();
    } else {
      // Try to fall back to v0.6
      top_tree = genesis_raw_tree.begin()->second;
    }

    for (const auto &[key, value] : top_tree) {
      // get rid of leading 0x for key and value and unhex
      OUTCOME_TRY(key_processed, common::unhexWith0x(key));
      OUTCOME_TRY(value_processed, common::unhexWith0x(value.data()));
      genesis_.emplace_back(key_processed, value_processed);
    }
    // ignore child storages as they are not yet implemented

    return outcome::success();
  }

  outcome::result<void> ChainSpecImpl::loadBootNodes(
      const boost::property_tree::ptree &tree) {
    OUTCOME_TRY(boot_nodes, ensure(tree.get_child_optional("bootNodes")));
    for (auto &v : boot_nodes) {
      OUTCOME_TRY(multiaddr,
                  libp2p::multi::Multiaddress::create(v.second.data()));
      OUTCOME_TRY(peer_id_base58, ensure(multiaddr.getPeerId()));
<<<<<<< HEAD

      OUTCOME_TRY(peer_id, libp2p::peer::PeerId::fromBase58(peer_id_base58));
      libp2p::peer::PeerInfo info{.id = std::move(peer_id),
                                  .addresses = {std::move(multiaddr)}};
      boot_nodes_.emplace_back(std::move(info));
=======
      OUTCOME_TRY(libp2p::peer::PeerId::fromBase58(peer_id_base58));
      boot_nodes_.emplace_back(std::move(multiaddr));
>>>>>>> 8ce4e581
    }
    return outcome::success();
  }

}  // namespace kagome::application<|MERGE_RESOLUTION|>--- conflicted
+++ resolved
@@ -155,16 +155,9 @@
       OUTCOME_TRY(multiaddr,
                   libp2p::multi::Multiaddress::create(v.second.data()));
       OUTCOME_TRY(peer_id_base58, ensure(multiaddr.getPeerId()));
-<<<<<<< HEAD
 
-      OUTCOME_TRY(peer_id, libp2p::peer::PeerId::fromBase58(peer_id_base58));
-      libp2p::peer::PeerInfo info{.id = std::move(peer_id),
-                                  .addresses = {std::move(multiaddr)}};
-      boot_nodes_.emplace_back(std::move(info));
-=======
       OUTCOME_TRY(libp2p::peer::PeerId::fromBase58(peer_id_base58));
       boot_nodes_.emplace_back(std::move(multiaddr));
->>>>>>> 8ce4e581
     }
     return outcome::success();
   }
