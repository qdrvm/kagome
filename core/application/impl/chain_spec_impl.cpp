--- conflicted
+++ resolved
@@ -27,15 +27,11 @@
 
 namespace kagome::application {
 
-<<<<<<< HEAD
-  outcome::result<std::shared_ptr<ChainSpecImpl>> ChainSpecImpl::create(
-      const std::string &path) {
-=======
   namespace pt = boost::property_tree;
 
-  outcome::result<std::shared_ptr<ChainSpecImpl>> ChainSpecImpl::loadFrom(const std::string &path) {
+  outcome::result<std::shared_ptr<ChainSpecImpl>> ChainSpecImpl::loadFrom(
+      const std::string &path) {
     // done so because of private constructor
->>>>>>> f7f6a2bc
     auto config_storage = std::make_shared<ChainSpecImpl>(ChainSpecImpl());
     OUTCOME_TRY(config_storage->loadFromJson(path));
 
@@ -68,7 +64,8 @@
     OUTCOME_TRY(id, ensure("id", tree.get_child_optional("id")));
     id_ = id.get<std::string>("");
 
-    OUTCOME_TRY(chain_type, ensure("chainType", tree.get_child_optional("chainType")));
+    OUTCOME_TRY(chain_type,
+                ensure("chainType", tree.get_child_optional("chainType")));
     chain_type_ = chain_type.get<std::string>("");
 
     auto telemetry_endpoints_opt =
@@ -142,7 +139,8 @@
 
   outcome::result<void> ChainSpecImpl::loadGenesis(
       const boost::property_tree::ptree &tree) {
-    OUTCOME_TRY(genesis_tree, ensure("genesis", tree.get_child_optional("genesis")));
+    OUTCOME_TRY(genesis_tree,
+                ensure("genesis", tree.get_child_optional("genesis")));
     OUTCOME_TRY(genesis_raw_tree,
                 ensure("genesis/raw", genesis_tree.get_child_optional("raw")));
     boost::property_tree::ptree top_tree;
@@ -168,23 +166,19 @@
 
   outcome::result<void> ChainSpecImpl::loadBootNodes(
       const boost::property_tree::ptree &tree) {
-    OUTCOME_TRY(boot_nodes, ensure("bootNodes", tree.get_child_optional("bootNodes")));
+    OUTCOME_TRY(boot_nodes,
+                ensure("bootNodes", tree.get_child_optional("bootNodes")));
     for (auto &v : boot_nodes) {
       OUTCOME_TRY(multiaddr,
                   libp2p::multi::Multiaddress::create(v.second.data()));
-<<<<<<< HEAD
-      OUTCOME_TRY(peer_id_base58, ensure(multiaddr.getPeerId()));
 
-      OUTCOME_TRY(libp2p::peer::PeerId::fromBase58(peer_id_base58));
-      boot_nodes_.emplace_back(std::move(multiaddr));
-=======
-      if(auto peer_id_base58 = multiaddr.getPeerId(); peer_id_base58.has_value()) {
+      if (auto peer_id_base58 = multiaddr.getPeerId();
+          peer_id_base58.has_value()) {
         OUTCOME_TRY(libp2p::peer::PeerId::fromBase58(peer_id_base58.value()));
         boot_nodes_.emplace_back(std::move(multiaddr));
       } else {
         return Error::MISSING_PEER_ID;
       }
->>>>>>> f7f6a2bc
     }
     return outcome::success();
   }
