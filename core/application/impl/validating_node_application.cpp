--- conflicted
+++ resolved
@@ -6,40 +6,16 @@
 #include "application/impl/validating_node_application.hpp"
 
 #include "application/impl/util.hpp"
-<<<<<<< HEAD
 #include "injector/application_injector.hpp"
 #include "runtime/binaryen/binaryen_wasm_memory_factory.hpp"
-=======
->>>>>>> 85178197
 
 namespace kagome::application {
 
   ValidatingNodeApplication::ValidatingNodeApplication(
       const AppConfiguration &app_config)
-<<<<<<< HEAD
-      : injector_{
-          std::make_unique<injector::ValidatingNodeInjector>(app_config)} {
-    {
-      auto logging_system = injector_->injectLoggingSystem();
-
-      auto r = logging_system->configure();
-      if (not r.message.empty()) {
-        (r.has_error ? std::cerr : std::cout) << r.message << std::endl;
-      }
-      if (r.has_error) {
-        exit(EXIT_FAILURE);
-      }
-
-      log::setLoggingSystem(logging_system);
-      log::setLevelOfGroup("main", app_config.verbosity());
-    }
-
-    logger_ = log::createLogger("ValidatingNodeApplication", "application");
-
-=======
-      : injector_{injector::makeValidatingNodeInjector(app_config)},
-        logger_(log::createLogger("ValidatingNodeApplication", "application")) {
->>>>>>> 85178197
+      : logger_(log::createLogger("ValidatingNodeApplication", "application")),
+        injector_{
+            std::make_unique<injector::ValidatingNodeInjector>(app_config)} {
     if (app_config.isAlreadySynchronized()) {
       babe_execution_strategy_ =
           consensus::babe::Babe::ExecutionStrategy::START;
