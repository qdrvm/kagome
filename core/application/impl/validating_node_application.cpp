/**
 * Copyright Soramitsu Co., Ltd. All Rights Reserved.
 * SPDX-License-Identifier: Apache-2.0
 */

#include "application/impl/validating_node_application.hpp"

#include "application/impl/util.hpp"
<<<<<<< HEAD
=======
#include "injector/application_injector.hpp"
#include "runtime/binaryen/binaryen_wasm_memory_factory.hpp"
>>>>>>> 44b2c43d

namespace kagome::application {

  ValidatingNodeApplication::ValidatingNodeApplication(
      const AppConfiguration &app_config)
<<<<<<< HEAD
      : app_config_(app_config),
        injector_{injector::makeValidatingNodeInjector(app_config_)},
        logger_(log::createLogger("ValidatingNodeApplication", "application")) {
    log::setLevelOfGroup("main", app_config.verbosity());
=======
      : logger_(log::createLogger("ValidatingNodeApplication", "application")),
        injector_{
            std::make_unique<injector::ValidatingNodeInjector>(app_config)},
        node_name_{app_config.nodeName()} {
    if (app_config.isAlreadySynchronized()) {
      babe_execution_strategy_ =
          consensus::babe::Babe::ExecutionStrategy::START;
    } else {
      babe_execution_strategy_ =
          consensus::babe::Babe::ExecutionStrategy::SYNC_FIRST;
    }
>>>>>>> 44b2c43d

    // keep important instances, the must exist when injector destroyed
    // some of them are requested by reference and hence not copied
    chain_spec_ = injector_->injectChainSpec();
    BOOST_ASSERT(chain_spec_ != nullptr);

<<<<<<< HEAD
    app_state_manager_ = injector_.create<std::shared_ptr<AppStateManager>>();
    clock_ = injector_.create<sptr<clock::SystemClock>>();
    babe_ = injector_.create<sptr<consensus::Babe>>();
    grandpa_ = injector_.create<sptr<consensus::grandpa::Grandpa>>();
    router_ = injector_.create<sptr<network::Router>>();
    peer_manager_ = injector_.create<sptr<network::PeerManager>>();
    jrpc_api_service_ = injector_.create<sptr<api::ApiService>>();

    io_context_ = injector_.create<sptr<boost::asio::io_context>>();
=======
    app_state_manager_ = injector_->injectAppStateManager();

    chain_path_ = app_config.chainPath(chain_spec_->id());

    io_context_ = injector_->injectIoContext();
    clock_ = injector_->injectSystemClock();
    babe_ = injector_->injectBabe();
    grandpa_ = injector_->injectGrandpa();
    router_ = injector_->injectRouter();
    peer_manager_ = injector_->injectPeerManager();
    jrpc_api_service_ = injector_->injectRpcApiService();
>>>>>>> 44b2c43d
  }

  void ValidatingNodeApplication::run() {
    logger_->info("Start as ValidatingNode with PID {} named as {}",
                  getpid(),
                  node_name_);

    auto chain_path = app_config_.chainPath(chain_spec_->id());
    auto res = util::init_directory(chain_path);
    if (not res) {
<<<<<<< HEAD
      logger_->critical("Error initalizing chain directory {}: {}",
                        chain_path.native(),
=======
      logger_->critical("Error initializing chain directory {}: {}",
                        chain_path_.native(),
>>>>>>> 44b2c43d
                        res.error().message());
      exit(EXIT_FAILURE);
    }

    auto babe_execution_strategy =
        app_config_.isAlreadySynchronized()
            ? consensus::Babe::ExecutionStrategy::START
            : consensus::Babe::ExecutionStrategy::SYNC_FIRST;
    babe_->setExecutionStrategy(babe_execution_strategy);

    app_state_manager_->atLaunch([ctx{io_context_}] {
      std::thread asio_runner([ctx{ctx}] { ctx->run(); });
      asio_runner.detach();
      return true;
    });

    app_state_manager_->atShutdown([ctx{io_context_}] { ctx->stop(); });

    app_state_manager_->run();
  }

}  // namespace kagome::application<|MERGE_RESOLUTION|>--- conflicted
+++ resolved
@@ -5,52 +5,26 @@
 
 #include "application/impl/validating_node_application.hpp"
 
+#include <thread>
+
 #include "application/impl/util.hpp"
-<<<<<<< HEAD
-=======
-#include "injector/application_injector.hpp"
-#include "runtime/binaryen/binaryen_wasm_memory_factory.hpp"
->>>>>>> 44b2c43d
+#include "consensus/babe/babe.hpp"
 
 namespace kagome::application {
 
   ValidatingNodeApplication::ValidatingNodeApplication(
       const AppConfiguration &app_config)
-<<<<<<< HEAD
-      : app_config_(app_config),
-        injector_{injector::makeValidatingNodeInjector(app_config_)},
-        logger_(log::createLogger("ValidatingNodeApplication", "application")) {
-    log::setLevelOfGroup("main", app_config.verbosity());
-=======
-      : logger_(log::createLogger("ValidatingNodeApplication", "application")),
+      :
+        app_config_(app_config),
         injector_{
             std::make_unique<injector::ValidatingNodeInjector>(app_config)},
+      logger_(log::createLogger("ValidatingNodeApplication", "application")),
         node_name_{app_config.nodeName()} {
-    if (app_config.isAlreadySynchronized()) {
-      babe_execution_strategy_ =
-          consensus::babe::Babe::ExecutionStrategy::START;
-    } else {
-      babe_execution_strategy_ =
-          consensus::babe::Babe::ExecutionStrategy::SYNC_FIRST;
-    }
->>>>>>> 44b2c43d
-
     // keep important instances, the must exist when injector destroyed
     // some of them are requested by reference and hence not copied
     chain_spec_ = injector_->injectChainSpec();
     BOOST_ASSERT(chain_spec_ != nullptr);
 
-<<<<<<< HEAD
-    app_state_manager_ = injector_.create<std::shared_ptr<AppStateManager>>();
-    clock_ = injector_.create<sptr<clock::SystemClock>>();
-    babe_ = injector_.create<sptr<consensus::Babe>>();
-    grandpa_ = injector_.create<sptr<consensus::grandpa::Grandpa>>();
-    router_ = injector_.create<sptr<network::Router>>();
-    peer_manager_ = injector_.create<sptr<network::PeerManager>>();
-    jrpc_api_service_ = injector_.create<sptr<api::ApiService>>();
-
-    io_context_ = injector_.create<sptr<boost::asio::io_context>>();
-=======
     app_state_manager_ = injector_->injectAppStateManager();
 
     chain_path_ = app_config.chainPath(chain_spec_->id());
@@ -62,7 +36,6 @@
     router_ = injector_->injectRouter();
     peer_manager_ = injector_->injectPeerManager();
     jrpc_api_service_ = injector_->injectRpcApiService();
->>>>>>> 44b2c43d
   }
 
   void ValidatingNodeApplication::run() {
@@ -73,21 +46,16 @@
     auto chain_path = app_config_.chainPath(chain_spec_->id());
     auto res = util::init_directory(chain_path);
     if (not res) {
-<<<<<<< HEAD
-      logger_->critical("Error initalizing chain directory {}: {}",
-                        chain_path.native(),
-=======
       logger_->critical("Error initializing chain directory {}: {}",
                         chain_path_.native(),
->>>>>>> 44b2c43d
                         res.error().message());
       exit(EXIT_FAILURE);
     }
 
     auto babe_execution_strategy =
         app_config_.isAlreadySynchronized()
-            ? consensus::Babe::ExecutionStrategy::START
-            : consensus::Babe::ExecutionStrategy::SYNC_FIRST;
+            ? consensus::babe::Babe::ExecutionStrategy::START
+            : consensus::babe::Babe::ExecutionStrategy::SYNC_FIRST;
     babe_->setExecutionStrategy(babe_execution_strategy);
 
     app_state_manager_->atLaunch([ctx{io_context_}] {
