/**
 * Copyright Soramitsu Co., Ltd. All Rights Reserved.
 * SPDX-License-Identifier: Apache-2.0
 */

#ifndef KAGOME_APPLICATION_ALLINONEAPPLICATION
#define KAGOME_APPLICATION_ALLINONEAPPLICATION

#include "application/kagome_application.hpp"

#include "application/app_configuration.hpp"
#include "application/chain_spec.hpp"
#include "injector/application_injector.hpp"

namespace kagome::application {

<<<<<<< HEAD
  class KagomeApplicationImpl final : public KagomeApplication {
    template <class T>
    using sptr = std::shared_ptr<T>;

    template <class T>
    using uptr = std::unique_ptr<T>;

=======
  class KagomeApplicationImpl : public KagomeApplication {
>>>>>>> 85ed0dd9
   public:
    ~KagomeApplicationImpl() override = default;

    explicit KagomeApplicationImpl(std::shared_ptr<AppConfiguration> config);

    int chainInfo() override;

    int recovery() override;

    void run() override;

   private:
    std::shared_ptr<AppConfiguration> app_config_;

    std::unique_ptr<injector::KagomeNodeInjector> injector_;
    std::shared_ptr<ChainSpec> chain_spec_;

    log::Logger logger_;
  };

}  // namespace kagome::application

#endif  // KAGOME_APPLICATION_ALLINONEAPPLICATION<|MERGE_RESOLUTION|>--- conflicted
+++ resolved
@@ -14,7 +14,6 @@
 
 namespace kagome::application {
 
-<<<<<<< HEAD
   class KagomeApplicationImpl final : public KagomeApplication {
     template <class T>
     using sptr = std::shared_ptr<T>;
@@ -22,9 +21,6 @@
     template <class T>
     using uptr = std::unique_ptr<T>;
 
-=======
-  class KagomeApplicationImpl : public KagomeApplication {
->>>>>>> 85ed0dd9
    public:
     ~KagomeApplicationImpl() override = default;
 
