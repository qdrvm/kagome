/**
 * Copyright Quadrivium LLC
 * All Rights Reserved
 * SPDX-License-Identifier: Apache-2.0
 */

#include "application/impl/app_configuration_impl.hpp"

#include <boost/program_options/value_semantic.hpp>
#include <charconv>
#include <filesystem>
#include <limits>
#include <regex>
#include <string>

#include <fmt/std.h>
#include <rapidjson/document.h>
#include <rapidjson/error/en.h>
#include <rapidjson/filereadstream.h>
#include <boost/algorithm/string.hpp>
#include <boost/program_options.hpp>
#include <boost/uuid/uuid_generators.hpp>
#include <boost/uuid/uuid_io.hpp>
#include <libp2p/layer/websocket/wss_adaptor.hpp>

#include "api/transport/tuner.hpp"
#include "application/build_version.hpp"
#include "assets/assets.hpp"
#include "assets/embedded_chainspec.hpp"
#include "chain_spec_impl.hpp"
#include "common/hexutil.hpp"
#include "common/uri.hpp"
#include "filesystem/common.hpp"
#include "filesystem/directories.hpp"
#include "log/formatters/filepath.hpp"
#include "utils/read_file.hpp"

namespace {
  namespace fs = kagome::filesystem;
  using kagome::application::AppConfiguration;

  template <typename T, typename Func>
  void find_argument(boost::program_options::variables_map &vm,
                     const char *name,
                     Func &&f) {
    assert(nullptr != name);
    if (auto it = vm.find(name); it != vm.end()) {
      if (it->second.defaulted()) {
        return;
      }
      std::forward<Func>(f)(it->second.as<T>());
    }
  }

  template <typename T>
  std::optional<T> find_argument(boost::program_options::variables_map &vm,
                                 const std::string &name) {
    if (auto it = vm.find(name); it != vm.end()) {
      if (!it->second.defaulted()) {
        return it->second.as<T>();
      }
    }
    return std::nullopt;
  }

  bool find_argument(boost::program_options::variables_map &vm,
                     const std::string &name) {
    if (auto it = vm.find(name); it != vm.end()) {
      if (!it->second.defaulted()) {
        return true;
      }
    }
    return false;
  }

  const std::string def_rpc_host = "0.0.0.0";
  const std::string def_openmetrics_http_host = "0.0.0.0";
  const uint16_t def_rpc_port = 9944;
  const uint16_t def_openmetrics_http_port = 9615;
  const uint32_t def_ws_max_connections = 500;
  const uint16_t def_p2p_port = 30363;
  const bool def_dev_mode = false;
  const kagome::network::Roles def_roles = [] {
    kagome::network::Roles roles;
    roles.flags.full = 1;
    return roles;
  }();
  const auto def_sync_method = kagome::application::SyncMethod::Full;
  const auto def_runtime_exec_method =
      kagome::application::AppConfiguration::RuntimeExecutionMethod::Interpret;
  const auto def_runtime_interpreter =
      kagome::application::AppConfiguration::RuntimeInterpreter::WasmEdge;
  const auto def_purge_wavm_cache_ = false;
  const auto def_offchain_worker_mode =
      kagome::application::AppConfiguration::OffchainWorkerMode::WhenValidating;
  const bool def_enable_offchain_indexing = false;
  const std::optional<kagome::primitives::BlockId> def_block_to_recover =
      std::nullopt;
  const auto def_offchain_worker = "WhenValidating";
  const uint32_t def_out_peers = 75;
  const uint32_t def_in_peers = 75;
  const uint32_t def_in_peers_light = 100;
  const auto def_lucky_peers = 4;
  const uint32_t def_random_walk_interval = 15;
  const auto def_full_sync = "Full";
  const auto def_wasm_execution = "Interpreted";
#if KAGOME_WASM_COMPILER_WASM_EDGE == 1
  const auto def_wasm_interpreter = "WasmEdge";
#else
  const auto def_wasm_interpreter = "Binaryen";
#endif
  const uint32_t def_db_cache_size = 1024;
  const uint32_t def_parachain_runtime_instance_cache_size = 100;

  /**
   * Generate once at run random node name if form of UUID
   * @return UUID as string value
   */
  const std::string &randomNodeName() {
    static std::string name;
    if (name.empty()) {
      auto uuid = boost::uuids::random_generator()();
      name = boost::uuids::to_string(uuid);
    }
    auto max_len = kagome::application::AppConfiguration::kNodeNameMaxLength;
    if (name.length() > max_len) {
      name = name.substr(0, max_len);
    }
    return name;
  }

  std::optional<kagome::application::SyncMethod> str_to_sync_method(
      std::string_view str) {
    using SM = kagome::application::SyncMethod;
    if (str == "Full") {
      return SM::Full;
    }
    if (str == "Fast") {
      return SM::Fast;
    }
    if (str == "FastWithoutState") {
      return SM::FastWithoutState;
    }
    if (str == "Warp") {
      return SM::Warp;
    }
    if (str == "Auto") {
      return SM::Auto;
    }
    return std::nullopt;
  }

  std::optional<AppConfiguration::AllowUnsafeRpc> parseAllowUnsafeRpc(
      std::string_view str) {
    if (str == "unsafe") {
      return AppConfiguration::AllowUnsafeRpc::kUnsafe;
    }
    if (str == "safe") {
      return AppConfiguration::AllowUnsafeRpc::kSafe;
    }
    if (str == "auto") {
      return AppConfiguration::AllowUnsafeRpc::kAuto;
    }
    return std::nullopt;
  }

  std::array<std::string_view, 3> execution_methods{
      "Interpreted", "Compiled", "CompiledJit"};

  std::string execution_methods_str =
      fmt::format("[{}]", fmt::join(execution_methods, ", "));

  std::array<std::string_view, 1 + KAGOME_WASM_COMPILER_WASM_EDGE>
      interpreters {
#if KAGOME_WASM_COMPILER_WASM_EDGE == 1
    "WasmEdge",
#endif
        "Binaryen"
  };

  std::string interpreters_str =
      fmt::format("[{}]", fmt::join(interpreters, ", "));

  std::optional<kagome::application::AppConfiguration::RuntimeExecutionMethod>
  str_to_runtime_exec_method(std::string_view str) {
    using REM = kagome::application::AppConfiguration::RuntimeExecutionMethod;
    if (str == "Interpreted") {
      return REM::Interpret;
    }
    if (str == "Compiled") {
      return REM::CompileAheadOfTime;
    }
    if (str == "CompiledJit") {
      return REM::CompileJustInTime;
    }
    return std::nullopt;
  }

  std::optional<kagome::application::AppConfiguration::RuntimeInterpreter>
  str_to_runtime_interpreter(std::string_view str) {
    using RI = kagome::application::AppConfiguration::RuntimeInterpreter;
    if (str == "WasmEdge") {
      return RI::WasmEdge;
    }
    if (str == "Binaryen") {
      return RI::Binaryen;
    }
    return std::nullopt;
  }

  std::optional<kagome::application::AppConfiguration::OffchainWorkerMode>
  str_to_offchain_worker_mode(std::string_view str) {
    using Mode = kagome::application::AppConfiguration::OffchainWorkerMode;
    if (str == "Always") {
      return Mode::Always;
    }
    if (str == "Never") {
      return Mode::Never;
    }
    if (str == "WhenValidating") {
      return Mode::WhenValidating;
    }
    return std::nullopt;
  }

  std::optional<kagome::primitives::BlockId> str_to_recovery_state(
      std::string_view str) {
    auto res = kagome::primitives::BlockHash::fromHex(str);
    if (res.has_value()) {
      return {{res.value()}};
    }

    kagome::primitives::BlockNumber bn{};
    auto result = std::from_chars(str.data(), str.data() + str.size(), bn);
    if (result.ec != std::errc::invalid_argument && std::to_string(bn) == str) {
      return {{bn}};
    }

    return std::nullopt;
  }

  auto &devAccounts() {
    using Account =
        std::tuple<const char *, std::string_view, std::string_view>;
    static const std::array<Account, 8> accounts{
        Account{"alice", "Alice", "//Alice"},
        Account{"bob", "Bob", "//Bob"},
        Account{"charlie", "Charlie", "//Charlie"},
        Account{"dave", "Dave", "//Dave"},
        Account{"eve", "Eve", "//Eve"},
        Account{"ferdie", "Ferdie", "//Ferdie"},
        Account{"one", "One", "//One"},
        Account{"two", "Two", "//Two"},
    };
    return accounts;
  }

  inline bool chainspecExists(const fs::path &path) {
    return kagome::assets::getEmbeddedChainspec(path.native())
        or fs::exists(path);
  }
}  // namespace

namespace kagome::application {

  AppConfigurationImpl::AppConfigurationImpl()
      : logger_(kagome::log::createLogger("Configuration",
                                          kagome::log::defaultGroupName)),
        roles_(def_roles),
        save_node_key_(false),
        is_telemetry_enabled_(true),
        p2p_port_(def_p2p_port),
        p2p_port_explicitly_defined_(false),
        max_blocks_in_response_(kAbsolutMaxBlocksInResponse),
        rpc_host_(def_rpc_host),
        openmetrics_http_host_(def_openmetrics_http_host),
        rpc_port_(def_rpc_port),
        openmetrics_http_port_(def_openmetrics_http_port),
        out_peers_(def_out_peers),
        in_peers_(def_in_peers),
        in_peers_light_(def_in_peers_light),
        lucky_peers_(def_lucky_peers),
        dev_mode_(def_dev_mode),
        node_name_(randomNodeName()),
        node_version_(buildVersion()),
        max_ws_connections_(def_ws_max_connections),
        random_walk_interval_(def_random_walk_interval),
        sync_method_{def_sync_method},
        runtime_exec_method_{def_runtime_exec_method},
        runtime_interpreter_{def_runtime_interpreter},
        purge_wavm_cache_(def_purge_wavm_cache_),
        offchain_worker_mode_{def_offchain_worker_mode},
        enable_offchain_indexing_{def_enable_offchain_indexing},
        recovery_state_{def_block_to_recover},
        db_cache_size_{def_db_cache_size},
        state_pruning_depth_{} {}

  fs::path AppConfigurationImpl::chainSpecPath() const {
    return chain_spec_path_.native();
  }

  kagome::filesystem::path AppConfigurationImpl::runtimeCacheDirPath() const {
    return kagome::filesystem::temp_directory_path() / "kagome/runtimes-cache";
  }

  kagome::filesystem::path AppConfigurationImpl::runtimeCachePath(
      std::string runtime_hash) const {
    return runtimeCacheDirPath() / runtime_hash;
  }

  kagome::filesystem::path AppConfigurationImpl::chainPath(
      std::string chain_id) const {
    return base_path_ / "chains" / chain_id;
  }

  fs::path AppConfigurationImpl::databasePath(std::string chain_id) const {
    return chainPath(chain_id) / "db";
  }

  fs::path AppConfigurationImpl::keystorePath(std::string chain_id) const {
    if (keystore_path_) {
      return *keystore_path_ / chain_id / "keystore";
    }
    return chainPath(chain_id) / "keystore";
  }

  AppConfigurationImpl::FilePtr AppConfigurationImpl::open_file(
      const std::string &filepath) {
    assert(!filepath.empty());
    return AppConfigurationImpl::FilePtr(std::fopen(filepath.c_str(), "r"),
                                         &std::fclose);
  }

  bool AppConfigurationImpl::load_ms(const rapidjson::Value &val,
                                     const char *name,
                                     std::vector<std::string> &target) {
    for (auto it = val.FindMember(name); it != val.MemberEnd(); ++it) {
      auto &value = it->value;
      target.emplace_back(value.GetString(), value.GetStringLength());
    }
    return not target.empty();
  }

  bool AppConfigurationImpl::load_ma(
      const rapidjson::Value &val,
      const char *name,
      std::vector<libp2p::multi::Multiaddress> &target) {
    for (auto it = val.FindMember(name); it != val.MemberEnd(); ++it) {
      auto &value = it->value;
      auto ma_res = libp2p::multi::Multiaddress::create(
          std::string(value.GetString(), value.GetStringLength()));
      if (not ma_res) {
        return false;
      }
      target.emplace_back(std::move(ma_res.value()));
    }
    return not target.empty();
  }

  bool AppConfigurationImpl::load_telemetry_uris(
      const rapidjson::Value &val,
      const char *name,
      std::vector<telemetry::TelemetryEndpoint> &target) {
    auto it = val.FindMember(name);
    if (it != val.MemberEnd() and it->value.IsArray()) {
      for (auto &v : it->value.GetArray()) {
        if (v.IsString()) {
          auto result = parseTelemetryEndpoint(v.GetString());
          if (result.has_value()) {
            target.emplace_back(std::move(result.value()));
            continue;
          }
        }
        return false;
      }  // for
    }
    return true;
  }

  bool AppConfigurationImpl::load_str(const rapidjson::Value &val,
                                      const char *name,
                                      std::string &target) {
    auto m = val.FindMember(name);
    if (val.MemberEnd() != m && m->value.IsString()) {
      target.assign(m->value.GetString(), m->value.GetStringLength());
      return true;
    }
    return false;
  }

  bool AppConfigurationImpl::load_bool(const rapidjson::Value &val,
                                       const char *name,
                                       bool &target) {
    auto m = val.FindMember(name);
    if (val.MemberEnd() != m && m->value.IsBool()) {
      target = m->value.GetBool();
      return true;
    }
    return false;
  }

  bool AppConfigurationImpl::load_u16(const rapidjson::Value &val,
                                      const char *name,
                                      uint16_t &target) {
    uint32_t i;
    if (load_u32(val, name, i)
        && (i & ~std::numeric_limits<uint16_t>::max()) == 0) {
      target = static_cast<uint16_t>(i);
      return true;
    }
    return false;
  }

  bool AppConfigurationImpl::load_u32(const rapidjson::Value &val,
                                      const char *name,
                                      uint32_t &target) {
    if (auto m = val.FindMember(name);
        val.MemberEnd() != m && m->value.IsInt()) {
      const auto v = m->value.GetInt();
      if ((v & (1u << 31u)) == 0) {
        target = static_cast<uint32_t>(v);
        return true;
      }
    }
    return false;
  }

  bool AppConfigurationImpl::load_i32(const rapidjson::Value &val,
                                      const char *name,
                                      int32_t &target) {
    if (auto m = val.FindMember(name);
        val.MemberEnd() != m && m->value.IsInt()) {
      target = m->value.GetInt();
      return true;
    }
    return false;
  }

  void AppConfigurationImpl::parse_general_segment(
      const rapidjson::Value &val) {
    bool validator_mode = false;
    load_bool(val, "validator", validator_mode);
    if (validator_mode) {
      roles_.flags.full = 0;
      roles_.flags.authority = 1;
    }

    load_ms(val, "log", logger_tuning_config_);
  }

  void AppConfigurationImpl::parse_blockchain_segment(
      const rapidjson::Value &val) {
    std::string chain_spec_path_str;
    load_str(val, "chain", chain_spec_path_str);
    chain_spec_path_ = fs::path(chain_spec_path_str);
  }

  void AppConfigurationImpl::parse_storage_segment(
      const rapidjson::Value &val) {
    std::string base_path_str;
    load_str(val, "base-path", base_path_str);
    base_path_ = fs::path(base_path_str);

    std::string database_engine_str;
    if (load_str(val, "database", database_engine_str)) {
      if ("rocksdb" == database_engine_str) {
        storage_backend_ = StorageBackend::RocksDB;
      } else {
        SL_ERROR(logger_,
                 "Unsupported database backend was specified {}, "
                 "available options are [rocksdb]",
                 database_engine_str);
        exit(EXIT_FAILURE);
      }
    }
    load_u32(val, "db-cache", db_cache_size_);
  }

  void AppConfigurationImpl::parse_network_segment(
      const rapidjson::Value &val) {
    load_ma(val, "listen-addr", listen_addresses_);
    load_ma(val, "public-addr", public_addresses_);
    load_ma(val, "bootnodes", boot_nodes_);
    load_u16(val, "port", p2p_port_);
    load_str(val, "rpc-host", rpc_host_);
    load_u16(val, "rpc-port", rpc_port_);
    load_u32(val, "ws-max-connections", max_ws_connections_);
    load_str(val, "prometheus-host", openmetrics_http_host_);
    load_u16(val, "prometheus-port", openmetrics_http_port_);
    load_str(val, "name", node_name_);
    load_u32(val, "out-peers", out_peers_);
    load_u32(val, "in-peers", in_peers_);
    load_u32(val, "in-peers-light", in_peers_light_);
    load_u32(val, "lucky-peers", lucky_peers_);
    load_telemetry_uris(val, "telemetry-endpoints", telemetry_endpoints_);
    load_u32(val, "random-walk-interval", random_walk_interval_);
  }

  void AppConfigurationImpl::parse_additional_segment(
      const rapidjson::Value &val) {
    load_u32(val, "max-blocks-in-response", max_blocks_in_response_);
    load_bool(val, "dev", dev_mode_);
  }

  bool AppConfigurationImpl::validate_config() {
    if (not chainspecExists(chain_spec_path_)) {
      SL_ERROR(logger_,
               "Chain path {} does not exist, "
               "please specify a valid path with --chain option",
               chain_spec_path_);
      return false;
    }

    if (base_path_.empty() or !fs::createDirectoryRecursive(base_path_)) {
      SL_ERROR(logger_,
               "Base path {} does not exist, "
               "please specify a valid path with -d option",
               base_path_);
      return false;
    }

    if (not listen_addresses_.empty()) {
      SL_INFO(logger_,
              "Listen addresses are set. The p2p port value would be ignored "
              "then.");
    } else if (p2p_port_ == 0) {
      SL_ERROR(logger_,
               "p2p port is 0, "
               "please specify a valid path with -p option");
      return false;
    }

    if (rpc_port_ == 0) {
      SL_ERROR(logger_,
               "RPC port is 0, "
               "please specify a valid path with --rpc-port option");
      return false;
    }

    if (node_name_.length() > kNodeNameMaxLength) {
      SL_ERROR(logger_,
               "Node name exceeds the maximum length of {} characters",
               kNodeNameMaxLength);
      return false;
    }

    // pagination page size bounded [kAbsolutMinBlocksInResponse,
    // kAbsolutMaxBlocksInResponse]
    max_blocks_in_response_ = std::clamp(max_blocks_in_response_,
                                         kAbsolutMinBlocksInResponse,
                                         kAbsolutMaxBlocksInResponse);
    return true;
  }

  void AppConfigurationImpl::read_config_from_file(
      const std::string &filepath) {
    assert(!filepath.empty());

    auto file = open_file(filepath);
    if (!file) {
      SL_ERROR(logger_,
               "Configuration file path is invalid: {}, "
               "please specify a valid path with -c option",
               filepath);
      return;
    }

    using FileReadStream = rapidjson::FileReadStream;
    using Document = rapidjson::Document;

    std::array<char, 1024> buffer_size{};
    FileReadStream input_stream(
        file.get(), buffer_size.data(), buffer_size.size());

    Document document;
    document.ParseStream(input_stream);
    if (document.HasParseError()) {
      SL_ERROR(logger_,
               "Configuration file {} parse failed with error {}",
               filepath,
               GetParseError_En(document.GetParseError()));
      return;
    }

    for (auto &handler : handlers_) {
      auto it = document.FindMember(handler.segment_name);
      if (document.MemberEnd() != it) {
        handler.handler(it->value);
      }
    }
  }

  boost::asio::ip::tcp::endpoint AppConfigurationImpl::getEndpointFrom(
      const std::string &host, uint16_t port) const {
    boost::asio::ip::tcp::endpoint endpoint;
    boost::system::error_code err;

    endpoint.address(boost::asio::ip::address::from_string(host, err));
    if (err.failed()) {
      SL_ERROR(logger_, "RPC address '{}' is invalid", host);
      exit(EXIT_FAILURE);
    }

    endpoint.port(port);
    return endpoint;
  }

  outcome::result<boost::asio::ip::tcp::endpoint>
  AppConfigurationImpl::getEndpointFrom(
      const libp2p::multi::Multiaddress &multiaddress) const {
    using proto = libp2p::multi::Protocol::Code;
    constexpr auto NOT_SUPPORTED = std::errc::address_family_not_supported;
    constexpr auto BAD_ADDRESS = std::errc::bad_address;
    auto host = multiaddress.getFirstValueForProtocol(proto::IP4);
    if (not host) {
      host = multiaddress.getFirstValueForProtocol(proto::IP6);
    }
    if (not host) {
      SL_ERROR(logger_,
               "Address cannot be used to bind to ({}). Only IPv4 and IPv6 "
               "interfaces are supported",
               multiaddress.getStringAddress());
      return NOT_SUPPORTED;
    }
    auto port = multiaddress.getFirstValueForProtocol(proto::TCP);
    if (not port) {
      return NOT_SUPPORTED;
    }
    uint16_t port_number = 0;
    try {
      auto wide_port = std::stoul(port.value());
      constexpr auto max_port = std::numeric_limits<uint16_t>::max();
      if (wide_port > max_port or 0 == wide_port) {
        SL_ERROR(
            logger_,
            "Port value ({}) cannot be zero or greater than {} (address {})",
            wide_port,
            max_port,
            multiaddress.getStringAddress());
        return BAD_ADDRESS;
      }
      port_number = static_cast<uint16_t>(wide_port);
    } catch (...) {
      // only std::out_of_range or std::invalid_argument are possible
      SL_ERROR(logger_,
               "Passed value {} is not a valid port number within address {}",
               port.value(),
               multiaddress.getStringAddress());
      return BAD_ADDRESS;
    }
    return getEndpointFrom(host.value(), port_number);
  }

  bool AppConfigurationImpl::testListenAddresses() const {
    auto temp_context = std::make_shared<boost::asio::io_context>();
    constexpr auto kZeroPortTolerance = 0;
    for (const auto &addr : listen_addresses_) {
      // check "/wss" string because of libp2p multiaddress bugs
      if (boost::ends_with(addr.getStringAddress(), "/wss")
          and node_wss_pem_.empty()) {
        SL_ERROR(logger_,
                 "WSS address {} requires --node-wss-pem flag",
                 addr.getStringAddress());
        return false;
      }
      auto endpoint = getEndpointFrom(addr);
      if (not endpoint) {
        SL_ERROR(logger_,
                 "Endpoint cannot be constructed from address {}",
                 addr.getStringAddress());
        return false;
      }
      try {
        boost::system::error_code error_code;
        auto acceptor = api::acceptOnFreePort(
            temp_context, endpoint.value(), kZeroPortTolerance, logger_);
        acceptor->cancel(error_code);
        acceptor->close(error_code);
      } catch (...) {
        SL_ERROR(
            logger_, "Unable to listen on address {}", addr.getStringAddress());
        return false;
      }
    }
    return true;
  }

  std::optional<telemetry::TelemetryEndpoint>
  AppConfigurationImpl::parseTelemetryEndpoint(
      const std::string &record) const {
    /*
     * The only form a telemetry endpoint could be specified is
     * "<endpoint uri> <verbosity level>", where verbosity level is a single
     * numeric character in a range from 0 to 9 inclusively.
     */

    // check there is a space char preceding the verbosity level number
    const auto len = record.length();
    constexpr auto kSpaceChar = ' ';
    if (kSpaceChar != record.at(len - 2)) {
      SL_ERROR(logger_,
               "record '{}' could not be parsed as a valid telemetry endpoint. "
               "The desired format is '<endpoint uri> <verbosity: 0-9>'",
               record);
      return std::nullopt;
    }

    // try to parse verbosity level
    uint8_t verbosity_level{0};
    try {
      auto verbosity_char = record.substr(len - 1);
      int verbosity_level_parsed = std::stoi(verbosity_char);
      // the following check is left intentionally
      // despite possible redundancy
      if (verbosity_level_parsed < 0 or verbosity_level_parsed > 9) {
        throw std::out_of_range("verbosity level value is out of range");
      }
      verbosity_level = static_cast<uint8_t>(verbosity_level_parsed);
    } catch (const std::invalid_argument &e) {
      SL_ERROR(logger_,
               "record '{}' could not be parsed as a valid telemetry endpoint. "
               "The desired format is '<endpoint uri> <verbosity: 0-9>'. "
               "Verbosity level does not meet the format: {}",
               record,
               e.what());
      return std::nullopt;
    } catch (const std::out_of_range &e) {
      SL_ERROR(logger_,
               "record '{}' could not be parsed as a valid telemetry endpoint. "
               "The desired format is '<endpoint uri> <verbosity: 0-9>'. "
               "Verbosity level does not meet the format: {}",
               record,
               e.what());
      return std::nullopt;
    }

    // try to parse endpoint uri
    auto uri_part = record.substr(0, len - 2);

    if (not uri_part.empty() and '/' == uri_part.at(0)) {
      // assume endpoint specified as multiaddress
      auto ma_res = libp2p::multi::Multiaddress::create(uri_part);
      if (ma_res.has_error()) {
        SL_ERROR(logger_,
                 "Telemetry endpoint '{}' cannot be interpreted as a valid "
                 "multiaddress and was skipped due to error: {}",
                 uri_part,
                 ma_res.error());
        return std::nullopt;
      }

      {
        // transform multiaddr of telemetry endpoint into uri form
        auto parts = ma_res.value().getProtocolsWithValues();
        if (parts.size() != 3) {
          SL_ERROR(logger_,
                   "Telemetry endpoint '{}' has unknown format and was skipped",
                   uri_part);
          return std::nullopt;
        }
        auto host = parts[0].second;
        auto schema = parts[2].first.name.substr(std::strlen("x-parity-"));
        auto path = std::regex_replace(parts[2].second, std::regex("%2F"), "/");
        uri_part = fmt::format("{}://{}{}", schema, host, path);
      }
    }

    auto uri = common::Uri::parse(uri_part);
    if (uri.error().has_value()) {
      SL_ERROR(logger_,
               "record '{}' could not be parsed as a valid telemetry endpoint. "
               "The desired format is '<endpoint uri> <verbosity: 0-9>'. "
               "Endpoint URI parsing failed: {}",
               record,
               uri.error().value());
      return std::nullopt;
    }

    return telemetry::TelemetryEndpoint{std::move(uri), verbosity_level};
  }

  bool AppConfigurationImpl::initializeFromArgs(int argc, const char **argv) {
    namespace po = boost::program_options;

    std::optional<std::string> command;
    std::optional<std::string> subcommand;

    using std::string_view_literals::operator""sv;

    if (argc > 0 && argv[0] == "benchmark"sv) {
      command = "benchmark";

      if (argc > 1 && argv[1] == "block"sv) {
        subcommand = "block";
      } else {
        SL_ERROR(logger_, "Usage: kagome benchmark BENCHMARK_TYPE");
        SL_ERROR(logger_, "The only supported BENCHMARK_TYPE is 'block'");
        return false;
      }
    }
    if (subcommand) {
      argc--;
      argv++;
    }

    // clang-format off
    po::options_description desc("General options");
    desc.add_options()
        ("help,h", "show this help message")
        ("version,v", "show version information")
        ("log,l", po::value<std::vector<std::string>>(),
          "Sets a custom logging filter. Syntax is `<target>=<level>`, e.g. -llibp2p=off.\n"
          "Log levels (most to least verbose) are trace, debug, verbose, info, warn, error, critical, off. By default, all targets log `info`.\n"
          "The global log level can be set with -l<level>.")
        ("validator", "Enable validator node")
        ("config-file,c", po::value<std::string>(), "Filepath to load configuration from.")
        ;

    po::options_description blockhain_desc("Blockchain options");
    blockhain_desc.add_options()
        ("chain", po::value<std::string>(), "required, chainspec file path")
        ("offchain-worker", po::value<std::string>()->default_value(def_offchain_worker),
          "Should execute offchain workers on every block.\n"
          "Possible values: Always, Never, WhenValidating. WhenValidating is used by default.")
        ("chain-info", po::bool_switch(), "Print chain info as JSON")
        ;

    po::options_description storage_desc("Storage options");
    storage_desc.add_options()
        ("base-path,d", po::value<std::string>(), "required, node base path (keeps storage and keys for known chains)")
        ("keystore", po::value<std::string>(), "required, node keystore")
        ("tmp", "Use temporary storage path")
        ("database", po::value<std::string>()->default_value("rocksdb"), "Database backend to use [rocksdb]")
        ("db-cache", po::value<uint32_t>()->default_value(def_db_cache_size), "Limit the memory the database cache can use <MiB>")
        ("enable-offchain-indexing", po::value<bool>(), "enable Offchain Indexing API, which allow block import to write to offchain DB)")
        ("recovery", po::value<std::string>(), "recovers block storage to state after provided block presented by number or hash, and stop after that")
        ("state-pruning", po::value<std::string>()->default_value("archive"), "state pruning policy. 'archive', 'prune-discarded', or the number of finalized blocks to keep.")
        ("blocks-pruning", po::value<uint32_t>(), "If specified, keep block body only for specified number of recent finalized blocks.")
        ("enable-thorough-pruning", po::bool_switch(), "Makes trie node pruner more efficient, but the node starts slowly")
        ;

    po::options_description network_desc("Network options");
    network_desc.add_options()
        ("listen-addr", po::value<std::vector<std::string>>()->multitoken(), "multiaddresses the node listens for open connections on")
        ("public-addr", po::value<std::vector<std::string>>()->multitoken(), "multiaddresses that other nodes use to connect to it")
        ("node-key", po::value<std::string>(), "the secret key to use for libp2p networking")
        ("node-key-file", po::value<std::string>(), "path to the secret key used for libp2p networking (raw binary or hex-encoded")
        ("save-node-key", po::bool_switch(), "save generated libp2p networking key, key will be reused on node restart")
        ("bootnodes", po::value<std::vector<std::string>>()->multitoken(), "multiaddresses of bootstrap nodes")
        ("port,p", po::value<uint16_t>(), "port for peer to peer interactions")
        ("rpc-host", po::value<std::string>(), "address for RPC over HTTP and Websocket")
        ("rpc-port", po::value<uint16_t>(), "port for RPC over HTTP and Websocket")
        ("ws-max-connections", po::value<uint32_t>(), "maximum number of WS RPC server connections")
        ("prometheus-host", po::value<std::string>(), "address for OpenMetrics over HTTP")
        ("prometheus-port", po::value<uint16_t>(), "port for OpenMetrics over HTTP")
        ("out-peers", po::value<uint32_t>()->default_value(def_out_peers), "number of outgoing connections we're trying to maintain")
        ("in-peers", po::value<uint32_t>()->default_value(def_in_peers), "maximum number of inbound full nodes peers")
        ("in-peers-light", po::value<uint32_t>()->default_value(def_in_peers_light), "maximum number of inbound light nodes peers")
        ("lucky-peers", po::value<int32_t>()->default_value(def_lucky_peers), "number of \"lucky\" peers (peers that are being gossiped to). -1 for broadcast." )
        ("max-blocks-in-response", po::value<uint32_t>(), "max block per response while syncing")
        ("name", po::value<std::string>(), "the human-readable name for this node")
        ("no-telemetry", po::bool_switch(), "Disables telemetry broadcasting")
        ("telemetry-url", po::value<std::vector<std::string>>()->multitoken(),
                          "the URL of the telemetry server to connect to and verbosity level (0-9),\n"
                          "e.g. --telemetry-url 'wss://foo/bar 0'")
        ("random-walk-interval", po::value<uint32_t>()->default_value(def_random_walk_interval), "Kademlia random walk interval")
        ("node-wss-pem", po::value<std::string>(), "Path to pem file with SSL certificate for libp2p wss")
        ("rpc-cors", po::value<std::string>(), "(unused, zombienet stub)")
        ("unsafe-rpc-external", po::bool_switch(), "alias for \"--rpc-host 0.0.0.0\"")
        ("rpc-methods", po::value<std::string>(), "\"auto\" (default), \"unsafe\", \"safe\"")
        ("no-mdns", po::bool_switch(), "(unused, zombienet stub)")
        ("prometheus-external", po::bool_switch(), "alias for \"--prometheus-host 0.0.0.0\"")
        ;

    po::options_description development_desc("Additional options");
    development_desc.add_options()
        ("dev", "if node run in development mode")
        ("dev-with-wipe", "if needed to wipe base path (only for dev mode)")
        ("sync", po::value<std::string>()->default_value(def_full_sync),
          "choose the desired sync method (Full, Fast). Full is used by default.")
        ("wasm-execution", po::value<std::string>()->default_value(def_wasm_execution),
          fmt::format("choose the desired wasm execution method ({})", execution_methods_str).c_str())
        ("wasm-interpreter", po::value<std::string>()->default_value(def_wasm_interpreter),
          fmt::format("choose the desired wasm interpreter ({})", interpreters_str).c_str())
<<<<<<< HEAD
        ("unsafe-cached-wavm-runtime", "use WAVM runtime cache")
        ("purge-runtime-cache", "purge runtime module cache")
=======
        ("purge-wavm-cache", "purge WAVM runtime cache")
>>>>>>> 56875d85
        ("parachain-runtime-instance-cache-size",
          po::value<uint32_t>()->default_value(def_parachain_runtime_instance_cache_size),
          "Number of parachain runtime instances to keep cached")
        ("no-precompile-parachain-modules", po::bool_switch(), "Don't precompile parachain runtime modules at node startup")
        ("parachain-precompilation-thread-num",
         po::value<uint32_t>()->default_value(parachain_precompilation_thread_num_),
         "Number of threads that precompile parachain runtime modules at node startup")
        ("parachain-single-process", po::bool_switch(), 
        "Disables spawn of child pvf check processes, thus they could not be aborted by deadline timer")
        ("parachain-check-deadline", po::value<uint32_t>()->default_value(2000),
        "Pvf check subprocess execution deadline in milliseconds")
        ("insecure-validator-i-know-what-i-do", po::bool_switch(), "Allows a validator to run insecurely outside of Secure Validator Mode.")
        ("precompile-relay", po::bool_switch(), "precompile relay")
        ("precompile-para", po::value<decltype(PrecompileWasmConfig::parachains)>()->multitoken(), "paths to wasm or chainspec files")
        ;
    po::options_description benchmark_desc("Benchmark options");
    benchmark_desc.add_options()
      ("from", po::value<uint32_t>(), "set the initial block for block execution benchmark")
      ("to", po::value<uint32_t>(), "set the final block for block execution benchmark")
      ("repeat", po::value<uint16_t>(), "set the repetition number for block execution benchmark")
      ;

    po::options_description db_editor_desc("kagome db-editor - to view help message for db editor");

    // clang-format on

    for (auto &[flag, name, dev] : devAccounts()) {
      development_desc.add_options()(
          flag,
          po::bool_switch(),
          fmt::format("Shortcut for `--name {} --validator` with session "
                      "keys for `{}` added to keystore",
                      name,
                      name)
              .c_str());
    }

    po::variables_map vm;
    // first-run parse to read only general options and to lookup for "help"
    // all the rest options are ignored
    po::parsed_options parsed = po::command_line_parser(argc, argv)
                                    .options(desc)
                                    .allow_unregistered()
                                    .run();
    po::store(parsed, vm);
    po::notify(vm);

    desc.add(blockhain_desc)
        .add(storage_desc)
        .add(network_desc)
        .add(development_desc);
    if (command == "db-editor") {
      desc.add(db_editor_desc);
    } else if (command == "benchmark") {
      desc.add(benchmark_desc);
    }

    if (vm.count("help") > 0) {
      std::cout
          << "Available subcommands: storage-explorer db-editor benchmark\n";
      std::cout << desc << std::endl;
      return false;
    }
    if (vm.count("version") > 0) {
      std::cout << "Kagome version " << buildVersion() << std::endl;
      return false;
    }

    try {
      // second-run parse to gather all known options
      // with reporting about any unrecognized input
      po::store(po::parse_command_line(argc, argv, desc), vm);
      po::store(parsed, vm);
      po::notify(vm);
    } catch (const std::exception &e) {
      std::cerr << "Error: " << e.what() << '\n'
                << "Try run with option '--help' for more information"
                << std::endl;
      return false;
    }

    // Setup default development settings (and wipe if needed)
    if (vm.count("dev") > 0 or vm.count("dev-with-wipe") > 0) {
      constexpr auto with_kagome_embeddings =
#ifdef USE_KAGOME_EMBEDDINGS
          true;
#else
          false;
#endif  // USE_KAGOME_EMBEDDINGS

      if constexpr (not with_kagome_embeddings) {
        std::cerr << "Warning: developers mode is not available. "
                     "Application was built without developers embeddings "
                     "(EMBEDDINGS option is OFF)."
                  << std::endl;
        return false;
      } else {
        dev_mode_ = true;

        auto dev_env_path = fs::temp_directory_path() / "kagome_dev";
        chain_spec_path_ = dev_env_path / "chainspec.json";
        base_path_ = dev_env_path / "base_path";

        // Wipe base directory on demand
        if (vm.count("dev-with-wipe") > 0) {
          kagome::filesystem::remove_all(dev_env_path);
        }

        if (not kagome::filesystem::exists(chain_spec_path_)) {
          kagome::filesystem::create_directories(
              chain_spec_path_.parent_path());

          std::ofstream ofs;
          ofs.open(chain_spec_path_.native(), std::ios::ate);
          ofs << kagome::assets::embedded_chainspec;
          ofs.close();

          auto chain_spec = ChainSpecImpl::loadFrom(chain_spec_path_.native());
          auto path = keystorePath(chain_spec.value()->id());

          if (not chain_spec.has_value()) {
            std::cerr << "Warning: developers mode chain spec is corrupted."
                      << std::endl;
            return false;
          }

          if (chain_spec.value()->bootNodes().empty()) {
            std::cerr
                << "Warning: developers mode chain spec bootnodes is empty."
                << std::endl;
            return false;
          }

          auto ma_res = chain_spec.value()->bootNodes()[0];
          listen_addresses_.emplace_back(ma_res);

          kagome::filesystem::create_directories(path);

          for (auto key_descr : kagome::assets::embedded_keys) {
            ofs.open((path / key_descr.first).native(), std::ios::ate);
            ofs << key_descr.second;
            ofs.close();
          }
        }

        roles_.flags.full = 0;
        roles_.flags.authority = 1;
        p2p_port_ = def_p2p_port;
        rpc_host_ = def_rpc_host;
        openmetrics_http_host_ = def_openmetrics_http_host;
        rpc_port_ = def_rpc_port;
        openmetrics_http_port_ = def_openmetrics_http_port;
      }
    }

    std::optional<std::string> dev_account_flag;
    for (auto &[flag, name, dev] : devAccounts()) {
      if (auto val = find_argument<bool>(vm, flag); val && *val) {
        if (dev_account_flag) {
          SL_ERROR(
              logger_, "--{} conflicts with --{}", flag, *dev_account_flag);
          return false;
        }
        dev_account_flag = flag;
        node_name_ = name;
        dev_mnemonic_phrase_ = dev;
        // if dev account is passed node is considered as validator
        roles_.flags.full = 0;
        roles_.flags.authority = 1;
      }
    }

    find_argument<std::string>(
        vm, "node-wss-pem", [&](const std::string &path) {
          std::string pem;
          if (not readFile(pem, path)) {
            SL_ERROR(logger_, "--node-wss-pem {}: read error", path);
            return;
          }
          if (auto r = libp2p::layer::WssCertificate::make(pem)) {
            node_wss_pem_ = pem;
          } else {
            SL_ERROR(logger_, "--node-wss-pem {}: {}", path, r.error());
          }
        });

    find_argument<std::string>(vm, "config-file", [&](const std::string &path) {
      if (dev_mode_) {
        std::cerr << "Warning: config file has ignored because dev mode"
                  << std::endl;
      } else {
        read_config_from_file(path);
      }
    });

    if (vm.end() != vm.find("validator")) {
      roles_.flags.full = 0;
      roles_.flags.authority = 1;
    }

    find_argument<std::string>(
        vm, "chain", [&](const std::string &val) { chain_spec_path_ = val; });
    if (not chainspecExists(chain_spec_path_)) {
      std::cerr << "Specified chain spec " << chain_spec_path_
                << " does not exist." << std::endl;
    }

    if (vm.end() != vm.find("tmp")) {
      auto unique_name = filesystem::unique_path();
      base_path_ = (kagome::filesystem::temp_directory_path() / unique_name);
    } else {
      find_argument<std::string>(
          vm, "base-path", [&](const std::string &val) { base_path_ = val; });
    }

    find_argument<std::string>(
        vm, "keystore", [&](const std::string &val) { keystore_path_ = val; });

    bool unknown_database_engine_is_set = false;
    find_argument<std::string>(vm, "database", [&](const std::string &val) {
      if ("rocksdb" == val) {
        storage_backend_ = StorageBackend::RocksDB;
      } else {
        unknown_database_engine_is_set = true;
        SL_ERROR(logger_,
                 "Unsupported database backend was specified {}, "
                 "available options are [rocksdb]",
                 val);
      }
    });
    if (unknown_database_engine_is_set) {
      return false;
    }
    find_argument<uint32_t>(
        vm, "db-cache", [&](uint32_t val) { db_cache_size_ = val; });

    std::vector<std::string> boot_nodes;
    find_argument<std::vector<std::string>>(
        vm, "bootnodes", [&](const std::vector<std::string> &val) {
          boot_nodes = val;
        });
    if (not boot_nodes.empty()) {
      boot_nodes_.clear();
      boot_nodes_.reserve(boot_nodes.size());
      for (auto &addr_str : boot_nodes) {
        auto ma_res = libp2p::multi::Multiaddress::create(addr_str);
        if (not ma_res.has_value()) {
          auto err_msg = fmt::format(
              "Bootnode '{}' is invalid: {}", addr_str, ma_res.error());
          SL_ERROR(logger_, "{}", err_msg);
          std::cout << err_msg << std::endl;
          return false;
        }
        auto peer_id_base58_opt = ma_res.value().getPeerId();
        if (not peer_id_base58_opt) {
          auto err_msg = "Bootnode '" + addr_str + "' has not peer_id";
          SL_ERROR(logger_, "{}", err_msg);
          std::cout << err_msg << std::endl;
          return false;
        }
        boot_nodes_.emplace_back(std::move(ma_res.value()));
      }
    }

    std::optional<std::string> node_key;
    find_argument<std::string>(
        vm, "node-key", [&](const std::string &val) { node_key.emplace(val); });
    if (node_key.has_value()) {
      auto key_res = crypto::Ed25519Seed::fromHex(
          crypto::SecureCleanGuard{node_key.value()});
      if (not key_res.has_value()) {
        auto err_msg = fmt::format(
            "Node key '{}' is invalid: {}", node_key.value(), key_res.error());
        SL_ERROR(logger_, "{}", err_msg);
        std::cout << err_msg << std::endl;
        return false;
      }
      node_key_.emplace(std::move(key_res.value()));
    }

    if (not node_key_.has_value()) {
      find_argument<std::string>(
          vm, "node-key-file", [&](const std::string &val) {
            node_key_file_ = val;
          });
    }

    find_argument<bool>(
        vm, "save-node-key", [&](bool val) { save_node_key_ = val; });

    find_argument<uint16_t>(vm, "port", [&](uint16_t val) {
      p2p_port_ = val;
      p2p_port_explicitly_defined_ = true;
    });

    auto parse_multiaddrs =
        [&](const std::string &param_name,
            std::vector<libp2p::multi::Multiaddress> &output_field) -> bool {
      std::vector<std::string> addrs;
      find_argument<std::vector<std::string>>(
          vm, param_name.c_str(), [&](const auto &val) { addrs = val; });

      if (not addrs.empty()) {
        output_field.clear();
      }
      for (auto &s : addrs) {
        auto ma_res = libp2p::multi::Multiaddress::create(s);
        if (not ma_res) {
          SL_ERROR(logger_,
                   "Address {} passed as value to {} is invalid: {}",
                   s,
                   param_name,
                   ma_res.error());
          return false;
        }
        output_field.emplace_back(std::move(ma_res.value()));
      }
      return true;
    };

    if (not parse_multiaddrs("listen-addr", listen_addresses_)) {
      return false;  // just proxy erroneous case to the top level
    }

    // Check of possible address ambiguity
    if (p2p_port_explicitly_defined_ and not listen_addresses_.empty()) {
      SL_ERROR(logger_,
               "Port and listen address must not be defined simultaneously; "
               "Leave only one of them");
      return false;
    }

    if (not parse_multiaddrs("public-addr", public_addresses_)) {
      return false;  // just proxy erroneous case to the top level
    }

    auto publish_localhost = [&] {
      auto replace = [&](std::string_view prefix,
                         std::string_view replacement,
                         std::string_view str) {
        if (str.starts_with(prefix)) {
          std::string replaced{replacement};
          replaced += str.substr(prefix.size());
          public_addresses_.emplace_back(
              libp2p::multi::Multiaddress::create(replaced).value());
        }
      };
      for (auto &addr : listen_addresses_) {
        auto str = addr.getStringAddress();
        replace("/ip4/0.0.0.0/", "/ip4/127.0.0.1/", str);
        replace("/ip6/::/", "/ip6/::1/", str);
      }
    };

    // this goes before transforming p2p port option to listen addresses,
    // because it does not make sense to announce 0.0.0.0 as a public address.
    // Moreover, this is ok to have empty set of public addresses at this point
    // of time
    if (public_addresses_.empty() and not listen_addresses_.empty()) {
      SL_INFO(logger_,
              "Public addresses are not specified. Using listen addresses as "
              "node's public addresses");
      public_addresses_ = listen_addresses_;
      publish_localhost();
    }

    // If listen address has not defined, listen P2P TCP-port on all
    // accessible interfaces
    if (listen_addresses_.empty()) {
      // IPv6
      {
        auto ma_res = libp2p::multi::Multiaddress::create(
            "/ip6/::/tcp/" + std::to_string(p2p_port_));
        if (not ma_res) {
          SL_ERROR(
              logger_,
              "Cannot construct IPv6 listen multiaddress from port {}. Error: "
              "{}",
              p2p_port_,
              ma_res.error());
        } else {
          SL_INFO(logger_,
                  "Automatically added IPv6 listen address {}",
                  ma_res.value().getStringAddress());
          listen_addresses_.emplace_back(std::move(ma_res.value()));
        }
      }

      // IPv4
      {
        auto ma_res = libp2p::multi::Multiaddress::create(
            "/ip4/0.0.0.0/tcp/" + std::to_string(p2p_port_));
        if (not ma_res) {
          SL_ERROR(
              logger_,
              "Cannot construct IPv4 listen multiaddress from port {}. Error: "
              "{}",
              p2p_port_,
              ma_res.error());
        } else {
          SL_INFO(logger_,
                  "Automatically added IPv4 listen address {}",
                  ma_res.value().getStringAddress());
          listen_addresses_.emplace_back(std::move(ma_res.value()));
        }

        if (public_addresses_.empty()) {
          publish_localhost();
        }
      }
    }

    if (not testListenAddresses()) {
      SL_ERROR(logger_,
               "One of configured listen addresses is unavailable, the node "
               "cannot start.");
      return false;
    }

    find_argument<uint32_t>(vm, "max-blocks-in-response", [&](uint32_t val) {
      max_blocks_in_response_ = val;
    });

    find_argument<std::vector<std::string>>(
        vm, "log", [&](const std::vector<std::string> &val) {
          logger_tuning_config_ = val;
        });

    find_argument<std::string>(
        vm, "rpc-host", [&](const std::string &val) { rpc_host_ = val; });

    find_argument<std::string>(
        vm, "prometheus-host", [&](const std::string &val) {
          openmetrics_http_host_ = val;
        });

    find_argument<bool>(vm, "unsafe-rpc-external", [&](bool flag) {
      if (flag) {
        rpc_host_ = "0.0.0.0";
      }
    });
    find_argument<bool>(vm, "prometheus-external", [&](bool flag) {
      if (flag) {
        openmetrics_http_host_ = "0.0.0.0";
      }
    });

    find_argument<uint16_t>(
        vm, "rpc-port", [&](uint16_t val) { rpc_port_ = val; });

    find_argument<uint16_t>(vm, "prometheus-port", [&](uint16_t val) {
      openmetrics_http_port_ = val;
    });

    if (auto str = find_argument<std::string>(vm, "rpc-methods")) {
      if (auto value = parseAllowUnsafeRpc(*str)) {
        allow_unsafe_rpc_ = *value;
      } else {
        SL_ERROR(logger_, "Invalid --rpc-methods: \"{}\"", str);
        return false;
      }
    }

    find_argument<uint32_t>(
        vm, "out-peers", [&](uint32_t val) { out_peers_ = val; });

    find_argument<uint32_t>(
        vm, "in-peers", [&](uint32_t val) { in_peers_ = val; });

    find_argument<uint32_t>(
        vm, "in-peers-light", [&](uint32_t val) { in_peers_light_ = val; });

    find_argument<int32_t>(
        vm, "lucky-peers", [&](int32_t val) { lucky_peers_ = val; });

    find_argument<uint32_t>(vm, "ws-max-connections", [&](uint32_t val) {
      max_ws_connections_ = val;
    });

    find_argument<uint32_t>(vm, "random-walk-interval", [&](uint32_t val) {
      random_walk_interval_ = val;
    });

    rpc_endpoint_ = getEndpointFrom(rpc_host_, rpc_port_);
    openmetrics_http_endpoint_ =
        getEndpointFrom(openmetrics_http_host_, openmetrics_http_port_);

    find_argument<std::string>(
        vm, "name", [&](const std::string &val) { node_name_ = val; });

    auto parse_telemetry_urls =
        [&](const std::string &param_name,
            std::vector<telemetry::TelemetryEndpoint> &output_field) -> bool {
      std::vector<std::string> tokens;
      find_argument<std::vector<std::string>>(
          vm, param_name.c_str(), [&](const auto &val) { tokens = val; });

      for (const auto &token : tokens) {
        auto result = parseTelemetryEndpoint(token);
        if (result.has_value()) {
          telemetry_endpoints_.emplace_back(std::move(result.value()));
        } else {
          return false;
        }
      }
      return true;
    };

    find_argument<bool>(vm, "no-telemetry", [&](bool telemetry_disabled) {
      is_telemetry_enabled_ = not telemetry_disabled;
    });

    if (is_telemetry_enabled_) {
      if (not parse_telemetry_urls("telemetry-url", telemetry_endpoints_)) {
        return false;  // just proxy erroneous case to the top level
      }
    }

    bool sync_method_value_error = false;
    find_argument<std::string>(
        vm, "sync", [this, &sync_method_value_error](const std::string &val) {
          auto sync_method_opt = str_to_sync_method(val);
          if (not sync_method_opt) {
            sync_method_value_error = true;
            SL_ERROR(logger_, "Invalid sync method specified: '{}'", val);
          } else {
            sync_method_ = sync_method_opt.value();
          }
        });
    if (sync_method_value_error) {
      return false;
    }

    bool exec_method_value_error = false;
    find_argument<std::string>(
        vm,
        "wasm-execution",
        [this, &exec_method_value_error](const std::string &val) {
          auto runtime_exec_method_opt = str_to_runtime_exec_method(val);
          if (not runtime_exec_method_opt) {
            exec_method_value_error = true;
            SL_ERROR(logger_,
                     "Invalid runtime execution method specified: '{}'. "
                     "Available methods are: {}",
                     val,
                     execution_methods_str);
          } else {
#ifndef KAGOME_ENABLE_JIT
            if (runtime_exec_method_opt.value()
                == RuntimeExecutionMethod::CompileJustInTime) {
              SL_ERROR(logger_,
                       "JIT compilation requested but KAGOME is built without "
                       "JIT support. Use BUILD_WITH_JIT CMake parameter to "
                       "enable JIT support during build.");
              exec_method_value_error = true;
            }
#endif
            runtime_exec_method_ = runtime_exec_method_opt.value();
          }
        });
    if (exec_method_value_error) {
      return false;
    }

    // default interpreter
    if (runtime_exec_method_ == RuntimeExecutionMethod::Interpret) {
#if KAGOME_WASM_COMPILER_WASM_EDGE == 1
      runtime_interpreter_ = RuntimeInterpreter::WasmEdge;
#else
      runtime_interpreter_ = RuntimeInterpreter::Binaryen;
#endif
    }

    if (auto val = find_argument<std::string>(vm, "wasm-interpreter");
        val.has_value()) {
      if (runtime_exec_method_ == RuntimeExecutionMethod::CompileAheadOfTime
          || runtime_exec_method_
                 == RuntimeExecutionMethod::CompileJustInTime) {
        SL_ERROR(
            logger_,
            "--wasm-interpreter defined, but the execution mode is Compile");
        return false;
      }
      if (auto interpreter = str_to_runtime_interpreter(*val);
          interpreter.has_value()) {
        runtime_interpreter_ = *interpreter;
      } else {
        SL_ERROR(logger_,
                 "Invalid wasm interpreter '{}', available options are: {}",
                 *val,
                 interpreters_str);
        return false;
      }
    }

<<<<<<< HEAD
    if (vm.count("unsafe-cached-wavm-runtime") > 0) {
      use_wavm_cache_ = true;
    }

    if (vm.count("purge-runtime-cache") > 0) {
=======
    if (vm.count("purge-wavm-cache") > 0) {
>>>>>>> 56875d85
      purge_wavm_cache_ = true;
      if (fs::exists(runtimeCacheDirPath())) {
        std::error_code ec;
        kagome::filesystem::remove_all(runtimeCacheDirPath(), ec);
        if (ec) {
          SL_ERROR(logger_,
                   "Failed to purge cache in {} ['{}']",
                   runtimeCacheDirPath(),
                   ec);
        }
      }
    }
    {
      std::error_code ec;
      kagome::filesystem::create_directories(runtimeCacheDirPath(), ec);
      if (ec) {
        SL_ERROR(logger_,
                 "Failed to create runtime cache dir {}: {}",
                 runtimeCacheDirPath(),
                 ec);
        return false;
      }
    }

    if (auto arg = find_argument<uint32_t>(
            vm, "parachain-runtime-instance-cache-size");
        arg.has_value()) {
      parachain_runtime_instance_cache_size_ = *arg;
    }

    if (!find_argument(vm, "validator")
        || find_argument(vm, "no-precompile-parachain-modules")) {
      should_precompile_parachain_modules_ = false;
    }

    if (auto arg =
            find_argument<uint32_t>(vm, "parachain-precompilation-thread-num");
        arg.has_value()) {
      parachain_precompilation_thread_num_ = *arg;
    }

    if (find_argument(vm, "parachain-single-process")) {
      use_pvf_subprocess_ = false;
    }
    logger_->info("Parachain multi process: {}", use_pvf_subprocess_);

    if (auto arg = find_argument<uint32_t>(vm, "parachain-check-deadline");
        arg.has_value()) {
      pvf_subprocess_deadline_ = std::chrono::milliseconds(*arg);
    }

    if (find_argument(vm, "insecure-validator-i-know-what-i-do")) {
      disable_secure_mode_ = true;
    }

    bool offchain_worker_value_error = false;
    find_argument<std::string>(
        vm,
        "offchain-worker",
        [this, &offchain_worker_value_error](const std::string &val) {
          auto offchain_worker_mode_opt = str_to_offchain_worker_mode(val);
          if (offchain_worker_mode_opt) {
            offchain_worker_mode_ = offchain_worker_mode_opt.value();
          } else {
            offchain_worker_value_error = true;
            SL_ERROR(
                logger_, "Invalid offchain worker mode specified: '{}'", val);
          }
        });
    if (offchain_worker_value_error) {
      return false;
    }

    if (vm.count("enable-offchain-indexing") > 0) {
      enable_offchain_indexing_ = true;
    }

    find_argument<bool>(vm, "chain-info", [&](bool subcommand_chain_info) {
      subcommand_ = Subcommand::ChainInfo;
    });

    if (command == "benchmark" && subcommand == "block") {
      auto from_opt = find_argument<uint32_t>(vm, "from");
      if (!from_opt) {
        SL_ERROR(logger_, "Required argument --from is not provided");
        return false;
      }
      auto to_opt = find_argument<uint32_t>(vm, "to");
      if (!to_opt) {
        SL_ERROR(logger_, "Required argument --to is not provided");
        return false;
      }
      auto repeat_opt = find_argument<uint16_t>(vm, "repeat");
      if (!repeat_opt) {
        SL_ERROR(logger_, "Required argument --repeat is not provided");
        return false;
      }
      benchmark_config_ = BlockBenchmarkConfig{
          .from = *from_opt,
          .to = *to_opt,
          .times = *repeat_opt,
      };
    }

    bool has_recovery = false;
    find_argument<std::string>(vm, "recovery", [&](const std::string &val) {
      has_recovery = true;
      recovery_state_ = str_to_recovery_state(val);
      if (not recovery_state_) {
        SL_ERROR(logger_, "Invalid recovery state specified: '{}'", val);
      }
    });
    if (has_recovery and not recovery_state_.has_value()) {
      return false;
    }

    if (auto state_pruning_opt =
            find_argument<std::string>(vm, "state-pruning");
        state_pruning_opt.has_value()) {
      const auto &val = state_pruning_opt.value();
      if (val == "archive") {
        state_pruning_depth_ = std::nullopt;
      } else if (val == "prune-discarded") {
        state_pruning_depth_ = std::nullopt;
        prune_discarded_states_ = true;
      } else {
        uint32_t depth{};
        auto err = std::from_chars(&*val.begin(), &*val.end(), depth).ec;
        if (err == std::errc{}) {
          state_pruning_depth_ = depth;
        } else {
          SL_ERROR(logger_,
                   "Failed to parse state-pruning param "
                   "(which should be either 'archive' or an integer): {}",
                   make_error_code(err));
          return false;
        }
      }

      if (find_argument(vm, "enable-thorough-pruning")) {
        enable_thorough_pruning_ = true;
      }
    }

    blocks_pruning_ = find_argument<uint32_t>(vm, "blocks-pruning");

    if (find_argument(vm, "precompile-relay")) {
      precompile_wasm_.emplace();
    }
    if (auto paths = find_argument<decltype(PrecompileWasmConfig::parachains)>(
            vm, "precompile-para")) {
      if (not precompile_wasm_) {
        precompile_wasm_.emplace();
      }
      precompile_wasm_->parachains = *paths;
    }
    if (precompile_wasm_) {
      runtime_exec_method_ = RuntimeExecutionMethod::CompileAheadOfTime;
    }

    // if something wrong with config print help message
    if (not validate_config()) {
      std::cout << desc << std::endl;
      return false;
    }
    return true;
  }
}  // namespace kagome::application<|MERGE_RESOLUTION|>--- conflicted
+++ resolved
@@ -882,12 +882,7 @@
           fmt::format("choose the desired wasm execution method ({})", execution_methods_str).c_str())
         ("wasm-interpreter", po::value<std::string>()->default_value(def_wasm_interpreter),
           fmt::format("choose the desired wasm interpreter ({})", interpreters_str).c_str())
-<<<<<<< HEAD
-        ("unsafe-cached-wavm-runtime", "use WAVM runtime cache")
-        ("purge-runtime-cache", "purge runtime module cache")
-=======
-        ("purge-wavm-cache", "purge WAVM runtime cache")
->>>>>>> 56875d85
+        ("purge-runtime-cache", "purge WAVM runtime cache")
         ("parachain-runtime-instance-cache-size",
           po::value<uint32_t>()->default_value(def_parachain_runtime_instance_cache_size),
           "Number of parachain runtime instances to keep cached")
@@ -1483,15 +1478,7 @@
       }
     }
 
-<<<<<<< HEAD
-    if (vm.count("unsafe-cached-wavm-runtime") > 0) {
-      use_wavm_cache_ = true;
-    }
-
     if (vm.count("purge-runtime-cache") > 0) {
-=======
-    if (vm.count("purge-wavm-cache") > 0) {
->>>>>>> 56875d85
       purge_wavm_cache_ = true;
       if (fs::exists(runtimeCacheDirPath())) {
         std::error_code ec;
