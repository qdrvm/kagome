--- conflicted
+++ resolved
@@ -182,12 +182,7 @@
 #if KAGOME_WASM_COMPILER_WASM_EDGE == 1
           "WasmEdge",
 #endif
-<<<<<<< HEAD
           "Binaryen"};
-=======
-        "Binaryen"
-  };
->>>>>>> 78779b94
 
   static const std::string interpreters_str =
       fmt::format("[{}]", fmt::join(interpreters, ", "));
