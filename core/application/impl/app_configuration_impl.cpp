--- conflicted
+++ resolved
@@ -56,7 +56,7 @@
         rpc_ws_port_(def_rpc_ws_port),
         dev_mode_(def_dev_mode) {}
 
-  fs::path AppConfigurationImpl::genesisPath() const {
+  fs::path AppConfigurationImpl::chainSpecPath() const {
     return chain_spec_path_.native();
   }
 
@@ -157,9 +157,9 @@
   }
 
   void AppConfigurationImpl::parse_blockchain_segment(rapidjson::Value &val) {
-    std::string genesis_path_str;
-    load_str(val, "chain", genesis_path_str);
-    chain_spec_path_ = fs::path(genesis_path_str);
+    std::string chain_spec_path_str;
+    load_str(val, "chain", chain_spec_path_str);
+    chain_spec_path_ = fs::path(chain_spec_path_str);
   }
 
   void AppConfigurationImpl::parse_storage_segment(rapidjson::Value &val) {
@@ -190,38 +190,38 @@
       AppConfiguration::LoadScheme scheme) {
     if (not fs::exists(chain_spec_path_)) {
       logger_->error(
-          "Path to genesis {} does not exist, please specify a valid path with "
-          "--chain option",
+          "Chain path {} does not exist, "
+          "please specify a valid path with --chain option",
           chain_spec_path_);
       return false;
     }
 
     if (base_path_.empty() or !fs::createDirectoryRecursive(base_path_)) {
       logger_->error(
-          "Base path {} does not exist, please specify a valid path with \"\n"
-          "          \"-d option",
+          "Base path {} does not exist, "
+          "please specify a valid path with -d option",
           base_path_);
       return false;
     }
 
     if (p2p_port_ == 0) {
       logger_->error(
-          "p2p port is 0, please specify a valid path with \"\n"
-          "          \"-p option");
+          "p2p port is 0, "
+          "please specify a valid path with -p option");
       return false;
     }
 
     if (rpc_ws_port_ == 0) {
       logger_->error(
-          "RPC ws port is 0, please specify a valid path with \"\n"
-          "          --ws-port\" option");
+          "RPC ws port is 0, "
+          "please specify a valid path with --ws-port option");
       return false;
     }
 
     if (rpc_http_port_ == 0) {
       logger_->error(
-          "RPC http port is 0, please specify a valid path with \"\n"
-          "          --rpc-port\" option");
+          "RPC http port is 0, "
+          "please specify a valid path with --rpc-port option");
       return false;
     }
 
@@ -240,8 +240,8 @@
     auto file = open_file(filepath);
     if (!file) {
       logger_->error(
-          "Configuration file path is invalid: {}, please specify a valid path "
-          "with -c option",
+          "Configuration file path is invalid: {}, "
+          "please specify a valid path with -c option",
           filepath);
       return;
     }
@@ -256,7 +256,7 @@
     Document document;
     document.ParseStream(input_stream);
     if (document.HasParseError()) {
-      logger_->error("Configuration file {} parse failed, with error {}",
+      logger_->error("Configuration file {} parse failed with error {}",
                      filepath,
                      document.GetParseError());
       return;
@@ -365,7 +365,6 @@
       return false;
     }
 
-<<<<<<< HEAD
     // Setup default development settings (and wipe if needed)
     if (vm.count("dev") > 0 or vm.count("dev-with-wipe") > 0) {
       constexpr auto with_kagome_embeddings =
@@ -384,23 +383,24 @@
       } else {
         dev_mode_ = true;
 
-        genesis_path_ = "/tmp/kagome_dev/chainspec.json";
-        base_path_ = "/tmp/kagome_dev/base_path";
+        auto dev_env_path = fs::temp_directory_path() / "kagome_dev";
+        chain_spec_path_ = dev_env_path / "chainspec.json";
+        base_path_ = dev_env_path / "base_path";
 
         // Wipe base directory on demand
         if (vm.count("dev-with-wipe") > 0) {
-          boost::filesystem::remove_all("/tmp/kagome_dev");
+          boost::filesystem::remove_all(dev_env_path);
         }
 
-        if (not boost::filesystem::exists(genesis_path_)) {
-          boost::filesystem::create_directories(genesis_path_.parent_path());
+        if (not boost::filesystem::exists(chain_spec_path_)) {
+          boost::filesystem::create_directories(chain_spec_path_.parent_path());
 
           std::ofstream ofs;
-          ofs.open(genesis_path_.native(), std::ios::ate);
+          ofs.open(chain_spec_path_.native(), std::ios::ate);
           ofs << kagome::assets::embedded_chainspec;
           ofs.close();
 
-          auto chain_spec = ChainSpecImpl::loadFrom(genesis_path_.native());
+          auto chain_spec = ChainSpecImpl::loadFrom(chain_spec_path_.native());
           auto path = keystorePath(chain_spec.value()->id());
 
           boost::filesystem::create_directories(path);
@@ -433,10 +433,6 @@
       } else {
         read_config_from_file(path);
       }
-=======
-    find_argument<std::string>(vm, "config-file", [&](std::string const &path) {
-      read_config_from_file(path);
->>>>>>> a6d65c4d
     });
 
     /// aggregate data from command line args
@@ -497,8 +493,7 @@
       node_key_.emplace(std::move(key_res.value()));
     }
 
-    find_argument<uint16_t>(
-        vm, "port", [&](uint16_t val) { p2p_port_ = val; });
+    find_argument<uint16_t>(vm, "port", [&](uint16_t val) { p2p_port_ = val; });
 
     std::vector<std::string> listen_addr;
     find_argument<std::vector<std::string>>(
@@ -530,9 +525,7 @@
     });
 
     find_argument<std::string>(
-        vm, "rpc-host", [&](std::string const &val) {
-          rpc_http_host_ = val;
-        });
+        vm, "rpc-host", [&](std::string const &val) { rpc_http_host_ = val; });
 
     find_argument<std::string>(
         vm, "ws-host", [&](std::string const &val) { rpc_ws_host_ = val; });
