/**
 * Copyright Soramitsu Co., Ltd. All Rights Reserved.
 * SPDX-License-Identifier: Apache-2.0
 */

#include "application/impl/app_configuration_impl.hpp"

#include <string>

#include <rapidjson/document.h>
#include <rapidjson/filereadstream.h>
#include <boost/algorithm/string.hpp>
#include <boost/program_options.hpp>
#include <boost/uuid/uuid_generators.hpp>
#include <boost/uuid/uuid_io.hpp>

#include "assets/assets.hpp"
#include "chain_spec_impl.hpp"
#include "common/hexutil.hpp"
#include "filesystem/directories.hpp"

namespace {
  namespace fs = kagome::filesystem;

  template <typename T, typename Func>
  inline void find_argument(boost::program_options::variables_map &vm,
                            char const *name,
                            Func &&f) {
    assert(nullptr != name);
    if (auto it = vm.find(name); it != vm.end()) {
      std::forward<Func>(f)(it->second.as<T>());
    }
  }

  const std::string def_rpc_http_host = "0.0.0.0";
  const std::string def_rpc_ws_host = "0.0.0.0";
  const uint16_t def_rpc_http_port = 9933;
  const uint16_t def_rpc_ws_port = 9944;
  const uint32_t def_ws_max_connections = 100;
  const uint16_t def_p2p_port = 30363;
  const int def_verbosity = static_cast<int>(kagome::log::Level::INFO);
  const bool def_is_already_synchronized = false;
  const bool def_is_unix_slots_strategy = false;
  const bool def_dev_mode = false;
<<<<<<< HEAD
  const kagome::network::Roles def_roles = []{
=======
  const kagome::network::Roles def_roles = [] {
>>>>>>> 93281b56
    kagome::network::Roles roles;
    roles.flags.full = 1;
    return roles;
  }();

  /**
   * Generate once at run random node name if form of UUID
   * @return UUID as string value
   */
  const std::string &randomNodeName() {
    static std::string name;
    if (name.empty()) {
      auto uuid = boost::uuids::random_generator()();
      name = boost::uuids::to_string(uuid);
    }
    auto max_len = kagome::application::AppConfiguration::kNodeNameMaxLength;
    if (name.length() > max_len) {
      name = name.substr(0, max_len);
    }
    return name;
  }
}  // namespace

namespace kagome::application {

  AppConfigurationImpl::AppConfigurationImpl(log::Logger logger)
      : logger_(std::move(logger)),
        roles_(def_roles),
        p2p_port_(def_p2p_port),
        verbosity_(static_cast<log::Level>(def_verbosity)),
        is_already_synchronized_(def_is_already_synchronized),
        max_blocks_in_response_(kAbsolutMaxBlocksInResponse),
        is_unix_slots_strategy_(def_is_unix_slots_strategy),
        rpc_http_host_(def_rpc_http_host),
        rpc_ws_host_(def_rpc_ws_host),
        rpc_http_port_(def_rpc_http_port),
        rpc_ws_port_(def_rpc_ws_port),
        dev_mode_(def_dev_mode),
        node_name_(randomNodeName()),
        max_ws_connections_(def_ws_max_connections) {}

  fs::path AppConfigurationImpl::chainSpecPath() const {
    return chain_spec_path_.native();
  }

  boost::filesystem::path AppConfigurationImpl::chainPath(
      std::string chain_id) const {
    return base_path_ / chain_id;
  }

  fs::path AppConfigurationImpl::databasePath(std::string chain_id) const {
    return chainPath(chain_id) / "db";
  }

  fs::path AppConfigurationImpl::keystorePath(std::string chain_id) const {
    return chainPath(chain_id) / "keystore";
  }

  AppConfigurationImpl::FilePtr AppConfigurationImpl::open_file(
      const std::string &filepath) {
    assert(!filepath.empty());
    return AppConfigurationImpl::FilePtr(std::fopen(filepath.c_str(), "r"),
                                         &std::fclose);
  }

  bool AppConfigurationImpl::load_ma(
      const rapidjson::Value &val,
      char const *name,
      std::vector<libp2p::multi::Multiaddress> &target) {
    for (auto it = val.FindMember(name); it != val.MemberEnd(); ++it) {
      auto &value = it->value;
      auto ma_res = libp2p::multi::Multiaddress::create(
          std::string(value.GetString(), value.GetStringLength()));
      if (not ma_res) {
        return false;
      }
      target.emplace_back(std::move(ma_res.value()));
      return true;
    }
    return not target.empty();
  }

  bool AppConfigurationImpl::load_str(const rapidjson::Value &val,
                                      char const *name,
                                      std::string &target) {
    auto m = val.FindMember(name);
    if (val.MemberEnd() != m && m->value.IsString()) {
      target.assign(m->value.GetString(), m->value.GetStringLength());
      return true;
    }
    return false;
  }

  bool AppConfigurationImpl::load_bool(const rapidjson::Value &val,
                                       char const *name,
                                       bool &target) {
    auto m = val.FindMember(name);
    if (val.MemberEnd() != m && m->value.IsBool()) {
      target = m->value.GetBool();
      return true;
    }
    return false;
  }

  bool AppConfigurationImpl::load_u16(const rapidjson::Value &val,
                                      char const *name,
                                      uint16_t &target) {
    uint32_t i;
    if (load_u32(val, name, i)
        && (i & ~std::numeric_limits<uint16_t>::max()) == 0) {
      target = static_cast<uint16_t>(i);
      return true;
    }
    return false;
  }

  bool AppConfigurationImpl::load_u32(const rapidjson::Value &val,
                                      char const *name,
                                      uint32_t &target) {
    if (auto m = val.FindMember(name);
        val.MemberEnd() != m && m->value.IsInt()) {
      const auto v = m->value.GetInt();
      if ((v & (1u << 31u)) == 0) {
        target = static_cast<uint32_t>(v);
        return true;
      }
    }
    return false;
  }

  void AppConfigurationImpl::parse_general_segment(rapidjson::Value &val) {
    bool validator_mode = false;
    load_bool(val, "validator", validator_mode);
<<<<<<< HEAD
    if (validator_mode){
=======
    if (validator_mode) {
>>>>>>> 93281b56
      roles_.flags.authority = 1;
    }

    uint16_t v{};
    if (not load_u16(val, "verbosity", v)) {
      return;
    }
    auto level = static_cast<log::Level>(v + def_verbosity);
    if (level >= log::Level::OFF && level <= log::Level::TRACE) {
      verbosity_ = level;
    }
  }

  void AppConfigurationImpl::parse_blockchain_segment(rapidjson::Value &val) {
    std::string chain_spec_path_str;
    load_str(val, "chain", chain_spec_path_str);
    chain_spec_path_ = fs::path(chain_spec_path_str);
  }

  void AppConfigurationImpl::parse_storage_segment(rapidjson::Value &val) {
    std::string base_path_str;
    load_str(val, "base-path", base_path_str);
    base_path_ = fs::path(base_path_str);
  }

  void AppConfigurationImpl::parse_network_segment(rapidjson::Value &val) {
    load_ma(val, "listen-addr", listen_addresses_);
    load_ma(val, "public-addr", public_addresses_);
    load_ma(val, "bootnodes", boot_nodes_);
    load_u16(val, "port", p2p_port_);
    load_str(val, "rpc-host", rpc_http_host_);
    load_u16(val, "rpc-port", rpc_http_port_);
    load_str(val, "ws-host", rpc_ws_host_);
    load_u16(val, "ws-port", rpc_ws_port_);
    load_u32(val, "ws-max-connections", max_ws_connections_);
    load_str(val, "name", node_name_);
  }

  void AppConfigurationImpl::parse_additional_segment(rapidjson::Value &val) {
    load_bool(val, "already-synchronized", is_already_synchronized_);
    load_u32(val, "max-blocks-in-response", max_blocks_in_response_);
    load_bool(val, "is-unix-slots-strategy", is_unix_slots_strategy_);
    load_bool(val, "dev", dev_mode_);
  }

  bool AppConfigurationImpl::validate_config() {
    if (not fs::exists(chain_spec_path_)) {
      logger_->error(
          "Chain path {} does not exist, "
          "please specify a valid path with --chain option",
          chain_spec_path_);
      return false;
    }

    if (base_path_.empty() or !fs::createDirectoryRecursive(base_path_)) {
      logger_->error(
          "Base path {} does not exist, "
          "please specify a valid path with -d option",
          base_path_);
      return false;
    }

    if (not listen_addresses_.empty()) {
      logger_->info(
          "Listen addresses are set. The p2p port value would be ignored "
          "then.");
    } else if (p2p_port_ == 0) {
      logger_->error(
          "p2p port is 0, "
          "please specify a valid path with -p option");
      return false;
    }

    if (rpc_ws_port_ == 0) {
      logger_->error(
          "RPC ws port is 0, "
          "please specify a valid path with --ws-port option");
      return false;
    }

    if (rpc_http_port_ == 0) {
      logger_->error(
          "RPC http port is 0, "
          "please specify a valid path with --rpc-port option");
      return false;
    }

    if (node_name_.length() > kNodeNameMaxLength) {
      logger_->error("Node name exceeds the maximum length of {} characters",
                     kNodeNameMaxLength);
      return false;
    }

    // pagination page size bounded [kAbsolutMinBlocksInResponse,
    // kAbsolutMaxBlocksInResponse]
    max_blocks_in_response_ = std::clamp(max_blocks_in_response_,
                                         kAbsolutMinBlocksInResponse,
                                         kAbsolutMaxBlocksInResponse);
    return true;
  }

  void AppConfigurationImpl::read_config_from_file(
      const std::string &filepath) {
    assert(!filepath.empty());

    auto file = open_file(filepath);
    if (!file) {
      logger_->error(
          "Configuration file path is invalid: {}, "
          "please specify a valid path with -c option",
          filepath);
      return;
    }

    using FileReadStream = rapidjson::FileReadStream;
    using Document = rapidjson::Document;

    std::array<char, 1024> buffer_size{};
    FileReadStream input_stream(
        file.get(), buffer_size.data(), buffer_size.size());

    Document document;
    document.ParseStream(input_stream);
    if (document.HasParseError()) {
      logger_->error("Configuration file {} parse failed with error {}",
                     filepath,
                     document.GetParseError());
      return;
    }

    for (auto &handler : handlers_) {
      auto it = document.FindMember(handler.segment_name);
      if (document.MemberEnd() != it) {
        handler.handler(it->value);
      }
    }
  }

  boost::asio::ip::tcp::endpoint AppConfigurationImpl::get_endpoint_from(
      std::string const &host, uint16_t port) {
    boost::asio::ip::tcp::endpoint endpoint;
    boost::system::error_code err;

    endpoint.address(boost::asio::ip::address::from_string(host, err));
    if (err.failed()) {
      logger_->error("RPC address '{}' is invalid", host);
      exit(EXIT_FAILURE);
    }

    endpoint.port(port);
    return endpoint;
  }

  bool AppConfigurationImpl::initialize_from_args(int argc, char **argv) {
    namespace po = boost::program_options;

    // clang-format off
    po::options_description desc("General options");
    desc.add_options()
        ("help,h", "show this help message")
        ("verbosity,v", po::value<int>(), "Log level: 0 - trace, 1 - debug, 2 - info, 3 - warn, 4 - error, 5 - critical, 6 - no log")
        ("validator", "Enable validator node")
        ("config-file,c", po::value<std::string>(), "Filepath to load configuration from.")
        ;

    po::options_description blockhain_desc("Blockchain options");
    blockhain_desc.add_options()
        ("chain", po::value<std::string>(), "required, chainspec file path")
        ;

    po::options_description storage_desc("Storage options");
    storage_desc.add_options()
        ("base-path,d", po::value<std::string>(), "required, node base path (keeps storage and keys for known chains)")
        ;

    po::options_description network_desc("Network options");
    network_desc.add_options()
        ("listen-addr", po::value<std::vector<std::string>>()->multitoken(), "multiaddresses the node listens for open connections on")
        ("public-addr", po::value<std::vector<std::string>>()->multitoken(), "multiaddresses that other nodes use to connect to it")
        ("node-key", po::value<std::string>(), "the secret key to use for libp2p networking")
        ("node-key-file", po::value<std::string>(), "path to the secret key used for libp2p networking (raw binary or hex-encoded")
        ("bootnodes", po::value<std::vector<std::string>>()->multitoken(), "multiaddresses of bootstrap nodes")
        ("port,p", po::value<uint16_t>(), "port for peer to peer interactions")
        ("rpc-host", po::value<std::string>(), "address for RPC over HTTP")
        ("rpc-port", po::value<uint16_t>(), "port for RPC over HTTP")
        ("ws-host", po::value<std::string>(), "address for RPC over Websocket protocol")
        ("ws-port", po::value<uint16_t>(), "port for RPC over Websocket protocol")
        ("ws-max-connections", po::value<uint32_t>(), "maximum number of WS RPC server connections")
        ("max-blocks-in-response", po::value<int>(), "max block per response while syncing")
        ("name", po::value<std::string>(), "the human-readable name for this node")
        ;

    po::options_description additional_desc("Additional options");
    additional_desc.add_options()
        ("already-synchronized,s", "if need to consider synchronized")
        ("unix-slots,u", "if slots are calculated from unix epoch")
        ;

    po::options_description development_desc("Development options");
    additional_desc.add_options()
        ("dev", "if node run in development mode")
        ("dev-with-wipe", "if needed to wipe base path (only for dev mode)")
        ;
    // clang-format on

    po::variables_map vm;
    po::parsed_options parsed = po::command_line_parser(argc, argv)
                                    .options(desc)
                                    .allow_unregistered()
                                    .run();
    po::store(parsed, vm);
    po::notify(vm);

    desc.add(blockhain_desc)
        .add(storage_desc)
        .add(network_desc)
        .add(additional_desc);

    if (vm.count("help") > 0) {
      std::cout << desc << std::endl;
      return false;
    }

    desc.add(development_desc);

    try {
      po::store(po::parse_command_line(argc, argv, desc), vm);
      po::store(parsed, vm);
      po::notify(vm);
    } catch (const std::exception &e) {
      std::cerr << "Error: " << e.what() << '\n'
                << "Try run with option '--help' for more information"
                << std::endl;
      return false;
    }

    // Setup default development settings (and wipe if needed)
    if (vm.count("dev") > 0 or vm.count("dev-with-wipe") > 0) {
      constexpr auto with_kagome_embeddings =
#ifdef USE_KAGOME_EMBEDDINGS
          true;
#else
          false;
#endif  // USE_KAGOME_EMBEDDINGS

      if constexpr (not with_kagome_embeddings) {
        std::cerr << "Warning: developers mode is not available. "
                     "Application was built without developers embeddings "
                     "(EMBEDDINGS option is OFF)."
                  << std::endl;
        return false;
      } else {
        dev_mode_ = true;

        auto dev_env_path = fs::temp_directory_path() / "kagome_dev";
        chain_spec_path_ = dev_env_path / "chainspec.json";
        base_path_ = dev_env_path / "base_path";

        // Wipe base directory on demand
        if (vm.count("dev-with-wipe") > 0) {
          boost::filesystem::remove_all(dev_env_path);
        }

        if (not boost::filesystem::exists(chain_spec_path_)) {
          boost::filesystem::create_directories(chain_spec_path_.parent_path());

          std::ofstream ofs;
          ofs.open(chain_spec_path_.native(), std::ios::ate);
          ofs << kagome::assets::embedded_chainspec;
          ofs.close();

          auto chain_spec = ChainSpecImpl::loadFrom(chain_spec_path_.native());
          auto path = keystorePath(chain_spec.value()->id());

          boost::filesystem::create_directories(path);

          for (auto key_descr : kagome::assets::embedded_keys) {
            ofs.open((path / key_descr.first).native(), std::ios::ate);
            ofs << key_descr.second;
            ofs.close();
          }
        }

        roles_.flags.full = 1;
        roles_.flags.authority = 1;
        p2p_port_ = def_p2p_port;
        is_already_synchronized_ = true;
        rpc_http_host_ = def_rpc_http_host;
        rpc_ws_host_ = def_rpc_ws_host;
        rpc_http_port_ = def_rpc_http_port;
        rpc_ws_port_ = def_rpc_ws_port;

        auto ma_res =
            libp2p::multi::Multiaddress::create("/ip4/127.0.0.1/tcp/30363");
        assert(ma_res.has_value());
        listen_addresses_.emplace_back(std::move(ma_res.value()));
      }
    }

    find_argument<std::string>(vm, "config-file", [&](std::string const &path) {
      if (dev_mode_) {
        std::cerr << "Warning: config file has ignored because dev mode"
                  << std::endl;
      } else {
        read_config_from_file(path);
      }
    });

    if (vm.end() != vm.find("validator")) {
      roles_.flags.authority = 1;
    }

    if (vm.end() != vm.find("already-synchronized")) {
      if (roles_.flags.authority == 0) {
        logger_->error("Non authority node is run as already synced");
        std::cerr
            << "Non authority node can't be presented as already synced;\n"
               "Provide --validator option or remove --already-synchronized"
            << std::endl;
        return false;
      }
      is_already_synchronized_ = true;
    }

    if (vm.end() != vm.find("unix-slots")) is_unix_slots_strategy_ = true;

    find_argument<std::string>(
        vm, "chain", [&](const std::string &val) { chain_spec_path_ = val; });

    find_argument<std::string>(
        vm, "base-path", [&](const std::string &val) { base_path_ = val; });

    std::vector<std::string> boot_nodes;
    find_argument<std::vector<std::string>>(
        vm, "bootnodes", [&](const std::vector<std::string> &val) {
          boot_nodes = val;
        });
    if (not boot_nodes.empty()) {
      boot_nodes_.clear();
      boot_nodes_.reserve(boot_nodes.size());
      for (auto &addr_str : boot_nodes) {
        auto ma_res = libp2p::multi::Multiaddress::create(addr_str);
        if (not ma_res.has_value()) {
          auto err_msg = "Bootnode '" + addr_str
                         + "' is invalid: " + ma_res.error().message();
          logger_->error(err_msg);
          std::cout << err_msg << std::endl;
          return false;
        }
        auto peer_id_base58_opt = ma_res.value().getPeerId();
        if (not peer_id_base58_opt) {
          auto err_msg = "Bootnode '" + addr_str + "' has not peer_id";
          logger_->error(err_msg);
          std::cout << err_msg << std::endl;
          return false;
        }
        boot_nodes_.emplace_back(std::move(ma_res.value()));
      }
    }

    boost::optional<std::string> node_key;
    find_argument<std::string>(
        vm, "node-key", [&](const std::string &val) { node_key.emplace(val); });
    if (node_key.has_value()) {
      auto key_res = crypto::Ed25519PrivateKey::fromHex(node_key.get());
      if (not key_res.has_value()) {
        auto err_msg = "Node key '" + node_key.get()
                       + "' is invalid: " + key_res.error().message();
        logger_->error(err_msg);
        std::cout << err_msg << std::endl;
        return false;
      }
      node_key_.emplace(std::move(key_res.value()));
    }

    if (not node_key_.has_value()) {
      find_argument<std::string>(
          vm, "node-key-file", [&](const std::string &val) {
            node_key_file_ = val;
          });
    }

    find_argument<uint16_t>(vm, "port", [&](uint16_t val) { p2p_port_ = val; });

    auto parse_multiaddrs =
        [&](const std::string &param_name,
            std::vector<libp2p::multi::Multiaddress> &output_field) -> bool {
      std::vector<std::string> addrs;
      find_argument<std::vector<std::string>>(
          vm, param_name.c_str(), [&](const auto &val) { addrs = val; });

      if (not addrs.empty()) {
        output_field.clear();
      }
      for (auto &s : addrs) {
        auto ma_res = libp2p::multi::Multiaddress::create(s);
        if (not ma_res) {
          logger_->error("Address {} passed as value to {} is invalid: {}",
                         s,
                         param_name,
                         ma_res.error().message());
          return false;
        }
        output_field.emplace_back(std::move(ma_res.value()));
      }
      return true;
    };

    if (not parse_multiaddrs("listen-addr", listen_addresses_)) {
      return false;  // just proxy erroneous case to the top level
    }
    if (not parse_multiaddrs("public-addr", public_addresses_)) {
      return false;  // just proxy erroneous case to the top level
    }

    // this goes before transforming p2p port option to listen addresses,
    // because it does not make sense to announce 0.0.0.0 as a public address.
    // Moreover, this is ok to have empty set of public addresses at this point
    // of time
    if (public_addresses_.empty() and not listen_addresses_.empty()) {
      logger_->info(
          "Public addresses are not specified. Using listen addresses as "
          "node's public addresses");
      public_addresses_ = listen_addresses_;
    }

    if (0 != p2p_port_ and listen_addresses_.empty()) {
      // IPv6
      {
        auto ma_res = libp2p::multi::Multiaddress::create(
            "/ip6/::/tcp/" + std::to_string(p2p_port_));
        if (not ma_res) {
          logger_->error(
              "Cannot construct IPv6 listen multiaddress from port {}. Error: "
              "{}",
              p2p_port_,
              ma_res.error().message());
        } else {
          logger_->info("Automatically added IPv6 listen address {}",
                        ma_res.value().getStringAddress());
          listen_addresses_.emplace_back(std::move(ma_res.value()));
        }
      }

      // IPv4
      {
        auto ma_res = libp2p::multi::Multiaddress::create(
            "/ip4/0.0.0.0/tcp/" + std::to_string(p2p_port_));
        if (not ma_res) {
          logger_->error(
              "Cannot construct IPv4 listen multiaddress from port {}. Error: "
              "{}",
              p2p_port_,
              ma_res.error().message());
        } else {
          logger_->info("Automatically added IPv4 listen address {}",
                        ma_res.value().getStringAddress());
          listen_addresses_.emplace_back(std::move(ma_res.value()));
        }
      }
    }

    find_argument<uint32_t>(vm, "max-blocks-in-response", [&](uint32_t val) {
      max_blocks_in_response_ = val;
    });

    find_argument<int32_t>(vm, "verbosity", [&](int32_t val) {
      auto level = static_cast<log::Level>(val + def_verbosity);
      if (level >= log::Level::OFF && level <= log::Level::TRACE)
        verbosity_ = level;
    });

    find_argument<std::string>(
        vm, "rpc-host", [&](std::string const &val) { rpc_http_host_ = val; });

    find_argument<std::string>(
        vm, "ws-host", [&](std::string const &val) { rpc_ws_host_ = val; });

    find_argument<uint16_t>(
        vm, "rpc-port", [&](uint16_t val) { rpc_http_port_ = val; });

    find_argument<uint16_t>(
        vm, "ws-port", [&](uint16_t val) { rpc_ws_port_ = val; });

    find_argument<uint32_t>(vm, "ws-max-connections", [&](uint32_t val) {
      max_ws_connections_ = val;
    });

    rpc_http_endpoint_ = get_endpoint_from(rpc_http_host_, rpc_http_port_);
    rpc_ws_endpoint_ = get_endpoint_from(rpc_ws_host_, rpc_ws_port_);

    find_argument<std::string>(
        vm, "name", [&](std::string const &val) { node_name_ = val; });

    // if something wrong with config print help message
    if (not validate_config()) {
      std::cout << desc << std::endl;
      return false;
    }
    return true;
  }
}  // namespace kagome::application<|MERGE_RESOLUTION|>--- conflicted
+++ resolved
@@ -42,11 +42,7 @@
   const bool def_is_already_synchronized = false;
   const bool def_is_unix_slots_strategy = false;
   const bool def_dev_mode = false;
-<<<<<<< HEAD
-  const kagome::network::Roles def_roles = []{
-=======
   const kagome::network::Roles def_roles = [] {
->>>>>>> 93281b56
     kagome::network::Roles roles;
     roles.flags.full = 1;
     return roles;
@@ -180,11 +176,7 @@
   void AppConfigurationImpl::parse_general_segment(rapidjson::Value &val) {
     bool validator_mode = false;
     load_bool(val, "validator", validator_mode);
-<<<<<<< HEAD
-    if (validator_mode){
-=======
     if (validator_mode) {
->>>>>>> 93281b56
       roles_.flags.authority = 1;
     }
 
