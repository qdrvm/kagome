--- conflicted
+++ resolved
@@ -1594,17 +1594,14 @@
       runtime_exec_method_ = RuntimeExecutionMethod::Compile;
     }
 
-<<<<<<< HEAD
     if (auto validator_address =
             find_argument<std::string>(vm, "validator-address")) {
       validator_address_ss58_ = *validator_address;
     }
 
-=======
     max_parallel_downloads_ =
         find_argument<uint32_t>(vm, "max-parallel-downloads")
             .value_or(def_max_parallel_downloads);
->>>>>>> 476e97d4
     // if something wrong with config print help message
     if (not validate_config()) {
       std::cout << desc << '\n';
