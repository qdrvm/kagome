/**
 * Copyright Soramitsu Co., Ltd. All Rights Reserved.
 * SPDX-License-Identifier: Apache-2.0
 */

#include "application/impl/app_configuration_impl.hpp"

#include <fstream>
#include <limits>
#include <regex>
#include <string>

#include <rapidjson/document.h>
#include <rapidjson/filereadstream.h>
#include <boost/algorithm/string.hpp>
#include <boost/program_options.hpp>
#include <boost/uuid/uuid_generators.hpp>
#include <boost/uuid/uuid_io.hpp>
#include <charconv>
#include <libp2p/layer/websocket/wss_adaptor.hpp>
#include "filesystem/common.hpp"

#include "api/transport/tuner.hpp"
#include "application/build_version.hpp"
#include "assets/assets.hpp"
#include "chain_spec_impl.hpp"
#include "common/hexutil.hpp"
#include "common/uri.hpp"
#include "filesystem/directories.hpp"
#include "utils/read_file.hpp"

namespace {
  namespace fs = kagome::filesystem;
  using kagome::application::AppConfiguration;

  template <typename T, typename Func>
  void find_argument(boost::program_options::variables_map &vm,
                     const char *name,
                     Func &&f) {
    assert(nullptr != name);
    if (auto it = vm.find(name); it != vm.end()) {
      if (it->second.defaulted()) {
        return;
      }
      std::forward<Func>(f)(it->second.as<T>());
    }
  }

  template <typename T>
  std::optional<T> find_argument(boost::program_options::variables_map &vm,
                                 const std::string &name) {
    if (auto it = vm.find(name); it != vm.end()) {
      if (!it->second.defaulted()) {
        return it->second.as<T>();
      }
    }
    return std::nullopt;
  }

  bool find_argument(boost::program_options::variables_map &vm,
                     const std::string &name) {
    if (auto it = vm.find(name); it != vm.end()) {
      if (!it->second.defaulted()) {
        return true;
      }
    }
    return false;
  }

  const std::string def_rpc_http_host = "0.0.0.0";
  const std::string def_rpc_ws_host = "0.0.0.0";
  const std::string def_openmetrics_http_host = "0.0.0.0";
  const uint16_t def_rpc_http_port = 9933;
  const uint16_t def_rpc_ws_port = 9944;
  const uint16_t def_openmetrics_http_port = 9615;
  const uint32_t def_ws_max_connections = 500;
  const uint16_t def_p2p_port = 30363;
  const bool def_dev_mode = false;
  const kagome::network::Roles def_roles = [] {
    kagome::network::Roles roles;
    roles.flags.full = 1;
    return roles;
  }();
  const auto def_sync_method =
      kagome::application::AppConfiguration::SyncMethod::Full;
  const auto def_runtime_exec_method =
      kagome::application::AppConfiguration::RuntimeExecutionMethod::Interpret;
  const auto def_use_wavm_cache_ = false;
  const auto def_purge_wavm_cache_ = false;
  const auto def_offchain_worker_mode =
      kagome::application::AppConfiguration::OffchainWorkerMode::WhenValidating;
  const bool def_enable_offchain_indexing = false;
  const std::optional<kagome::primitives::BlockId> def_block_to_recover =
      std::nullopt;
  const auto def_offchain_worker = "WhenValidating";
  const uint32_t def_out_peers = 75;
  const uint32_t def_in_peers = 75;
  const uint32_t def_in_peers_light = 100;
  const auto def_lucky_peers = 4;
  const uint32_t def_random_walk_interval = 15;
  const auto def_full_sync = "Full";
  const auto def_wasm_execution = "Interpreted";

  /**
   * Generate once at run random node name if form of UUID
   * @return UUID as string value
   */
  const std::string &randomNodeName() {
    static std::string name;
    if (name.empty()) {
      auto uuid = boost::uuids::random_generator()();
      name = boost::uuids::to_string(uuid);
    }
    auto max_len = kagome::application::AppConfiguration::kNodeNameMaxLength;
    if (name.length() > max_len) {
      name = name.substr(0, max_len);
    }
    return name;
  }

  std::optional<kagome::application::AppConfiguration::SyncMethod>
  str_to_sync_method(std::string_view str) {
    using SM = kagome::application::AppConfiguration::SyncMethod;
    if (str == "Full") {
      return SM::Full;
    }
    if (str == "Fast") {
      return SM::Fast;
    }
    if (str == "FastWithoutState") {
      return SM::FastWithoutState;
    }
    if (str == "Warp") {
      return SM::Warp;
    }
    return std::nullopt;
  }

  std::optional<AppConfiguration::AllowUnsafeRpc> parseAllowUnsafeRpc(
      std::string_view str) {
    if (str == "unsafe") {
      return AppConfiguration::AllowUnsafeRpc::kUnsafe;
    }
    if (str == "safe") {
      return AppConfiguration::AllowUnsafeRpc::kSafe;
    }
    if (str == "auto") {
      return AppConfiguration::AllowUnsafeRpc::kAuto;
    }
    return std::nullopt;
  }

  std::optional<kagome::application::AppConfiguration::RuntimeExecutionMethod>
  str_to_runtime_exec_method(std::string_view str) {
    using REM = kagome::application::AppConfiguration::RuntimeExecutionMethod;
    if (str == "Interpreted") {
      return REM::Interpret;
    }
    if (str == "Compiled") {
      return REM::Compile;
    }
    return std::nullopt;
  }

  std::optional<kagome::application::AppConfiguration::OffchainWorkerMode>
  str_to_offchain_worker_mode(std::string_view str) {
    using Mode = kagome::application::AppConfiguration::OffchainWorkerMode;
    if (str == "Always") {
      return Mode::Always;
    }
    if (str == "Never") {
      return Mode::Never;
    }
    if (str == "WhenValidating") {
      return Mode::WhenValidating;
    }
    return std::nullopt;
  }

  std::optional<kagome::primitives::BlockId> str_to_recovery_state(
      std::string_view str) {
    kagome::primitives::BlockNumber bn;
    auto res = kagome::primitives::BlockHash::fromHex(str);
    if (res.has_value()) {
      return {{res.value()}};
    }

    auto result = std::from_chars(str.data(), str.data() + str.size(), bn);
    if (result.ec != std::errc::invalid_argument && std::to_string(bn) == str) {
      return {{bn}};
    }

    return std::nullopt;
  }

  auto &devAccounts() {
    using Account =
        std::tuple<const char *, std::string_view, std::string_view>;
    static const std::array<Account, 6> accounts{
        Account{"alice", "Alice", "//Alice"},
        Account{"bob", "Bob", "//Bob"},
        Account{"charlie", "Charlie", "//Charlie"},
        Account{"dave", "Dave", "//Dave"},
        Account{"eve", "Eve", "//Eve"},
        Account{"ferdie", "Ferdie", "//Ferdie"},
    };
    return accounts;
  }
}  // namespace

namespace kagome::application {

  AppConfigurationImpl::AppConfigurationImpl(log::Logger logger)
      : logger_(std::move(logger)),
        roles_(def_roles),
        save_node_key_(false),
        is_telemetry_enabled_(true),
        p2p_port_(def_p2p_port),
        p2p_port_explicitly_defined_(false),
        max_blocks_in_response_(kAbsolutMaxBlocksInResponse),
        rpc_http_host_(def_rpc_http_host),
        rpc_ws_host_(def_rpc_ws_host),
        openmetrics_http_host_(def_openmetrics_http_host),
        rpc_http_port_(def_rpc_http_port),
        rpc_ws_port_(def_rpc_ws_port),
        openmetrics_http_port_(def_openmetrics_http_port),
        out_peers_(def_out_peers),
        in_peers_(def_in_peers),
        in_peers_light_(def_in_peers_light),
        lucky_peers_(def_lucky_peers),
        dev_mode_(def_dev_mode),
        node_name_(randomNodeName()),
        node_version_(buildVersion()),
        max_ws_connections_(def_ws_max_connections),
        random_walk_interval_(def_random_walk_interval),
        sync_method_{def_sync_method},
        runtime_exec_method_{def_runtime_exec_method},
        use_wavm_cache_(def_use_wavm_cache_),
        purge_wavm_cache_(def_purge_wavm_cache_),
        offchain_worker_mode_{def_offchain_worker_mode},
        enable_offchain_indexing_{def_enable_offchain_indexing},
<<<<<<< HEAD
        subcommand_chain_info_{def_subcommand_chain_info},
        recovery_state_{def_block_to_recover},
        state_pruning_depth_{} {
=======
        recovery_state_{def_block_to_recover} {
>>>>>>> 71f19e84
    SL_INFO(logger_, "Soramitsu Kagome started. Version: {} ", buildVersion());
  }

  fs::path AppConfigurationImpl::chainSpecPath() const {
    return chain_spec_path_.native();
  }

  kagome::filesystem::path AppConfigurationImpl::runtimeCacheDirPath() const {
    return kagome::filesystem::temp_directory_path() / "kagome/runtimes-cache";
  }

  kagome::filesystem::path AppConfigurationImpl::runtimeCachePath(
      std::string runtime_hash) const {
    return runtimeCacheDirPath() / runtime_hash;
  }

  kagome::filesystem::path AppConfigurationImpl::chainPath(
      std::string chain_id) const {
    return base_path_ / "chains" / chain_id;
  }

  fs::path AppConfigurationImpl::databasePath(std::string chain_id) const {
    return chainPath(chain_id) / "db";
  }

  fs::path AppConfigurationImpl::keystorePath(std::string chain_id) const {
    if (keystore_path_) {
      return *keystore_path_ / chain_id / "keystore";
    }
    return chainPath(chain_id) / "keystore";
  }

  AppConfigurationImpl::FilePtr AppConfigurationImpl::open_file(
      const std::string &filepath) {
    assert(!filepath.empty());
    return AppConfigurationImpl::FilePtr(std::fopen(filepath.c_str(), "r"),
                                         &std::fclose);
  }

  bool AppConfigurationImpl::load_ms(const rapidjson::Value &val,
                                     const char *name,
                                     std::vector<std::string> &target) {
    for (auto it = val.FindMember(name); it != val.MemberEnd(); ++it) {
      auto &value = it->value;
      target.emplace_back(value.GetString(), value.GetStringLength());
    }
    return not target.empty();
  }

  bool AppConfigurationImpl::load_ma(
      const rapidjson::Value &val,
      const char *name,
      std::vector<libp2p::multi::Multiaddress> &target) {
    for (auto it = val.FindMember(name); it != val.MemberEnd(); ++it) {
      auto &value = it->value;
      auto ma_res = libp2p::multi::Multiaddress::create(
          std::string(value.GetString(), value.GetStringLength()));
      if (not ma_res) {
        return false;
      }
      target.emplace_back(std::move(ma_res.value()));
    }
    return not target.empty();
  }

  bool AppConfigurationImpl::load_telemetry_uris(
      const rapidjson::Value &val,
      const char *name,
      std::vector<telemetry::TelemetryEndpoint> &target) {
    auto it = val.FindMember(name);
    if (it != val.MemberEnd() and it->value.IsArray()) {
      for (auto &v : it->value.GetArray()) {
        if (v.IsString()) {
          auto result = parseTelemetryEndpoint(v.GetString());
          if (result.has_value()) {
            target.emplace_back(std::move(result.value()));
            continue;
          }
        }
        return false;
      }  // for
    }
    return true;
  }

  bool AppConfigurationImpl::load_str(const rapidjson::Value &val,
                                      const char *name,
                                      std::string &target) {
    auto m = val.FindMember(name);
    if (val.MemberEnd() != m && m->value.IsString()) {
      target.assign(m->value.GetString(), m->value.GetStringLength());
      return true;
    }
    return false;
  }

  bool AppConfigurationImpl::load_bool(const rapidjson::Value &val,
                                       const char *name,
                                       bool &target) {
    auto m = val.FindMember(name);
    if (val.MemberEnd() != m && m->value.IsBool()) {
      target = m->value.GetBool();
      return true;
    }
    return false;
  }

  bool AppConfigurationImpl::load_u16(const rapidjson::Value &val,
                                      const char *name,
                                      uint16_t &target) {
    uint32_t i;
    if (load_u32(val, name, i)
        && (i & ~std::numeric_limits<uint16_t>::max()) == 0) {
      target = static_cast<uint16_t>(i);
      return true;
    }
    return false;
  }

  bool AppConfigurationImpl::load_u32(const rapidjson::Value &val,
                                      const char *name,
                                      uint32_t &target) {
    if (auto m = val.FindMember(name);
        val.MemberEnd() != m && m->value.IsInt()) {
      const auto v = m->value.GetInt();
      if ((v & (1u << 31u)) == 0) {
        target = static_cast<uint32_t>(v);
        return true;
      }
    }
    return false;
  }

  bool AppConfigurationImpl::load_i32(const rapidjson::Value &val,
                                      const char *name,
                                      int32_t &target) {
    if (auto m = val.FindMember(name);
        val.MemberEnd() != m && m->value.IsInt()) {
      target = m->value.GetInt();
      return true;
    }
    return false;
  }

  void AppConfigurationImpl::parse_general_segment(
      const rapidjson::Value &val) {
    bool validator_mode = false;
    load_bool(val, "validator", validator_mode);
    if (validator_mode) {
      roles_.flags.full = 0;
      roles_.flags.authority = 1;
    }

    load_ms(val, "log", logger_tuning_config_);
  }

  void AppConfigurationImpl::parse_blockchain_segment(
      const rapidjson::Value &val) {
    std::string chain_spec_path_str;
    load_str(val, "chain", chain_spec_path_str);
    chain_spec_path_ = fs::path(chain_spec_path_str);
  }

  void AppConfigurationImpl::parse_storage_segment(
      const rapidjson::Value &val) {
    std::string base_path_str;
    load_str(val, "base-path", base_path_str);
    base_path_ = fs::path(base_path_str);

    std::string database_engine_str;
    if (load_str(val, "database", database_engine_str)) {
      if ("rocksdb" == database_engine_str) {
        storage_backend_ = StorageBackend::RocksDB;
      } else {
        SL_ERROR(logger_,
                 "Unsupported database backend was specified {}, "
                 "available options are [rocksdb]",
                 database_engine_str);
        exit(EXIT_FAILURE);
      }
    }
  }

  void AppConfigurationImpl::parse_network_segment(
      const rapidjson::Value &val) {
    load_ma(val, "listen-addr", listen_addresses_);
    load_ma(val, "public-addr", public_addresses_);
    load_ma(val, "bootnodes", boot_nodes_);
    load_u16(val, "port", p2p_port_);
    load_str(val, "rpc-host", rpc_http_host_);
    load_u16(val, "rpc-port", rpc_http_port_);
    load_str(val, "ws-host", rpc_ws_host_);
    load_u16(val, "ws-port", rpc_ws_port_);
    load_u32(val, "ws-max-connections", max_ws_connections_);
    load_str(val, "prometheus-host", openmetrics_http_host_);
    load_u16(val, "prometheus-port", openmetrics_http_port_);
    load_str(val, "name", node_name_);
    load_u32(val, "out-peers", out_peers_);
    load_u32(val, "in-peers", in_peers_);
    load_u32(val, "in-peers-light", in_peers_light_);
    load_u32(val, "lucky-peers", lucky_peers_);
    load_telemetry_uris(val, "telemetry-endpoints", telemetry_endpoints_);
    load_u32(val, "random-walk-interval", random_walk_interval_);
  }

  void AppConfigurationImpl::parse_additional_segment(
      const rapidjson::Value &val) {
    load_u32(val, "max-blocks-in-response", max_blocks_in_response_);
    load_bool(val, "dev", dev_mode_);
  }

  bool AppConfigurationImpl::validate_config() {
    if (not fs::exists(chain_spec_path_)) {
      SL_ERROR(logger_,
               "Chain path {} does not exist, "
               "please specify a valid path with --chain option",
               chain_spec_path_);
      return false;
    }

    if (base_path_.empty() or !fs::createDirectoryRecursive(base_path_)) {
      SL_ERROR(logger_,
               "Base path {} does not exist, "
               "please specify a valid path with -d option",
               base_path_);
      return false;
    }

    if (not listen_addresses_.empty()) {
      SL_INFO(logger_,
              "Listen addresses are set. The p2p port value would be ignored "
              "then.");
    } else if (p2p_port_ == 0) {
      SL_ERROR(logger_,
               "p2p port is 0, "
               "please specify a valid path with -p option");
      return false;
    }

    if (rpc_ws_port_ == 0) {
      SL_ERROR(logger_,
               "RPC ws port is 0, "
               "please specify a valid path with --ws-port option");
      return false;
    }

    if (rpc_http_port_ == 0) {
      SL_ERROR(logger_,
               "RPC http port is 0, "
               "please specify a valid path with --rpc-port option");
      return false;
    }

    if (node_name_.length() > kNodeNameMaxLength) {
      SL_ERROR(logger_,
               "Node name exceeds the maximum length of {} characters",
               kNodeNameMaxLength);
      return false;
    }

    // pagination page size bounded [kAbsolutMinBlocksInResponse,
    // kAbsolutMaxBlocksInResponse]
    max_blocks_in_response_ = std::clamp(max_blocks_in_response_,
                                         kAbsolutMinBlocksInResponse,
                                         kAbsolutMaxBlocksInResponse);
    return true;
  }

  void AppConfigurationImpl::read_config_from_file(
      const std::string &filepath) {
    assert(!filepath.empty());

    auto file = open_file(filepath);
    if (!file) {
      SL_ERROR(logger_,
               "Configuration file path is invalid: {}, "
               "please specify a valid path with -c option",
               filepath);
      return;
    }

    using FileReadStream = rapidjson::FileReadStream;
    using Document = rapidjson::Document;

    std::array<char, 1024> buffer_size{};
    FileReadStream input_stream(
        file.get(), buffer_size.data(), buffer_size.size());

    Document document;
    document.ParseStream(input_stream);
    if (document.HasParseError()) {
      SL_ERROR(logger_,
               "Configuration file {} parse failed with error {}",
               filepath,
               document.GetParseError());
      return;
    }

    for (auto &handler : handlers_) {
      auto it = document.FindMember(handler.segment_name);
      if (document.MemberEnd() != it) {
        handler.handler(it->value);
      }
    }
  }

  boost::asio::ip::tcp::endpoint AppConfigurationImpl::getEndpointFrom(
      const std::string &host, uint16_t port) const {
    boost::asio::ip::tcp::endpoint endpoint;
    boost::system::error_code err;

    endpoint.address(boost::asio::ip::address::from_string(host, err));
    if (err.failed()) {
      SL_ERROR(logger_, "RPC address '{}' is invalid", host);
      exit(EXIT_FAILURE);
    }

    endpoint.port(port);
    return endpoint;
  }

  outcome::result<boost::asio::ip::tcp::endpoint>
  AppConfigurationImpl::getEndpointFrom(
      const libp2p::multi::Multiaddress &multiaddress) const {
    using proto = libp2p::multi::Protocol::Code;
    constexpr auto NOT_SUPPORTED = std::errc::address_family_not_supported;
    constexpr auto BAD_ADDRESS = std::errc::bad_address;
    auto host = multiaddress.getFirstValueForProtocol(proto::IP4);
    if (not host) {
      host = multiaddress.getFirstValueForProtocol(proto::IP6);
    }
    if (not host) {
      SL_ERROR(logger_,
               "Address cannot be used to bind to ({}). Only IPv4 and IPv6 "
               "interfaces are supported",
               multiaddress.getStringAddress());
      return NOT_SUPPORTED;
    }
    auto port = multiaddress.getFirstValueForProtocol(proto::TCP);
    if (not port) {
      return NOT_SUPPORTED;
    }
    uint16_t port_number = 0;
    try {
      auto wide_port = std::stoul(port.value());
      constexpr auto max_port = std::numeric_limits<uint16_t>::max();
      if (wide_port > max_port or 0 == wide_port) {
        SL_ERROR(
            logger_,
            "Port value ({}) cannot be zero or greater than {} (address {})",
            wide_port,
            max_port,
            multiaddress.getStringAddress());
        return BAD_ADDRESS;
      }
      port_number = static_cast<uint16_t>(wide_port);
    } catch (...) {
      // only std::out_of_range or std::invalid_argument are possible
      SL_ERROR(logger_,
               "Passed value {} is not a valid port number within address {}",
               port.value(),
               multiaddress.getStringAddress());
      return BAD_ADDRESS;
    }
    return getEndpointFrom(host.value(), port_number);
  }

  bool AppConfigurationImpl::testListenAddresses() const {
    auto temp_context = std::make_shared<boost::asio::io_context>();
    constexpr auto kZeroPortTolerance = 0;
    for (const auto &addr : listen_addresses_) {
      // check "/wss" string because of libp2p multiaddress bugs
      if (boost::ends_with(addr.getStringAddress(), "/wss")
          and node_wss_pem_.empty()) {
        SL_ERROR(logger_,
                 "WSS address {} requires --node-wss-pem flag",
                 addr.getStringAddress());
        return false;
      }
      auto endpoint = getEndpointFrom(addr);
      if (not endpoint) {
        SL_ERROR(logger_,
                 "Endpoint cannot be constructed from address {}",
                 addr.getStringAddress());
        return false;
      }
      try {
        boost::system::error_code error_code;
        auto acceptor = api::acceptOnFreePort(
            temp_context, endpoint.value(), kZeroPortTolerance, logger_);
        acceptor->cancel(error_code);
        acceptor->close(error_code);
      } catch (...) {
        SL_ERROR(
            logger_, "Unable to listen on address {}", addr.getStringAddress());
        return false;
      }
    }
    return true;
  }

  std::optional<telemetry::TelemetryEndpoint>
  AppConfigurationImpl::parseTelemetryEndpoint(
      const std::string &record) const {
    /*
     * The only form a telemetry endpoint could be specified is
     * "<endpoint uri> <verbosity level>", where verbosity level is a single
     * numeric character in a range from 0 to 9 inclusively.
     */

    // check there is a space char preceding the verbosity level number
    const auto len = record.length();
    constexpr auto kSpaceChar = ' ';
    if (kSpaceChar != record.at(len - 2)) {
      SL_ERROR(logger_,
               "record '{}' could not be parsed as a valid telemetry endpoint. "
               "The desired format is '<endpoint uri> <verbosity: 0-9>'",
               record);
      return std::nullopt;
    }

    // try to parse verbosity level
    uint8_t verbosity_level{0};
    try {
      auto verbosity_char = record.substr(len - 1);
      int verbosity_level_parsed = std::stoi(verbosity_char);
      // the following check is left intentionally
      // despite possible redundancy
      if (verbosity_level_parsed < 0 or verbosity_level_parsed > 9) {
        throw std::out_of_range("verbosity level value is out of range");
      }
      verbosity_level = static_cast<uint8_t>(verbosity_level_parsed);
    } catch (const std::invalid_argument &e) {
      SL_ERROR(logger_,
               "record '{}' could not be parsed as a valid telemetry endpoint. "
               "The desired format is '<endpoint uri> <verbosity: 0-9>'. "
               "Verbosity level does not meet the format: {}",
               record,
               e.what());
      return std::nullopt;
    } catch (const std::out_of_range &e) {
      SL_ERROR(logger_,
               "record '{}' could not be parsed as a valid telemetry endpoint. "
               "The desired format is '<endpoint uri> <verbosity: 0-9>'. "
               "Verbosity level does not meet the format: {}",
               record,
               e.what());
      return std::nullopt;
    }

    // try to parse endpoint uri
    auto uri_part = record.substr(0, len - 2);

    if (not uri_part.empty() and '/' == uri_part.at(0)) {
      // assume endpoint specified as multiaddress
      auto ma_res = libp2p::multi::Multiaddress::create(uri_part);
      if (ma_res.has_error()) {
        SL_ERROR(logger_,
                 "Telemetry endpoint '{}' cannot be interpreted as a valid "
                 "multiaddress and was skipped due to error: {}",
                 uri_part,
                 ma_res.error());
        return std::nullopt;
      }

      {
        // transform multiaddr of telemetry endpoint into uri form
        auto parts = ma_res.value().getProtocolsWithValues();
        if (parts.size() != 3) {
          SL_ERROR(logger_,
                   "Telemetry endpoint '{}' has unknown format and was skipped",
                   uri_part);
          return std::nullopt;
        }
        auto host = parts[0].second;
        auto schema = parts[2].first.name.substr(std::strlen("x-parity-"));
        auto path = std::regex_replace(parts[2].second, std::regex("%2F"), "/");
        uri_part = fmt::format("{}://{}{}", schema, host, path);
      }
    }

    auto uri = common::Uri::parse(uri_part);
    if (uri.error().has_value()) {
      SL_ERROR(logger_,
               "record '{}' could not be parsed as a valid telemetry endpoint. "
               "The desired format is '<endpoint uri> <verbosity: 0-9>'. "
               "Endpoint URI parsing failed: {}",
               record,
               uri.error().value());
      return std::nullopt;
    }

    return telemetry::TelemetryEndpoint{std::move(uri), verbosity_level};
  }

  bool AppConfigurationImpl::initializeFromArgs(int argc, const char **argv) {
    namespace po = boost::program_options;

    std::optional<std::string> command;
    std::optional<std::string> subcommand;

    using std::string_view_literals::operator""sv;

    if (argc > 0 && argv[0] == "benchmark"sv) {
      command = "benchmark";

      if (argc > 1 && argv[1] == "block"sv) {
        subcommand = "block";
      } else {
        SL_ERROR(logger_, "Usage: kagome benchmark BENCHMARK_TYPE");
        SL_ERROR(logger_, "The only supported BENCHMARK_TYPE is 'block'");
        return false;
      }
    }
    if (subcommand) {
      argc--;
      argv++;
    }

    // clang-format off
    po::options_description desc("General options");
    desc.add_options()
        ("help,h", "show this help message")
        ("log,l", po::value<std::vector<std::string>>(),
          "Sets a custom logging filter. Syntax is `<target>=<level>`, e.g. -llibp2p=off.\n"
          "Log levels (most to least verbose) are trace, debug, verbose, info, warn, error, critical, off. By default, all targets log `info`.\n"
          "The global log level can be set with -l<level>.")
        ("validator", "Enable validator node")
        ("config-file,c", po::value<std::string>(), "Filepath to load configuration from.")
        ;

    po::options_description blockhain_desc("Blockchain options");
    blockhain_desc.add_options()
        ("chain", po::value<std::string>(), "required, chainspec file path")
        ("offchain-worker", po::value<std::string>()->default_value(def_offchain_worker),
          "Should execute offchain workers on every block.\n"
          "Possible values: Always, Never, WhenValidating. WhenValidating is used by default.")
        ("chain-info", po::bool_switch(), "Print chain info as JSON")
        ;

    po::options_description storage_desc("Storage options");
    storage_desc.add_options()
        ("base-path,d", po::value<std::string>(), "required, node base path (keeps storage and keys for known chains)")
        ("keystore", po::value<std::string>(), "required, node keystore")
        ("tmp", "Use temporary storage path")
        ("database", po::value<std::string>()->default_value("rocksdb"), "Database backend to use [rocksdb]")
        ("enable-offchain-indexing", po::value<bool>(), "enable Offchain Indexing API, which allow block import to write to offchain DB)")
        ("recovery", po::value<std::string>(), "recovers block storage to state after provided block presented by number or hash, and stop after that")
        ("state-pruning", po::value<std::string>()->default_value("archive"), "state pruning policy. 'archive' or the number of finalized blocks to keep.")
        ;

    po::options_description network_desc("Network options");
    network_desc.add_options()
        ("listen-addr", po::value<std::vector<std::string>>()->multitoken(), "multiaddresses the node listens for open connections on")
        ("public-addr", po::value<std::vector<std::string>>()->multitoken(), "multiaddresses that other nodes use to connect to it")
        ("node-key", po::value<std::string>(), "the secret key to use for libp2p networking")
        ("node-key-file", po::value<std::string>(), "path to the secret key used for libp2p networking (raw binary or hex-encoded")
        ("save-node-key", po::bool_switch(), "save generated libp2p networking key, key will be reused on node restart")
        ("bootnodes", po::value<std::vector<std::string>>()->multitoken(), "multiaddresses of bootstrap nodes")
        ("port,p", po::value<uint16_t>(), "port for peer to peer interactions")
        ("rpc-host", po::value<std::string>(), "address for RPC over HTTP")
        ("rpc-port", po::value<uint16_t>(), "port for RPC over HTTP")
        ("ws-host", po::value<std::string>(), "address for RPC over Websocket protocol")
        ("ws-port", po::value<uint16_t>(), "port for RPC over Websocket protocol")
        ("ws-max-connections", po::value<uint32_t>(), "maximum number of WS RPC server connections")
        ("prometheus-host", po::value<std::string>(), "address for OpenMetrics over HTTP")
        ("prometheus-port", po::value<uint16_t>(), "port for OpenMetrics over HTTP")
        ("out-peers", po::value<uint32_t>()->default_value(def_out_peers), "number of outgoing connections we're trying to maintain")
        ("in-peers", po::value<uint32_t>()->default_value(def_in_peers), "maximum number of inbound full nodes peers")
        ("in-peers-light", po::value<uint32_t>()->default_value(def_in_peers_light), "maximum number of inbound light nodes peers")
        ("lucky-peers", po::value<int32_t>()->default_value(def_lucky_peers), "number of \"lucky\" peers (peers that are being gossiped to). -1 for broadcast." )
        ("max-blocks-in-response", po::value<uint32_t>(), "max block per response while syncing")
        ("name", po::value<std::string>(), "the human-readable name for this node")
        ("no-telemetry", po::bool_switch(), "Disables telemetry broadcasting")
        ("telemetry-url", po::value<std::vector<std::string>>()->multitoken(),
                          "the URL of the telemetry server to connect to and verbosity level (0-9),\n"
                          "e.g. --telemetry-url 'wss://foo/bar 0'")
        ("random-walk-interval", po::value<uint32_t>()->default_value(def_random_walk_interval), "Kademlia random walk interval")
        ("node-wss-pem", po::value<std::string>(), "Path to pem file with SSL certificate for libp2p wss")
        ("rpc-cors", po::value<std::string>(), "(unused, zombienet stub)")
        ("unsafe-rpc-external", po::bool_switch(), "alias for \"--rpc-host 0.0.0.0\"")
        ("rpc-methods", po::value<std::string>(), "\"auto\" (default), \"unsafe\", \"safe\"")
        ("unsafe-ws-external", po::bool_switch(), "alias for \"--ws-host 0.0.0.0\"")
        ("no-mdns", po::bool_switch(), "(unused, zombienet stub)")
        ("prometheus-external", po::bool_switch(), "alias for \"--prometheus-host 0.0.0.0\"")
        ;

    po::options_description development_desc("Additional options");
    development_desc.add_options()
        ("dev", "if node run in development mode")
        ("dev-with-wipe", "if needed to wipe base path (only for dev mode)")
        ("sync", po::value<std::string>()->default_value(def_full_sync),
          "choose the desired sync method (Full, Fast). Full is used by default.")
        ("wasm-execution", po::value<std::string>()->default_value(def_wasm_execution),
          "choose the desired wasm execution method (Compiled, Interpreted)")
        ("unsafe-cached-wavm-runtime", "use WAVM runtime cache")
        ("purge-wavm-cache", "purge WAVM runtime cache")
        ;
    po::options_description benchmark_desc("Benchmark options");
    benchmark_desc.add_options()
      ("from", po::value<uint32_t>(), "set the initial block for block execution benchmark")
      ("to", po::value<uint32_t>(), "set the final block for block execution benchmark")
      ("repeat", po::value<uint16_t>(), "set the repetition number for block execution benchmark")
      ;

    po::options_description db_editor_desc("kagome db-editor - to view help message for db editor");

    // clang-format on

    for (auto &[flag, name, dev] : devAccounts()) {
      development_desc.add_options()(flag, po::bool_switch());
    }

    po::variables_map vm;
    // first-run parse to read only general options and to lookup for "help"
    // all the rest options are ignored
    po::parsed_options parsed = po::command_line_parser(argc, argv)
                                    .options(desc)
                                    .allow_unregistered()
                                    .run();
    po::store(parsed, vm);
    po::notify(vm);

    desc.add(blockhain_desc)
        .add(storage_desc)
        .add(network_desc)
        .add(development_desc);
    if (command == "db-editor") {
      desc.add(db_editor_desc);
    } else if (command == "benchmark") {
      desc.add(benchmark_desc);
    }

    if (vm.count("help") > 0) {
      std::cout << desc << std::endl;
      return false;
    }

    try {
      // second-run parse to gather all known options
      // with reporting about any unrecognized input
      po::store(po::parse_command_line(argc, argv, desc), vm);
      po::store(parsed, vm);
      po::notify(vm);
    } catch (const std::exception &e) {
      std::cerr << "Error: " << e.what() << '\n'
                << "Try run with option '--help' for more information"
                << std::endl;
      return false;
    }

    // Setup default development settings (and wipe if needed)
    if (vm.count("dev") > 0 or vm.count("dev-with-wipe") > 0) {
      constexpr auto with_kagome_embeddings =
#ifdef USE_KAGOME_EMBEDDINGS
          true;
#else
          false;
#endif  // USE_KAGOME_EMBEDDINGS

      if constexpr (not with_kagome_embeddings) {
        std::cerr << "Warning: developers mode is not available. "
                     "Application was built without developers embeddings "
                     "(EMBEDDINGS option is OFF)."
                  << std::endl;
        return false;
      } else {
        dev_mode_ = true;

        auto dev_env_path = fs::temp_directory_path() / "kagome_dev";
        chain_spec_path_ = dev_env_path / "chainspec.json";
        base_path_ = dev_env_path / "base_path";

        // Wipe base directory on demand
        if (vm.count("dev-with-wipe") > 0) {
          kagome::filesystem::remove_all(dev_env_path);
        }

        if (not kagome::filesystem::exists(chain_spec_path_)) {
          kagome::filesystem::create_directories(chain_spec_path_.parent_path());

          std::ofstream ofs;
          ofs.open(chain_spec_path_.native(), std::ios::ate);
          ofs << kagome::assets::embedded_chainspec;
          ofs.close();

          auto chain_spec = ChainSpecImpl::loadFrom(chain_spec_path_.native());
          auto path = keystorePath(chain_spec.value()->id());

          if (not chain_spec.has_value()) {
            std::cerr << "Warning: developers mode chain spec is corrupted."
                      << std::endl;
            return false;
          }

          if (chain_spec.value()->bootNodes().empty()) {
            std::cerr
                << "Warning: developers mode chain spec bootnodes is empty."
                << std::endl;
            return false;
          }

          auto ma_res = chain_spec.value()->bootNodes()[0];
          listen_addresses_.emplace_back(ma_res);

          kagome::filesystem::create_directories(path);

          for (auto key_descr : kagome::assets::embedded_keys) {
            ofs.open((path / key_descr.first).native(), std::ios::ate);
            ofs << key_descr.second;
            ofs.close();
          }
        }

        roles_.flags.full = 0;
        roles_.flags.authority = 1;
        p2p_port_ = def_p2p_port;
        rpc_http_host_ = def_rpc_http_host;
        rpc_ws_host_ = def_rpc_ws_host;
        openmetrics_http_host_ = def_openmetrics_http_host;
        rpc_http_port_ = def_rpc_http_port;
        rpc_ws_port_ = def_rpc_ws_port;
        openmetrics_http_port_ = def_openmetrics_http_port;
      }
    }

    std::optional<std::string> dev_account_flag;
    for (auto &[flag, name, dev] : devAccounts()) {
      if (auto val = find_argument<bool>(vm, flag); val && *val) {
        if (dev_account_flag) {
          SL_ERROR(
              logger_, "--{} conflicts with --{}", flag, *dev_account_flag);
          return false;
        }
        dev_account_flag = flag;
        node_name_ = name;
        dev_mnemonic_phrase_ = dev;
      }
    }

    find_argument<std::string>(
        vm, "node-wss-pem", [&](const std::string &path) {
          std::string pem;
          if (not readFile(pem, path)) {
            SL_ERROR(logger_, "--node-wss-pem {}: read error", path);
            return;
          }
          if (auto r = libp2p::layer::WssCertificate::make(pem)) {
            node_wss_pem_ = pem;
          } else {
            SL_ERROR(logger_, "--node-wss-pem {}: {}", path, r.error());
          }
        });

    find_argument<std::string>(vm, "config-file", [&](const std::string &path) {
      if (dev_mode_) {
        std::cerr << "Warning: config file has ignored because dev mode"
                  << std::endl;
      } else {
        read_config_from_file(path);
      }
    });

    if (vm.end() != vm.find("validator")) {
      roles_.flags.full = 0;
      roles_.flags.authority = 1;
    }

    find_argument<std::string>(
        vm, "chain", [&](const std::string &val) { chain_spec_path_ = val; });
    if (not kagome::filesystem::exists(chain_spec_path_)) {
      std::cerr << "Specified chain spec " << chain_spec_path_
                << " does not exist." << std::endl;
    }

    if (vm.end() != vm.find("tmp")) {
      auto unique_name = filesystem::unique_path();
      base_path_ = (kagome::filesystem::temp_directory_path() / unique_name);
    } else {
      find_argument<std::string>(
          vm, "base-path", [&](const std::string &val) { base_path_ = val; });
    }

    find_argument<std::string>(
        vm, "keystore", [&](const std::string &val) { keystore_path_ = val; });

    bool unknown_database_engine_is_set = false;
    find_argument<std::string>(vm, "database", [&](const std::string &val) {
      if ("rocksdb" == val) {
        storage_backend_ = StorageBackend::RocksDB;
      } else {
        unknown_database_engine_is_set = true;
        SL_ERROR(logger_,
                 "Unsupported database backend was specified {}, "
                 "available options are [rocksdb]",
                 val);
      }
    });
    if (unknown_database_engine_is_set) {
      return false;
    }

    std::vector<std::string> boot_nodes;
    find_argument<std::vector<std::string>>(
        vm, "bootnodes", [&](const std::vector<std::string> &val) {
          boot_nodes = val;
        });
    if (not boot_nodes.empty()) {
      boot_nodes_.clear();
      boot_nodes_.reserve(boot_nodes.size());
      for (auto &addr_str : boot_nodes) {
        auto ma_res = libp2p::multi::Multiaddress::create(addr_str);
        if (not ma_res.has_value()) {
          auto err_msg = fmt::format(
              "Bootnode '{}' is invalid: {}", addr_str, ma_res.error());
          SL_ERROR(logger_, "{}", err_msg);
          std::cout << err_msg << std::endl;
          return false;
        }
        auto peer_id_base58_opt = ma_res.value().getPeerId();
        if (not peer_id_base58_opt) {
          auto err_msg = "Bootnode '" + addr_str + "' has not peer_id";
          SL_ERROR(logger_, "{}", err_msg);
          std::cout << err_msg << std::endl;
          return false;
        }
        boot_nodes_.emplace_back(std::move(ma_res.value()));
      }
    }

    std::optional<std::string> node_key;
    find_argument<std::string>(
        vm, "node-key", [&](const std::string &val) { node_key.emplace(val); });
    if (node_key.has_value()) {
      auto key_res = crypto::Ed25519Seed::fromHex(node_key.value());
      if (not key_res.has_value()) {
        auto err_msg = fmt::format(
            "Node key '{}' is invalid: {}", node_key.value(), key_res.error());
        SL_ERROR(logger_, "{}", err_msg);
        std::cout << err_msg << std::endl;
        return false;
      }
      node_key_.emplace(std::move(key_res.value()));
    }

    if (not node_key_.has_value()) {
      find_argument<std::string>(
          vm, "node-key-file", [&](const std::string &val) {
            node_key_file_ = val;
          });
    }

    find_argument<bool>(
        vm, "save-node-key", [&](bool val) { save_node_key_ = val; });

    find_argument<uint16_t>(vm, "port", [&](uint16_t val) {
      p2p_port_ = val;
      p2p_port_explicitly_defined_ = true;
    });

    auto parse_multiaddrs =
        [&](const std::string &param_name,
            std::vector<libp2p::multi::Multiaddress> &output_field) -> bool {
      std::vector<std::string> addrs;
      find_argument<std::vector<std::string>>(
          vm, param_name.c_str(), [&](const auto &val) { addrs = val; });

      if (not addrs.empty()) {
        output_field.clear();
      }
      for (auto &s : addrs) {
        auto ma_res = libp2p::multi::Multiaddress::create(s);
        if (not ma_res) {
          SL_ERROR(logger_,
                   "Address {} passed as value to {} is invalid: {}",
                   s,
                   param_name,
                   ma_res.error());
          return false;
        }
        output_field.emplace_back(std::move(ma_res.value()));
      }
      return true;
    };

    if (not parse_multiaddrs("listen-addr", listen_addresses_)) {
      return false;  // just proxy erroneous case to the top level
    }

    // Check of possible address ambiguity
    if (p2p_port_explicitly_defined_ and not listen_addresses_.empty()) {
      SL_ERROR(logger_,
               "Port and listen address must not be defined simultaneously; "
               "Leave only one of them");
      return false;
    }

    if (not parse_multiaddrs("public-addr", public_addresses_)) {
      return false;  // just proxy erroneous case to the top level
    }

    // this goes before transforming p2p port option to listen addresses,
    // because it does not make sense to announce 0.0.0.0 as a public address.
    // Moreover, this is ok to have empty set of public addresses at this point
    // of time
    if (public_addresses_.empty() and not listen_addresses_.empty()) {
      SL_INFO(logger_,
              "Public addresses are not specified. Using listen addresses as "
              "node's public addresses");
      public_addresses_ = listen_addresses_;
    }

    // If listen address has not defined, listen P2P TCP-port on all
    // accessible interfaces
    if (listen_addresses_.empty()) {
      // IPv6
      {
        auto ma_res = libp2p::multi::Multiaddress::create(
            "/ip6/::/tcp/" + std::to_string(p2p_port_));
        if (not ma_res) {
          SL_ERROR(
              logger_,
              "Cannot construct IPv6 listen multiaddress from port {}. Error: "
              "{}",
              p2p_port_,
              ma_res.error());
        } else {
          SL_INFO(logger_,
                  "Automatically added IPv6 listen address {}",
                  ma_res.value().getStringAddress());
          listen_addresses_.emplace_back(std::move(ma_res.value()));
        }
      }

      // IPv4
      {
        auto ma_res = libp2p::multi::Multiaddress::create(
            "/ip4/0.0.0.0/tcp/" + std::to_string(p2p_port_));
        if (not ma_res) {
          SL_ERROR(
              logger_,
              "Cannot construct IPv4 listen multiaddress from port {}. Error: "
              "{}",
              p2p_port_,
              ma_res.error());
        } else {
          SL_INFO(logger_,
                  "Automatically added IPv4 listen address {}",
                  ma_res.value().getStringAddress());
          listen_addresses_.emplace_back(std::move(ma_res.value()));
        }
      }
    }

    if (not testListenAddresses()) {
      SL_ERROR(logger_,
               "One of configured listen addresses is unavailable, the node "
               "cannot start.");
      return false;
    }

    find_argument<uint32_t>(vm, "max-blocks-in-response", [&](uint32_t val) {
      max_blocks_in_response_ = val;
    });

    find_argument<std::vector<std::string>>(
        vm, "log", [&](const std::vector<std::string> &val) {
          logger_tuning_config_ = val;
        });

    find_argument<std::string>(
        vm, "rpc-host", [&](const std::string &val) { rpc_http_host_ = val; });

    find_argument<std::string>(
        vm, "ws-host", [&](const std::string &val) { rpc_ws_host_ = val; });

    find_argument<std::string>(
        vm, "prometheus-host", [&](const std::string &val) {
          openmetrics_http_host_ = val;
        });

    find_argument<bool>(vm, "unsafe-rpc-external", [&](bool flag) {
      if (flag) {
        rpc_http_host_ = "0.0.0.0";
      }
    });
    find_argument<bool>(vm, "unsafe-ws-external", [&](bool flag) {
      if (flag) {
        rpc_ws_host_ = "0.0.0.0";
      }
    });
    find_argument<bool>(vm, "prometheus-external", [&](bool flag) {
      if (flag) {
        openmetrics_http_host_ = "0.0.0.0";
      }
    });

    find_argument<uint16_t>(
        vm, "rpc-port", [&](uint16_t val) { rpc_http_port_ = val; });

    find_argument<uint16_t>(
        vm, "ws-port", [&](uint16_t val) { rpc_ws_port_ = val; });

    find_argument<uint16_t>(vm, "prometheus-port", [&](uint16_t val) {
      openmetrics_http_port_ = val;
    });

    if (auto str = find_argument<std::string>(vm, "rpc-methods")) {
      if (auto value = parseAllowUnsafeRpc(*str)) {
        allow_unsafe_rpc_ = *value;
      } else {
        SL_ERROR(logger_, "Invalid --rpc-methods: \"{}\"", str);
        return false;
      }
    }

    find_argument<uint32_t>(
        vm, "out-peers", [&](uint32_t val) { out_peers_ = val; });

    find_argument<uint32_t>(
        vm, "in-peers", [&](uint32_t val) { in_peers_ = val; });

    find_argument<uint32_t>(
        vm, "in-peers-light", [&](uint32_t val) { in_peers_light_ = val; });

    find_argument<int32_t>(
        vm, "lucky-peers", [&](int32_t val) { lucky_peers_ = val; });

    find_argument<uint32_t>(vm, "ws-max-connections", [&](uint32_t val) {
      max_ws_connections_ = val;
    });

    find_argument<uint32_t>(vm, "random-walk-interval", [&](uint32_t val) {
      random_walk_interval_ = val;
    });

    rpc_http_endpoint_ = getEndpointFrom(rpc_http_host_, rpc_http_port_);
    rpc_ws_endpoint_ = getEndpointFrom(rpc_ws_host_, rpc_ws_port_);
    openmetrics_http_endpoint_ =
        getEndpointFrom(openmetrics_http_host_, openmetrics_http_port_);

    find_argument<std::string>(
        vm, "name", [&](const std::string &val) { node_name_ = val; });

    auto parse_telemetry_urls =
        [&](const std::string &param_name,
            std::vector<telemetry::TelemetryEndpoint> &output_field) -> bool {
      std::vector<std::string> tokens;
      find_argument<std::vector<std::string>>(
          vm, param_name.c_str(), [&](const auto &val) { tokens = val; });

      for (const auto &token : tokens) {
        auto result = parseTelemetryEndpoint(token);
        if (result.has_value()) {
          telemetry_endpoints_.emplace_back(std::move(result.value()));
        } else {
          return false;
        }
      }
      return true;
    };

    find_argument<bool>(vm, "no-telemetry", [&](bool telemetry_disabled) {
      is_telemetry_enabled_ = not telemetry_disabled;
    });

    if (is_telemetry_enabled_) {
      if (not parse_telemetry_urls("telemetry-url", telemetry_endpoints_)) {
        return false;  // just proxy erroneous case to the top level
      }
    }

    bool sync_method_value_error = false;
    find_argument<std::string>(
        vm, "sync", [this, &sync_method_value_error](const std::string &val) {
          auto sync_method_opt = str_to_sync_method(val);
          if (not sync_method_opt) {
            sync_method_value_error = true;
            SL_ERROR(logger_, "Invalid sync method specified: '{}'", val);
          } else {
            sync_method_ = sync_method_opt.value();
          }
        });
    if (sync_method_value_error) {
      return false;
    }

    bool exec_method_value_error = false;
    find_argument<std::string>(
        vm,
        "wasm-execution",
        [this, &exec_method_value_error](const std::string &val) {
          auto runtime_exec_method_opt = str_to_runtime_exec_method(val);
          if (not runtime_exec_method_opt) {
            exec_method_value_error = true;
            SL_ERROR(logger_,
                     "Invalid runtime execution method specified: '{}'",
                     val);
          } else {
            runtime_exec_method_ = runtime_exec_method_opt.value();
          }
        });
    if (exec_method_value_error) {
      return false;
    }

    if (vm.count("unsafe-cached-wavm-runtime") > 0) {
      use_wavm_cache_ = true;
    }

    if (vm.count("purge-wavm-cache") > 0) {
      purge_wavm_cache_ = true;
      if (fs::exists(runtimeCacheDirPath())) {
        std::error_code ec;
        kagome::filesystem::remove_all(runtimeCacheDirPath(), ec);
        if (ec) {
          SL_ERROR(logger_,
                   "Failed to purge cache in {} ['{}']",
                   runtimeCacheDirPath(),
                   ec);
        }
      }
    }

    bool offchain_worker_value_error = false;
    find_argument<std::string>(
        vm,
        "offchain-worker",
        [this, &offchain_worker_value_error](const std::string &val) {
          auto offchain_worker_mode_opt = str_to_offchain_worker_mode(val);
          if (offchain_worker_mode_opt) {
            offchain_worker_mode_ = offchain_worker_mode_opt.value();
          } else {
            offchain_worker_value_error = true;
            SL_ERROR(
                logger_, "Invalid offchain worker mode specified: '{}'", val);
          }
        });
    if (offchain_worker_value_error) {
      return false;
    }

    if (vm.count("enable-offchain-indexing") > 0) {
      enable_offchain_indexing_ = true;
    }

    find_argument<bool>(vm, "chain-info", [&](bool subcommand_chain_info) {
      subcommand_ = Subcommand::ChainInfo;
    });

    if (command == "benchmark" && subcommand == "block") {
      auto from_opt = find_argument<uint32_t>(vm, "from");
      if (!from_opt) {
        SL_ERROR(logger_, "Required argument --from is not provided");
        return false;
      }
      auto to_opt = find_argument<uint32_t>(vm, "to");
      if (!to_opt) {
        SL_ERROR(logger_, "Required argument --to is not provided");
        return false;
      }
      auto repeat_opt = find_argument<uint16_t>(vm, "repeat");
      if (!to_opt) {
        SL_ERROR(logger_, "Required argument --repeat is not provided");
        return false;
      }
      benchmark_config_ = BlockBenchmarkConfig{
          .from = *from_opt, .to = *to_opt, .times = *repeat_opt,
      };
    }

    bool has_recovery = false;
    find_argument<std::string>(vm, "recovery", [&](const std::string &val) {
      has_recovery = true;
      recovery_state_ = str_to_recovery_state(val);
      if (not recovery_state_) {
        SL_ERROR(logger_, "Invalid recovery state specified: '{}'", val);
      }
    });
    if (has_recovery and not recovery_state_.has_value()) {
      return false;
    }

    bool state_pruning_success = true;
    find_argument<std::string>(
        vm, "state-pruning", [&](std::string const &val) {
          if (val == "archive") {
            state_pruning_depth_ = std::nullopt;
            return;
          }
          uint32_t depth{};
          auto [_, err] = std::from_chars(&*val.begin(), &*val.end(), depth);
          if (err == std::errc{}) {
            state_pruning_depth_ = depth;
            return;
          } else {
            SL_ERROR(logger_,
                     "Failed to parse state-pruning param (which should be "
                     "either 'archive' or an integer): {}",
                     err);
          }
          state_pruning_success = false;
        });
    if (not state_pruning_success) {
      return false;
    }

    // if something wrong with config print help message
    if (not validate_config()) {
      std::cout << desc << std::endl;
      return false;
    }
    return true;
  }
}  // namespace kagome::application<|MERGE_RESOLUTION|>--- conflicted
+++ resolved
@@ -5,7 +5,6 @@
 
 #include "application/impl/app_configuration_impl.hpp"
 
-#include <fstream>
 #include <limits>
 #include <regex>
 #include <string>
@@ -18,7 +17,6 @@
 #include <boost/uuid/uuid_io.hpp>
 #include <charconv>
 #include <libp2p/layer/websocket/wss_adaptor.hpp>
-#include "filesystem/common.hpp"
 
 #include "api/transport/tuner.hpp"
 #include "application/build_version.hpp"
@@ -26,6 +24,7 @@
 #include "chain_spec_impl.hpp"
 #include "common/hexutil.hpp"
 #include "common/uri.hpp"
+#include "filesystem/common.hpp"
 #include "filesystem/directories.hpp"
 #include "utils/read_file.hpp"
 
@@ -239,13 +238,8 @@
         purge_wavm_cache_(def_purge_wavm_cache_),
         offchain_worker_mode_{def_offchain_worker_mode},
         enable_offchain_indexing_{def_enable_offchain_indexing},
-<<<<<<< HEAD
-        subcommand_chain_info_{def_subcommand_chain_info},
         recovery_state_{def_block_to_recover},
         state_pruning_depth_{} {
-=======
-        recovery_state_{def_block_to_recover} {
->>>>>>> 71f19e84
     SL_INFO(logger_, "Soramitsu Kagome started. Version: {} ", buildVersion());
   }
 
