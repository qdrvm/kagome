/**
 * Copyright Quadrivium LLC
 * All Rights Reserved
 * SPDX-License-Identifier: Apache-2.0
 */

#include "application/impl/app_configuration_impl.hpp"

#include <charconv>
#include <limits>
#include <regex>
#include <string>

#include <fmt/std.h>
#include <rapidjson/document.h>
#include <rapidjson/error/en.h>
#include <rapidjson/filereadstream.h>
#include <boost/algorithm/string.hpp>
#include <boost/program_options.hpp>
#include <boost/program_options/value_semantic.hpp>
#include <boost/uuid/uuid_generators.hpp>
#include <boost/uuid/uuid_io.hpp>
#include <libp2p/common/final_action.hpp>
#include <libp2p/layer/websocket/wss_adaptor.hpp>
#include <libp2p/transport/tcp/tcp_util.hpp>

#include "api/transport/tuner.hpp"
#include "application/build_version.hpp"
#include "assets/assets.hpp"
#include "assets/embedded_chainspec.hpp"
#include "chain_spec_impl.hpp"
#include "common/hexutil.hpp"
#include "common/uri.hpp"
#include "filesystem/common.hpp"
#include "log/formatters/filepath.hpp"
#include "runtime/wasm_compiler_definitions.hpp"  // this header-file is generated
#include "utils/mkdirs.hpp"
#include "utils/read_file.hpp"
#include "utils/write_file.hpp"

namespace {
  namespace fs = kagome::filesystem;
  using kagome::application::AppConfiguration;

  template <typename T, typename Func>
  void find_argument(boost::program_options::variables_map &vm,
                     const char *name,
                     Func &&f) {
    assert(nullptr != name);
    if (auto it = vm.find(name); it != vm.end()) {
      if (it->second.defaulted()) {
        return;
      }
      std::forward<Func>(f)(it->second.as<T>());
    }
  }

  template <typename T>
  std::optional<T> find_argument(boost::program_options::variables_map &vm,
                                 const std::string &name) {
    if (auto it = vm.find(name); it != vm.end()) {
      if (!it->second.defaulted()) {
        return it->second.as<T>();
      }
    }
    return std::nullopt;
  }

  bool find_argument(boost::program_options::variables_map &vm,
                     const std::string &name) {
    if (auto it = vm.find(name); it != vm.end()) {
      if (!it->second.defaulted()) {
        return true;
      }
    }
    return false;
  }

  const std::string def_rpc_host = "0.0.0.0";
  const std::string def_openmetrics_http_host = "0.0.0.0";
  const uint16_t def_rpc_port = 9944;
  const uint16_t def_openmetrics_http_port = 9615;
  const uint32_t def_ws_max_connections = 500;
  const uint16_t def_p2p_port = 30363;
  const bool def_dev_mode = false;
  const kagome::network::Roles def_roles{kagome::network::Roles::Full};
  const auto def_sync_method = kagome::application::SyncMethod::Full;
  const auto def_runtime_exec_method =
      kagome::application::AppConfiguration::RuntimeExecutionMethod::Compile;
  const auto def_runtime_interpreter =
      kagome::application::AppConfiguration::RuntimeInterpreter::WasmEdge;
  const auto def_purge_wavm_cache_ = false;
  const auto def_offchain_worker_mode =
      kagome::application::AppConfiguration::OffchainWorkerMode::WhenValidating;
  const bool def_enable_offchain_indexing = false;
  const std::optional<kagome::primitives::BlockId> def_block_to_recover =
      std::nullopt;
  const auto def_offchain_worker = "WhenValidating";
  const uint32_t def_out_peers = 75;
  const uint32_t def_in_peers = 75;
  const uint32_t def_in_peers_light = 100;
  const auto def_lucky_peers = 4;
  const auto def_max_peers = 1000;
  const uint32_t def_random_walk_interval = 15;
  const auto def_full_sync = "Full";
  const auto def_wasm_execution = "Interpreted";
#if KAGOME_WASM_COMPILER_WASM_EDGE == 1
  const auto def_wasm_interpreter = "WasmEdge";
#else
  const auto def_wasm_interpreter = "Binaryen";
#endif
  const uint32_t def_db_cache_size = 1024;
  const uint32_t def_parachain_runtime_instance_cache_size = 100;
  const uint32_t def_max_parallel_downloads = 5;

  /**
   * Generate once at run random node name if form of UUID
   * @return UUID as string value
   */
  const std::string &randomNodeName() {
    static std::string name;
    if (name.empty()) {
      auto uuid = boost::uuids::random_generator()();
      name = boost::uuids::to_string(uuid);
    }
    auto max_len = kagome::application::AppConfiguration::kNodeNameMaxLength;
    if (name.length() > max_len) {
      name = name.substr(0, max_len);
    }
    return name;
  }

  std::optional<kagome::application::SyncMethod> str_to_sync_method(
      std::string_view str) {
    using SM = kagome::application::SyncMethod;
    if (str == "Full") {
      return SM::Full;
    }
    if (str == "Fast") {
      return SM::Fast;
    }
    if (str == "FastWithoutState") {
      return SM::FastWithoutState;
    }
    if (str == "Warp") {
      return SM::Warp;
    }
    if (str == "Unsafe") {
      return SM::Unsafe;
    }
    if (str == "Auto") {
      return SM::Auto;
    }
    return std::nullopt;
  }

  std::optional<AppConfiguration::AllowUnsafeRpc> parseAllowUnsafeRpc(
      std::string_view str) {
    if (str == "unsafe") {
      return AppConfiguration::AllowUnsafeRpc::kUnsafe;
    }
    if (str == "safe") {
      return AppConfiguration::AllowUnsafeRpc::kSafe;
    }
    if (str == "auto") {
      return AppConfiguration::AllowUnsafeRpc::kAuto;
    }
    return std::nullopt;
  }

  static constexpr std::array<std::string_view, 2> execution_methods{
      "Interpreted", "Compiled"};

  static const std::string execution_methods_str =
      fmt::format("[{}]", fmt::join(execution_methods, ", "));

  static constexpr std::array<std::string_view,
                              1 + KAGOME_WASM_COMPILER_WASM_EDGE>
      interpreters {
#if KAGOME_WASM_COMPILER_WASM_EDGE == 1
    "WasmEdge",
#endif
        "Binaryen"
  };

  static const std::string interpreters_str =
      fmt::format("[{}]", fmt::join(interpreters, ", "));

  std::optional<kagome::application::AppConfiguration::RuntimeExecutionMethod>
  str_to_runtime_exec_method(std::string_view str) {
    using REM = kagome::application::AppConfiguration::RuntimeExecutionMethod;
    if (str == "Interpreted") {
      return REM::Interpret;
    }
    if (str == "Compiled") {
      return REM::Compile;
    }
    return std::nullopt;
  }

  std::optional<kagome::application::AppConfiguration::RuntimeInterpreter>
  str_to_runtime_interpreter(std::string_view str) {
    using RI = kagome::application::AppConfiguration::RuntimeInterpreter;
    if (str == "WasmEdge") {
      return RI::WasmEdge;
    }
    if (str == "Binaryen") {
      return RI::Binaryen;
    }
    return std::nullopt;
  }

  std::optional<kagome::application::AppConfiguration::OffchainWorkerMode>
  str_to_offchain_worker_mode(std::string_view str) {
    using Mode = kagome::application::AppConfiguration::OffchainWorkerMode;
    if (str == "Always") {
      return Mode::Always;
    }
    if (str == "Never") {
      return Mode::Never;
    }
    if (str == "WhenValidating") {
      return Mode::WhenValidating;
    }
    return std::nullopt;
  }

  std::optional<kagome::primitives::BlockId> str_to_recovery_state(
      std::string_view str) {
    auto res = kagome::primitives::BlockHash::fromHex(str);
    if (res.has_value()) {
      return {{res.value()}};
    }

    kagome::primitives::BlockNumber bn{};
    auto result = std::from_chars(str.data(), str.data() + str.size(), bn);
    if (result.ec != std::errc::invalid_argument && std::to_string(bn) == str) {
      return {{bn}};
    }

    return std::nullopt;
  }

  auto &devAccounts() {
    using Account =
        std::tuple<const char *, std::string_view, std::string_view>;
    static const std::array<Account, 8> accounts{
        Account{"alice", "Alice", "//Alice"},
        Account{"bob", "Bob", "//Bob"},
        Account{"charlie", "Charlie", "//Charlie"},
        Account{"dave", "Dave", "//Dave"},
        Account{"eve", "Eve", "//Eve"},
        Account{"ferdie", "Ferdie", "//Ferdie"},
        Account{"one", "One", "//One"},
        Account{"two", "Two", "//Two"},
    };
    return accounts;
  }

  inline bool chainspecExists(const fs::path &path) {
    return kagome::assets::getEmbeddedChainspec(path.native())
        or fs::exists(path);
  }
}  // namespace

namespace kagome::application {

  AppConfigurationImpl::AppConfigurationImpl()
      : logger_(kagome::log::createLogger("Configuration",
                                          kagome::log::defaultGroupName)),
        roles_(def_roles),
        save_node_key_(false),
        is_telemetry_enabled_(true),
        p2p_port_(def_p2p_port),
        p2p_port_explicitly_defined_(false),
        max_blocks_in_response_(kAbsolutMaxBlocksInResponse),
        rpc_host_(def_rpc_host),
        openmetrics_http_host_(def_openmetrics_http_host),
        rpc_port_(def_rpc_port),
        openmetrics_http_port_(def_openmetrics_http_port),
        out_peers_(def_out_peers),
        in_peers_(def_in_peers),
        in_peers_light_(def_in_peers_light),
        lucky_peers_(def_lucky_peers),
        max_peers_(def_max_peers),
        dev_mode_(def_dev_mode),
        node_name_(randomNodeName()),
        node_version_(buildVersion()),
        max_ws_connections_(def_ws_max_connections),
        random_walk_interval_(def_random_walk_interval),
        sync_method_{def_sync_method},
        runtime_exec_method_{def_runtime_exec_method},
        runtime_interpreter_{def_runtime_interpreter},
        purge_wavm_cache_(def_purge_wavm_cache_),
        offchain_worker_mode_{def_offchain_worker_mode},
        enable_offchain_indexing_{def_enable_offchain_indexing},
        recovery_state_{def_block_to_recover},
        db_cache_size_{def_db_cache_size},
        state_pruning_depth_{} {}

  fs::path AppConfigurationImpl::chainSpecPath() const {
    return chain_spec_path_.native();
  }

  kagome::filesystem::path AppConfigurationImpl::runtimeCacheDirPath() const {
    return kagome::filesystem::temp_directory_path() / "kagome/runtimes-cache";
  }

  kagome::filesystem::path AppConfigurationImpl::runtimeCachePath(
      std::string runtime_hash) const {
    return runtimeCacheDirPath() / runtime_hash;
  }

  kagome::filesystem::path AppConfigurationImpl::chainPath(
      std::string chain_id) const {
    return base_path_ / "chains" / chain_id;
  }

  fs::path AppConfigurationImpl::databasePath(std::string chain_id) const {
    return chainPath(chain_id) / "db";
  }

  fs::path AppConfigurationImpl::keystorePath(std::string chain_id) const {
    if (keystore_path_) {
      return *keystore_path_ / chain_id / "keystore";
    }
    return chainPath(chain_id) / "keystore";
  }

  AppConfigurationImpl::FilePtr AppConfigurationImpl::open_file(
      const std::string &filepath) {
    assert(!filepath.empty());
    return {std::fopen(filepath.c_str(), "r"), &std::fclose};
  }

  bool AppConfigurationImpl::load_ms(const rapidjson::Value &val,
                                     const char *name,
                                     std::vector<std::string> &target) {
    for (auto it = val.FindMember(name); it != val.MemberEnd(); ++it) {
      auto &value = it->value;
      target.emplace_back(value.GetString(), value.GetStringLength());
    }
    return not target.empty();
  }

  bool AppConfigurationImpl::load_ma(
      const rapidjson::Value &val,
      const char *name,
      std::vector<libp2p::multi::Multiaddress> &target) {
    for (auto it = val.FindMember(name); it != val.MemberEnd(); ++it) {
      auto &value = it->value;
      auto ma_res = libp2p::multi::Multiaddress::create(
          std::string(value.GetString(), value.GetStringLength()));
      if (not ma_res) {
        return false;
      }
      target.emplace_back(std::move(ma_res.value()));
    }
    return not target.empty();
  }

  bool AppConfigurationImpl::load_telemetry_uris(
      const rapidjson::Value &val,
      const char *name,
      std::vector<telemetry::TelemetryEndpoint> &target) {
    auto it = val.FindMember(name);
    if (it != val.MemberEnd() and it->value.IsArray()) {
      for (auto &v : it->value.GetArray()) {
        if (v.IsString()) {
          auto result = parseTelemetryEndpoint(v.GetString());
          if (result.has_value()) {
            target.emplace_back(std::move(result.value()));
            continue;
          }
        }
        return false;
      }  // for
    }
    return true;
  }

  bool AppConfigurationImpl::load_str(const rapidjson::Value &val,
                                      const char *name,
                                      std::string &target) {
    auto m = val.FindMember(name);
    if (val.MemberEnd() != m && m->value.IsString()) {
      target.assign(m->value.GetString(), m->value.GetStringLength());
      return true;
    }
    return false;
  }

  bool AppConfigurationImpl::load_bool(const rapidjson::Value &val,
                                       const char *name,
                                       bool &target) {
    auto m = val.FindMember(name);
    if (val.MemberEnd() != m && m->value.IsBool()) {
      target = m->value.GetBool();
      return true;
    }
    return false;
  }

  bool AppConfigurationImpl::load_u16(const rapidjson::Value &val,
                                      const char *name,
                                      uint16_t &target) {
    uint32_t i;  // NOLINT(cppcoreguidelines-init-variables)
    if (load_u32(val, name, i)
        && (i & ~std::numeric_limits<uint16_t>::max()) == 0) {
      target = static_cast<uint16_t>(i);
      return true;
    }
    return false;
  }

  bool AppConfigurationImpl::load_u32(const rapidjson::Value &val,
                                      const char *name,
                                      uint32_t &target) {
    if (auto m = val.FindMember(name);
        val.MemberEnd() != m && m->value.IsInt()) {
      const auto v = m->value.GetInt();
      if ((v & (1u << 31u)) == 0) {
        target = static_cast<uint32_t>(v);
        return true;
      }
    }
    return false;
  }

  bool AppConfigurationImpl::load_i32(const rapidjson::Value &val,
                                      const char *name,
                                      int32_t &target) {
    if (auto m = val.FindMember(name);
        val.MemberEnd() != m && m->value.IsInt()) {
      target = m->value.GetInt();
      return true;
    }
    return false;
  }

  void AppConfigurationImpl::parse_general_segment(
      const rapidjson::Value &val) {
    bool validator_mode = false;
    load_bool(val, "validator", validator_mode);
    if (validator_mode) {
      roles_ = kagome::network::Roles::Authority;
    }

    load_ms(val, "log", logger_tuning_config_);
  }

  void AppConfigurationImpl::parse_blockchain_segment(
      const rapidjson::Value &val) {
    std::string chain_spec_path_str;
    load_str(val, "chain", chain_spec_path_str);
    chain_spec_path_ = fs::path(chain_spec_path_str);
  }

  void AppConfigurationImpl::parse_storage_segment(
      const rapidjson::Value &val) {
    std::string base_path_str;
    load_str(val, "base-path", base_path_str);
    base_path_ = fs::path(base_path_str);

    std::string database_engine_str;
    if (load_str(val, "database", database_engine_str)) {
      if ("rocksdb" == database_engine_str) {
        storage_backend_ = StorageBackend::RocksDB;
      } else {
        SL_ERROR(logger_,
                 "Unsupported database backend was specified {}, "
                 "available options are [rocksdb]",
                 database_engine_str);
        exit(EXIT_FAILURE);
      }
    }
    load_u32(val, "db-cache", db_cache_size_);
  }

  void AppConfigurationImpl::parse_network_segment(
      const rapidjson::Value &val) {
    load_ma(val, "listen-addr", listen_addresses_);
    load_ma(val, "public-addr", public_addresses_);
    load_ma(val, "bootnodes", boot_nodes_);
    load_u16(val, "port", p2p_port_);
    load_str(val, "rpc-host", rpc_host_);
    load_u16(val, "rpc-port", rpc_port_);
    load_u32(val, "ws-max-connections", max_ws_connections_);
    load_str(val, "prometheus-host", openmetrics_http_host_);
    load_u16(val, "prometheus-port", openmetrics_http_port_);
    load_str(val, "name", node_name_);
    load_u32(val, "out-peers", out_peers_);
    load_u32(val, "in-peers", in_peers_);
    load_u32(val, "in-peers-light", in_peers_light_);
    load_u32(val, "lucky-peers", lucky_peers_);
    load_u32(val, "max-peers", max_peers_);
    load_telemetry_uris(val, "telemetry-endpoints", telemetry_endpoints_);
    load_u32(val, "random-walk-interval", random_walk_interval_);
  }

  void AppConfigurationImpl::parse_additional_segment(
      const rapidjson::Value &val) {
    load_u32(val, "max-blocks-in-response", max_blocks_in_response_);
    load_bool(val, "dev", dev_mode_);
  }

  bool AppConfigurationImpl::validate_config() {
    if (not chainspecExists(chain_spec_path_)) {
      SL_ERROR(logger_,
               "Chain path {} does not exist, "
               "please specify a valid path with --chain option",
               chain_spec_path_);
      return false;
    }

    if (not mkdirs(base_path_)) {
      SL_ERROR(logger_,
               "Base path {} does not exist, "
               "please specify a valid path with -d option",
               base_path_);
      return false;
    }

    if (not listen_addresses_.empty()) {
      SL_INFO(logger_,
              "Listen addresses are set. The p2p port value would be ignored "
              "then.");
    } else if (p2p_port_ == 0) {
      SL_ERROR(logger_,
               "p2p port is 0, "
               "please specify a valid path with -p option");
      return false;
    }

    if (rpc_port_ == 0) {
      SL_ERROR(logger_,
               "RPC port is 0, "
               "please specify a valid path with --rpc-port option");
      return false;
    }

    if (node_name_.length() > kNodeNameMaxLength) {
      SL_ERROR(logger_,
               "Node name exceeds the maximum length of {} characters",
               kNodeNameMaxLength);
      return false;
    }

    // pagination page size bounded [kAbsolutMinBlocksInResponse,
    // kAbsolutMaxBlocksInResponse]
    max_blocks_in_response_ = std::clamp(max_blocks_in_response_,
                                         kAbsolutMinBlocksInResponse,
                                         kAbsolutMaxBlocksInResponse);
    return true;
  }

  void AppConfigurationImpl::read_config_from_file(
      const std::string &filepath) {
    assert(!filepath.empty());

    auto file = open_file(filepath);
    if (!file) {
      SL_ERROR(logger_,
               "Configuration file path is invalid: {}, "
               "please specify a valid path with -c option",
               filepath);
      return;
    }

    using FileReadStream = rapidjson::FileReadStream;
    using Document = rapidjson::Document;

    std::array<char, 1024> buffer_size{};
    FileReadStream input_stream(
        file.get(), buffer_size.data(), buffer_size.size());

    Document document;
    document.ParseStream(input_stream);
    if (document.HasParseError()) {
      SL_ERROR(logger_,
               "Configuration file {} parse failed with error {}",
               filepath,
               GetParseError_En(document.GetParseError()));
      return;
    }

    for (auto &handler : handlers_) {
      auto it = document.FindMember(handler.segment_name);
      if (document.MemberEnd() != it) {
        handler.handler(it->value);
      }
    }
  }

  boost::asio::ip::tcp::endpoint AppConfigurationImpl::getEndpointFrom(
      const std::string &host, uint16_t port) const {
    boost::asio::ip::tcp::endpoint endpoint;
    boost::system::error_code err;

    endpoint.address(boost::asio::ip::make_address(host, err));
    if (err.failed()) {
      SL_ERROR(logger_, "RPC address '{}' is invalid", host);
      exit(EXIT_FAILURE);
    }

    endpoint.port(port);
    return endpoint;
  }

  bool AppConfigurationImpl::testListenAddresses() const {
    auto temp_context = std::make_shared<boost::asio::io_context>();
    constexpr auto kZeroPortTolerance = 0;
    for (const auto &addr : listen_addresses_) {
      // check "/wss" string because of libp2p multiaddress bugs
      if (boost::ends_with(addr.getStringAddress(), "/wss")
          and node_wss_pem_.empty()) {
        SL_ERROR(logger_,
                 "WSS address {} requires --node-wss-pem flag",
                 addr.getStringAddress());
        return false;
      }
      auto tcp = libp2p::transport::detail::asTcp(addr);
      auto quic = libp2p::transport::detail::asQuic(addr);
      if (not(tcp and tcp.value().first.asTcp())
          and not(quic and quic.value().asUdp())) {
        SL_ERROR(logger_,
                 "Endpoint cannot be constructed from address {}",
                 addr.getStringAddress());
        return false;
      }
      if (tcp) {
        try {
          boost::system::error_code error_code;
          auto acceptor =
              api::acceptOnFreePort(temp_context,
                                    tcp.value().first.asTcp().value(),
                                    kZeroPortTolerance,
                                    logger_);
          acceptor->cancel(error_code);
          acceptor->close(error_code);
        } catch (...) {
          SL_ERROR(logger_,
                   "Unable to listen on address {}",
                   addr.getStringAddress());
          return false;
        }
      }
    }
    return true;
  }

  std::optional<telemetry::TelemetryEndpoint>
  AppConfigurationImpl::parseTelemetryEndpoint(
      const std::string &record) const {
    /*
     * The only form a telemetry endpoint could be specified is
     * "<endpoint uri> <verbosity level>", where verbosity level is a single
     * numeric character in a range from 0 to 9 inclusively.
     */

    // check there is a space char preceding the verbosity level number
    const auto len = record.length();
    constexpr auto kSpaceChar = ' ';
    if (kSpaceChar != record.at(len - 2)) {
      SL_ERROR(logger_,
               "record '{}' could not be parsed as a valid telemetry endpoint. "
               "The desired format is '<endpoint uri> <verbosity: 0-9>'",
               record);
      return std::nullopt;
    }

    // try to parse verbosity level
    uint8_t verbosity_level{0};
    try {
      auto verbosity_char = record.substr(len - 1);
      int verbosity_level_parsed = std::stoi(verbosity_char);
      // the following check is left intentionally
      // despite possible redundancy
      if (verbosity_level_parsed < 0 or verbosity_level_parsed > 9) {
        throw std::out_of_range("verbosity level value is out of range");
      }
      verbosity_level = static_cast<uint8_t>(verbosity_level_parsed);
    } catch (const std::invalid_argument &e) {
      SL_ERROR(logger_,
               "record '{}' could not be parsed as a valid telemetry endpoint. "
               "The desired format is '<endpoint uri> <verbosity: 0-9>'. "
               "Verbosity level does not meet the format: {}",
               record,
               e.what());
      return std::nullopt;
    } catch (const std::out_of_range &e) {
      SL_ERROR(logger_,
               "record '{}' could not be parsed as a valid telemetry endpoint. "
               "The desired format is '<endpoint uri> <verbosity: 0-9>'. "
               "Verbosity level does not meet the format: {}",
               record,
               e.what());
      return std::nullopt;
    }

    // try to parse endpoint uri
    auto uri_part = record.substr(0, len - 2);

    if (not uri_part.empty() and '/' == uri_part.at(0)) {
      // assume endpoint specified as multiaddress
      auto ma_res = libp2p::multi::Multiaddress::create(uri_part);
      if (ma_res.has_error()) {
        SL_ERROR(logger_,
                 "Telemetry endpoint '{}' cannot be interpreted as a valid "
                 "multiaddress and was skipped due to error: {}",
                 uri_part,
                 ma_res.error());
        return std::nullopt;
      }

      {
        // transform multiaddr of telemetry endpoint into uri form
        auto parts = ma_res.value().getProtocolsWithValues();
        if (parts.size() != 3) {
          SL_ERROR(logger_,
                   "Telemetry endpoint '{}' has unknown format and was skipped",
                   uri_part);
          return std::nullopt;
        }
        auto host = parts[0].second;
        auto schema = parts[2].first.name.substr(std::strlen("x-parity-"));
        auto path = std::regex_replace(parts[2].second, std::regex("%2F"), "/");
        uri_part = fmt::format("{}://{}{}", schema, host, path);
      }
    }

    auto uri = common::Uri::parse(uri_part);
    if (uri.error().has_value()) {
      SL_ERROR(logger_,
               "record '{}' could not be parsed as a valid telemetry endpoint. "
               "The desired format is '<endpoint uri> <verbosity: 0-9>'. "
               "Endpoint URI parsing failed: {}",
               record,
               uri.error().value());
      return std::nullopt;
    }

    return telemetry::TelemetryEndpoint{std::move(uri), verbosity_level};
  }

  bool AppConfigurationImpl::initializeFromArgs(int argc, const char **argv) {
    namespace po = boost::program_options;

    libp2p::common::FinalAction flush([] { std::cout.flush(); });

    std::optional<std::string> command;
    std::optional<std::string> subcommand;

    using std::string_view_literals::operator""sv;

    // NOLINTNEXTLINE(cppcoreguidelines-pro-bounds-pointer-arithmetic)
    if (argc > 0 && argv[0] == "benchmark"sv) {
      command = "benchmark";

      // NOLINTNEXTLINE(cppcoreguidelines-pro-bounds-pointer-arithmetic)
      if (argc > 1 && argv[1] == "block"sv) {
        subcommand = "block";
      } else {
        SL_ERROR(logger_, "Usage: kagome benchmark BENCHMARK_TYPE");
        SL_ERROR(logger_, "The only supported BENCHMARK_TYPE is 'block'");
        return false;
      }
    }
    if (subcommand) {
      argc--;
      argv++;  // NOLINT(cppcoreguidelines-pro-bounds-pointer-arithmetic)
    }

    // clang-format off
    po::options_description desc("General options");
    desc.add_options()
        ("help,h", "show this help message")
        ("version,v", "show version information")
        ("logcfg", po::value<std::string>(), "optional, path to logger config file")
        ("log,l", po::value<std::vector<std::string>>(),
          "Sets a custom logging filter. Syntax is `<target>=<level>`, e.g. -llibp2p=off.\n"
          "Log levels (most to least verbose) are trace, debug, verbose, info, warn, error, critical, off. By default, all targets log `info`.\n"
          "The global log level can be set with -l<level>.")
        ("validator", "Enable validator node")
        ("config-file,c", po::value<std::string>(), "Filepath to load configuration from.")
        ("validator-address", po::value<std::string>(), "SS58 address, if provided, erapoints of current era for it will be sent as metric")
        ;

    po::options_description blockhain_desc("Blockchain options");
    blockhain_desc.add_options()
        ("chain", po::value<std::string>(), "required, chainspec file path")
        ("offchain-worker", po::value<std::string>()->default_value(def_offchain_worker),
          "Should execute offchain workers on every block.\n"
          "Possible values: Always, Never, WhenValidating. WhenValidating is used by default.")
        ("chain-info", po::bool_switch(), "Print chain info as JSON")
        ;

    po::options_description storage_desc("Storage options");
    storage_desc.add_options()
        ("base-path,d", po::value<std::string>(), "required, node base path (keeps storage and keys for known chains)")
        ("keystore", po::value<std::string>(), "required, node keystore")
        ("tmp", "Use temporary storage path")
        ("database", po::value<std::string>()->default_value("rocksdb"), "Database backend to use [rocksdb]")
        ("db-cache", po::value<uint32_t>()->default_value(def_db_cache_size), "Limit the memory the database cache can use <MiB>")
        ("enable-offchain-indexing", po::value<bool>(), "enable Offchain Indexing API, which allow block import to write to offchain DB)")
        ("recovery", po::value<std::string>(), "recovers block storage to state after provided block presented by number or hash, and stop after that")
        ("state-pruning", po::value<std::string>()->default_value("archive"), "state pruning policy. 'archive', 'prune-discarded', or the number of finalized blocks to keep.")
        ("blocks-pruning", po::value<uint32_t>(), "If specified, keep block body only for specified number of recent finalized blocks.")
        ("enable-thorough-pruning", po::bool_switch(), "Makes trie node pruner more efficient, but the node starts slowly")
        ("enable-db-migration", po::bool_switch(), "Enable automatic db migration")
        ;

    po::options_description network_desc("Network options");
    network_desc.add_options()
        ("listen-addr", po::value<std::vector<std::string>>()->multitoken(), "multiaddresses the node listens for open connections on")
        ("public-addr", po::value<std::vector<std::string>>()->multitoken(), "multiaddresses that other nodes use to connect to it")
        ("node-key", po::value<std::string>(), "the secret key to use for libp2p networking")
        ("node-key-file", po::value<std::string>(), "path to the secret key used for libp2p networking (raw binary or hex-encoded")
        ("save-node-key", po::bool_switch(), "save generated libp2p networking key, key will be reused on node restart")
        ("bootnodes", po::value<std::vector<std::string>>()->multitoken(), "multiaddresses of bootstrap nodes")
        ("port,p", po::value<uint16_t>(), "port for peer to peer interactions")
        ("rpc-host", po::value<std::string>(), "address for RPC over HTTP and Websocket")
        ("rpc-port", po::value<uint16_t>(), "port for RPC over HTTP and Websocket")
        ("ws-max-connections", po::value<uint32_t>(), "maximum number of WS RPC server connections")
        ("prometheus-host", po::value<std::string>(), "address for OpenMetrics over HTTP")
        ("prometheus-port", po::value<uint16_t>(), "port for OpenMetrics over HTTP")
        ("out-peers", po::value<uint32_t>()->default_value(def_out_peers), "number of outgoing connections we're trying to maintain")
        ("in-peers", po::value<uint32_t>()->default_value(def_in_peers), "maximum number of inbound full nodes peers")
        ("in-peers-light", po::value<uint32_t>()->default_value(def_in_peers_light), "maximum number of inbound light nodes peers")
        ("lucky-peers", po::value<uint32_t>()->default_value(def_lucky_peers), "number of \"lucky\" peers (peers that are being gossiped to). -1 for full broadcast." )
        ("max-peers", po::value<uint32_t>()->default_value(def_max_peers), "maximum number of peer connections" )
        ("max-blocks-in-response", po::value<uint32_t>(), "max block per response while syncing")
        ("name", po::value<std::string>(), "the human-readable name for this node")
        ("no-telemetry", po::bool_switch(), "Disables telemetry broadcasting")
        ("telemetry-url", po::value<std::vector<std::string>>()->multitoken(),
                          "the URL of the telemetry server to connect to and verbosity level (0-9),\n"
                          "e.g. --telemetry-url 'wss://foo/bar 0'")
        ("random-walk-interval", po::value<uint32_t>()->default_value(def_random_walk_interval), "Kademlia random walk interval")
        ("node-wss-pem", po::value<std::string>(), "Path to pem file with SSL certificate for libp2p wss")
        ("rpc-cors", po::value<std::string>(), "(unused, zombienet stub)")
        ("unsafe-rpc-external", po::bool_switch(), "alias for \"--rpc-host 0.0.0.0\"")
        ("rpc-methods", po::value<std::string>(), R"("auto" (default), "unsafe", "safe")")
        ("no-mdns", po::bool_switch(), "(unused, zombienet stub)")
        ("prometheus-external", po::bool_switch(), "alias for \"--prometheus-host 0.0.0.0\"")
        ("max-parallel-downloads", po::value<uint32_t>()->default_value(def_max_parallel_downloads),
          "Maximum number of peers from which to ask for the same blocks in parallel."
          "This allows downloading announced blocks from multiple peers. Decrease to save traffic and risk increased latency.")
        ;

    po::options_description development_desc("Additional options");
    development_desc.add_options()
        ("dev", "if node run in development mode")
        ("dev-with-wipe", "if needed to wipe base path (only for dev mode)")
        ("sync", po::value<std::string>()->default_value(def_full_sync),
          "choose the desired sync method (Full, Fast). Full is used by default.")
        ("wasm-execution", po::value<std::string>()->default_value(def_wasm_execution),
          fmt::format("choose the desired wasm execution method ({})", execution_methods_str).c_str())
        ("wasm-interpreter", po::value<std::string>()->default_value(def_wasm_interpreter),
          fmt::format("choose the desired wasm interpreter ({})", interpreters_str).c_str())
        ("purge-wavm-cache", "purge WAVM runtime cache")
        ("parachain-runtime-instance-cache-size",
          po::value<uint32_t>()->default_value(def_parachain_runtime_instance_cache_size),
          "Number of parachain runtime instances to keep cached")
        ("no-precompile-parachain-modules", po::bool_switch(), "Don't precompile parachain runtime modules at node startup")
        ("parachain-precompilation-thread-num",
         po::value<uint32_t>()->default_value(parachain_precompilation_thread_num_),
         "Number of threads that precompile parachain runtime modules at node startup")
        ("parachain-single-process", po::bool_switch(),
        "Disables spawn of child pvf check processes, thus they could not be aborted by deadline timer")
        ("pvf-max-workers", po::value<size_t>()->default_value(pvf_max_workers_),
        "Max PVF execution threads or processes.")
        ("insecure-validator-i-know-what-i-do", po::bool_switch(), "Allows a validator to run insecurely outside of Secure Validator Mode.")
        ("precompile-relay", po::bool_switch(), "precompile relay")
        ("precompile-para", po::value<decltype(PrecompileWasmConfig::parachains)>()->multitoken(), "paths to wasm or chainspec files")
        ("unsafe-sync-to", po::value<BlockNumber>(), "unsafe sync to specified or earlier block")
        ;
    po::options_description benchmark_desc("Benchmark options");
    benchmark_desc.add_options()
      ("from", po::value<uint32_t>(), "set the initial block for block execution benchmark")
      ("to", po::value<uint32_t>(), "set the final block for block execution benchmark")
      ("repeat", po::value<uint16_t>(), "set the repetition number for block execution benchmark")
      ;

    po::options_description db_editor_desc("kagome db-editor - to view help message for db editor");

    // clang-format on

    for (auto &[flag, name, dev] : devAccounts()) {
      development_desc.add_options()(
          flag,
          po::bool_switch(),
          fmt::format("Shortcut for `--name {} --validator` with session "
                      "keys for `{}` added to keystore",
                      name,
                      name)
              .c_str());
    }

    po::variables_map vm;
    // first-run parse to read only general options and to lookup for "help"
    // all the rest options are ignored
    po::parsed_options parsed = po::command_line_parser(argc, argv)
                                    .options(desc)
                                    .allow_unregistered()
                                    .run();
    po::store(parsed, vm);
    po::notify(vm);

    desc.add(blockhain_desc)
        .add(storage_desc)
        .add(network_desc)
        .add(development_desc);
    if (command == "db-editor") {
      desc.add(db_editor_desc);
    } else if (command == "benchmark") {
      desc.add(benchmark_desc);
    }

    if (vm.count("help") > 0) {
      std::cout << "Available subcommands: storage-explorer db-editor "
                   "benchmark key\n";
      std::cout << desc << '\n';
      return false;
    }
    if (vm.count("version") > 0) {
      std::cout << "Kagome version " << buildVersion() << '\n';
      return false;
    }

    try {
      // second-run parse to gather all known options
      // with reporting about any unrecognized input
      po::store(po::parse_command_line(argc, argv, desc), vm);
      po::store(parsed, vm);
      po::notify(vm);
    } catch (const std::exception &e) {
      std::cerr << "Error: " << e.what() << '\n'
                << "Try run with option '--help' for more information" << '\n';
      return false;
    }

    // Setup default development settings (and wipe if needed)
    if (vm.count("dev") > 0 or vm.count("dev-with-wipe") > 0) {
      constexpr auto with_kagome_embeddings =
#ifdef USE_KAGOME_EMBEDDINGS
          true;
#else
          false;
#endif  // USE_KAGOME_EMBEDDINGS

      if constexpr (not with_kagome_embeddings) {
        std::cerr << "Warning: developers mode is not available. "
                     "Application was built without developers embeddings "
                     "(EMBEDDINGS option is OFF)."
                  << '\n';
        return false;
      } else {
        dev_mode_ = true;

        auto dev_env_path = fs::temp_directory_path() / "kagome_dev";
        chain_spec_path_ = dev_env_path / "chainspec.json";
        base_path_ = dev_env_path / "base_path";

        // Wipe base directory on demand
        if (vm.count("dev-with-wipe") > 0) {
          kagome::filesystem::remove_all(dev_env_path);
        }

        if (not kagome::filesystem::exists(chain_spec_path_)) {
          mkdirs(chain_spec_path_.parent_path()).value();

          writeFile(chain_spec_path_, kagome::assets::embedded_chainspec)
              .value();

          auto chain_spec = ChainSpecImpl::loadFrom(chain_spec_path_.native());
          auto path = keystorePath(chain_spec.value()->id());

          if (not chain_spec.has_value()) {
            std::cerr << "Warning: developers mode chain spec is corrupted."
                      << '\n';
            return false;
          }

          if (chain_spec.value()->bootNodes().empty()) {
            std::cerr
                << "Warning: developers mode chain spec bootnodes is empty."
                << '\n';
            return false;
          }

          auto ma_res = chain_spec.value()->bootNodes()[0];
          listen_addresses_.emplace_back(ma_res);

          mkdirs(path).value();

          for (auto key_descr : kagome::assets::embedded_keys) {
            writeFile(path / key_descr.first, key_descr.second).value();
          }
        }

        roles_ = network::Roles::Authority;
        p2p_port_ = def_p2p_port;
        rpc_host_ = def_rpc_host;
        openmetrics_http_host_ = def_openmetrics_http_host;
        rpc_port_ = def_rpc_port;
        openmetrics_http_port_ = def_openmetrics_http_port;
      }
    }

    std::optional<std::string> dev_account_flag;
    for (auto &[flag, name, dev] : devAccounts()) {
      if (auto val = find_argument<bool>(vm, flag); val && *val) {
        if (dev_account_flag) {
          SL_ERROR(
              logger_, "--{} conflicts with --{}", flag, *dev_account_flag);
          return false;
        }
        dev_account_flag = flag;
        node_name_ = name;
        dev_mnemonic_phrase_ = dev;
        // if dev account is passed node is considered as validator
        roles_ = network::Roles::Authority;
      }
    }

    find_argument<std::string>(
        vm, "node-wss-pem", [&](const std::string &path) {
          std::string pem;
          if (not readFile(pem, path)) {
            SL_ERROR(logger_, "--node-wss-pem {}: read error", path);
            return;
          }
          if (auto r = libp2p::layer::WssCertificate::make(pem)) {
            node_wss_pem_ = pem;
          } else {
            SL_ERROR(logger_, "--node-wss-pem {}: {}", path, r.error());
          }
        });

    find_argument<std::string>(vm, "config-file", [&](const std::string &path) {
      if (dev_mode_) {
        std::cerr << "Warning: config file has ignored because dev mode"
                  << '\n';
      } else {
        read_config_from_file(path);
      }
    });

    if (vm.end() != vm.find("validator")) {
      roles_ = network::Roles::Authority;
    }

    find_argument<std::string>(
        vm, "chain", [&](const std::string &val) { chain_spec_path_ = val; });
    if (not chainspecExists(chain_spec_path_)) {
      std::cerr << "Specified chain spec " << chain_spec_path_
                << " does not exist." << '\n';
    }

    if (vm.end() != vm.find("tmp")) {
      auto unique_name = filesystem::unique_path();
      base_path_ = (kagome::filesystem::temp_directory_path() / unique_name);
    } else {
      find_argument<std::string>(
          vm, "base-path", [&](const std::string &val) { base_path_ = val; });
    }

    find_argument<std::string>(
        vm, "keystore", [&](const std::string &val) { keystore_path_ = val; });

    bool unknown_database_engine_is_set = false;
    find_argument<std::string>(vm, "database", [&](const std::string &val) {
      if ("rocksdb" == val) {
        storage_backend_ = StorageBackend::RocksDB;
      } else {
        unknown_database_engine_is_set = true;
        SL_ERROR(logger_,
                 "Unsupported database backend was specified {}, "
                 "available options are [rocksdb]",
                 val);
      }
    });
    if (unknown_database_engine_is_set) {
      return false;
    }
    find_argument<uint32_t>(
        vm, "db-cache", [&](uint32_t val) { db_cache_size_ = val; });

    std::vector<std::string> boot_nodes;
    find_argument<std::vector<std::string>>(
        vm, "bootnodes", [&](const std::vector<std::string> &val) {
          boot_nodes = val;
        });
    if (not boot_nodes.empty()) {
      boot_nodes_.clear();
      boot_nodes_.reserve(boot_nodes.size());
      for (auto &addr_str : boot_nodes) {
        auto ma_res = libp2p::multi::Multiaddress::create(addr_str);
        if (not ma_res.has_value()) {
          auto err_msg = fmt::format(
              "Bootnode '{}' is invalid: {}", addr_str, ma_res.error());
          SL_ERROR(logger_, "{}", err_msg);
          std::cout << err_msg << '\n';
          return false;
        }
        auto peer_id_base58_opt = ma_res.value().getPeerId();
        if (not peer_id_base58_opt) {
          auto err_msg = "Bootnode '" + addr_str + "' has not peer_id";
          SL_ERROR(logger_, "{}", err_msg);
          std::cout << err_msg << '\n';
          return false;
        }
        boot_nodes_.emplace_back(std::move(ma_res.value()));
      }
    }

    std::optional<std::string> node_key;
    find_argument<std::string>(
        vm, "node-key", [&](const std::string &val) { node_key.emplace(val); });
    if (node_key.has_value()) {
      auto key_res = crypto::Ed25519Seed::fromHex(
          crypto::SecureCleanGuard{node_key.value()});
      if (not key_res.has_value()) {
        auto err_msg = fmt::format(
            "Node key '{}' is invalid: {}", node_key.value(), key_res.error());
        SL_ERROR(logger_, "{}", err_msg);
        std::cout << err_msg << '\n';
        return false;
      }
      node_key_.emplace(std::move(key_res.value()));
    }

    if (not node_key_.has_value()) {
      find_argument<std::string>(
          vm, "node-key-file", [&](const std::string &val) {
            node_key_file_ = val;
          });
    }

    find_argument<bool>(
        vm, "save-node-key", [&](bool val) { save_node_key_ = val; });

    find_argument<uint16_t>(vm, "port", [&](uint16_t val) {
      p2p_port_ = val;
      p2p_port_explicitly_defined_ = true;
    });

    auto parse_multiaddrs =
        [&](const std::string &param_name,
            std::vector<libp2p::multi::Multiaddress> &output_field) -> bool {
      std::vector<std::string> addrs;
      find_argument<std::vector<std::string>>(
          vm, param_name.c_str(), [&](const auto &val) { addrs = val; });

      if (not addrs.empty()) {
        output_field.clear();
      }
      for (auto &s : addrs) {
        auto ma_res = libp2p::multi::Multiaddress::create(s);
        if (not ma_res) {
          SL_ERROR(logger_,
                   "Address {} passed as value to {} is invalid: {}",
                   s,
                   param_name,
                   ma_res.error());
          return false;
        }
        output_field.emplace_back(std::move(ma_res.value()));
      }
      return true;
    };

    if (not parse_multiaddrs("listen-addr", listen_addresses_)) {
      return false;  // just proxy erroneous case to the top level
    }

    // Check of possible address ambiguity
    if (p2p_port_explicitly_defined_ and not listen_addresses_.empty()) {
      SL_ERROR(logger_,
               "Port and listen address must not be defined simultaneously; "
               "Leave only one of them");
      return false;
    }

    if (not parse_multiaddrs("public-addr", public_addresses_)) {
      return false;  // just proxy erroneous case to the top level
    }

    auto publish_localhost = [&] {
      auto replace = [&](std::string_view prefix,
                         std::string_view replacement,
                         std::string_view str) {
        if (str.starts_with(prefix)) {
          std::string replaced{replacement};
          replaced += str.substr(prefix.size());
          public_addresses_.emplace_back(
              libp2p::multi::Multiaddress::create(replaced).value());
        }
      };
      for (auto &addr : listen_addresses_) {
        auto str = addr.getStringAddress();
        replace("/ip4/0.0.0.0/", "/ip4/127.0.0.1/", str);
        replace("/ip6/::/", "/ip6/::1/", str);
      }
    };

    // this goes before transforming p2p port option to listen addresses,
    // because it does not make sense to announce 0.0.0.0 as a public address.
    // Moreover, this is ok to have empty set of public addresses at this point
    // of time
    if (public_addresses_.empty() and not listen_addresses_.empty()) {
      SL_INFO(logger_,
              "Public addresses are not specified. Using listen addresses as "
              "node's public addresses");
      public_addresses_ = listen_addresses_;
      publish_localhost();
    }

    // If listen address has not defined, listen P2P TCP-port on all
    // accessible interfaces
    if (listen_addresses_.empty()) {
      // IPv6
      {
        auto ma_res = libp2p::multi::Multiaddress::create(
            "/ip6/::/tcp/" + std::to_string(p2p_port_));
        if (not ma_res) {
          SL_ERROR(
              logger_,
              "Cannot construct IPv6 listen multiaddress from port {}. Error: "
              "{}",
              p2p_port_,
              ma_res.error());
        } else {
          SL_INFO(logger_,
                  "Automatically added IPv6 listen address {}",
                  ma_res.value().getStringAddress());
          listen_addresses_.emplace_back(std::move(ma_res.value()));
        }
      }

      // IPv4
      {
        auto ma_res = libp2p::multi::Multiaddress::create(
            "/ip4/0.0.0.0/tcp/" + std::to_string(p2p_port_));
        if (not ma_res) {
          SL_ERROR(
              logger_,
              "Cannot construct IPv4 listen multiaddress from port {}. Error: "
              "{}",
              p2p_port_,
              ma_res.error());
        } else {
          SL_INFO(logger_,
                  "Automatically added IPv4 listen address {}",
                  ma_res.value().getStringAddress());
          listen_addresses_.emplace_back(std::move(ma_res.value()));
        }

        if (public_addresses_.empty()) {
          publish_localhost();
        }
      }
    }

    if (not testListenAddresses()) {
      SL_ERROR(logger_,
               "One of configured listen addresses is unavailable, the node "
               "cannot start.");
      return false;
    }

    find_argument<uint32_t>(vm, "max-blocks-in-response", [&](uint32_t val) {
      max_blocks_in_response_ = val;
    });

    find_argument<std::vector<std::string>>(
        vm, "log", [&](const std::vector<std::string> &val) {
          logger_tuning_config_ = val;
        });

    find_argument<std::string>(
        vm, "rpc-host", [&](const std::string &val) { rpc_host_ = val; });

    find_argument<std::string>(
        vm, "prometheus-host", [&](const std::string &val) {
          openmetrics_http_host_ = val;
        });

    find_argument<bool>(vm, "unsafe-rpc-external", [&](bool flag) {
      if (flag) {
        rpc_host_ = "0.0.0.0";
      }
    });
    find_argument<bool>(vm, "prometheus-external", [&](bool flag) {
      if (flag) {
        openmetrics_http_host_ = "0.0.0.0";
      }
    });

    find_argument<uint16_t>(
        vm, "rpc-port", [&](uint16_t val) { rpc_port_ = val; });

    find_argument<uint16_t>(vm, "prometheus-port", [&](uint16_t val) {
      openmetrics_http_port_ = val;
    });

    if (auto str = find_argument<std::string>(vm, "rpc-methods")) {
      if (auto value = parseAllowUnsafeRpc(*str)) {
        allow_unsafe_rpc_ = *value;
      } else {
        SL_ERROR(logger_, "Invalid --rpc-methods: \"{}\"", str);
        return false;
      }
    }

    find_argument<uint32_t>(
        vm, "out-peers", [&](uint32_t val) { out_peers_ = val; });

    find_argument<uint32_t>(
        vm, "in-peers", [&](uint32_t val) { in_peers_ = val; });

    find_argument<uint32_t>(
        vm, "in-peers-light", [&](uint32_t val) { in_peers_light_ = val; });

    find_argument<int32_t>(
        vm, "lucky-peers", [&](int32_t val) { lucky_peers_ = val; });

    max_peers_ = vm.at("max-peers").as<uint32_t>();

    find_argument<uint32_t>(vm, "ws-max-connections", [&](uint32_t val) {
      max_ws_connections_ = val;
    });

    find_argument<uint32_t>(vm, "random-walk-interval", [&](uint32_t val) {
      random_walk_interval_ = val;
    });

    rpc_endpoint_ = getEndpointFrom(rpc_host_, rpc_port_);
    openmetrics_http_endpoint_ =
        getEndpointFrom(openmetrics_http_host_, openmetrics_http_port_);

    find_argument<std::string>(
        vm, "name", [&](const std::string &val) { node_name_ = val; });

    auto parse_telemetry_urls =
        [&](const std::string &param_name,
            std::vector<telemetry::TelemetryEndpoint> &output_field) -> bool {
      std::vector<std::string> tokens;
      find_argument<std::vector<std::string>>(
          vm, param_name.c_str(), [&](const auto &val) { tokens = val; });

      for (const auto &token : tokens) {
        auto result = parseTelemetryEndpoint(token);
        if (result.has_value()) {
          telemetry_endpoints_.emplace_back(std::move(result.value()));
        } else {
          return false;
        }
      }
      return true;
    };

    find_argument<bool>(vm, "no-telemetry", [&](bool telemetry_disabled) {
      is_telemetry_enabled_ = not telemetry_disabled;
    });

    if (is_telemetry_enabled_) {
      if (not parse_telemetry_urls("telemetry-url", telemetry_endpoints_)) {
        return false;  // just proxy erroneous case to the top level
      }
    }

    bool sync_method_value_error = false;
    find_argument<std::string>(
        vm, "sync", [this, &sync_method_value_error](const std::string &val) {
          auto sync_method_opt = str_to_sync_method(val);
          if (not sync_method_opt) {
            sync_method_value_error = true;
            SL_ERROR(logger_, "Invalid sync method specified: '{}'", val);
          } else {
            sync_method_ = sync_method_opt.value();
          }
        });
    if (sync_method_value_error) {
      return false;
    }

    bool exec_method_value_error = false;
    find_argument<std::string>(
        vm,
        "wasm-execution",
        [this, &exec_method_value_error](const std::string &val) {
          auto runtime_exec_method_opt = str_to_runtime_exec_method(val);
          if (not runtime_exec_method_opt) {
            exec_method_value_error = true;
            SL_ERROR(logger_,
                     "Invalid runtime execution method specified: '{}'. "
                     "Available methods are: {}",
                     val,
                     execution_methods_str);
          } else {
            runtime_exec_method_ = runtime_exec_method_opt.value();
          }
        });
    if (exec_method_value_error) {
      return false;
    }

    // default interpreter
    if (runtime_exec_method_ == RuntimeExecutionMethod::Interpret) {
#if KAGOME_WASM_COMPILER_WASM_EDGE == 1
      runtime_interpreter_ = RuntimeInterpreter::WasmEdge;
#else
      runtime_interpreter_ = RuntimeInterpreter::Binaryen;
#endif
    }

    if (auto val = find_argument<std::string>(vm, "wasm-interpreter");
        val.has_value()) {
      if (runtime_exec_method_ == RuntimeExecutionMethod::Compile) {
        SL_ERROR(
            logger_,
            "--wasm-interpreter defined, but the execution mode is Compile");
        return false;
      }
      if (auto interpreter = str_to_runtime_interpreter(*val);
          interpreter.has_value()) {
        runtime_interpreter_ = *interpreter;
      } else {
        SL_ERROR(logger_,
                 "Invalid wasm interpreter '{}', available options are: {}",
                 *val,
                 interpreters_str);
        return false;
      }
    }

    if (vm.count("purge-wavm-cache") > 0) {
      purge_wavm_cache_ = true;
      if (fs::exists(runtimeCacheDirPath())) {
        std::error_code ec;
        kagome::filesystem::remove_all(runtimeCacheDirPath(), ec);
        if (ec) {
          SL_ERROR(logger_,
                   "Failed to purge cache in {} ['{}']",
                   runtimeCacheDirPath(),
                   ec);
        }
      }
    }
    {
      auto r = mkdirs(runtimeCacheDirPath());
      if (not r) {
        SL_ERROR(logger_,
                 "Failed to create runtime cache dir {}: {}",
                 runtimeCacheDirPath(),
                 r.error());
        return false;
      }
    }

    if (auto arg = find_argument<uint32_t>(
            vm, "parachain-runtime-instance-cache-size");
        arg.has_value()) {
      parachain_runtime_instance_cache_size_ = *arg;
    }

    if (!find_argument(vm, "validator")
        || find_argument(vm, "no-precompile-parachain-modules")) {
      should_precompile_parachain_modules_ = false;
    }

    if (auto arg =
            find_argument<uint32_t>(vm, "parachain-precompilation-thread-num");
        arg.has_value()) {
      parachain_precompilation_thread_num_ = *arg;
    }

    if (find_argument(vm, "parachain-single-process")) {
      use_pvf_subprocess_ = false;
    }
    logger_->info("Parachain multi process: {}", use_pvf_subprocess_);

    if (auto arg = find_argument<size_t>(vm, "pvf-max-workers")) {
      pvf_max_workers_ = *arg;
    }

    if (find_argument(vm, "insecure-validator-i-know-what-i-do")) {
      disable_secure_mode_ = true;
    }

    bool offchain_worker_value_error = false;
    find_argument<std::string>(
        vm,
        "offchain-worker",
        [this, &offchain_worker_value_error](const std::string &val) {
          auto offchain_worker_mode_opt = str_to_offchain_worker_mode(val);
          if (offchain_worker_mode_opt) {
            offchain_worker_mode_ = offchain_worker_mode_opt.value();
          } else {
            offchain_worker_value_error = true;
            SL_ERROR(
                logger_, "Invalid offchain worker mode specified: '{}'", val);
          }
        });
    if (offchain_worker_value_error) {
      return false;
    }

    if (vm.count("enable-offchain-indexing") > 0) {
      enable_offchain_indexing_ = true;
    }

    find_argument<bool>(vm, "chain-info", [&](bool subcommand_chain_info) {
      subcommand_ = Subcommand::ChainInfo;
    });

    if (command == "benchmark" && subcommand == "block") {
      auto from_opt = find_argument<uint32_t>(vm, "from");
      if (!from_opt) {
        SL_ERROR(logger_, "Required argument --from is not provided");
        return false;
      }
      auto to_opt = find_argument<uint32_t>(vm, "to");
      if (!to_opt) {
        SL_ERROR(logger_, "Required argument --to is not provided");
        return false;
      }
      auto repeat_opt = find_argument<uint16_t>(vm, "repeat");
      if (!repeat_opt) {
        SL_ERROR(logger_, "Required argument --repeat is not provided");
        return false;
      }
      benchmark_config_ = BlockBenchmarkConfig{
          .from = *from_opt,
          .to = *to_opt,
          .times = *repeat_opt,
      };
    }

    bool has_recovery = false;
    find_argument<std::string>(vm, "recovery", [&](const std::string &val) {
      has_recovery = true;
      recovery_state_ = str_to_recovery_state(val);
      if (not recovery_state_) {
        SL_ERROR(logger_, "Invalid recovery state specified: '{}'", val);
      }
    });
    if (has_recovery and not recovery_state_.has_value()) {
      return false;
    }

    if (auto state_pruning_opt =
            find_argument<std::string>(vm, "state-pruning");
        state_pruning_opt.has_value()) {
      const auto &val = state_pruning_opt.value();
      if (val == "archive") {
        state_pruning_depth_ = std::nullopt;
      } else if (val == "prune-discarded") {
        state_pruning_depth_ = std::nullopt;
        prune_discarded_states_ = true;
      } else {
        uint32_t depth{};
        auto err = std::from_chars(&*val.begin(), &*val.end(), depth).ec;
        if (err == std::errc{}) {
          state_pruning_depth_ = depth;
        } else {
          SL_ERROR(logger_,
                   "Failed to parse state-pruning param "
                   "(which should be either 'archive' or an integer): {}",
                   make_error_code(err));
          return false;
        }
      }

      if (find_argument(vm, "enable-thorough-pruning")) {
        enable_thorough_pruning_ = true;
      }
    }

    blocks_pruning_ = find_argument<uint32_t>(vm, "blocks-pruning");

    if (find_argument(vm, "enable-db-migration")) {
      enable_db_migration_ = true;
    }

    if (find_argument(vm, "precompile-relay")) {
      precompile_wasm_.emplace();
    }
    if (auto paths = find_argument<decltype(PrecompileWasmConfig::parachains)>(
            vm, "precompile-para")) {
      if (not precompile_wasm_) {
        precompile_wasm_.emplace();
      }
      precompile_wasm_->parachains = *paths;
    }
    if (precompile_wasm_) {
      runtime_exec_method_ = RuntimeExecutionMethod::Compile;
    }

<<<<<<< HEAD
    unsafe_sync_to_ = find_argument<BlockNumber>(vm, "unsafe-sync-to");
    if (unsafe_sync_to_) {
      sync_method_ = SyncMethod::Unsafe;
    }

=======
    if (auto validator_address =
            find_argument<std::string>(vm, "validator-address")) {
      validator_address_ss58_ = *validator_address;
    }

    max_parallel_downloads_ =
        find_argument<uint32_t>(vm, "max-parallel-downloads")
            .value_or(def_max_parallel_downloads);
>>>>>>> a2983f45
    // if something wrong with config print help message
    if (not validate_config()) {
      std::cout << desc << '\n';
      return false;
    }
    return true;
  }
}  // namespace kagome::application<|MERGE_RESOLUTION|>--- conflicted
+++ resolved
@@ -1598,22 +1598,19 @@
       runtime_exec_method_ = RuntimeExecutionMethod::Compile;
     }
 
-<<<<<<< HEAD
+    if (auto validator_address =
+            find_argument<std::string>(vm, "validator-address")) {
+      validator_address_ss58_ = *validator_address;
+    }
+
+    max_parallel_downloads_ =
+        find_argument<uint32_t>(vm, "max-parallel-downloads")
+            .value_or(def_max_parallel_downloads);
+
     unsafe_sync_to_ = find_argument<BlockNumber>(vm, "unsafe-sync-to");
     if (unsafe_sync_to_) {
       sync_method_ = SyncMethod::Unsafe;
     }
-
-=======
-    if (auto validator_address =
-            find_argument<std::string>(vm, "validator-address")) {
-      validator_address_ss58_ = *validator_address;
-    }
-
-    max_parallel_downloads_ =
-        find_argument<uint32_t>(vm, "max-parallel-downloads")
-            .value_or(def_max_parallel_downloads);
->>>>>>> a2983f45
     // if something wrong with config print help message
     if (not validate_config()) {
       std::cout << desc << '\n';
