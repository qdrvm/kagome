/**
 * Copyright Soramitsu Co., Ltd. All Rights Reserved.
 * SPDX-License-Identifier: Apache-2.0
 */

#include "application/impl/app_configuration_impl.hpp"

#include <rapidjson/document.h>
#include <rapidjson/filereadstream.h>
#include <boost/program_options.hpp>
#include <iostream>

#include "common/hexutil.hpp"
#include "filesystem/directories.hpp"

namespace {
  namespace fs = kagome::filesystem;

  template <typename T, typename Func>
  inline void find_argument(boost::program_options::variables_map &vm,
                            char const *name,
                            Func &&f) {
    assert(nullptr != name);
    auto it = vm.find(name);
    if (it != vm.end()) std::forward<Func>(f)(it->second.as<T>());
  }

  const std::string def_rpc_http_host = "0.0.0.0";
  const std::string def_rpc_ws_host = "0.0.0.0";
  const uint16_t def_rpc_http_port = 40363;
  const uint16_t def_rpc_ws_port = 40364;
  const uint16_t def_p2p_port = 30363;
  const int def_verbosity = 2;
  const bool def_is_only_finalizing = false;
  const bool def_is_already_synchronized = false;
  const bool def_is_unix_slots_strategy = false;
}  // namespace

namespace kagome::application {

  AppConfigurationImpl::AppConfigurationImpl(common::Logger logger)
      : logger_(std::move(logger)),
        p2p_port_(def_p2p_port),
        verbosity_(static_cast<spdlog::level::level_enum>(def_verbosity)),
        is_already_synchronized_(def_is_already_synchronized),
        is_only_finalizing_(def_is_only_finalizing),
        max_blocks_in_response_(kAbsolutMaxBlocksInResponse),
        is_unix_slots_strategy_(def_is_unix_slots_strategy),
        rpc_http_host_(def_rpc_http_host),
        rpc_ws_host_(def_rpc_ws_host),
        rpc_http_port_(def_rpc_http_port),
        rpc_ws_port_(def_rpc_ws_port) {}

  fs::path AppConfigurationImpl::genesisPath() const {
    return genesis_path_.native();
  }

  boost::filesystem::path AppConfigurationImpl::chainPath(
      std::string chain_id) const {
    return base_path_ / chain_id;
  }

  fs::path AppConfigurationImpl::databasePath(std::string chain_id) const {
    return chainPath(chain_id) / "db";
  }

  fs::path AppConfigurationImpl::keystorePath(std::string chain_id) const {
    return chainPath(chain_id) / "keystore";
  }

  AppConfigurationImpl::FilePtr AppConfigurationImpl::open_file(
      const std::string &filepath) {
    assert(!filepath.empty());
    return AppConfigurationImpl::FilePtr(std::fopen(filepath.c_str(), "r"),
                                         &std::fclose);
  }

  bool AppConfigurationImpl::load_ma(
      const rapidjson::Value &val,
      char const *name,
      std::vector<libp2p::multi::Multiaddress> &target) {
    for (auto it = val.FindMember(name); it != val.MemberEnd(); ++it) {
      auto &value = it->value;
      auto ma_res = libp2p::multi::Multiaddress::create(
          std::string(value.GetString(), value.GetStringLength()));
      if (not ma_res) {
        return false;
      }
      target.emplace_back(std::move(ma_res.value()));
      return true;
    }
    return not target.empty();
  }

  bool AppConfigurationImpl::load_str(const rapidjson::Value &val,
                                      char const *name,
                                      std::string &target) {
    auto m = val.FindMember(name);
    if (val.MemberEnd() != m && m->value.IsString()) {
      target.assign(m->value.GetString(), m->value.GetStringLength());
      return true;
    }
    return false;
  }

  bool AppConfigurationImpl::load_bool(const rapidjson::Value &val,
                                       char const *name,
                                       bool &target) {
    auto m = val.FindMember(name);
    if (val.MemberEnd() != m && m->value.IsBool()) {
      target = m->value.GetBool();
      return true;
    }
    return false;
  }

  bool AppConfigurationImpl::load_u16(const rapidjson::Value &val,
                                      char const *name,
                                      uint16_t &target) {
    uint32_t i;
    if (load_u32(val, name, i)
        && (i & ~std::numeric_limits<uint16_t>::max()) == 0) {
      target = static_cast<uint16_t>(i);
      return true;
    }
    return false;
  }

  bool AppConfigurationImpl::load_u32(const rapidjson::Value &val,
                                      char const *name,
                                      uint32_t &target) {
    if (auto m = val.FindMember(name);
        val.MemberEnd() != m && m->value.IsInt()) {
      const auto v = m->value.GetInt();
      if ((v & (1u << 31u)) == 0) {
        target = static_cast<uint32_t>(v);
        return true;
      }
    }
    return false;
  }

  void AppConfigurationImpl::parse_general_segment(rapidjson::Value &val) {
    uint16_t v{};
    if (load_u16(val, "verbosity", v) && v <= SPDLOG_LEVEL_OFF)
      verbosity_ = static_cast<spdlog::level::level_enum>(v);
  }

  void AppConfigurationImpl::parse_blockchain_segment(rapidjson::Value &val) {
    std::string genesis_path_str;
    load_str(val, "genesis", genesis_path_str);
    genesis_path_ = fs::path(genesis_path_str);
  }

  void AppConfigurationImpl::parse_storage_segment(rapidjson::Value &val) {
    std::string base_path_str;
    load_str(val, "base_path", base_path_str);
    base_path_ = fs::path(base_path_str);
  }

  void AppConfigurationImpl::parse_network_segment(rapidjson::Value &val) {
<<<<<<< HEAD
    load_ma(val, "listen-addr", listen_addresses_);
=======
    load_ma(val, "bootnodes", boot_nodes_);
>>>>>>> 8ce4e581
    load_u16(val, "p2p_port", p2p_port_);
    load_str(val, "rpc_http_host", rpc_http_host_);
    load_u16(val, "rpc_http_port", rpc_http_port_);
    load_str(val, "rpc_ws_host", rpc_ws_host_);
    load_u16(val, "rpc_ws_port", rpc_ws_port_);
  }

  void AppConfigurationImpl::parse_additional_segment(rapidjson::Value &val) {
    load_bool(val, "single_finalizing_node", is_only_finalizing_);
    load_bool(val, "already_synchronized", is_already_synchronized_);
    load_u32(val, "max_blocks_in_response", max_blocks_in_response_);
    load_bool(val, "is_unix_slots_strategy", is_unix_slots_strategy_);
  }

  bool AppConfigurationImpl::validate_config(
      AppConfiguration::LoadScheme scheme) {
    if (not fs::exists(genesis_path_)) {
      logger_->error("Path to genesis {} does not exist.", genesis_path_);
      return false;
    }

    if (!fs::createDirectoryRecursive(base_path_)) {
      logger_->error("Base path {} does not exist.", base_path_);
      return false;
    }

    if (p2p_port_ == 0) {
      logger_->error("p2p port is 0.");
      return false;
    }

    if (rpc_ws_port_ == 0) {
      logger_->error("RPC ws port is 0.");
      return false;
    }

    if (rpc_http_port_ == 0) {
      logger_->error("RPC http port is 0.");
      return false;
    }

    // pagination page size bounded [kAbsolutMinBlocksInResponse,
    // kAbsolutMaxBlocksInResponse]
    max_blocks_in_response_ = std::clamp(max_blocks_in_response_,
                                         kAbsolutMinBlocksInResponse,
                                         kAbsolutMaxBlocksInResponse);
    return true;
  }

  void AppConfigurationImpl::read_config_from_file(
      const std::string &filepath) {
    assert(!filepath.empty());

    auto file = open_file(filepath);
    if (!file) {
      logger_->error("Configuration file path is invalid: {}", filepath);
      return;
    }

    using FileReadStream = rapidjson::FileReadStream;
    using Document = rapidjson::Document;

    std::array<char, 1024> buffer_size{};
    FileReadStream input_stream(
        file.get(), buffer_size.data(), buffer_size.size());

    Document document;
    document.ParseStream(input_stream);
    if (document.HasParseError()) {
      logger_->error("Configuration file {} parse failed, with error {}",
                     filepath,
                     document.GetParseError());
      return;
    }

    for (auto &handler : handlers_) {
      auto it = document.FindMember(handler.segment_name);
      if (document.MemberEnd() != it) {
        handler.handler(it->value);
      }
    }
  }

  boost::asio::ip::tcp::endpoint AppConfigurationImpl::get_endpoint_from(
      std::string const &host, uint16_t port) {
    boost::asio::ip::tcp::endpoint endpoint;
    boost::system::error_code err;

    endpoint.address(boost::asio::ip::address::from_string(host, err));
    if (err.failed()) {
      logger_->error("RPC address '{}' is invalid", host);
      exit(EXIT_FAILURE);
    }

    endpoint.port(port);
    return endpoint;
  }

  bool AppConfigurationImpl::initialize_from_args(
      AppConfiguration::LoadScheme scheme, int argc, char **argv) {
    namespace po = boost::program_options;

    // clang-format off
    po::options_description desc("General options");
    desc.add_options()
        ("help,h", "show this help message")
        ("verbosity,v", po::value<int>(), "Log level: 0 - trace, 1 - debug, 2 - info, 3 - warn, 4 - error, 5 - critical, 6 - no log")
        ("config_file,c", po::value<std::string>(), "Filepath to load configuration from.")
        ;

    po::options_description blockhain_desc("Blockchain options");
    blockhain_desc.add_options()
        ("genesis,g", po::value<std::string>(), "required, configuration file path")
        ;

    po::options_description storage_desc("Storage options");
    storage_desc.add_options()
        ("base_path,d", po::value<std::string>(), "required, node base path (keeps storage and keys for known chains)")
        ;

    po::options_description network_desc("Network options");
    network_desc.add_options()
<<<<<<< HEAD
        ("listen-addr", po::value<std::vector<std::string>>()->multitoken(), "multiaddresses the node listens for open connections on")
=======
        ("node-key", po::value<std::string>(), "the secret key to use for libp2p networking")
        ("bootnodes", po::value<std::vector<std::string>>()->multitoken(), "multiaddresses of bootstrap nodes")
>>>>>>> 8ce4e581
        ("p2p_port,p", po::value<uint16_t>(), "port for peer to peer interactions")
        ("rpc_http_host", po::value<std::string>(), "address for RPC over HTTP")
        ("rpc_http_port", po::value<uint16_t>(), "port for RPC over HTTP")
        ("rpc_ws_host", po::value<std::string>(), "address for RPC over Websocket protocol")
        ("rpc_ws_port", po::value<uint16_t>(), "port for RPC over Websocket protocol")
        ("max_blocks_in_response", po::value<int>(), "max block per response while syncing")
        ;

    po::options_description additional_desc("Additional options");
    additional_desc.add_options()
        ("single_finalizing_node,f", "if this is the only finalizing node")
        ("already_synchronized,s", "if need to consider synchronized")
        ("unix_slots,u", "if slots are calculated from unix epoch")
        ;
    // clang-format on

    po::variables_map vm;
    po::parsed_options parsed = po::command_line_parser(argc, argv)
                                    .options(desc)
                                    .allow_unregistered()
                                    .run();
    po::store(parsed, vm);
    po::notify(vm);

    desc.add(blockhain_desc)
        .add(storage_desc)
        .add(network_desc)
        .add(additional_desc);

    if (vm.count("help") > 0) {
      std::cout << desc << std::endl;
      return false;
    }

    try {
      po::store(po::parse_command_line(argc, argv, desc), vm);
      po::store(parsed, vm);
      po::notify(vm);
    } catch (const std::exception &e) {
      std::cerr << "Error: " << e.what() << '\n'
                << "Try run with option '--help' for more information"
                << std::endl;
      return false;
    }

    find_argument<std::string>(vm, "config_file", [&](std::string const &path) {
      read_config_from_file(path);
    });

    /// aggregate data from command line args
    if (vm.end() != vm.find("single_finalizing_node"))
      is_only_finalizing_ = true;

    if (vm.end() != vm.find("already_synchronized"))
      is_already_synchronized_ = true;

    if (vm.end() != vm.find("unix_slots")) is_unix_slots_strategy_ = true;

    find_argument<std::string>(
        vm, "genesis", [&](const std::string &val) { genesis_path_ = val; });

    find_argument<std::string>(
        vm, "base_path", [&](const std::string &val) { base_path_ = val; });

    std::vector<std::string> boot_nodes;
    find_argument<std::vector<std::string>>(
        vm, "bootnodes", [&](const std::vector<std::string> &val) {
          boot_nodes = val;
        });
    boot_nodes_.reserve(boot_nodes.size());
    for (auto &addr_str : boot_nodes) {
      auto ma_res = libp2p::multi::Multiaddress::create(addr_str);
      if (not ma_res.has_value()) {
        auto err_msg = "Bootnode '" + addr_str
                       + "' is invalid: " + ma_res.error().message();
        logger_->error(err_msg);
        std::cout << err_msg << std::endl;
        return false;
      }
      auto peer_id_base58_opt = ma_res.value().getPeerId();
      if (not peer_id_base58_opt) {
        auto err_msg = "Bootnode '" + addr_str + "' has not peer_id";
        logger_->error(err_msg);
        std::cout << err_msg << std::endl;
        return false;
      }
      boot_nodes_.emplace_back(std::move(ma_res.value()));
    }

    boost::optional<std::string> node_key;
    find_argument<std::string>(
        vm, "node-key", [&](const std::string &val) { node_key.emplace(val); });
    if (node_key.has_value()) {
      auto key_res = crypto::Ed25519PrivateKey::fromHex(node_key.get());
      if (not key_res.has_value()) {
        auto err_msg = "Node key '" + node_key.get()
                       + "' is invalid: " + key_res.error().message();
        logger_->error(err_msg);
        std::cout << err_msg << std::endl;
        return false;
      }
      node_key_.emplace(std::move(key_res.value()));
    }

    find_argument<uint16_t>(
        vm, "p2p_port", [&](uint16_t val) { p2p_port_ = val; });

<<<<<<< HEAD
    find_argument<std::vector<std::string>>(
        vm, "listen-addr", [&](std::vector<std::string> const &val) {
          for (auto &s : val) {
            if (auto ma_res = libp2p::multi::Multiaddress::create(s)) {
              listen_addresses_.emplace_back(std::move(ma_res.value()));
            }
          }
        });

    find_argument<uint32_t>(vm, "max_blocks_in_response", [&](uint32_t val) {
      max_blocks_in_response_ = val;
=======
    find_argument<int32_t>(vm, "max_blocks_in_response", [&](int32_t val) {
      max_blocks_in_response_ = static_cast<uint32_t>(val);
>>>>>>> 8ce4e581
    });

    find_argument<int32_t>(vm, "verbosity", [&](int32_t val) {
      if (val >= SPDLOG_LEVEL_TRACE && val <= SPDLOG_LEVEL_OFF)
        verbosity_ = static_cast<spdlog::level::level_enum>(val);
    });

    find_argument<std::string>(
        vm, "rpc_http_host", [&](std::string const &val) {
          rpc_http_host_ = val;
        });

    find_argument<std::string>(
        vm, "rpc_ws_host", [&](std::string const &val) { rpc_ws_host_ = val; });

    find_argument<uint16_t>(
        vm, "rpc_http_port", [&](uint16_t val) { rpc_http_port_ = val; });

    find_argument<uint16_t>(
        vm, "rpc_ws_port", [&](uint16_t val) { rpc_ws_port_ = val; });

    rpc_http_endpoint_ = get_endpoint_from(rpc_http_host_, rpc_http_port_);
    rpc_ws_endpoint_ = get_endpoint_from(rpc_ws_host_, rpc_ws_port_);

    // if something wrong with config print help message
    if (not validate_config(scheme)) {
      std::cout << desc << std::endl;
      return false;
    }
    return true;
  }
}  // namespace kagome::application<|MERGE_RESOLUTION|>--- conflicted
+++ resolved
@@ -159,11 +159,8 @@
   }
 
   void AppConfigurationImpl::parse_network_segment(rapidjson::Value &val) {
-<<<<<<< HEAD
     load_ma(val, "listen-addr", listen_addresses_);
-=======
     load_ma(val, "bootnodes", boot_nodes_);
->>>>>>> 8ce4e581
     load_u16(val, "p2p_port", p2p_port_);
     load_str(val, "rpc_http_host", rpc_http_host_);
     load_u16(val, "rpc_http_port", rpc_http_port_);
@@ -286,12 +283,9 @@
 
     po::options_description network_desc("Network options");
     network_desc.add_options()
-<<<<<<< HEAD
         ("listen-addr", po::value<std::vector<std::string>>()->multitoken(), "multiaddresses the node listens for open connections on")
-=======
         ("node-key", po::value<std::string>(), "the secret key to use for libp2p networking")
         ("bootnodes", po::value<std::vector<std::string>>()->multitoken(), "multiaddresses of bootstrap nodes")
->>>>>>> 8ce4e581
         ("p2p_port,p", po::value<uint16_t>(), "port for peer to peer interactions")
         ("rpc_http_host", po::value<std::string>(), "address for RPC over HTTP")
         ("rpc_http_port", po::value<uint16_t>(), "port for RPC over HTTP")
@@ -399,7 +393,6 @@
     find_argument<uint16_t>(
         vm, "p2p_port", [&](uint16_t val) { p2p_port_ = val; });
 
-<<<<<<< HEAD
     find_argument<std::vector<std::string>>(
         vm, "listen-addr", [&](std::vector<std::string> const &val) {
           for (auto &s : val) {
@@ -411,10 +404,6 @@
 
     find_argument<uint32_t>(vm, "max_blocks_in_response", [&](uint32_t val) {
       max_blocks_in_response_ = val;
-=======
-    find_argument<int32_t>(vm, "max_blocks_in_response", [&](int32_t val) {
-      max_blocks_in_response_ = static_cast<uint32_t>(val);
->>>>>>> 8ce4e581
     });
 
     find_argument<int32_t>(vm, "verbosity", [&](int32_t val) {
