--- conflicted
+++ resolved
@@ -489,9 +489,6 @@
     return true;
   }
 
-<<<<<<< HEAD
-  bool AppConfigurationImpl::initializeFromArgs(int argc, const char **argv) {
-=======
   std::optional<telemetry::TelemetryEndpoint>
   AppConfigurationImpl::parseTelemetryEndpoint(
       const std::string &record) const {
@@ -557,8 +554,7 @@
     return telemetry::TelemetryEndpoint{std::move(uri), verbosity_level};
   }
 
-  bool AppConfigurationImpl::initializeFromArgs(int argc, char **argv) {
->>>>>>> 75ae1ff0
+  bool AppConfigurationImpl::initializeFromArgs(int argc, const char **argv) {
     namespace po = boost::program_options;
 
     // clang-format off
