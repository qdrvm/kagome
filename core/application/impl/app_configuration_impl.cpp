/**
 * Copyright Soramitsu Co., Ltd. All Rights Reserved.
 * SPDX-License-Identifier: Apache-2.0
 */

#include "application/impl/app_configuration_impl.hpp"

#include <string>

#include <rapidjson/document.h>
#include <rapidjson/filereadstream.h>
#include <boost/program_options.hpp>
#include <boost/uuid/uuid_generators.hpp>
#include <boost/uuid/uuid_io.hpp>

#include "assets/assets.hpp"
#include "chain_spec_impl.hpp"
#include "common/hexutil.hpp"
#include "filesystem/directories.hpp"

namespace {
  namespace fs = kagome::filesystem;

  template <typename T, typename Func>
  inline void find_argument(boost::program_options::variables_map &vm,
                            char const *name,
                            Func &&f) {
    assert(nullptr != name);
    auto it = vm.find(name);
    if (it != vm.end()) std::forward<Func>(f)(it->second.as<T>());
  }

  const std::string def_rpc_http_host = "0.0.0.0";
  const std::string def_rpc_ws_host = "0.0.0.0";
  const uint16_t def_rpc_http_port = 9933;
  const uint16_t def_rpc_ws_port = 9944;
  const uint16_t def_p2p_port = 30363;
  const int def_verbosity = static_cast<int>(kagome::log::Level::INFO);
  const bool def_is_only_finalizing = false;
  const bool def_is_already_synchronized = false;
  const bool def_is_unix_slots_strategy = false;
  const bool def_dev_mode = false;

  /**
   * Generate once at run random node name if form of UUID
   * @return UUID as string value
   */
  const std::string &randomNodeName() {
    static std::string name;
    if (name.empty()) {
      auto uuid = boost::uuids::random_generator()();
      name = boost::uuids::to_string(uuid);
    }
    auto max_len = kagome::application::AppConfiguration::kNodeNameMaxLength;
    if (name.length() > max_len) {
      name = name.substr(0, max_len);
    }
    return name;
  }
}  // namespace

namespace kagome::application {

  AppConfigurationImpl::AppConfigurationImpl(log::Logger logger)
      : logger_(std::move(logger)),
        roles_(0),
        p2p_port_(def_p2p_port),
        verbosity_(static_cast<log::Level>(def_verbosity)),
        is_already_synchronized_(def_is_already_synchronized),
        max_blocks_in_response_(kAbsolutMaxBlocksInResponse),
        is_unix_slots_strategy_(def_is_unix_slots_strategy),
        rpc_http_host_(def_rpc_http_host),
        rpc_ws_host_(def_rpc_ws_host),
        rpc_http_port_(def_rpc_http_port),
        rpc_ws_port_(def_rpc_ws_port),
        dev_mode_(def_dev_mode),
        node_name_(randomNodeName()) {}

  fs::path AppConfigurationImpl::chainSpecPath() const {
    return chain_spec_path_.native();
  }

  boost::filesystem::path AppConfigurationImpl::chainPath(
      std::string chain_id) const {
    return base_path_ / chain_id;
  }

  fs::path AppConfigurationImpl::databasePath(std::string chain_id) const {
    return chainPath(chain_id) / "db";
  }

  fs::path AppConfigurationImpl::keystorePath(std::string chain_id) const {
    return chainPath(chain_id) / "keystore";
  }

  AppConfigurationImpl::FilePtr AppConfigurationImpl::open_file(
      const std::string &filepath) {
    assert(!filepath.empty());
    return AppConfigurationImpl::FilePtr(std::fopen(filepath.c_str(), "r"),
                                         &std::fclose);
  }

  bool AppConfigurationImpl::load_ma(
      const rapidjson::Value &val,
      char const *name,
      std::vector<libp2p::multi::Multiaddress> &target) {
    for (auto it = val.FindMember(name); it != val.MemberEnd(); ++it) {
      auto &value = it->value;
      auto ma_res = libp2p::multi::Multiaddress::create(
          std::string(value.GetString(), value.GetStringLength()));
      if (not ma_res) {
        return false;
      }
      target.emplace_back(std::move(ma_res.value()));
      return true;
    }
    return not target.empty();
  }

  bool AppConfigurationImpl::load_str(const rapidjson::Value &val,
                                      char const *name,
                                      std::string &target) {
    auto m = val.FindMember(name);
    if (val.MemberEnd() != m && m->value.IsString()) {
      target.assign(m->value.GetString(), m->value.GetStringLength());
      return true;
    }
    return false;
  }

  bool AppConfigurationImpl::load_bool(const rapidjson::Value &val,
                                       char const *name,
                                       bool &target) {
    auto m = val.FindMember(name);
    if (val.MemberEnd() != m && m->value.IsBool()) {
      target = m->value.GetBool();
      return true;
    }
    return false;
  }

  bool AppConfigurationImpl::load_u16(const rapidjson::Value &val,
                                      char const *name,
                                      uint16_t &target) {
    uint32_t i;
    if (load_u32(val, name, i)
        && (i & ~std::numeric_limits<uint16_t>::max()) == 0) {
      target = static_cast<uint16_t>(i);
      return true;
    }
    return false;
  }

  bool AppConfigurationImpl::load_u32(const rapidjson::Value &val,
                                      char const *name,
                                      uint32_t &target) {
    if (auto m = val.FindMember(name);
        val.MemberEnd() != m && m->value.IsInt()) {
      const auto v = m->value.GetInt();
      if ((v & (1u << 31u)) == 0) {
        target = static_cast<uint32_t>(v);
        return true;
      }
    }
    return false;
  }

  void AppConfigurationImpl::parse_general_segment(rapidjson::Value &val) {
    std::string roles_str;
    load_str(val, "role", roles_str);
    if (roles_str == "full") {
      roles_.flags.full = 1;
    } else if (roles_str == "light") {
      roles_.flags.light = 1;
    } else if (roles_str == "authority") {
      roles_.flags.authority = 1;
    }
    uint16_t v{};
    if (not load_u16(val, "verbosity", v)) {
      return;
    }
    auto level = static_cast<log::Level>(v + def_verbosity);
    if (level >= log::Level::OFF && level <= log::Level::TRACE) {
      verbosity_ = level;
    }
  }

  void AppConfigurationImpl::parse_blockchain_segment(rapidjson::Value &val) {
    std::string chain_spec_path_str;
    load_str(val, "chain", chain_spec_path_str);
    chain_spec_path_ = fs::path(chain_spec_path_str);
  }

  void AppConfigurationImpl::parse_storage_segment(rapidjson::Value &val) {
    std::string base_path_str;
    load_str(val, "base-path", base_path_str);
    base_path_ = fs::path(base_path_str);
  }

  void AppConfigurationImpl::parse_network_segment(rapidjson::Value &val) {
    load_ma(val, "listen-addr", listen_addresses_);
    load_ma(val, "bootnodes", boot_nodes_);
    load_u16(val, "port", p2p_port_);
    load_str(val, "rpc-host", rpc_http_host_);
    load_u16(val, "rpc-port", rpc_http_port_);
    load_str(val, "ws-host", rpc_ws_host_);
    load_u16(val, "ws-port", rpc_ws_port_);
    load_str(val, "name", node_name_);
  }

  void AppConfigurationImpl::parse_additional_segment(rapidjson::Value &val) {
<<<<<<< HEAD
    load_bool(val, "already_synchronized", is_already_synchronized_);
    load_u32(val, "max_blocks_in_response", max_blocks_in_response_);
    load_bool(val, "is_unix_slots_strategy", is_unix_slots_strategy_);
  }

  bool AppConfigurationImpl::validate_config() {
    if (not fs::exists(genesis_path_)) {
      logger_->error(
          "Path to genesis {} does not exist, "
          "please specify a valid path with -g option",
          genesis_path_);
=======
    load_bool(val, "single-finalizing-node", is_only_finalizing_);
    load_bool(val, "already-synchronized", is_already_synchronized_);
    load_u32(val, "max-blocks-in-response", max_blocks_in_response_);
    load_bool(val, "is-unix-slots-strategy", is_unix_slots_strategy_);
    load_bool(val, "dev", dev_mode_);
  }

  bool AppConfigurationImpl::validate_config(
      AppConfiguration::LoadScheme scheme) {
    if (not fs::exists(chain_spec_path_)) {
      logger_->error(
          "Chain path {} does not exist, "
          "please specify a valid path with --chain option",
          chain_spec_path_);
>>>>>>> 44b2c43d
      return false;
    }

    if (base_path_.empty() or !fs::createDirectoryRecursive(base_path_)) {
      logger_->error(
          "Base path {} does not exist, "
          "please specify a valid path with -d option",
          base_path_);
      return false;
    }

    if (p2p_port_ == 0) {
      logger_->error(
          "p2p port is 0, "
          "please specify a valid path with -p option");
      return false;
    }

    if (rpc_ws_port_ == 0) {
      logger_->error(
          "RPC ws port is 0, "
          "please specify a valid path with --ws-port option");
      return false;
    }

    if (rpc_http_port_ == 0) {
      logger_->error(
          "RPC http port is 0, "
          "please specify a valid path with --rpc-port option");
      return false;
    }

    if (node_name_.length() > kNodeNameMaxLength) {
      logger_->error("Node name exceeds the maximum length of {} characters",
                     kNodeNameMaxLength);
      return false;
    }

    // pagination page size bounded [kAbsolutMinBlocksInResponse,
    // kAbsolutMaxBlocksInResponse]
    max_blocks_in_response_ = std::clamp(max_blocks_in_response_,
                                         kAbsolutMinBlocksInResponse,
                                         kAbsolutMaxBlocksInResponse);
    return true;
  }

  void AppConfigurationImpl::read_config_from_file(
      const std::string &filepath) {
    assert(!filepath.empty());

    auto file = open_file(filepath);
    if (!file) {
      logger_->error(
          "Configuration file path is invalid: {}, "
          "please specify a valid path with -c option",
          filepath);
      return;
    }

    using FileReadStream = rapidjson::FileReadStream;
    using Document = rapidjson::Document;

    std::array<char, 1024> buffer_size{};
    FileReadStream input_stream(
        file.get(), buffer_size.data(), buffer_size.size());

    Document document;
    document.ParseStream(input_stream);
    if (document.HasParseError()) {
      logger_->error("Configuration file {} parse failed with error {}",
                     filepath,
                     document.GetParseError());
      return;
    }

    for (auto &handler : handlers_) {
      auto it = document.FindMember(handler.segment_name);
      if (document.MemberEnd() != it) {
        handler.handler(it->value);
      }
    }
  }

  boost::asio::ip::tcp::endpoint AppConfigurationImpl::get_endpoint_from(
      std::string const &host, uint16_t port) {
    boost::asio::ip::tcp::endpoint endpoint;
    boost::system::error_code err;

    endpoint.address(boost::asio::ip::address::from_string(host, err));
    if (err.failed()) {
      logger_->error("RPC address '{}' is invalid", host);
      exit(EXIT_FAILURE);
    }

    endpoint.port(port);
    return endpoint;
  }

  bool AppConfigurationImpl::initialize_from_args(int argc, char **argv) {
    namespace po = boost::program_options;

    // clang-format off
    po::options_description desc("General options");
    desc.add_options()
        ("help,h", "show this help message")
        ("verbosity,v", po::value<int>(), "Log level: 0 - trace, 1 - debug, 2 - info, 3 - warn, 4 - error, 5 - critical, 6 - no log")
<<<<<<< HEAD
        ("role", po::value<std::string>(), "Role of node: light, full, authority")
        ("config_file,c", po::value<std::string>(), "Filepath to load configuration from.")
=======
        ("config-file,c", po::value<std::string>(), "Filepath to load configuration from.")
>>>>>>> 44b2c43d
        ;

    po::options_description blockhain_desc("Blockchain options");
    blockhain_desc.add_options()
        ("chain", po::value<std::string>(), "required, chainspec file path")
        ;

    po::options_description storage_desc("Storage options");
    storage_desc.add_options()
        ("base-path,d", po::value<std::string>(), "required, node base path (keeps storage and keys for known chains)")
        ;

    po::options_description network_desc("Network options");
    network_desc.add_options()
        ("listen-addr", po::value<std::vector<std::string>>()->multitoken(), "multiaddresses the node listens for open connections on")
        ("node-key", po::value<std::string>(), "the secret key to use for libp2p networking")
        ("bootnodes", po::value<std::vector<std::string>>()->multitoken(), "multiaddresses of bootstrap nodes")
        ("port,p", po::value<uint16_t>(), "port for peer to peer interactions")
        ("rpc-host", po::value<std::string>(), "address for RPC over HTTP")
        ("rpc-port", po::value<uint16_t>(), "port for RPC over HTTP")
        ("ws-host", po::value<std::string>(), "address for RPC over Websocket protocol")
        ("ws-port", po::value<uint16_t>(), "port for RPC over Websocket protocol")
        ("max-blocks-in-response", po::value<int>(), "max block per response while syncing")
        ("name", po::value<std::string>(), "the human-readable name for this node")
        ;

    po::options_description additional_desc("Additional options");
    additional_desc.add_options()
<<<<<<< HEAD
        ("already_synchronized,s", "if need to consider synchronized")
        ("unix_slots,u", "if slots are calculated from unix epoch")
=======
        ("single-finalizing-node,f", "if this is the only finalizing node")
        ("already-synchronized,s", "if need to consider synchronized")
        ("unix-slots,u", "if slots are calculated from unix epoch")
        ;

    po::options_description development_desc("Development options");
    additional_desc.add_options()
        ("dev", "if node run in development mode")
        ("dev-with-wipe", "if needed to wipe base path (only for dev mode)")
>>>>>>> 44b2c43d
        ;
    // clang-format on

    po::variables_map vm;
    po::parsed_options parsed = po::command_line_parser(argc, argv)
                                    .options(desc)
                                    .allow_unregistered()
                                    .run();
    po::store(parsed, vm);
    po::notify(vm);

    desc.add(blockhain_desc)
        .add(storage_desc)
        .add(network_desc)
        .add(additional_desc);

    if (vm.count("help") > 0) {
      std::cout << desc << std::endl;
      return false;
    }

    desc.add(development_desc);

    try {
      po::store(po::parse_command_line(argc, argv, desc), vm);
      po::store(parsed, vm);
      po::notify(vm);
    } catch (const std::exception &e) {
      std::cerr << "Error: " << e.what() << '\n'
                << "Try run with option '--help' for more information"
                << std::endl;
      return false;
    }

    // Setup default development settings (and wipe if needed)
    if (vm.count("dev") > 0 or vm.count("dev-with-wipe") > 0) {
      constexpr auto with_kagome_embeddings =
#ifdef USE_KAGOME_EMBEDDINGS
          true;
#else
          false;
#endif  // USE_KAGOME_EMBEDDINGS

      if constexpr (not with_kagome_embeddings) {
        std::cerr << "Warning: developers mode is not available. "
                     "Application was built without developers embeddings "
                     "(EMBEDDINGS option is OFF)."
                  << std::endl;
        return false;
      } else {
        dev_mode_ = true;

        auto dev_env_path = fs::temp_directory_path() / "kagome_dev";
        chain_spec_path_ = dev_env_path / "chainspec.json";
        base_path_ = dev_env_path / "base_path";

        // Wipe base directory on demand
        if (vm.count("dev-with-wipe") > 0) {
          boost::filesystem::remove_all(dev_env_path);
        }

        if (not boost::filesystem::exists(chain_spec_path_)) {
          boost::filesystem::create_directories(chain_spec_path_.parent_path());

          std::ofstream ofs;
          ofs.open(chain_spec_path_.native(), std::ios::ate);
          ofs << kagome::assets::embedded_chainspec;
          ofs.close();

          auto chain_spec = ChainSpecImpl::loadFrom(chain_spec_path_.native());
          auto path = keystorePath(chain_spec.value()->id());

          boost::filesystem::create_directories(path);

          for (auto key_descr : kagome::assets::embedded_keys) {
            ofs.open((path / key_descr.first).native(), std::ios::ate);
            ofs << key_descr.second;
            ofs.close();
          }
        }

        p2p_port_ = def_p2p_port;
        is_already_synchronized_ = true;
        rpc_http_host_ = def_rpc_http_host;
        rpc_ws_host_ = def_rpc_ws_host;
        rpc_http_port_ = def_rpc_http_port;
        rpc_ws_port_ = def_rpc_ws_port;

        auto ma_res =
            libp2p::multi::Multiaddress::create("/ip4/127.0.0.1/tcp/30363");
        assert(ma_res.has_value());
        listen_addresses_.emplace_back(std::move(ma_res.value()));
      }
    }

    find_argument<std::string>(vm, "config-file", [&](std::string const &path) {
      if (dev_mode_) {
        std::cerr << "Warning: config file has ignored because dev mode"
                  << std::endl;
      } else {
        read_config_from_file(path);
      }
    });

<<<<<<< HEAD
    std::string role;
    find_argument<std::string>(
        vm, "role", [&](std::string const &val) { role = val; });
    if (role == "full") {
      roles_.flags.full = 1;
    } else if (role == "light") {
      roles_.flags.light = 1;
    } else if (role == "authority") {
      roles_.flags.authority = 1;
    } else if (not role.empty()) {
      auto err_msg = "Provided role is invalid: " + role;
      logger_->error(err_msg);
      std::cout << err_msg << std::endl;
      return false;
    } else {
      roles_.flags.full = 1;
    }

    // aggregate data from command line args
=======
    /// aggregate data from command line args
    if (vm.end() != vm.find("single-finalizing-node"))
      is_only_finalizing_ = true;
>>>>>>> 44b2c43d

    if (vm.end() != vm.find("already-synchronized"))
      is_already_synchronized_ = true;

    if (vm.end() != vm.find("unix-slots")) is_unix_slots_strategy_ = true;

    find_argument<std::string>(
        vm, "chain", [&](const std::string &val) { chain_spec_path_ = val; });

    find_argument<std::string>(
        vm, "base-path", [&](const std::string &val) { base_path_ = val; });

    std::vector<std::string> boot_nodes;
    find_argument<std::vector<std::string>>(
        vm, "bootnodes", [&](const std::vector<std::string> &val) {
          boot_nodes = val;
        });
    if (not boot_nodes.empty()) {
      boot_nodes_.clear();
      boot_nodes_.reserve(boot_nodes.size());
      for (auto &addr_str : boot_nodes) {
        auto ma_res = libp2p::multi::Multiaddress::create(addr_str);
        if (not ma_res.has_value()) {
          auto err_msg = "Bootnode '" + addr_str
                         + "' is invalid: " + ma_res.error().message();
          logger_->error(err_msg);
          std::cout << err_msg << std::endl;
          return false;
        }
        auto peer_id_base58_opt = ma_res.value().getPeerId();
        if (not peer_id_base58_opt) {
          auto err_msg = "Bootnode '" + addr_str + "' has not peer_id";
          logger_->error(err_msg);
          std::cout << err_msg << std::endl;
          return false;
        }
        boot_nodes_.emplace_back(std::move(ma_res.value()));
      }
    }

    boost::optional<std::string> node_key;
    find_argument<std::string>(
        vm, "node-key", [&](const std::string &val) { node_key.emplace(val); });
    if (node_key.has_value()) {
      auto key_res = crypto::Ed25519PrivateKey::fromHex(node_key.get());
      if (not key_res.has_value()) {
        auto err_msg = "Node key '" + node_key.get()
                       + "' is invalid: " + key_res.error().message();
        logger_->error(err_msg);
        std::cout << err_msg << std::endl;
        return false;
      }
      node_key_.emplace(std::move(key_res.value()));
    }

    find_argument<uint16_t>(vm, "port", [&](uint16_t val) { p2p_port_ = val; });

    std::vector<std::string> listen_addr;
    find_argument<std::vector<std::string>>(
        vm, "listen-addr", [&](const auto &val) { listen_addr = val; });

    if (not listen_addr.empty()) {
      listen_addresses_.clear();
    }
    for (auto &s : listen_addr) {
      auto ma_res = libp2p::multi::Multiaddress::create(s);
      if (not ma_res) {
        auto err_msg = "Listening address '" + s
                       + "' is invalid: " + ma_res.error().message();
        logger_->error(err_msg);
        std::cout << err_msg << std::endl;
        return false;
      }
      listen_addresses_.emplace_back(std::move(ma_res.value()));
    }

    find_argument<uint32_t>(vm, "max-blocks-in-response", [&](uint32_t val) {
      max_blocks_in_response_ = val;
    });

    find_argument<int32_t>(vm, "verbosity", [&](int32_t val) {
      auto level = static_cast<log::Level>(val + def_verbosity);
      if (level >= log::Level::OFF && level <= log::Level::TRACE)
        verbosity_ = level;
    });

    find_argument<std::string>(
        vm, "rpc-host", [&](std::string const &val) { rpc_http_host_ = val; });

    find_argument<std::string>(
        vm, "ws-host", [&](std::string const &val) { rpc_ws_host_ = val; });

    find_argument<uint16_t>(
        vm, "rpc-port", [&](uint16_t val) { rpc_http_port_ = val; });

    find_argument<uint16_t>(
        vm, "ws-port", [&](uint16_t val) { rpc_ws_port_ = val; });

    rpc_http_endpoint_ = get_endpoint_from(rpc_http_host_, rpc_http_port_);
    rpc_ws_endpoint_ = get_endpoint_from(rpc_ws_host_, rpc_ws_port_);

    find_argument<std::string>(
        vm, "name", [&](std::string const &val) { node_name_ = val; });

    // if something wrong with config print help message
    if (not validate_config()) {
      std::cout << desc << std::endl;
      return false;
    }
    return true;
  }
}  // namespace kagome::application<|MERGE_RESOLUTION|>--- conflicted
+++ resolved
@@ -209,34 +209,18 @@
   }
 
   void AppConfigurationImpl::parse_additional_segment(rapidjson::Value &val) {
-<<<<<<< HEAD
-    load_bool(val, "already_synchronized", is_already_synchronized_);
-    load_u32(val, "max_blocks_in_response", max_blocks_in_response_);
-    load_bool(val, "is_unix_slots_strategy", is_unix_slots_strategy_);
-  }
-
-  bool AppConfigurationImpl::validate_config() {
-    if (not fs::exists(genesis_path_)) {
-      logger_->error(
-          "Path to genesis {} does not exist, "
-          "please specify a valid path with -g option",
-          genesis_path_);
-=======
-    load_bool(val, "single-finalizing-node", is_only_finalizing_);
     load_bool(val, "already-synchronized", is_already_synchronized_);
     load_u32(val, "max-blocks-in-response", max_blocks_in_response_);
     load_bool(val, "is-unix-slots-strategy", is_unix_slots_strategy_);
     load_bool(val, "dev", dev_mode_);
   }
 
-  bool AppConfigurationImpl::validate_config(
-      AppConfiguration::LoadScheme scheme) {
+  bool AppConfigurationImpl::validate_config() {
     if (not fs::exists(chain_spec_path_)) {
       logger_->error(
           "Chain path {} does not exist, "
           "please specify a valid path with --chain option",
           chain_spec_path_);
->>>>>>> 44b2c43d
       return false;
     }
 
@@ -343,12 +327,8 @@
     desc.add_options()
         ("help,h", "show this help message")
         ("verbosity,v", po::value<int>(), "Log level: 0 - trace, 1 - debug, 2 - info, 3 - warn, 4 - error, 5 - critical, 6 - no log")
-<<<<<<< HEAD
         ("role", po::value<std::string>(), "Role of node: light, full, authority")
-        ("config_file,c", po::value<std::string>(), "Filepath to load configuration from.")
-=======
         ("config-file,c", po::value<std::string>(), "Filepath to load configuration from.")
->>>>>>> 44b2c43d
         ;
 
     po::options_description blockhain_desc("Blockchain options");
@@ -377,11 +357,6 @@
 
     po::options_description additional_desc("Additional options");
     additional_desc.add_options()
-<<<<<<< HEAD
-        ("already_synchronized,s", "if need to consider synchronized")
-        ("unix_slots,u", "if slots are calculated from unix epoch")
-=======
-        ("single-finalizing-node,f", "if this is the only finalizing node")
         ("already-synchronized,s", "if need to consider synchronized")
         ("unix-slots,u", "if slots are calculated from unix epoch")
         ;
@@ -390,7 +365,6 @@
     additional_desc.add_options()
         ("dev", "if node run in development mode")
         ("dev-with-wipe", "if needed to wipe base path (only for dev mode)")
->>>>>>> 44b2c43d
         ;
     // clang-format on
 
@@ -495,7 +469,6 @@
       }
     });
 
-<<<<<<< HEAD
     std::string role;
     find_argument<std::string>(
         vm, "role", [&](std::string const &val) { role = val; });
@@ -513,13 +486,6 @@
     } else {
       roles_.flags.full = 1;
     }
-
-    // aggregate data from command line args
-=======
-    /// aggregate data from command line args
-    if (vm.end() != vm.find("single-finalizing-node"))
-      is_only_finalizing_ = true;
->>>>>>> 44b2c43d
 
     if (vm.end() != vm.find("already-synchronized"))
       is_already_synchronized_ = true;
