/**
 * Copyright Soramitsu Co., Ltd. All Rights Reserved.
 * SPDX-License-Identifier: Apache-2.0
 */

#ifndef KAGOME_CORE_APPLICATION_IMPL_SYNCING_NODE_APPLICATION_HPP
#define KAGOME_CORE_APPLICATION_IMPL_SYNCING_NODE_APPLICATION_HPP

#include "application/kagome_application.hpp"

#include <boost/filesystem/path.hpp>

#include "api/service/api_service.hpp"
#include "application/app_configuration.hpp"
#include "application/app_state_manager.hpp"
#include "application/chain_spec.hpp"
#include "injector/application_injector.hpp"
#include "log/logger.hpp"
#include "network/peer_manager.hpp"
#include "network/router.hpp"

namespace kagome::application {

  class SyncingNodeApplication : public KagomeApplication {
    using InjectorType = decltype(injector::makeSyncingNodeInjector(
        std::declval<const AppConfiguration &>()));

    template <class T>
    using sptr = std::shared_ptr<T>;

    template <class T>
    using uptr = std::unique_ptr<T>;

   public:
    ~SyncingNodeApplication() override = default;

    explicit SyncingNodeApplication(const AppConfiguration &app_config);

    void run() override;

   private:
<<<<<<< HEAD
    const AppConfiguration &app_config_;
    InjectorType injector_;

=======
>>>>>>> 44b2c43d
    std::shared_ptr<soralog::LoggingSystem> logging_system_;
    std::shared_ptr<AppStateManager> app_state_manager_;
    std::shared_ptr<ChainSpec> chain_spec_;
    std::shared_ptr<network::Router> router_;
    std::shared_ptr<network::PeerManager> peer_manager_;
    std::shared_ptr<api::ApiService> jrpc_api_service_;
    std::shared_ptr<boost::asio::io_context> io_context_;

    log::Logger logger_;
<<<<<<< HEAD
=======

    uptr<injector::SyncingNodeInjector> injector_;
    sptr<AppStateManager> app_state_manager_;
    sptr<boost::asio::io_context> io_context_;
    sptr<network::Router> router_;
    std::shared_ptr<network::PeerManager> peer_manager_;
    sptr<api::ApiService> jrpc_api_service_;
    sptr<ChainSpec> chain_spec_;
    boost::filesystem::path chain_path_;
    const std::string node_name_;
>>>>>>> 44b2c43d
  };

}  // namespace kagome::application

#endif  // KAGOME_CORE_APPLICATION_IMPL_SYNCING_NODE_APPLICATION_HPP<|MERGE_RESOLUTION|>--- conflicted
+++ resolved
@@ -8,23 +8,20 @@
 
 #include "application/kagome_application.hpp"
 
-#include <boost/filesystem/path.hpp>
-
-#include "api/service/api_service.hpp"
+//#include <boost/filesystem/path.hpp>
+//
+//#include "api/service/api_service.hpp"
 #include "application/app_configuration.hpp"
 #include "application/app_state_manager.hpp"
 #include "application/chain_spec.hpp"
 #include "injector/application_injector.hpp"
-#include "log/logger.hpp"
-#include "network/peer_manager.hpp"
-#include "network/router.hpp"
+//#include "log/logger.hpp"
+//#include "network/peer_manager.hpp"
+//#include "network/router.hpp"
 
 namespace kagome::application {
 
   class SyncingNodeApplication : public KagomeApplication {
-    using InjectorType = decltype(injector::makeSyncingNodeInjector(
-        std::declval<const AppConfiguration &>()));
-
     template <class T>
     using sptr = std::shared_ptr<T>;
 
@@ -39,12 +36,10 @@
     void run() override;
 
    private:
-<<<<<<< HEAD
     const AppConfiguration &app_config_;
-    InjectorType injector_;
+    uptr<injector::SyncingNodeInjector> injector_;
+    log::Logger logger_;
 
-=======
->>>>>>> 44b2c43d
     std::shared_ptr<soralog::LoggingSystem> logging_system_;
     std::shared_ptr<AppStateManager> app_state_manager_;
     std::shared_ptr<ChainSpec> chain_spec_;
@@ -53,20 +48,8 @@
     std::shared_ptr<api::ApiService> jrpc_api_service_;
     std::shared_ptr<boost::asio::io_context> io_context_;
 
-    log::Logger logger_;
-<<<<<<< HEAD
-=======
-
-    uptr<injector::SyncingNodeInjector> injector_;
-    sptr<AppStateManager> app_state_manager_;
-    sptr<boost::asio::io_context> io_context_;
-    sptr<network::Router> router_;
-    std::shared_ptr<network::PeerManager> peer_manager_;
-    sptr<api::ApiService> jrpc_api_service_;
-    sptr<ChainSpec> chain_spec_;
     boost::filesystem::path chain_path_;
     const std::string node_name_;
->>>>>>> 44b2c43d
   };
 
 }  // namespace kagome::application
