/**
 * Copyright Soramitsu Co., Ltd. All Rights Reserved.
 * SPDX-License-Identifier: Apache-2.0
 */

#ifndef KAGOME_CORE_APPLICATION_IMPL_SYNCING_NODE_APPLICATION_HPP
#define KAGOME_CORE_APPLICATION_IMPL_SYNCING_NODE_APPLICATION_HPP

#include "application/kagome_application.hpp"

#include "application/app_configuration.hpp"
#include "application/app_state_manager.hpp"
#include "application/chain_spec.hpp"
#include "injector/application_injector.hpp"

namespace kagome::application {

  class SyncingNodeApplication : public KagomeApplication {
    using Babe = consensus::babe::Babe;
    using Grandpa = consensus::grandpa::Grandpa;

    template <class T>
    using sptr = std::shared_ptr<T>;

    template <class T>
    using uptr = std::unique_ptr<T>;

   public:
    ~SyncingNodeApplication() override = default;

    explicit SyncingNodeApplication(const AppConfiguration &app_config);

    void run() override;

   private:
<<<<<<< HEAD
    const AppConfiguration &app_config_;
    uptr<injector::SyncingNodeInjector> injector_;
=======
    sptr<soralog::LoggingSystem> logging_system_;

>>>>>>> 7b94cac1
    log::Logger logger_;

    sptr<boost::asio::io_context> io_context_;
<<<<<<< HEAD
    sptr<AppStateManager> app_state_manager_;
    sptr<ChainSpec> chain_spec_;
    sptr<network::Router> router_;
    sptr<network::PeerManager> peer_manager_;
    sptr<api::ApiService> jrpc_api_service_;
=======
    sptr<Babe> babe_;
    sptr<Grandpa> grandpa_;
    sptr<network::Router> router_;
    sptr<network::PeerManager> peer_manager_;
    sptr<api::ApiService> jrpc_api_service_;
    sptr<network::SyncProtocolObserver> sync_observer_;
    sptr<ChainSpec> chain_spec_;
    boost::filesystem::path chain_path_;
>>>>>>> 7b94cac1
    const std::string node_name_;
  };

}  // namespace kagome::application

#endif  // KAGOME_CORE_APPLICATION_IMPL_SYNCING_NODE_APPLICATION_HPP<|MERGE_RESOLUTION|>--- conflicted
+++ resolved
@@ -33,32 +33,19 @@
     void run() override;
 
    private:
-<<<<<<< HEAD
     const AppConfiguration &app_config_;
     uptr<injector::SyncingNodeInjector> injector_;
-=======
-    sptr<soralog::LoggingSystem> logging_system_;
-
->>>>>>> 7b94cac1
     log::Logger logger_;
 
     sptr<boost::asio::io_context> io_context_;
-<<<<<<< HEAD
     sptr<AppStateManager> app_state_manager_;
     sptr<ChainSpec> chain_spec_;
     sptr<network::Router> router_;
     sptr<network::PeerManager> peer_manager_;
     sptr<api::ApiService> jrpc_api_service_;
-=======
     sptr<Babe> babe_;
     sptr<Grandpa> grandpa_;
-    sptr<network::Router> router_;
-    sptr<network::PeerManager> peer_manager_;
-    sptr<api::ApiService> jrpc_api_service_;
     sptr<network::SyncProtocolObserver> sync_observer_;
-    sptr<ChainSpec> chain_spec_;
-    boost::filesystem::path chain_path_;
->>>>>>> 7b94cac1
     const std::string node_name_;
   };
 
