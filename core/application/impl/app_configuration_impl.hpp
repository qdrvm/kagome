--- conflicted
+++ resolved
@@ -65,14 +65,10 @@
 
     [[nodiscard]] bool initialize_from_args(int argc, char **argv);
 
-<<<<<<< HEAD
     network::Roles roles() const override {
       return roles_;
     }
-    boost::filesystem::path genesisPath() const override;
-=======
     boost::filesystem::path chainSpecPath() const override;
->>>>>>> 44b2c43d
     boost::filesystem::path chainPath(std::string chain_id) const override;
     boost::filesystem::path databasePath(std::string chain_id) const override;
     boost::filesystem::path keystorePath(std::string chain_id) const override;
@@ -146,11 +142,7 @@
     };
     // clang-format on
 
-<<<<<<< HEAD
     bool validate_config();
-=======
-    bool validate_config(AppConfiguration::LoadScheme scheme);
->>>>>>> 44b2c43d
 
     void read_config_from_file(const std::string &filepath);
 
