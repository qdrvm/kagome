/**
 * Copyright Soramitsu Co., Ltd. All Rights Reserved.
 * SPDX-License-Identifier: Apache-2.0
 */

#ifndef KAGOME_APP_CONFIGURATION_IMPL_HPP
#define KAGOME_APP_CONFIGURATION_IMPL_HPP

#include "application/app_configuration.hpp"

#define RAPIDJSON_NO_SIZETYPEDEFINE
namespace rapidjson {
  using SizeType = ::std::size_t;
}
#include <rapidjson/document.h>
#undef RAPIDJSON_NO_SIZETYPEDEFINE

#include <array>
#include <cstdio>
#include <memory>

#include "log/logger.hpp"

#ifdef DECLARE_PROPERTY
#error DECLARE_PROPERTY already defined!
#endif  // DECLARE_PROPERTY
#define DECLARE_PROPERTY(T, N)                                                 \
 private:                                                                      \
  T N##_;                                                                      \
                                                                               \
 public:                                                                       \
  std::conditional<std::is_trivial<T>::value && (sizeof(T) <= sizeof(size_t)), \
                   T,                                                          \
                   const T &>::type                                            \
  N() const override {                                                         \
    return N##_;                                                               \
  }

namespace kagome::application {

  // clang-format off
  /**
   * Reads app configuration from multiple sources with the given priority:
   *
   *      COMMAND LINE ARGUMENTS          <- max priority
   *                V
   *        CONFIGURATION FILE
   *                V
   *          DEFAULT VALUES              <- low priority
   */
  // clang-format on

  class AppConfigurationImpl final : public AppConfiguration {
    using FilePtr = std::unique_ptr<std::FILE, decltype(&std::fclose)>;

   public:
    explicit AppConfigurationImpl(log::Logger logger);
    ~AppConfigurationImpl() override = default;

    AppConfigurationImpl(const AppConfigurationImpl &) = delete;
    AppConfigurationImpl &operator=(const AppConfigurationImpl &) = delete;

    AppConfigurationImpl(AppConfigurationImpl &&) = default;
    AppConfigurationImpl &operator=(AppConfigurationImpl &&) = default;

    [[nodiscard]] bool initializeFromArgs(int argc, const char **argv);

    network::Roles roles() const override {
      return roles_;
    }
    boost::filesystem::path chainSpecPath() const override;
    boost::filesystem::path runtimeCacheDirPath() const override;
    boost::filesystem::path runtimeCachePath(
        std::string runtime_hash) const override;
    boost::filesystem::path chainPath(std::string chain_id) const override;
    boost::filesystem::path databasePath(std::string chain_id) const override;
    boost::filesystem::path keystorePath(std::string chain_id) const override;

    const std::optional<crypto::Ed25519PrivateKey> &nodeKey() const override {
      return node_key_;
    }

    const std::optional<std::string> &nodeKeyFile() const override {
      return node_key_file_;
    };

    const std::vector<libp2p::multi::Multiaddress> &listenAddresses()
        const override {
      return listen_addresses_;
    }

    const std::vector<libp2p::multi::Multiaddress> &publicAddresses()
        const override {
      return public_addresses_;
    }

    const std::vector<libp2p::multi::Multiaddress> &bootNodes() const override {
      return boot_nodes_;
    }

    uint16_t p2pPort() const override {
      return p2p_port_;
    }
    uint32_t outPeers() const override {
      return out_peers_;
    }
    uint32_t inPeers() const override {
      return in_peers_;
    }
    uint32_t inPeersLght() const override {
      return in_peers_light_;
    }
    const boost::asio::ip::tcp::endpoint &rpcHttpEndpoint() const override {
      return rpc_http_endpoint_;
    }
    const boost::asio::ip::tcp::endpoint &rpcWsEndpoint() const override {
      return rpc_ws_endpoint_;
    }
    const boost::asio::ip::tcp::endpoint &openmetricsHttpEndpoint()
        const override {
      return openmetrics_http_endpoint_;
    }
    uint32_t maxWsConnections() const override {
      return max_ws_connections_;
    }
    std::chrono::seconds getRandomWalkInterval() const override{
      return std::chrono::seconds(random_walk_interval_);
    }
    const std::vector<std::string> &log() const override {
      return logger_tuning_config_;
    }
    uint32_t maxBlocksInResponse() const override {
      return max_blocks_in_response_;
    }
    const network::PeeringConfig &peeringConfig() const override {
      return peering_config_;
    }
    bool isRunInDevMode() const override {
      return dev_mode_;
    }
    const std::string &nodeName() const override {
      return node_name_;
    }
    const std::string &nodeVersion() const override {
      return node_version_;
    }
    bool isTelemetryEnabled() const override {
      return is_telemetry_enabled_;
    }
    const std::vector<telemetry::TelemetryEndpoint> &telemetryEndpoints()
        const override {
      return telemetry_endpoints_;
    }
    RuntimeExecutionMethod runtimeExecMethod() const override {
      return runtime_exec_method_;
    }
    bool useWavmCache() const override {
      return use_wavm_cache_;
    }
    bool purgeWavmCache() const override {
      return purge_wavm_cache_;
    }
    OffchainWorkerMode offchainWorkerMode() const override {
      return offchain_worker_mode_;
    }
    bool isOffchainIndexingEnabled() const override {
      return enable_offchain_indexing_;
    }
<<<<<<< HEAD
=======
    bool subcommandChainInfo() const override {
      return subcommand_chain_info_;
    }
>>>>>>> e424b9b1
    std::optional<primitives::BlockId> recoverState() const override {
      return recovery_state_;
    }
    StorageBackend storageBackend() const override {
      return storage_backend_;
    }

   private:
    void parse_general_segment(const rapidjson::Value &val);
    void parse_blockchain_segment(const rapidjson::Value &val);
    void parse_storage_segment(const rapidjson::Value &val);
    void parse_network_segment(const rapidjson::Value &val);
    void parse_additional_segment(const rapidjson::Value &val);

    /// TODO(iceseer): PRE-476 make handler calls via lambda-calls, remove
    /// member-function ptrs
    struct SegmentHandler {
      using Handler = std::function<void(rapidjson::Value &)>;
      char const *segment_name;
      Handler handler;
    };

    // clang-format off
    std::vector<SegmentHandler> handlers_ = {
        SegmentHandler{"general",    std::bind(&AppConfigurationImpl::parse_general_segment, this, std::placeholders::_1)},
        SegmentHandler{"blockchain", std::bind(&AppConfigurationImpl::parse_blockchain_segment, this, std::placeholders::_1)},
        SegmentHandler{"storage",    std::bind(&AppConfigurationImpl::parse_storage_segment, this, std::placeholders::_1)},
        SegmentHandler{"network",    std::bind(&AppConfigurationImpl::parse_network_segment, this, std::placeholders::_1)},
        SegmentHandler{"additional", std::bind(&AppConfigurationImpl::parse_additional_segment, this, std::placeholders::_1)},
    };
    // clang-format on

    bool validate_config();

    void read_config_from_file(const std::string &filepath);

    bool load_ms(const rapidjson::Value &val,
                 char const *name,
                 std::vector<std::string> &target);

    bool load_ma(const rapidjson::Value &val,
                 char const *name,
                 std::vector<libp2p::multi::Multiaddress> &target);
    bool load_telemetry_uris(const rapidjson::Value &val,
                             char const *name,
                             std::vector<telemetry::TelemetryEndpoint> &target);
    bool load_str(const rapidjson::Value &val,
                  char const *name,
                  std::string &target);
    bool load_u16(const rapidjson::Value &val,
                  char const *name,
                  uint16_t &target);
    bool load_u32(const rapidjson::Value &val,
                  char const *name,
                  uint32_t &target);
    bool load_bool(const rapidjson::Value &val, char const *name, bool &target);

    /**
     * Convert given values into boost tcp::endpoint representation format
     * @param host - host name
     * @param port - port value
     * @return boost tcp::endpoint constructed
     */
    boost::asio::ip::tcp::endpoint getEndpointFrom(const std::string &host,
                                                   uint16_t port) const;

    /**
     * Convert a given libp2p multiaddress into a boost tcp::endpoint format.
     * @param multiaddress - an address to be converted. Should contain a valid
     * interface name or IP4/IP6 address and a port value to listen on.
     * @return boost tcp::endpoint when well-formed multiaddress is passed,
     * otherwise - an error
     */
    outcome::result<boost::asio::ip::tcp::endpoint> getEndpointFrom(
        const libp2p::multi::Multiaddress &multiaddress) const;

    /**
     * Checks whether configured listen addresses are available.
     * @return true when addresses are available, false - when at least one
     * address is not available
     */
    bool testListenAddresses() const;

    /**
     * Parses telemetry endpoint URI and verbosity level from a single string
     * record of format: "<endpoint URI> <verbosity: 0-9>"
     * @param record - input string
     * @return - constructed instance of kagome::telemetry::TelemetryEndpoint or
     * std::nullopt in case of error
     */
    std::optional<telemetry::TelemetryEndpoint> parseTelemetryEndpoint(
        const std::string &record) const;

    FilePtr open_file(const std::string &filepath);

    log::Logger logger_;

    network::Roles roles_;
    std::optional<crypto::Ed25519PrivateKey> node_key_;
    std::optional<std::string> node_key_file_;
    std::vector<libp2p::multi::Multiaddress> listen_addresses_;
    std::vector<libp2p::multi::Multiaddress> public_addresses_;
    std::vector<libp2p::multi::Multiaddress> boot_nodes_;
    std::vector<telemetry::TelemetryEndpoint> telemetry_endpoints_;
    bool is_telemetry_enabled_;
    uint16_t p2p_port_;
    boost::asio::ip::tcp::endpoint rpc_http_endpoint_;
    boost::asio::ip::tcp::endpoint rpc_ws_endpoint_;
    boost::asio::ip::tcp::endpoint openmetrics_http_endpoint_;
    std::vector<std::string> logger_tuning_config_;
    uint32_t max_blocks_in_response_;
    std::string rpc_http_host_;
    std::string rpc_ws_host_;
    std::string openmetrics_http_host_;
    boost::filesystem::path chain_spec_path_;
    boost::filesystem::path base_path_;
    uint16_t rpc_http_port_;
    uint16_t rpc_ws_port_;
    uint16_t openmetrics_http_port_;
    uint32_t out_peers_;
    uint32_t in_peers_;
    uint32_t in_peers_light_;
    network::PeeringConfig peering_config_;
    bool dev_mode_;
    std::string node_name_;
    std::string node_version_;
    uint32_t max_ws_connections_;
    uint32_t random_walk_interval_;
    RuntimeExecutionMethod runtime_exec_method_;
    bool use_wavm_cache_;
    bool purge_wavm_cache_;
    OffchainWorkerMode offchain_worker_mode_;
    bool enable_offchain_indexing_;
    bool subcommand_chain_info_;
    std::optional<primitives::BlockId> recovery_state_;
    StorageBackend storage_backend_ = StorageBackend::LevelDB;
  };

}  // namespace kagome::application

#undef DECLARE_PROPERTY

#endif  // KAGOME_APP_CONFIGURATION_IMPL_HPP<|MERGE_RESOLUTION|>--- conflicted
+++ resolved
@@ -166,12 +166,9 @@
     bool isOffchainIndexingEnabled() const override {
       return enable_offchain_indexing_;
     }
-<<<<<<< HEAD
-=======
     bool subcommandChainInfo() const override {
       return subcommand_chain_info_;
     }
->>>>>>> e424b9b1
     std::optional<primitives::BlockId> recoverState() const override {
       return recovery_state_;
     }
