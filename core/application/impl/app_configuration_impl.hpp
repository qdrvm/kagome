--- conflicted
+++ resolved
@@ -181,16 +181,12 @@
     StorageBackend storageBackend() const override {
       return storage_backend_;
     }
-<<<<<<< HEAD
+    uint32_t dbCacheSize() const override {
+      return db_cache_size_;
+    }
     std::optional<size_t> statePruningDepth() const override {
       return state_pruning_depth_;
     }
-
-=======
-    uint32_t dbCacheSize() const override {
-      return db_cache_size_;
-    }
->>>>>>> 34d4eea7
     std::optional<std::string_view> devMnemonicPhrase() const override {
       if (dev_mnemonic_phrase_) {
         return *dev_mnemonic_phrase_;
@@ -343,11 +339,8 @@
     std::optional<Subcommand> subcommand_;
     std::optional<primitives::BlockId> recovery_state_;
     StorageBackend storage_backend_ = StorageBackend::RocksDB;
-<<<<<<< HEAD
+    uint32_t db_cache_size_;
     std::optional<size_t> state_pruning_depth_;
-=======
-    uint32_t db_cache_size_;
->>>>>>> 34d4eea7
     std::optional<std::string> dev_mnemonic_phrase_;
     std::string node_wss_pem_;
     std::optional<BenchmarkConfigSection> benchmark_config_;
