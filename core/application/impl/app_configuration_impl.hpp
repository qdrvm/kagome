--- conflicted
+++ resolved
@@ -242,13 +242,12 @@
       return precompile_wasm_;
     }
 
-<<<<<<< HEAD
     std::optional<std::string> getValidatorAddress() const override {
       return validator_address_ss58_;
-=======
+    }
+
     uint32_t maxParallelDownloads() const override {
       return max_parallel_downloads_;
->>>>>>> 476e97d4
     }
 
    private:
@@ -395,11 +394,8 @@
         std::max<size_t>(std::thread::hardware_concurrency(), 1)};
     bool disable_secure_mode_{false};
     std::optional<PrecompileWasmConfig> precompile_wasm_;
-<<<<<<< HEAD
     std::optional<std::string> validator_address_ss58_;
-=======
     uint32_t max_parallel_downloads_{};
->>>>>>> 476e97d4
   };
 
 }  // namespace kagome::application
