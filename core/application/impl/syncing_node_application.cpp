--- conflicted
+++ resolved
@@ -4,10 +4,6 @@
  */
 
 #include "application/impl/syncing_node_application.hpp"
-<<<<<<< HEAD
-
-=======
->>>>>>> 8ce4e581
 #include "application/impl/util.hpp"
 #include "network/common.hpp"
 
@@ -16,37 +12,21 @@
   SyncingNodeApplication::SyncingNodeApplication(
       const AppConfiguration &app_config)
       : injector_{injector::makeSyncingNodeInjector(app_config)},
-<<<<<<< HEAD
         logger_{common::createLogger("SyncingNodeApplication")} {
     spdlog::set_level(app_config.verbosity());
 
     // keep important instances, the must exist when injector destroyed
     // some of them are requested by reference and hence not copied
-    genesis_config_ = injector_.create<sptr<ChainSpec>>();
-    BOOST_ASSERT(genesis_config_ != nullptr);
+    chain_spec_ = injector_.create<sptr<ChainSpec>>();
+    BOOST_ASSERT(chain_spec_ != nullptr);
 
     app_state_manager_ = injector_.create<std::shared_ptr<AppStateManager>>();
 
-    chain_path_ = app_config.chain_path(genesis_config_->id());
+    chain_path_ = app_config.chainPath(chain_spec_->id());
     io_context_ = injector_.create<sptr<boost::asio::io_context>>();
     router_ = injector_.create<sptr<network::Router>>();
     peer_manager_ = injector_.create<sptr<network::PeerManager>>();
     jrpc_api_service_ = injector_.create<sptr<api::ApiService>>();
-=======
-        logger_{common::createLogger("SyncingNodeApplication")},
-
-        // keep important instances, the must exist when injector destroyed
-        // some of them are requested by reference and hence not copied
-        app_config_(injector_.create<const AppConfiguration &>()),
-        chain_spec_(injector_.create<sptr<ChainSpec>>()),
-        chain_path_(app_config.chainPath(chain_spec_->id())),
-        boot_nodes_(injector_.create<const network::BootstrapNodes &>()),
-        app_state_manager_(injector_.create<sptr<AppStateManager>>()),
-        io_context_(injector_.create<sptr<boost::asio::io_context>>()),
-        router_(injector_.create<sptr<network::Router>>()),
-        jrpc_api_service_(injector_.create<sptr<api::ApiService>>()) {
-    spdlog::set_level(app_config.verbosity());
->>>>>>> 8ce4e581
   }
 
   void SyncingNodeApplication::run() {
@@ -54,54 +34,12 @@
 
     auto res = util::init_directory(chain_path_);
     if (not res) {
-<<<<<<< HEAD
       logger_->critical("Error initalizing chain directory {}: {}",
                         chain_path_.native(),
                         res.error().message());
       exit(EXIT_FAILURE);
     }
 
-=======
-      logger_->error("Error initalizing chain directory: ",
-                     res.error().message());
-    }
-
-    app_state_manager_->atLaunch([this] {
-      // execute listeners
-      io_context_->post([this] {
-        const auto &current_peer_info =
-            injector_.template create<network::OwnPeerInfo>();
-        auto &host = injector_.template create<libp2p::Host &>();
-        for (const auto &ma : current_peer_info.addresses) {
-          auto listen = host.listen(ma);
-          if (not listen) {
-            logger_->error("Cannot listen address {}. Error: {}",
-                           ma.getStringAddress(),
-                           listen.error().message());
-            std::exit(1);
-          }
-        }
-        for (auto &boot_node : boot_nodes_) {
-          host.newStream(
-              boot_node,
-              network::kGossipProtocol,
-              [this, boot_node](const auto &stream_res) {
-                if (not stream_res) {
-                  this->logger_->error(
-                      "Could not establish connection with {}. Error: {}",
-                      boot_node.id.toBase58(),
-                      stream_res.error().message());
-                  return;
-                }
-                this->router_->handleGossipProtocol(stream_res.value());
-              });
-        }
-        this->router_->init();
-      });
-      return true;
-    });
-
->>>>>>> 8ce4e581
     app_state_manager_->atLaunch([ctx{io_context_}] {
       std::thread asio_runner([ctx{ctx}] { ctx->run(); });
       asio_runner.detach();
