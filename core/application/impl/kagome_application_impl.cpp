/**
 * Copyright Quadrivium LLC
 * All Rights Reserved
 * SPDX-License-Identifier: Apache-2.0
 */

#include "application/impl/kagome_application_impl.hpp"

#include <soralog/macro.hpp>
#include <thread>

#include "application/app_state_manager.hpp"
#include "application/impl/util.hpp"
#include "application/modes/precompile_wasm.hpp"
#include "application/modes/print_chain_info_mode.hpp"
#include "application/modes/recovery_mode.hpp"
#include "injector/application_injector.hpp"
#include "metrics/metrics.hpp"
#include "parachain/pvf/secure_mode_precheck.hpp"
#include "telemetry/service.hpp"
#include "utils/watchdog.hpp"

namespace kagome::application {
  KagomeApplicationImpl::~KagomeApplicationImpl() {
    kagome::telemetry::setTelemetryService(nullptr);
  }

  KagomeApplicationImpl::KagomeApplicationImpl(
      injector::KagomeNodeInjector &injector)
      : injector_(injector),
        logger_(log::createLogger("Application", "application")) {
    // keep important instances, they must exist when injector destroyed
    // some of them are requested by reference and hence not copied
    app_config_ = injector_.injectAppConfig();
    BOOST_ASSERT(app_config_ != nullptr);
    chain_spec_ = injector_.injectChainSpec();
    BOOST_ASSERT(chain_spec_ != nullptr);
  }

  int KagomeApplicationImpl::chainInfo() {
    return runMode(*injector_.injectPrintChainInfoMode());
  }

  int KagomeApplicationImpl::precompileWasm() {
    return runMode(*injector_.injectPrecompileWasmMode());
  }

  int KagomeApplicationImpl::recovery() {
    logger_->info("Start in recovery mode with PID {}", getpid());
    return runMode(*injector_.injectRecoveryMode());
  }

  void KagomeApplicationImpl::run() {
    auto app_state_manager = injector_.injectAppStateManager();
    auto clock = injector_.injectSystemClock();
    auto watchdog = injector_.injectWatchdog();

    injector_.injectOpenMetricsService();
    injector_.injectRpcApiService();

    kagome::telemetry::setTelemetryService(injector_.injectTelemetryService());

    injector_.kademliaRandomWalk();
    injector_.injectAddressPublisher();
    injector_.injectTimeline();

    logger_->info("Start as node version '{}' named as '{}' with PID {}",
                  app_config_->nodeVersion(),
                  app_config_->nodeName(),
                  getpid());

    auto chain_path = app_config_->chainPath(chain_spec_->id());
    auto storage_backend = app_config_->storageBackend()
                                == AppConfiguration::StorageBackend::RocksDB
                             ? "RocksDB"
                             : "Unknown";
    logger_->info("Chain path is {}, storage backend is {}",
                  chain_path.native(),
                  storage_backend);
    auto res = util::init_directory(chain_path);
    if (not res) {
      logger_->critical("Error initializing chain directory {}: {}",
                        chain_path.native(),
                        res.error());
      exit(EXIT_FAILURE);
    }

    std::thread watchdog_thread([watchdog] {
      soralog::util::setThreadName("watchdog");
      watchdog->checkLoop(kWatchdogDefaultTimeout);
    });

    app_state_manager->atShutdown([watchdog] { watchdog->stop(); });

    {  // Metrics
      auto metrics_registry = metrics::createRegistry();

      constexpr auto startTimeMetricName = "kagome_process_start_time_seconds";
      metrics_registry->registerGaugeFamily(
          startTimeMetricName,
          "UNIX timestamp of the moment the process started");
      auto metric_start_time =
          metrics_registry->registerGaugeMetric(startTimeMetricName);
      metric_start_time->set(clock->nowUint64());

      constexpr auto nodeRolesMetricName = "kagome_node_roles";
      metrics_registry->registerGaugeFamily(nodeRolesMetricName,
                                            "The roles the node is running as");
      auto metric_node_roles =
          metrics_registry->registerGaugeMetric(nodeRolesMetricName);
      // NOLINTNEXTLINE(cppcoreguidelines-pro-type-union-access)
      metric_node_roles->set(app_config_->roles().value);

      constexpr auto buildInfoMetricName = "kagome_build_info";
      metrics_registry->registerGaugeFamily(
          buildInfoMetricName,
          "A metric with a constant '1' value labeled by name, version");
      auto metric_build_info = metrics_registry->registerGaugeMetric(
          buildInfoMetricName,
          {{"name", app_config_->nodeName()},
           {"version", app_config_->nodeVersion()}});
      metric_build_info->set(1);
    }

<<<<<<< HEAD
    if (app_config_->enableDbMigration()) {
      if (auto res = storage::migrations::runMigrations(injector_); !res) {
        SL_ERROR(logger_, "Failed to migrate the database: {}", res.error());
        exit(EXIT_FAILURE);
      }
    }
=======
#ifdef __linux__
    if (not app_config_->disableSecureMode() and app_config_->usePvfSubprocess()
        and app_config_->roles().isAuthority()) {
      auto res = parachain::runSecureModeCheckProcess(
          *injector_.injectIoContext(), app_config_->runtimeCacheDirPath());
      if (!res) {
        SL_ERROR(logger_, "Secure mode check failed: {}", res.error());
        exit(EXIT_FAILURE);
      }
      if (!res.assume_value().isTotallySupported()) {
        SL_ERROR(logger_,
                 "Secure mode is not supported completely. You can disable it "
                 "using --insecure-validator-i-know-what-i-do.");
        exit(EXIT_FAILURE);
      }
    }
#else
    SL_WARN(logger_,
            "Secure validator mode is not implemented for the current "
            "platform. Proceed at your own risk.");
#endif
>>>>>>> bc110f7e

    app_state_manager->run();

    watchdog->stop();

    watchdog_thread.join();
  }

  int KagomeApplicationImpl::runMode(Mode &mode) {
    auto watchdog = injector_.injectWatchdog();
    auto r = mode.run();
    watchdog->stop();
    return r;
  }
}  // namespace kagome::application<|MERGE_RESOLUTION|>--- conflicted
+++ resolved
@@ -122,14 +122,6 @@
       metric_build_info->set(1);
     }
 
-<<<<<<< HEAD
-    if (app_config_->enableDbMigration()) {
-      if (auto res = storage::migrations::runMigrations(injector_); !res) {
-        SL_ERROR(logger_, "Failed to migrate the database: {}", res.error());
-        exit(EXIT_FAILURE);
-      }
-    }
-=======
 #ifdef __linux__
     if (not app_config_->disableSecureMode() and app_config_->usePvfSubprocess()
         and app_config_->roles().isAuthority()) {
@@ -151,7 +143,6 @@
             "Secure validator mode is not implemented for the current "
             "platform. Proceed at your own risk.");
 #endif
->>>>>>> bc110f7e
 
     app_state_manager->run();
 
