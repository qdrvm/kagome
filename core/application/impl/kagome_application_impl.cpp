/**
 * Copyright Soramitsu Co., Ltd. All Rights Reserved.
 * SPDX-License-Identifier: Apache-2.0
 */

#include "application/impl/kagome_application_impl.hpp"

namespace kagome::application {
  using consensus::Epoch;
  using std::chrono_literals::operator""ms;
  using consensus::Randomness;
  using consensus::Threshold;

  KagomeApplicationImpl::KagomeApplicationImpl(const std::string &config_path,
                                               const std::string &keystore_path,
                                               const std::string &leveldb_path)
      : injector_{injector::makeApplicationInjector(
          config_path, keystore_path, leveldb_path)},
        logger_(common::createLogger("Application")) {
    spdlog::set_level(spdlog::level::debug);

    // keep important instances, the must exist when injector destroyed
    // some of them are requested by reference and hence not copied
    io_context_ = injector_.create<sptr<boost::asio::io_context>>();
    config_storage_ = injector_.create<sptr<ConfigurationStorage>>();
    key_storage_ = injector_.create<sptr<KeyStorage>>();
    clock_ = injector_.create<sptr<clock::SystemClock>>();
    extrinsic_api_service_ = injector_.create<sptr<ExtrinsicApiService>>();
    babe_ = injector_.create<sptr<Babe>>();
    router_ = injector_.create<sptr<network::Router>>();
  }

  // TODO (yuraz) rewrite when there will be more info
  Epoch KagomeApplicationImpl::makeInitialEpoch() {
    std::vector<primitives::Authority> authorities;
    auto &&session_keys = config_storage_->getSessionKeys();
    authorities.reserve(session_keys.size());

    for (auto &item : session_keys) {
      authorities.push_back(primitives::Authority{{item}, 1u});
    }

    // some threshold value resulting in producing block in every slot. In
    // future will be calculated using runtime
    Threshold threshold =
<<<<<<< HEAD
        boost::multiprecision::uint256_t(0.58 * 1e77) / authorities.size() / 6;
=======
        boost::multiprecision::uint128_t("102084710076281554150585127412395147264") / authorities.size();
>>>>>>> 9958e4a5

    Randomness rnd{};
    rnd.fill(0u);

    Epoch value{.epoch_index = 0u,
                .start_slot = 0u,
                .epoch_duration = 10,
                .slot_duration = 1000ms,
                .authorities = authorities,
                .threshold = threshold,
                .randomness = rnd};

    return value;
  }

  void KagomeApplicationImpl::run() {
    extrinsic_api_service_->start();
    auto epoch = makeInitialEpoch();
    babe_->runEpoch(std::move(epoch), clock_->now());

    io_context_->post([this] {
      const auto &current_peer_info =
          injector_.template create<libp2p::peer::PeerInfo>();
      auto &host = injector_.template create<libp2p::Host &>();
      for (const auto &ma : current_peer_info.addresses) {
        BOOST_ASSERT_MSG(host.listen(ma), "cannot listen");
      }
      this->router_->init();
    });

    io_context_->run();
  }
}  // namespace kagome::application<|MERGE_RESOLUTION|>--- conflicted
+++ resolved
@@ -43,11 +43,7 @@
     // some threshold value resulting in producing block in every slot. In
     // future will be calculated using runtime
     Threshold threshold =
-<<<<<<< HEAD
-        boost::multiprecision::uint256_t(0.58 * 1e77) / authorities.size() / 6;
-=======
         boost::multiprecision::uint128_t("102084710076281554150585127412395147264") / authorities.size();
->>>>>>> 9958e4a5
 
     Randomness rnd{};
     rnd.fill(0u);
