/**
 * Copyright Soramitsu Co., Ltd. All Rights Reserved.
 * SPDX-License-Identifier: Apache-2.0
 */

#include "application/impl/configuration_storage_impl.hpp"

#include <boost/property_tree/json_parser.hpp>
#include <libp2p/multi/multiaddress.hpp>

#include "application/impl/config_reader/error.hpp"
#include "application/impl/config_reader/pt_util.hpp"
#include "common/hexutil.hpp"

namespace kagome::application {

  outcome::result<std::shared_ptr<ConfigurationStorageImpl>>
  ConfigurationStorageImpl::create(const std::string &path) {
    auto config_storage =
        std::make_shared<ConfigurationStorageImpl>(ConfigurationStorageImpl());
    OUTCOME_TRY(config_storage->loadFromJson(path));

    return config_storage;
  }

  namespace pt = boost::property_tree;

  outcome::result<void> ConfigurationStorageImpl::loadFromJson(
      const std::string &file_path) {
    pt::ptree tree;
    try {
      pt::read_json(file_path, tree);
    } catch (pt::json_parser_error &e) {
      spdlog::error(
          "Parser error: {}, line {}: {}", e.filename(), e.line(), e.message());
      return ConfigReaderError::PARSER_ERROR;
    }

    OUTCOME_TRY(loadFields(tree));
    OUTCOME_TRY(loadGenesis(tree));
    OUTCOME_TRY(loadBootNodes(tree));

    return outcome::success();
  }

  outcome::result<void> ConfigurationStorageImpl::loadFields(
      const boost::property_tree::ptree &tree) {
    OUTCOME_TRY(name, ensure(tree.get_child_optional("name")));
    name_ = name.get<std::string>("");

    OUTCOME_TRY(id, ensure(tree.get_child_optional("id")));
    id_ = id.get<std::string>("");

    OUTCOME_TRY(chain_type, ensure(tree.get_child_optional("chainType")));
    chain_type_ = chain_type.get<std::string>("");

    auto telemetry_endpoints_opt =
        tree.get_child_optional("telemetryEndpoints");
    if (telemetry_endpoints_opt.has_value()
        && telemetry_endpoints_opt.value().get<std::string>("") != "null") {
      for (auto &[_, endpoint] : telemetry_endpoints_opt.value()) {
<<<<<<< HEAD
        auto it = endpoint.begin();
        if (it == endpoint.end()) continue;
        auto &uri = it->second;
        if (++it == endpoint.end()) continue;
        auto &priority = it->second;
        telemetry_endpoints_.emplace_back(uri.get<std::string>(""),
                                          priority.get<size_t>(""));
=======
        if (auto it = endpoint.begin(); endpoint.size() >= 2) {
          auto &uri = it->second;
          auto &priority = (++it)->second;
          telemetry_endpoints_.emplace_back(uri.get<std::string>(""),
                                            priority.get<size_t>(""));
        }
>>>>>>> d3267cf1
      }
    }

    auto protocol_id_opt = tree.get_child_optional("protocolId");
    if (protocol_id_opt.has_value()) {
      auto protocol_id = protocol_id_opt.value().get<std::string>("");
      if (protocol_id != "null") {
        protocol_id_ = std::move(protocol_id);
      }
    }

    auto properties_opt = tree.get_child_optional("properties");
    if (properties_opt.has_value()
        && protocol_id_opt.value().get<std::string>("") != "null") {
      for (auto &[propertyName, propertyValue] : properties_opt.value()) {
        properties_.emplace(propertyName, propertyValue.get<std::string>(""));
      }
    }

    auto fork_blocks_opt = tree.get_child_optional("forkBlocks");
    if (fork_blocks_opt.has_value()
        && fork_blocks_opt.value().get<std::string>("") != "null") {
      for (auto &[_, fork_block] : fork_blocks_opt.value()) {
        // TODO(xDimon): Ensure if implementation is correct, and remove return
<<<<<<< HEAD
        return ConfigReaderError::NOT_YET_IMPLEMENTED; // NOLINT
=======
        return ConfigReaderError::NOT_YET_IMPLEMENTED;  // NOLINT
>>>>>>> d3267cf1

        OUTCOME_TRY(hash,
                    primitives::BlockHash::fromHexWithPrefix(
                        fork_block.get<std::string>("")));
        fork_blocks_.emplace(hash);
      }
    }

    auto bad_blocks_opt = tree.get_child_optional("badBlocks");
    if (bad_blocks_opt.has_value()
        && bad_blocks_opt.value().get<std::string>("") != "null") {
      for (auto &[_, bad_block] : bad_blocks_opt.value()) {
<<<<<<< HEAD
	      // TODO(xDimon): Ensure if implementation is correct, and remove return
        return ConfigReaderError::NOT_YET_IMPLEMENTED; // NOLINT
=======
        // TODO(xDimon): Ensure if implementation is correct, and remove return
        return ConfigReaderError::NOT_YET_IMPLEMENTED;  // NOLINT
>>>>>>> d3267cf1

        OUTCOME_TRY(hash,
                    primitives::BlockHash::fromHexWithPrefix(
                        bad_block.get<std::string>("")));
        fork_blocks_.emplace(hash);
      }
    }

    auto consensus_engine_opt = tree.get_child_optional("consensusEngine");
    if (consensus_engine_opt.has_value()) {
      auto consensus_engine = consensus_engine_opt.value().get<std::string>("");
      if (consensus_engine != "null") {
        consensus_engine_.emplace(std::move(consensus_engine));
      }
    }

    return outcome::success();
  }

  outcome::result<void> ConfigurationStorageImpl::loadGenesis(
      const boost::property_tree::ptree &tree) {
    OUTCOME_TRY(genesis_tree, ensure(tree.get_child_optional("genesis")));
    OUTCOME_TRY(genesis_raw_tree,
                ensure(genesis_tree.get_child_optional("raw")));
    boost::property_tree::ptree top_tree;
<<<<<<< HEAD
    // v0.7 format
=======
    // v0.7+ format
>>>>>>> d3267cf1
    if (auto top_tree_opt = genesis_raw_tree.get_child_optional("top");
        top_tree_opt.has_value()) {
      top_tree = top_tree_opt.value();
    } else {
      // Try to fall back to v0.6
      top_tree = genesis_raw_tree.begin()->second;
    }

    for (const auto &[key, value] : top_tree) {
      // get rid of leading 0x for key and value and unhex
      OUTCOME_TRY(key_processed, common::unhexWith0x(key));
      OUTCOME_TRY(value_processed, common::unhexWith0x(value.data()));
      genesis_.emplace_back(key_processed, value_processed);
    }
    // ignore child storages as they are not yet implemented

    return outcome::success();
  }

  outcome::result<void> ConfigurationStorageImpl::loadBootNodes(
      const boost::property_tree::ptree &tree) {
    OUTCOME_TRY(boot_nodes, ensure(tree.get_child_optional("bootNodes")));
    for (auto &v : boot_nodes) {
      OUTCOME_TRY(multiaddr,
                  libp2p::multi::Multiaddress::create(v.second.data()));
      OUTCOME_TRY(peer_id_base58, ensure(multiaddr.getPeerId()));

      OUTCOME_TRY(peer_id, libp2p::peer::PeerId::fromBase58(peer_id_base58));
      libp2p::peer::PeerInfo info{.id = std::move(peer_id),
                                  .addresses = {std::move(multiaddr)}};
      boot_nodes_.peers.push_back(info);
    }
    return outcome::success();
  }

}  // namespace kagome::application<|MERGE_RESOLUTION|>--- conflicted
+++ resolved
@@ -16,8 +16,7 @@
 
   outcome::result<std::shared_ptr<ConfigurationStorageImpl>>
   ConfigurationStorageImpl::create(const std::string &path) {
-    auto config_storage =
-        std::make_shared<ConfigurationStorageImpl>(ConfigurationStorageImpl());
+    auto config_storage = std::make_shared<ConfigurationStorageImpl>(ConfigurationStorageImpl());
     OUTCOME_TRY(config_storage->loadFromJson(path));
 
     return config_storage;
@@ -59,22 +58,12 @@
     if (telemetry_endpoints_opt.has_value()
         && telemetry_endpoints_opt.value().get<std::string>("") != "null") {
       for (auto &[_, endpoint] : telemetry_endpoints_opt.value()) {
-<<<<<<< HEAD
-        auto it = endpoint.begin();
-        if (it == endpoint.end()) continue;
-        auto &uri = it->second;
-        if (++it == endpoint.end()) continue;
-        auto &priority = it->second;
-        telemetry_endpoints_.emplace_back(uri.get<std::string>(""),
-                                          priority.get<size_t>(""));
-=======
         if (auto it = endpoint.begin(); endpoint.size() >= 2) {
           auto &uri = it->second;
           auto &priority = (++it)->second;
           telemetry_endpoints_.emplace_back(uri.get<std::string>(""),
                                             priority.get<size_t>(""));
         }
->>>>>>> d3267cf1
       }
     }
 
@@ -99,11 +88,7 @@
         && fork_blocks_opt.value().get<std::string>("") != "null") {
       for (auto &[_, fork_block] : fork_blocks_opt.value()) {
         // TODO(xDimon): Ensure if implementation is correct, and remove return
-<<<<<<< HEAD
-        return ConfigReaderError::NOT_YET_IMPLEMENTED; // NOLINT
-=======
         return ConfigReaderError::NOT_YET_IMPLEMENTED;  // NOLINT
->>>>>>> d3267cf1
 
         OUTCOME_TRY(hash,
                     primitives::BlockHash::fromHexWithPrefix(
@@ -116,13 +101,8 @@
     if (bad_blocks_opt.has_value()
         && bad_blocks_opt.value().get<std::string>("") != "null") {
       for (auto &[_, bad_block] : bad_blocks_opt.value()) {
-<<<<<<< HEAD
-	      // TODO(xDimon): Ensure if implementation is correct, and remove return
-        return ConfigReaderError::NOT_YET_IMPLEMENTED; // NOLINT
-=======
         // TODO(xDimon): Ensure if implementation is correct, and remove return
         return ConfigReaderError::NOT_YET_IMPLEMENTED;  // NOLINT
->>>>>>> d3267cf1
 
         OUTCOME_TRY(hash,
                     primitives::BlockHash::fromHexWithPrefix(
@@ -148,11 +128,7 @@
     OUTCOME_TRY(genesis_raw_tree,
                 ensure(genesis_tree.get_child_optional("raw")));
     boost::property_tree::ptree top_tree;
-<<<<<<< HEAD
-    // v0.7 format
-=======
     // v0.7+ format
->>>>>>> d3267cf1
     if (auto top_tree_opt = genesis_raw_tree.get_child_optional("top");
         top_tree_opt.has_value()) {
       top_tree = top_tree_opt.value();
