--- conflicted
+++ resolved
@@ -49,18 +49,7 @@
     void run() override;
 
    private:
-<<<<<<< HEAD
-    common::Logger logger_;
-=======
-    // need to keep all of these instances, since injector itself is destroyed
-    InjectorType injector_;
-
-    std::shared_ptr<soralog::LoggingSystem> logging_system_;
-
-    std::shared_ptr<AppStateManager> app_state_manager_;
-
-    std::shared_ptr<boost::asio::io_context> io_context_;
->>>>>>> 6939e3b7
+    log::Logger logger_;
 
     uptr<injector::ValidatingNodeInjector> injector_;
     sptr<boost::asio::io_context> io_context_;
@@ -76,10 +65,6 @@
     Babe::ExecutionStrategy babe_execution_strategy_;
 
     boost::filesystem::path chain_path_;
-<<<<<<< HEAD
-=======
-    log::Logger logger_;
->>>>>>> 6939e3b7
   };
 
 }  // namespace kagome::application
