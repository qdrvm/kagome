/**
 * Copyright Soramitsu Co., Ltd. All Rights Reserved.
 * SPDX-License-Identifier: Apache-2.0
 */

#ifndef KAGOME_CORE_APPLICATION_IMPL_VALIDATING_NODE_APPLICATION_HPP
#define KAGOME_CORE_APPLICATION_IMPL_VALIDATING_NODE_APPLICATION_HPP

#include "application/kagome_application.hpp"

#include "application/app_configuration.hpp"
#include "application/app_state_manager.hpp"
#include "application/chain_spec.hpp"
#include "injector/application_injector.hpp"

namespace kagome::application {

  class ValidatingNodeApplication : public KagomeApplication {
    template <class T>
    using sptr = std::shared_ptr<T>;

    template <class T>
    using uptr = std::unique_ptr<T>;

   public:
    ~ValidatingNodeApplication() override = default;

    explicit ValidatingNodeApplication(const AppConfiguration &config);

    void run() override;

   private:
    const AppConfiguration &app_config_;
    uptr<injector::ValidatingNodeInjector> injector_;
    log::Logger logger_;

    sptr<boost::asio::io_context> io_context_;
    sptr<AppStateManager> app_state_manager_;
    sptr<ChainSpec> chain_spec_;
    sptr<clock::SystemClock> clock_;
    sptr<consensus::babe::Babe> babe_;
    sptr<consensus::grandpa::Grandpa> grandpa_;
    sptr<network::Router> router_;
    sptr<network::PeerManager> peer_manager_;
    sptr<api::ApiService> jrpc_api_service_;
<<<<<<< HEAD
=======
    sptr<network::SyncProtocolObserver> sync_observer_;

    Babe::ExecutionStrategy babe_execution_strategy_;

    boost::filesystem::path chain_path_;
>>>>>>> 7b94cac1
    const std::string node_name_;
  };

}  // namespace kagome::application

#endif  // KAGOME_CORE_APPLICATION_IMPL_VALIDATING_NODE_APPLICATION_HPP<|MERGE_RESOLUTION|>--- conflicted
+++ resolved
@@ -43,14 +43,7 @@
     sptr<network::Router> router_;
     sptr<network::PeerManager> peer_manager_;
     sptr<api::ApiService> jrpc_api_service_;
-<<<<<<< HEAD
-=======
     sptr<network::SyncProtocolObserver> sync_observer_;
-
-    Babe::ExecutionStrategy babe_execution_strategy_;
-
-    boost::filesystem::path chain_path_;
->>>>>>> 7b94cac1
     const std::string node_name_;
   };
 
