/**
 * Copyright Quadrivium LLC
 * All Rights Reserved
 * SPDX-License-Identifier: Apache-2.0
 */

#include "application/modes/precompile_wasm.hpp"

#include "blockchain/block_tree.hpp"
#include "common/bytestr.hpp"
#include "parachain/pvf/pool.hpp"
#include "parachain/pvf/session_params.hpp"
#include "runtime/common/runtime_instances_pool.hpp"
#include "utils/read_file.hpp"

namespace kagome::application::mode {
  PrecompileWasmMode::PrecompileWasmMode(
      const application::AppConfiguration &app_config,
      std::shared_ptr<blockchain::BlockTree> block_tree,
      std::shared_ptr<runtime::ParachainHost> parachain_api,
      std::shared_ptr<crypto::Hasher> hasher,
      std::shared_ptr<parachain::PvfPool> module_factory)
      : log_{log::createLogger("PrecompileWasm")},
        config_{*app_config.precompileWasm()},
        block_tree_{std::move(block_tree)},
        parachain_api_{std::move(parachain_api)},
        hasher_{std::move(hasher)},
        module_factory_{std::move(module_factory)} {}

  int PrecompileWasmMode::run() const {
    auto r = runOutcome();
    if (not r) {
      SL_ERROR(log_, "runOutcome: {}", r.error());
      return EXIT_FAILURE;
    }
    return EXIT_SUCCESS;
  }

  outcome::result<void> PrecompileWasmMode::runOutcome() const {
    auto block = block_tree_->bestBlock();

    // relay already precompiled, when getting version for genesis state

    for (auto &path : config_.parachains) {
      SL_INFO(log_, "precompile parachain {}", path.string());
      Buffer bytes;
      if (auto res = readFile(bytes, path); !res) {
<<<<<<< HEAD
        SL_ERROR(log_, "read error {}, file {}", res.error(), path.string());
=======
        SL_ERROR(log_, "file {} read error {}",  path.string(), res.error());
>>>>>>> 5d3536b5
        continue;
      }
      auto text = byte2str(bytes);
      if (text.starts_with("{")) {
        SL_ERROR(log_, "expected WASM, got JSON, file {}", path.string());
        continue;
      }
      if (text.starts_with("0x")) {
        BOOST_OUTCOME_TRY(bytes, common::unhexWith0x(text));
      }
      // https://github.com/paritytech/polkadot-sdk/blob/b4ae5b01da280f754ccc00b94314a30b658182a1/polkadot/parachain/src/primitives.rs#L74-L81
      auto code_hash = hasher_->blake2b_256(bytes);
      OUTCOME_TRY(config,
                  parachain::sessionParams(*parachain_api_, block.hash));
      OUTCOME_TRY(module_factory_->precompile(code_hash, bytes, config));
    }
    return outcome::success();
  }
}  // namespace kagome::application::mode<|MERGE_RESOLUTION|>--- conflicted
+++ resolved
@@ -45,11 +45,7 @@
       SL_INFO(log_, "precompile parachain {}", path.string());
       Buffer bytes;
       if (auto res = readFile(bytes, path); !res) {
-<<<<<<< HEAD
-        SL_ERROR(log_, "read error {}, file {}", res.error(), path.string());
-=======
-        SL_ERROR(log_, "file {} read error {}",  path.string(), res.error());
->>>>>>> 5d3536b5
+        SL_ERROR(log_, "file {} read error {}", path.string(), res.error());
         continue;
       }
       auto text = byte2str(bytes);
