--- conflicted
+++ resolved
@@ -78,11 +78,7 @@
     std::shared_ptr<SessionImpl> new_session_;
 
     Logger logger_ =
-<<<<<<< HEAD
-        common::createLogger("http api listener");  ///< logger instance
-=======
         common::createLogger("RPC_HTTP_Listener");
->>>>>>> a2563313
   };
 }  // namespace kagome::api
 
