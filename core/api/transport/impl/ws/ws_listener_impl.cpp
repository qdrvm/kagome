/**
 * Copyright Soramitsu Co., Ltd. All Rights Reserved.
 * SPDX-License-Identifier: Apache-2.0
 */

#include "api/transport/impl/ws/ws_listener_impl.hpp"

#include <boost/asio.hpp>

#include "api/transport/error.hpp"
#include "api/transport/impl/ws/ws_session.hpp"

namespace kagome::api {
  WsListenerImpl::WsListenerImpl(std::shared_ptr<Context> context,
                                 const Configuration &configuration,
<<<<<<< HEAD
                                 SessionImpl::Configuration session_config)
      : context_(std::move(context)),
        acceptor_(*context_, configuration.endpoint),
        session_config_{session_config} {}
=======
                                 SessionImpl::Configuration session_config) try
      : context_(std::move(context)),
        acceptor_(*context_, configuration.endpoint),
        session_config_ {
    session_config
  }
  {}
  catch (boost::wrapexcept<boost::system::system_error> &e) {
    Logger logger = common::createLogger("RPC_Websocket_Listener");
    logger->critical("Failure at instantiate listener: Can't {}", e.what());
  }
  catch (const std::exception &exception) {
    Logger logger = common::createLogger("RPC_Websocket_Listener");
    logger->critical("Exception at instantiate listener: {}", exception.what());
  }
>>>>>>> a2563313

  void WsListenerImpl::acceptOnce(Listener::NewSessionHandler on_new_session) {
    new_session_ = std::make_shared<SessionImpl>(*context_, session_config_);

    acceptor_.async_accept(
        new_session_->socket(),
        [wp = weak_from_this(), on_new_session = std::move(on_new_session)](
            boost::system::error_code ec) mutable {
          if (auto self = wp.lock()) {
            if (ec) {
              self->logger_->error("error: failed to start listening, code: {}",
                                   ApiTransportError::FAILED_START_LISTENING);
              self->stop();
              return;
            }

            if (self->state_ != State::WORKING) {
              self->logger_->error(
                  "error: cannot accept session, listener is in wrong state, "
                  "code: "
                  "{}",
                  ApiTransportError::CANNOT_ACCEPT_LISTENER_NOT_WORKING);

              self->stop();
              return;
            }

            on_new_session(self->new_session_);
            self->new_session_->start();

            // stay ready for new connection
            self->acceptOnce(std::move(on_new_session));
          }
        });
  }

  void WsListenerImpl::start(Listener::NewSessionHandler on_new_session) {
    if (state_ == State::WORKING) {
      logger_->error(
          "error: listener already started, cannot start twice, code: {}",
          ApiTransportError::LISTENER_ALREADY_STARTED);
      return;
    }
    // Allow address reuse
    boost::system::error_code ec;
    acceptor_.set_option(boost::asio::socket_base::reuse_address(true), ec);
    if (ec) {
      logger_->error(
          "error: failed to set `reuse address` option to acceptor, code: {}",
          ApiTransportError::FAILED_SET_OPTION);
      stop();
      return;
    }

    state_ = State::WORKING;
    acceptOnce(std::move(on_new_session));
  }

  void WsListenerImpl::stop() {
    state_ = State::STOPPED;
    acceptor_.cancel();
  }

}  // namespace kagome::api<|MERGE_RESOLUTION|>--- conflicted
+++ resolved
@@ -13,12 +13,6 @@
 namespace kagome::api {
   WsListenerImpl::WsListenerImpl(std::shared_ptr<Context> context,
                                  const Configuration &configuration,
-<<<<<<< HEAD
-                                 SessionImpl::Configuration session_config)
-      : context_(std::move(context)),
-        acceptor_(*context_, configuration.endpoint),
-        session_config_{session_config} {}
-=======
                                  SessionImpl::Configuration session_config) try
       : context_(std::move(context)),
         acceptor_(*context_, configuration.endpoint),
@@ -34,7 +28,6 @@
     Logger logger = common::createLogger("RPC_Websocket_Listener");
     logger->critical("Exception at instantiate listener: {}", exception.what());
   }
->>>>>>> a2563313
 
   void WsListenerImpl::acceptOnce(Listener::NewSessionHandler on_new_session) {
     new_session_ = std::make_shared<SessionImpl>(*context_, session_config_);
