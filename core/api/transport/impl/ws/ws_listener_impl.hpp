/**
 * Copyright Soramitsu Co., Ltd. All Rights Reserved.
 * SPDX-License-Identifier: Apache-2.0
 */

#ifndef KAGOME_CORE_API_TRANSPORT_IMPL_WS_LISTENER_IMPL_HPP
#define KAGOME_CORE_API_TRANSPORT_IMPL_WS_LISTENER_IMPL_HPP

#include "api/transport/listener.hpp"

#include "api/transport/impl/ws/ws_session.hpp"
#include "common/logger.hpp"

namespace kagome::api {
  /**
   * @brief server which listens for incoming connection,
   * accepts connections making session from socket
   */
  class WsListenerImpl : public Listener,
                         public std::enable_shared_from_this<WsListenerImpl> {
    enum class State { READY, WORKING, STOPPED = READY };
    using Acceptor = boost::asio::ip::tcp::acceptor;
    using Endpoint = boost::asio::ip::tcp::endpoint;
    using Duration = boost::asio::steady_timer::duration;
    using Logger = common::Logger;

   public:
    using SessionImpl = WsSession;

    // TODO(xDimon): Replace value by macro from special generated .h config
    static const uint16_t defaultPort = 40364;

    /***
     * Listener configuration
     */
    struct Configuration {
      Endpoint endpoint{};  ///< listener endpoint
      Configuration() {
        endpoint.address(boost::asio::ip::address_v4::any());
        endpoint.port(defaultPort);
      }
    };

    /**
     * @param context reference to boost::asio::io_context instance
     * @param endpoint loopback ip address to listen
     * @param ws_config websocket session configuration
     */
    WsListenerImpl(std::shared_ptr<Context> context,
                   const Configuration &configuration,
                   SessionImpl::Configuration session_config);

    ~WsListenerImpl() override = default;

    /**
     * @brief starts listener
     * @param on_new_session new session creation callback
     */
    void start(NewSessionHandler on_new_session) override;

    /**
     * @brief stops listener
     */
    void stop() override;

   private:
    /**
     * @brief accepts incoming connection
     */
    void acceptOnce(NewSessionHandler on_new_session) override;

    std::shared_ptr<Context> context_;  ///< io context
    Acceptor acceptor_;                 ///< connections acceptor
    State state_{State::READY};         ///< working state
    SessionImpl::Configuration
        session_config_;  ///< websocket session configuration

    std::shared_ptr<SessionImpl> new_session_;

    Logger logger_ =
<<<<<<< HEAD
        common::createLogger("ws api listener");  ///< logger instance
=======
        common::createLogger("RPC_Websocket_Listener");
>>>>>>> a2563313
  };

}  // namespace kagome::api

#endif  // KAGOME_CORE_API_TRANSPORT_IMPL_WS_LISTENER_IMPL_HPP<|MERGE_RESOLUTION|>--- conflicted
+++ resolved
@@ -78,11 +78,7 @@
     std::shared_ptr<SessionImpl> new_session_;
 
     Logger logger_ =
-<<<<<<< HEAD
-        common::createLogger("ws api listener");  ///< logger instance
-=======
         common::createLogger("RPC_Websocket_Listener");
->>>>>>> a2563313
   };
 
 }  // namespace kagome::api
