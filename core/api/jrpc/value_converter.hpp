/**
 * Copyright Soramitsu Co., Ltd. All Rights Reserved.
 * SPDX-License-Identifier: Apache-2.0
 */

#ifndef KAGOME_CORE_API_EXTRINSIC_RESPONSE_VALUE_CONVERTER_HPP
#define KAGOME_CORE_API_EXTRINSIC_RESPONSE_VALUE_CONVERTER_HPP

#include <jsonrpc-lean/value.h>
#include <vector>

#include "common/blob.hpp"
#include "common/hexutil.hpp"
#include "common/visitor.hpp"
#include "primitives/block_data.hpp"
#include "primitives/block_header.hpp"
#include "primitives/digest.hpp"
#include "primitives/event_types.hpp"
#include "primitives/extrinsic.hpp"
#include "primitives/version.hpp"
#include "scale/scale.hpp"

namespace kagome::api {
  inline jsonrpc::Value makeValue(const common::Hash256 &);
  inline jsonrpc::Value makeValue(const common::Buffer &);
  inline jsonrpc::Value makeValue(const primitives::Extrinsic &);
  inline jsonrpc::Value makeValue(const primitives::Version &);
  inline jsonrpc::Value makeValue(const uint32_t &);
  inline jsonrpc::Value makeValue(const uint64_t &);
  inline jsonrpc::Value makeValue(const primitives::Api &);
  inline jsonrpc::Value makeValue(const primitives::DigestItem &);
  inline jsonrpc::Value makeValue(const primitives::BlockData &);
  inline jsonrpc::Value makeValue(const primitives::BlockHeader &);
  inline jsonrpc::Value makeValue(const primitives::Justification &);

  inline jsonrpc::Value makeValue(const std::nullptr_t &) {
    return jsonrpc::Value();
  }
  inline jsonrpc::Value makeValue(const std::nullopt_t &) {
    return jsonrpc::Value();
  }
  inline jsonrpc::Value makeValue(const boost::none_t &) {
    return jsonrpc::Value();
  }

  template <size_t S>
  inline jsonrpc::Value makeValue(const common::Blob<S> &);
  template <typename T>
  inline jsonrpc::Value makeValue(const T &);
  template <class T>
  inline jsonrpc::Value makeValue(const std::vector<T> &);
  template <typename... Ts>
  inline jsonrpc::Value makeValue(const boost::variant<Ts...> &v);
  template <typename T>
  inline jsonrpc::Value makeValue(const std::reference_wrapper<T> &v);

  template <typename T>
  inline jsonrpc::Value makeValue(const T &val) {
    return jsonrpc::Value(val);
  }

  template <size_t S>
  inline jsonrpc::Value makeValue(const common::Blob<S> &val) {
    return std::vector<uint8_t>{val.begin(), val.end()};
  }

  inline jsonrpc::Value makeValue(const primitives::DigestItem &val) {
    auto result = scale::encode(val);
    if (result.has_error())
      throw jsonrpc::InternalErrorFault("Unable to encode arguments.");

    return jsonrpc::Value(common::hex_lower_0x(result.value()));
  }

  inline jsonrpc::Value makeValue(const uint32_t &val) {
    return makeValue(static_cast<int64_t>(val));
  }

  inline jsonrpc::Value makeValue(const uint64_t &val) {
    return makeValue(static_cast<int64_t>(val));
  }

  inline jsonrpc::Value makeValue(const common::Hash256 &v) {
    return std::vector<uint8_t>{v.begin(), v.end()};
  }

  inline jsonrpc::Value makeValue(const common::Buffer &v) {
    static const std::string prefix("0x");
    return prefix + v.toHex();
  }

  inline jsonrpc::Value makeValue(const primitives::Extrinsic &v) {
    return common::hex_lower_0x(scale::encode(v.data).value());
  }

  template <class T>
  inline jsonrpc::Value makeValue(const std::vector<T> &v) {
    jsonrpc::Value::Array value{};
    value.reserve(v.size());
    for (auto &item : v) {
      value.push_back(std::move(makeValue(item)));
    }
    return value;
  }

  template <class T>
  inline jsonrpc::Value makeValue(const boost::optional<T> &val) {
    if (!val) return jsonrpc::Value{};

    return makeValue(*val);
  }

  inline jsonrpc::Value makeValue(const primitives::Api &val) {
    using VectorType = jsonrpc::Value::Array;
    VectorType data;

    data.reserve(2);
    data.emplace_back(makeValue(val.first));
    data.emplace_back(makeValue(val.second));

    //NOLINTNEXTLINE(redundant-move)
    return std::move(data);
  }

  inline jsonrpc::Value makeValue(const primitives::Version &val) {
    using jStruct = jsonrpc::Value::Struct;
    using jArray = jsonrpc::Value::Array;
    using jString = jsonrpc::Value::String;

    jStruct data;
    data["authoringVersion"] = makeValue(val.authoring_version);

    data["specName"] = makeValue(val.spec_name);
    data["implName"] = makeValue(val.impl_name);

    data["specVersion"] = makeValue(val.spec_version);
    data["implVersion"] = makeValue(val.impl_version);
    data["transactionVersion"] = makeValue(val.transaction_version);

    jArray apis;
    std::transform(val.apis.begin(),
                   val.apis.end(),
                   std::back_inserter(apis),
                   [](const auto &api) {
                     jArray api_data;
                     api_data.emplace_back(jString(hex_lower_0x(api.first)));
                     api_data.emplace_back(makeValue(api.second));
                     return api_data;
                   });

    data["apis"] = std::move(apis);
    //NOLINTNEXTLINE(redundant-move)
    return std::move(data);
  }

  inline jsonrpc::Value makeValue(const primitives::BlockHeader &val) {
    using jStruct = jsonrpc::Value::Struct;
    using jArray = jsonrpc::Value::Array;

    jStruct data;
    std::stringstream stream;
    stream << std::hex << val.number;
    std::string result("0x" + stream.str());
    data["parentHash"] = makeValue(common::hex_lower_0x(val.parent_hash));
    data["number"] = makeValue(result);
    data["stateRoot"] = makeValue(common::hex_lower_0x(val.state_root));
    data["extrinsicsRoot"] =
        makeValue(common::hex_lower_0x(val.extrinsics_root));

    jArray logs;
    logs.reserve(val.digest.size());
    for (const auto &d : val.digest) {
      logs.emplace_back(makeValue(d));
    }

    jStruct digest;
    digest["logs"] = std::move(logs);

    data["digest"] = std::move(digest);
    //NOLINTNEXTLINE(redundant-move)
    return std::move(data);
  }

  inline jsonrpc::Value makeValue(const primitives::Justification &val) {
    return makeValue(val.data);
  }

  inline jsonrpc::Value makeValue(const primitives::BlockData &val) {
    using jStruct = jsonrpc::Value::Struct;

    jStruct block;
    block["extrinsics"] = makeValue(val.body);
    block["header"] = makeValue(val.header);

    jStruct data;
    data["block"] = std::move(block);
<<<<<<< HEAD
    data["justification"] = makeValue(val.justification->data);
    //NOLINTNEXTLINE(redundant-move)
=======
    data["justification"] = makeValue(val.justification);
>>>>>>> 286219e6
    return std::move(data);
  }

  template <typename... Ts>
  inline jsonrpc::Value makeValue(const boost::variant<Ts...> &v) {
    return visit_in_place(v,
                          [](const auto &value) { return makeValue(value); });
  }

  template <typename T>
  inline jsonrpc::Value makeValue(const std::reference_wrapper<T> &v) {
    return makeValue(v.get());
  }

  inline jsonrpc::Value makeValue(
      const primitives::events::ExtrinsicLifecycleEvent &event) {
    using jStruct = jsonrpc::Value::Struct;
    jStruct value;
    value["subscription"] = static_cast<int64_t>(event.id);
    visit_in_place(
        event.params,
        [&value, &event](boost::none_t) {
          switch(event.type) {
            case primitives::events::ExtrinsicEventType::FUTURE:
              value["result"] = "future";
              break;
            case primitives::events::ExtrinsicEventType::READY:
              value["result"] = "ready";
              break;
            case primitives::events::ExtrinsicEventType::INVALID:
              value["result"] = "invalid";
              break;
            case primitives::events::ExtrinsicEventType::DROPPED:
              value["result"] = "dropped";
              break;
            default:
              BOOST_UNREACHABLE_RETURN({});
          }
        },
        [&value](const primitives::events::BroadcastEventParams &params) {
          std::vector<std::string> peers(params.peers.size());
          std::transform(params.peers.cbegin(),
                         params.peers.cend(),
                         peers.begin(),
                         [](const auto &peer_id) { return peer_id.toHex(); });
          value.insert(std::pair(
              "result", jStruct{std::pair{"broadcast", makeValue(peers)}}));
        },
        [&value](const primitives::events::InBlockEventParams &params) {
          value.insert(std::pair(
              "result",
              jStruct{std::pair{"inBlock", makeValue(params.block.toHex())}}));
        },
        [&value](const primitives::events::RetractedEventParams &params) {
          value.insert(std::pair(
              "result",
              jStruct{std::pair{"retracted",
                                makeValue(params.retracted_block.toHex())}}));
        },
        [&value](const primitives::events::FinalityTimeoutEventParams &params) {
          value.insert(
              std::pair("result",
                        jStruct{std::pair{"finalityTimeout",
                                          makeValue(params.block.toHex())}}));
        },
        [&value](const primitives::events::FinalizedEventParams &params) {
          value.insert(
              std::pair("result",
                        jStruct{std::pair{"finalized",
                                          makeValue(params.block.toHex())}}));
        },
        [&value](const primitives::events::UsurpedEventParams & params) {
          value.insert(
              std::pair("result",
                        jStruct{std::pair{"usurped",
                                          makeValue(params.transaction_hash.toHex())}}));
        });
    return value;
  }
}  // namespace kagome::api

#endif  // KAGOME_CORE_API_EXTRINSIC_RESPONSE_VALUE_CONVERTER_HPP<|MERGE_RESOLUTION|>--- conflicted
+++ resolved
@@ -118,7 +118,6 @@
     data.emplace_back(makeValue(val.first));
     data.emplace_back(makeValue(val.second));
 
-    //NOLINTNEXTLINE(redundant-move)
     return std::move(data);
   }
 
@@ -149,7 +148,6 @@
                    });
 
     data["apis"] = std::move(apis);
-    //NOLINTNEXTLINE(redundant-move)
     return std::move(data);
   }
 
@@ -177,7 +175,6 @@
     digest["logs"] = std::move(logs);
 
     data["digest"] = std::move(digest);
-    //NOLINTNEXTLINE(redundant-move)
     return std::move(data);
   }
 
@@ -194,12 +191,7 @@
 
     jStruct data;
     data["block"] = std::move(block);
-<<<<<<< HEAD
-    data["justification"] = makeValue(val.justification->data);
-    //NOLINTNEXTLINE(redundant-move)
-=======
     data["justification"] = makeValue(val.justification);
->>>>>>> 286219e6
     return std::move(data);
   }
 
