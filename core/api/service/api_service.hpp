--- conflicted
+++ resolved
@@ -31,11 +31,7 @@
      * @param listener - a shared ptr to the endpoint listener instance
      * @param processors - shared ptrs to JSON processor instances
      */
-<<<<<<< HEAD
-    ApiService(std::shared_ptr<Listener> listener,
-=======
     ApiService(std::vector<std::shared_ptr<Listener>> listeners,
->>>>>>> 82f10f7d
                std::shared_ptr<JRpcServer> server,
                gsl::span<std::shared_ptr<JRpcProcessor>> processors);
 
@@ -51,11 +47,7 @@
     virtual void stop();
 
    private:
-<<<<<<< HEAD
-    sptr<Listener> listener_;
-=======
     std::vector<sptr<Listener>> listeners_;
->>>>>>> 82f10f7d
     std::shared_ptr<JRpcServer> server_;
     common::Logger logger_;
   };
