/**
 * Copyright Soramitsu Co., Ltd. All Rights Reserved.
 * SPDX-License-Identifier: Apache-2.0
 */

#include "api/service/impl/api_service_impl.hpp"

#include <boost/algorithm/string/replace.hpp>

#include "api/jrpc/jrpc_processor.hpp"
#include "api/jrpc/jrpc_server.hpp"
#include "api/jrpc/value_converter.hpp"
<<<<<<< HEAD
#include "api/transport/listener.hpp"
#include "application/app_state_manager.hpp"
#include "blockchain/block_tree.hpp"
#include "common/hexutil.hpp"
#include "primitives/common.hpp"
#include "primitives/transaction.hpp"
#include "storage/trie/trie_batches.hpp"
#include "storage/trie/trie_storage.hpp"
#include "subscription/extrinsic_event_key_repository.hpp"
#include "subscription/subscriber.hpp"

#define UNWRAP_WEAK_PTR(callback)  \
  [wp](auto &&...params) mutable { \
    if (auto self = wp.lock()) {   \
      self->callback(params...);   \
    }                              \
=======

#define UNWRAP_WEAK_PTR(callback)   \
  [wp](auto &&... params) mutable { \
    if (auto self = wp.lock()) {    \
      self->callback(params...);    \
    }                               \
>>>>>>> 6939e3b7
  }

namespace {
  thread_local class {
   private:
    boost::optional<kagome::api::Session::SessionId> bound_session_id_ =
        boost::none;

   public:
    void storeSessionId(kagome::api::Session::SessionId id) {
      bound_session_id_ = id;
    }
    void releaseSessionId() {
      bound_session_id_ = boost::none;
    }
    boost::optional<kagome::api::Session::SessionId> fetchSessionId() {
      return bound_session_id_;
    }
  } threaded_info;

  template <typename Func>
  auto withThisSession(Func &&f) {
    if (auto session_id = threaded_info.fetchSessionId(); session_id)
      return std::forward<Func>(f)(*session_id);

    throw jsonrpc::InternalErrorFault(
        "Internal error. No session was bound to subscription.");
  }
}  // namespace

namespace {
  using namespace kagome::api;

  /**
   * Method to format json-data event into json-string representation.
   * @tparam F is a functor type to be called with correct formatted string
   * @param server pointer to jrpc-server
   * @param logger pointer to logger
   * @param set_id subscription set id
   * @param name is an event name
   * @param value event value to be formatted
   * @param f is a functor, to process the result
   */
  template <typename F>
  inline void forJsonData(std::shared_ptr<JRpcServer> server,
                          kagome::log::Logger logger,
                          uint32_t set_id,
                          std::string_view name,
                          jsonrpc::Value &&value,
                          F &&f) {
    BOOST_ASSERT(server);
    BOOST_ASSERT(logger);
    BOOST_ASSERT(!name.empty());

    jsonrpc::Value::Struct response;
    response["result"] = std::move(value);
    response["subscription"] = makeValue(set_id);

    jsonrpc::Request::Parameters params;
    params.push_back(std::move(response));

    server->processJsonData(name.data(), params, [&](const auto &response) {
      if (response.has_value())
        std::forward<F>(f)(response.value());
      else
        logger->error("process Json data failed => {}",
                      response.error().message());
    });
  }
  inline void sendEvent(std::shared_ptr<JRpcServer> server,
                        std::shared_ptr<Session> session,
                        kagome::log::Logger logger,
                        uint32_t set_id,
                        std::string_view name,
                        jsonrpc::Value &&value) {
    BOOST_ASSERT(session);
    forJsonData(server,
                logger,
                set_id,
                name,
                std::move(value),
                [session{std::move(session)}](const auto &response) {
                  session->respond(response);
                });
  }
}  // namespace

namespace kagome::api {
  KAGOME_DEFINE_CACHE(api_service);

  const std::string kRpcEventRuntimeVersion = "state_runtimeVersion";
  const std::string kRpcEventNewHeads = "chain_newHead";
  const std::string kRpcEventFinalizedHeads = "chain_finalizedHead";
  const std::string kRpcEventSubscribeStorage = "state_storage";

  const std::string kRpcEventUpdateExtrinsic = "author_extrinsicUpdate";

  ApiServiceImpl::ApiServiceImpl(
      const std::shared_ptr<application::AppStateManager> &app_state_manager,
      std::shared_ptr<api::RpcThreadPool> thread_pool,
      ListenerList listeners,
      std::shared_ptr<JRpcServer> server,
      const ProcessorSpan &processors,
      StorageSubscriptionEnginePtr storage_sub_engine,
      ChainSubscriptionEnginePtr chain_sub_engine,
      ExtrinsicSubscriptionEnginePtr ext_sub_engine,
      std::shared_ptr<subscription::ExtrinsicEventKeyRepository>
          extrinsic_event_key_repo,
      std::shared_ptr<blockchain::BlockTree> block_tree,
      std::shared_ptr<storage::trie::TrieStorage> trie_storage)
      : thread_pool_(std::move(thread_pool)),
        listeners_(std::move(listeners.listeners)),
        server_(std::move(server)),
        logger_{log::createLogger("ApiService", "api")},
        block_tree_{std::move(block_tree)},
        trie_storage_{std::move(trie_storage)},
        subscription_engines_{.storage = std::move(storage_sub_engine),
                              .chain = std::move(chain_sub_engine),
                              .ext = std::move(ext_sub_engine)},
        extrinsic_event_key_repo_{std::move(extrinsic_event_key_repo)} {
    BOOST_ASSERT(thread_pool_);
    BOOST_ASSERT(block_tree_);
    BOOST_ASSERT(trie_storage_);
    for ([[maybe_unused]] const auto &listener : listeners_) {
      BOOST_ASSERT(listener != nullptr);
    }
    for (auto &processor : processors.processors) {
      BOOST_ASSERT(processor != nullptr);
      processor->registerHandlers();
    }

    BOOST_ASSERT(app_state_manager);
    app_state_manager->takeControl(*this);

    BOOST_ASSERT(subscription_engines_.chain);
    BOOST_ASSERT(subscription_engines_.storage);
    BOOST_ASSERT(subscription_engines_.ext);
    BOOST_ASSERT(extrinsic_event_key_repo_);
  }

  jsonrpc::Value ApiServiceImpl::createStateStorageEvent(
      const common::Buffer &key,
      const common::Buffer &value,
      const primitives::BlockHash &block) {
    /// TODO(iceseer): PRE-475 make event notification depending
    /// in packs blocks, to batch them in a single message Because
    /// of a spec, we can send an array of changes in a single
    /// message. We can receive here a pack of events and format
    /// them in a single json message.

    jsonrpc::Value::Struct result;
    result["changes"] =
        jsonrpc::Value::Array{jsonrpc::Value{jsonrpc::Value::Array{
            api::makeValue(key), api::makeValue(hex_lower_0x(value))}}};
    result["block"] = api::makeValue(hex_lower_0x(block));

    return result;
  }

  bool ApiServiceImpl::prepare() {
    for (const auto &listener : listeners_) {
      auto on_new_session =
          [wp = weak_from_this()](const sptr<Session> &session) mutable {
            auto self = wp.lock();
            if (!self) {
              return;
            }

            if (SessionType::kWs == session->type()) {
              auto session_context =
                  self->storeSessionWithId(session->id(), session);
              BOOST_ASSERT(session_context);
              session_context->storage_sub->setCallback(
                  UNWRAP_WEAK_PTR(onStorageEvent));
              session_context->chain_sub->setCallback(
                  UNWRAP_WEAK_PTR(onChainEvent));
              session_context->ext_sub->setCallback(
                  UNWRAP_WEAK_PTR(onExtrinsicEvent));
            }

            session->connectOnRequest(UNWRAP_WEAK_PTR(onSessionRequest));
            session->connectOnCloseHandler(UNWRAP_WEAK_PTR(onSessionClose));
          };

      listener->setHandlerForNewSession(std::move(on_new_session));
    }
    return true;
  }  // namespace kagome::api

  bool ApiServiceImpl::start() {
    thread_pool_->start();
    logger_->debug("API Service started");
    return true;
  }

  void ApiServiceImpl::stop() {
    thread_pool_->stop();
    logger_->debug("API Service stopped");
  }

  std::shared_ptr<ApiServiceImpl::SessionSubscriptions>
  ApiServiceImpl::storeSessionWithId(Session::SessionId id,
                                     const std::shared_ptr<Session> &session) {
    std::lock_guard guard(subscribed_sessions_cs_);
    auto &&[it, inserted] = subscribed_sessions_.emplace(
        id,
        std::make_shared<ApiServiceImpl::SessionSubscriptions>(
            ApiServiceImpl::SessionSubscriptions{
                .storage_sub = std::make_shared<StorageEventSubscriber>(
                    subscription_engines_.storage, session),
                .chain_sub = std::make_shared<ChainEventSubscriber>(
                    subscription_engines_.chain, session),
                .ext_sub = std::make_shared<ExtrinsicEventSubscriber>(
                    subscription_engines_.ext, session),
                .messages = {}}));

    BOOST_ASSERT(inserted);
    return it->second;
  }

  void ApiServiceImpl::removeSessionById(Session::SessionId id) {
    std::lock_guard guard(subscribed_sessions_cs_);
    subscribed_sessions_.erase(id);
  }

  outcome::result<ApiServiceImpl::PubsubSubscriptionId>
  ApiServiceImpl::subscribeSessionToKeys(
      const std::vector<common::Buffer> &keys) {
    return withThisSession([&](kagome::api::Session::SessionId tid) {
      return withSession(tid, [&](SessionSubscriptions &session_context) {
        auto &session = session_context.storage_sub;
        const auto id = session->generateSubscriptionSetId();
        auto persistent_batch = trie_storage_->getPersistentBatch();
        BOOST_ASSERT(persistent_batch.has_value());

        auto &pb = persistent_batch.value();
        BOOST_ASSERT(pb);

        auto last_finalized = block_tree_->getLastFinalized();
        session_context.messages = uploadMessagesListFromCache();
        for (auto &key : keys) {
          /// TODO(iceseer): PRE-476 make move data to subscription
          session->subscribe(id, key);
          if (auto res = pb->get(key); res.has_value()) {
            forJsonData(server_,
                        logger_,
                        id,
                        kRpcEventSubscribeStorage,
                        createStateStorageEvent(
                            key, res.value(), last_finalized.block_hash),
                        [&](const auto &result) {
                          session_context.messages->emplace_back(
                              uploadFromCache(result.data()));
                        });
          }
        }
        return static_cast<PubsubSubscriptionId>(id);
      });
    });
  }

  outcome::result<ApiServiceImpl::PubsubSubscriptionId>
  ApiServiceImpl::subscribeFinalizedHeads() {
    return withThisSession([&](kagome::api::Session::SessionId tid) {
      return withSession(tid, [&](SessionSubscriptions &session_context) {
        auto &session = session_context.chain_sub;
        const auto id = session->generateSubscriptionSetId();
        session->subscribe(id,
                           primitives::events::ChainEventType::kFinalizedHeads);

        auto header = block_tree_->getBlockHeader(
            block_tree_->getLastFinalized().block_hash);
        if (!header.has_error()) {
          session_context.messages = uploadMessagesListFromCache();
          forJsonData(server_,
                      logger_,
                      id,
                      kRpcEventFinalizedHeads,
                      makeValue(header.value()),
                      [&](const auto &result) {
                        session_context.messages->emplace_back(
                            uploadFromCache(result.data()));
                      });
        } else {
          logger_->error(
              "Request block header of the last finalized "
              "failed with error: "
              "{}",
              header.error().message());
        }
        return static_cast<PubsubSubscriptionId>(id);
      });
    });
  }

  outcome::result<bool> ApiServiceImpl::unsubscribeFinalizedHeads(
      PubsubSubscriptionId subscription_id) {
    return withThisSession([&](kagome::api::Session::SessionId tid) {
      return withSession(tid, [&](SessionSubscriptions &session_context) {
        auto &session = session_context.chain_sub;
        return session->unsubscribe(subscription_id);
      });
    });
  }

  outcome::result<ApiServiceImpl::PubsubSubscriptionId>
  ApiServiceImpl::subscribeNewHeads() {
    return withThisSession([&](kagome::api::Session::SessionId tid) {
      return withSession(tid, [&](SessionSubscriptions &session_context) {
        auto &session = session_context.chain_sub;
        const auto id = session->generateSubscriptionSetId();
        session->subscribe(id, primitives::events::ChainEventType::kNewHeads);

        auto header =
            block_tree_->getBlockHeader(block_tree_->deepestLeaf().block_hash);
        if (!header.has_error()) {
          session_context.messages = uploadMessagesListFromCache();
          forJsonData(server_,
                      logger_,
                      id,
                      kRpcEventNewHeads,
                      makeValue(header.value()),
                      [&](const auto &result) {
                        session_context.messages->emplace_back(
                            uploadFromCache(result.data()));
                      });
        } else {
          logger_->error(
              "Request block header of the deepest leaf failed with error: {}",
              header.error().message());
        }
        return static_cast<PubsubSubscriptionId>(id);
      });
    });
  }

  outcome::result<bool> ApiServiceImpl::unsubscribeNewHeads(
      PubsubSubscriptionId subscription_id) {
    return withThisSession([&](kagome::api::Session::SessionId tid) {
      return withSession(tid, [&](SessionSubscriptions &session_context) {
        auto &session = session_context.chain_sub;
        return session->unsubscribe(subscription_id);
      });
    });
  }

  outcome::result<ApiServiceImpl::PubsubSubscriptionId>
  ApiServiceImpl::subscribeRuntimeVersion() {
    return withThisSession([&](kagome::api::Session::SessionId tid) {
      return withSession(tid, [&](SessionSubscriptions &session_context) {
        auto &session = session_context.chain_sub;
        const auto id = session->generateSubscriptionSetId();
        session->subscribe(id,
                           primitives::events::ChainEventType::kRuntimeVersion);

        auto ver = block_tree_->runtimeVersion();
        if (ver) {
          session_context.messages = uploadMessagesListFromCache();
          forJsonData(server_,
                      logger_,
                      id,
                      kRpcEventRuntimeVersion,
                      makeValue(*ver),
                      [&](const auto &result) {
                        session_context.messages->emplace_back(
                            uploadFromCache(result.data()));
                      });
        }
        return static_cast<PubsubSubscriptionId>(id);
        ;
      });
    });
  }

  outcome::result<bool> ApiServiceImpl::unsubscribeRuntimeVersion(
      PubsubSubscriptionId subscription_id) {
    return withThisSession([&](kagome::api::Session::SessionId tid) {
      return withSession(tid, [&](SessionSubscriptions &session_context) {
        auto &session = session_context.chain_sub;
        return session->unsubscribe(subscription_id);
      });
    });
  }

  outcome::result<ApiServiceImpl::PubsubSubscriptionId>
  ApiServiceImpl::subscribeForExtrinsicLifecycle(
      const primitives::Transaction &tx) {
    BOOST_ASSERT_MSG(
        tx.observed_id,
        "Transaction should have a unique observed id for subscription");
    return withThisSession([&](kagome::api::Session::SessionId tid) {
      return withSession(tid, [&](SessionSubscriptions &session_context) {
        auto &session_sub = session_context.ext_sub;
        const auto sub_id = session_sub->generateSubscriptionSetId();
        const auto key = extrinsic_event_key_repo_->subscribeTransaction(
            tx.observed_id.value());
        session_sub->subscribe(sub_id, key);

        return static_cast<PubsubSubscriptionId>(sub_id);
      });
    });
  }

  outcome::result<bool> ApiServiceImpl::unsubscribeFromExtrinsicLifecycle(
      PubsubSubscriptionId subscription_id) {
    return withThisSession([&](kagome::api::Session::SessionId tid) {
      return withSession(tid, [&](SessionSubscriptions &session_context) {
        auto &session = session_context.ext_sub;
        return session->unsubscribe(subscription_id);
      });
    });
  }

  outcome::result<bool> ApiServiceImpl::unsubscribeSessionFromIds(
      const std::vector<PubsubSubscriptionId> &subscription_ids) {
    return withThisSession([&](kagome::api::Session::SessionId tid) {
      return withSession(tid, [&](SessionSubscriptions &session_context) {
        auto &session = session_context.storage_sub;
        for (auto id : subscription_ids) session->unsubscribe(id);
        return true;
      });
    });
  }

  void ApiServiceImpl::onSessionRequest(std::string_view request,
                                        std::shared_ptr<Session> session) {
    auto thread_session_auto_release = [](void *) {
      threaded_info.releaseSessionId();
    };

    threaded_info.storeSessionId(session->id());

    /**
     * Unique ptr object to autorelease sessions.
     * 0xff if a random not null value to jump internal nullptr check.
     */
    std::unique_ptr<void, decltype(thread_session_auto_release)>
        // NOLINTNEXTLINE(cppcoreguidelines-pro-type-reinterpret-cast)
        thread_session_keeper(reinterpret_cast<void *>(0xff),
                              std::move(thread_session_auto_release));

    // TODO(kamilsa): remove that string replacement when
    // https://github.com/soramitsu/kagome/issues/572 resolved
    std::string str_request(request);
    boost::replace_all(str_request, " ", "");
    boost::replace_first(str_request, "\"params\":null", "\"params\":[null]");

    // process new request
    server_->processData(str_request, [&](const std::string &response) mutable {
      // process response
      session->respond(response);
    });

    try {
      withSession(session->id(), [&](SessionSubscriptions &session_context) {
        if (session_context.messages)
          for (auto &msg : *session_context.messages) {
            BOOST_ASSERT(msg);
            session->respond(*msg);
          }

        session_context.messages.reset();
      });
    } catch (jsonrpc::InternalErrorFault &) {
    }
  }

  void ApiServiceImpl::onSessionClose(Session::SessionId id, SessionType) {
    removeSessionById(id);
  }

  void ApiServiceImpl::onStorageEvent(SubscriptionSetId set_id,
                                      SessionPtr &session,
                                      const Buffer &key,
                                      const Buffer &data,
                                      const common::Hash256 &block) {
    sendEvent(server_,
              session,
              logger_,
              set_id,
              kRpcEventSubscribeStorage,
              createStateStorageEvent(key, data, block));
  }

  void ApiServiceImpl::onChainEvent(
      SubscriptionSetId set_id,
      SessionPtr &session,
      primitives::events::ChainEventType event_type,
      const primitives::events::ChainEventParams &event_params) {
    std::string_view name;
    switch (event_type) {
      case primitives::events::ChainEventType::kNewHeads: {
        name = kRpcEventNewHeads;
      } break;
      case primitives::events::ChainEventType::kFinalizedHeads: {
        name = kRpcEventFinalizedHeads;
      } break;
      case primitives::events::ChainEventType::kRuntimeVersion: {
        name = kRpcEventRuntimeVersion;
      } break;
      default:
        break;
    }

    BOOST_ASSERT(!name.empty());
    sendEvent(
        server_, session, logger_, set_id, name, api::makeValue(event_params));
  }

  void ApiServiceImpl::onExtrinsicEvent(
      SubscriptionSetId set_id,
      SessionPtr &session,
      primitives::events::SubscribedExtrinsicId ext_id,
      const primitives::events::ExtrinsicLifecycleEvent &params) {
    sendEvent(server_,
              session,
              logger_,
              set_id,
              kRpcEventUpdateExtrinsic,
              api::makeValue(params));
  }

}  // namespace kagome::api<|MERGE_RESOLUTION|>--- conflicted
+++ resolved
@@ -10,7 +10,6 @@
 #include "api/jrpc/jrpc_processor.hpp"
 #include "api/jrpc/jrpc_server.hpp"
 #include "api/jrpc/value_converter.hpp"
-<<<<<<< HEAD
 #include "api/transport/listener.hpp"
 #include "application/app_state_manager.hpp"
 #include "blockchain/block_tree.hpp"
@@ -22,19 +21,11 @@
 #include "subscription/extrinsic_event_key_repository.hpp"
 #include "subscription/subscriber.hpp"
 
-#define UNWRAP_WEAK_PTR(callback)  \
-  [wp](auto &&...params) mutable { \
-    if (auto self = wp.lock()) {   \
-      self->callback(params...);   \
-    }                              \
-=======
-
 #define UNWRAP_WEAK_PTR(callback)   \
   [wp](auto &&... params) mutable { \
     if (auto self = wp.lock()) {    \
       self->callback(params...);    \
     }                               \
->>>>>>> 6939e3b7
   }
 
 namespace {
