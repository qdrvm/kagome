--- conflicted
+++ resolved
@@ -46,13 +46,11 @@
     server_->registerHandler("state_unsubscribeStorage",
                              Handler<request::UnsubscribeStorage>(api_));
 
-<<<<<<< HEAD
     server_->registerHandler("state_unsubscribeRuntimeVersion",
                              Handler<request::UnsubscribeRuntimeVersion>(api_));
-=======
+
     server_->registerHandler("state_getMetadata",
                              Handler<request::GetMetadata>(api_));
->>>>>>> df57b1b9
   }
 
 }  // namespace kagome::api::state