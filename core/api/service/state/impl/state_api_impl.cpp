/**
 * Copyright Soramitsu Co., Ltd. All Rights Reserved.
 * SPDX-License-Identifier: Apache-2.0
 */

#include "api/service/state/impl/state_api_impl.hpp"

#include <boost/algorithm/string/predicate.hpp>
#include <unordered_map>
#include <unordered_set>
#include <utility>

#include <jsonrpc-lean/fault.h>

#include "common/hexutil.hpp"
#include "common/monadic_utils.hpp"
#include "runtime/executor.hpp"
#include "storage/trie/on_read.hpp"

OUTCOME_CPP_DEFINE_CATEGORY(kagome::api, StateApiImpl::Error, e) {
  using E = kagome::api::StateApiImpl::Error;
  switch (e) {
    case E::MAX_BLOCK_RANGE_EXCEEDED:
      return "Maximum block range size ("
           + std::to_string(kagome::api::StateApiImpl::kMaxBlockRange)
           + " blocks) exceeded";
    case E::MAX_KEY_SET_SIZE_EXCEEDED:
      return "Maximum key set size ("
           + std::to_string(kagome::api::StateApiImpl::kMaxKeySetSize)
           + " keys) exceeded";
    case E::END_BLOCK_LOWER_THAN_BEGIN_BLOCK:
      return "End block is lower (is an ancestor of) the begin block "
             "(should be the other way)";
  }
  return "Unknown State API error";
}

namespace kagome::api {

  StateApiImpl::StateApiImpl(
      std::shared_ptr<blockchain::BlockHeaderRepository> block_repo,
      std::shared_ptr<const storage::trie::TrieStorage> trie_storage,
      std::shared_ptr<blockchain::BlockTree> block_tree,
      std::shared_ptr<runtime::Core> runtime_core,
      std::shared_ptr<runtime::Metadata> metadata,
      std::shared_ptr<runtime::Executor> executor,
      LazySPtr<api::ApiService> api_service)
      : header_repo_{std::move(block_repo)},
        storage_{std::move(trie_storage)},
        block_tree_{std::move(block_tree)},
        runtime_core_{std::move(runtime_core)},
        api_service_{std::move(api_service)},
        metadata_{std::move(metadata)},
        executor_{std::move(executor)} {
    BOOST_ASSERT(nullptr != header_repo_);
    BOOST_ASSERT(nullptr != storage_);
    BOOST_ASSERT(nullptr != block_tree_);
    BOOST_ASSERT(nullptr != runtime_core_);
    BOOST_ASSERT(nullptr != metadata_);
    BOOST_ASSERT(nullptr != executor_);
  }

  outcome::result<common::Buffer> StateApiImpl::call(
      std::string_view method,
      common::Buffer data,
      const std::optional<primitives::BlockHash> &opt_at) const {
    auto at =
        opt_at.has_value() ? opt_at.value() : block_tree_->bestBlock().hash;
    return executor_->callAt(at, method, data);
  }

  outcome::result<std::vector<common::Buffer>> StateApiImpl::getKeysPaged(
      const std::optional<common::BufferView> &prefix_opt,
      uint32_t keys_amount,
      const std::optional<common::BufferView> &prev_key_opt,
      const std::optional<primitives::BlockHash> &block_hash_opt) const {
    const auto &prefix = prefix_opt.value_or(common::kEmptyBuffer);
    const auto &prev_key = prev_key_opt.value_or(prefix);
    const auto &block_hash =
        block_hash_opt.value_or(block_tree_->getLastFinalized().hash);

    OUTCOME_TRY(header, header_repo_->getBlockHeader(block_hash));
    OUTCOME_TRY(initial_trie_reader,
                storage_->getEphemeralBatchAt(header.state_root));
    auto cursor = initial_trie_reader->trieCursor();

    // if prev_key is bigger than prefix, then set cursor to the next key after
    // prev_key
    if (prev_key > prefix) {
      OUTCOME_TRY(cursor->seekUpperBound(prev_key));
    }
    // otherwise set cursor to key that is next to or equal to prefix
    else {
      OUTCOME_TRY(cursor->seekLowerBound(prefix));
    }

    std::vector<common::Buffer> result{};
    result.reserve(keys_amount);
    for (uint32_t i = 0; i < keys_amount && cursor->isValid(); ++i) {
      auto key = cursor->key();
      BOOST_ASSERT(key.has_value());

      // make sure our key begins with prefix
      if (!boost::starts_with(key.value(), prefix)) {
        break;
      }
      result.push_back(cursor->key().value());
      OUTCOME_TRY(cursor->next());
    }

    return result;
  }

  outcome::result<std::optional<common::Buffer>> StateApiImpl::getStorage(
      const common::BufferView &key) const {
    auto last_finalized = block_tree_->getLastFinalized();
    return getStorageAt(key, last_finalized.hash);
  }

  outcome::result<std::optional<common::Buffer>> StateApiImpl::getStorageAt(
      const common::BufferView &key, const primitives::BlockHash &at) const {
    OUTCOME_TRY(header, header_repo_->getBlockHeader(at));
    OUTCOME_TRY(trie_reader, storage_->getEphemeralBatchAt(header.state_root));
    auto res = trie_reader->tryGet(key);
    return common::map_result_optional(
        std::move(res),
        [](common::BufferOrView &&r) { return r.intoBuffer(); });
  }

  outcome::result<std::vector<StateApiImpl::StorageChangeSet>>
  StateApiImpl::queryStorage(
      gsl::span<const common::Buffer> keys,
      const primitives::BlockHash &from,
      std::optional<primitives::BlockHash> opt_to) const {
    // TODO(Harrm): Optimize once changes trie is enabled (and a warning/assert
    // for now that will fire once it is, just not to forget)
    auto to =
        opt_to.has_value() ? opt_to.value() : block_tree_->bestBlock().hash;
    if (keys.size() > static_cast<ssize_t>(kMaxKeySetSize)) {
      return Error::MAX_KEY_SET_SIZE_EXCEEDED;
    }

    if (from != to) {
      OUTCOME_TRY(from_number, header_repo_->getNumberByHash(from));
      OUTCOME_TRY(to_number, header_repo_->getNumberByHash(to));
      if (to_number < from_number) {
        return Error::END_BLOCK_LOWER_THAN_BEGIN_BLOCK;
      }
      if (to_number - from_number > kMaxBlockRange) {
        return Error::MAX_BLOCK_RANGE_EXCEEDED;
      }
    }

    std::vector<StorageChangeSet> changes;
    std::map<gsl::span<const uint8_t>, std::optional<common::Buffer>>
        last_values;

    // TODO(Harrm): optimize it to use a lazy generator instead of returning the
    // whole vector with block ids
    OUTCOME_TRY(range, block_tree_->getChainByBlocks(from, to));
    for (auto &block : range) {
      OUTCOME_TRY(header, header_repo_->getBlockHeader(block));
      OUTCOME_TRY(batch, storage_->getEphemeralBatchAt(header.state_root));
      StorageChangeSet change{block, {}};
      for (auto &key : keys) {
        OUTCOME_TRY(opt_get, batch->tryGet(key));
        auto opt_value = common::map_optional(
            std::move(opt_get),
            [](common::BufferOrView &&r) { return r.intoBuffer(); });
        auto it = last_values.find(key);
        if (it == last_values.end() || it->second != opt_value) {
          change.changes.push_back(StorageChangeSet::Change{key, opt_value});
        }
        last_values[key] = std::move(opt_value);
      }
      if (!change.changes.empty()) {
        changes.emplace_back(std::move(change));
      }
    }
    return changes;
  }

  outcome::result<std::vector<StateApiImpl::StorageChangeSet>>
  StateApiImpl::queryStorageAt(
      gsl::span<const common::Buffer> keys,
      std::optional<primitives::BlockHash> opt_at) const {
    auto at =
        opt_at.has_value() ? opt_at.value() : block_tree_->bestBlock().hash;
    return queryStorage(keys, at, at);
  }

  outcome::result<StateApi::ReadProof> StateApiImpl::getReadProof(
      gsl::span<const common::Buffer> keys,
      std::optional<primitives::BlockHash> opt_at) const {
    auto at =
<<<<<<< HEAD
        opt_at.has_value() ? opt_at.value() : block_tree_->bestLeaf().hash;
    storage::trie::OnRead db;
=======
        opt_at.has_value() ? opt_at.value() : block_tree_->bestBlock().hash;
    std::unordered_set<common::Buffer> proof;
    auto prove = [&](common::BufferView raw) { proof.emplace(raw); };
>>>>>>> 069f49fd
    OUTCOME_TRY(header, header_repo_->getBlockHeader(at));
    OUTCOME_TRY(
        trie, storage_->getProofReaderBatchAt(header.state_root, db.onRead()));
    for (auto &key : keys) {
      OUTCOME_TRY(trie->tryGet(key));
    }
    return ReadProof{at, db.vec()};
  }

  outcome::result<primitives::Version> StateApiImpl::getRuntimeVersion(
      const std::optional<primitives::BlockHash> &at) const {
    if (at) {
      return runtime_core_->version(at.value());
    }
    return runtime_core_->version(block_tree_->bestBlock().hash);
  }

  outcome::result<uint32_t> StateApiImpl::subscribeStorage(
      const std::vector<common::Buffer> &keys) {
    if (auto api_service = api_service_.get()) {
      return api_service->subscribeSessionToKeys(keys);
    }

    throw jsonrpc::InternalErrorFault(
        "Internal error. Api service not initialized.");
  }

  outcome::result<bool> StateApiImpl::unsubscribeStorage(
      const std::vector<uint32_t> &subscription_id) {
    if (auto api_service = api_service_.get()) {
      return api_service->unsubscribeSessionFromIds(subscription_id);
    }

    throw jsonrpc::InternalErrorFault(
        "Internal error. Api service not initialized.");
  }

  outcome::result<uint32_t> StateApiImpl::subscribeRuntimeVersion() {
    if (auto api_service = api_service_.get()) {
      return api_service->subscribeRuntimeVersion();
    }

    throw jsonrpc::InternalErrorFault(
        "Internal error. Api service not initialized.");
  }

  outcome::result<void> StateApiImpl::unsubscribeRuntimeVersion(
      uint32_t subscription_id) {
    if (auto api_service = api_service_.get()) {
      OUTCOME_TRY(api_service->unsubscribeRuntimeVersion(subscription_id));
      return outcome::success();
    }

    throw jsonrpc::InternalErrorFault(
        "Internal error. Api service not initialized.");
  }

  outcome::result<std::string> StateApiImpl::getMetadata() {
    OUTCOME_TRY(data, metadata_->metadata(block_tree_->bestBlock().hash));
    return common::hex_lower_0x(data);
  }

  outcome::result<std::string> StateApiImpl::getMetadata(
      std::string_view hex_block_hash) {
    OUTCOME_TRY(h, primitives::BlockHash::fromHexWithPrefix(hex_block_hash));
    OUTCOME_TRY(data, metadata_->metadata(h));
    return common::hex_lower_0x(data);
  }
}  // namespace kagome::api<|MERGE_RESOLUTION|>--- conflicted
+++ resolved
@@ -193,14 +193,8 @@
       gsl::span<const common::Buffer> keys,
       std::optional<primitives::BlockHash> opt_at) const {
     auto at =
-<<<<<<< HEAD
-        opt_at.has_value() ? opt_at.value() : block_tree_->bestLeaf().hash;
+        opt_at.has_value() ? opt_at.value() : block_tree_->bestBlock().hash;
     storage::trie::OnRead db;
-=======
-        opt_at.has_value() ? opt_at.value() : block_tree_->bestBlock().hash;
-    std::unordered_set<common::Buffer> proof;
-    auto prove = [&](common::BufferView raw) { proof.emplace(raw); };
->>>>>>> 069f49fd
     OUTCOME_TRY(header, header_repo_->getBlockHeader(at));
     OUTCOME_TRY(
         trie, storage_->getProofReaderBatchAt(header.state_root, db.onRead()));
