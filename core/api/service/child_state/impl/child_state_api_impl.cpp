/**
 * Copyright Soramitsu Co., Ltd. All Rights Reserved.
 * SPDX-License-Identifier: Apache-2.0
 */

#include "api/service/child_state/impl/child_state_api_impl.hpp"

#include <unordered_map>
#include <utility>

#include "common/hexutil.hpp"
#include "storage/trie/serialization/polkadot_codec.hpp"

namespace kagome::api {

  ChildStateApiImpl::ChildStateApiImpl(
      std::shared_ptr<blockchain::BlockHeaderRepository> block_repo,
      std::shared_ptr<const storage::trie::TrieStorage> trie_storage,
      std::shared_ptr<blockchain::BlockTree> block_tree,
      std::shared_ptr<runtime::Core> runtime_core,
      std::shared_ptr<runtime::Metadata> metadata)
      : header_repo_{std::move(block_repo)},
        storage_{std::move(trie_storage)},
        block_tree_{std::move(block_tree)},
        runtime_core_{std::move(runtime_core)},
        metadata_{std::move(metadata)} {
    BOOST_ASSERT(nullptr != header_repo_);
    BOOST_ASSERT(nullptr != storage_);
    BOOST_ASSERT(nullptr != block_tree_);
    BOOST_ASSERT(nullptr != runtime_core_);
    BOOST_ASSERT(nullptr != metadata_);
  }

  void ChildStateApiImpl::setApiService(
      const std::shared_ptr<api::ApiService> &api_service) {
    BOOST_ASSERT(api_service != nullptr);
    api_service_ = api_service;
  }

  outcome::result<std::vector<common::Buffer>> ChildStateApiImpl::getKeys(
      const common::Buffer &child_storage_key,
      const std::optional<common::Buffer> &prefix_opt,
      const std::optional<primitives::BlockHash> &block_hash_opt) const {
    const auto &prefix = prefix_opt.value_or(common::Buffer{});
    const auto &block_hash =
        block_hash_opt.value_or(block_tree_->getLastFinalized().hash);

    OUTCOME_TRY(header, header_repo_->getBlockHeader(block_hash));
    OUTCOME_TRY(initial_trie_reader,
                storage_->getEphemeralBatchAt(header.state_root));
    OUTCOME_TRY(child_root, initial_trie_reader->get(child_storage_key));
    OUTCOME_TRY(child_root_hash,
                common::Hash256::fromSpan(gsl::make_span(child_root.get())));
    OUTCOME_TRY(child_storage_trie_reader,
                storage_->getEphemeralBatchAt(child_root_hash));
    auto cursor = child_storage_trie_reader->trieCursor();

    OUTCOME_TRY(cursor->seekLowerBound(prefix));

    std::vector<common::Buffer> result{};
    while (cursor->isValid()) {
      auto key = cursor->key();
      BOOST_ASSERT(key.has_value());

      // make sure our key begins with prefix
      auto min_size = std::min(prefix.size(), key->size());
      if (not std::equal(
              prefix.begin(), prefix.begin() + min_size, key.value().begin())) {
        break;
      }
      result.push_back(cursor->key().value());
      OUTCOME_TRY(cursor->next());
    }

    return result;
  }

  outcome::result<std::vector<common::Buffer>> ChildStateApiImpl::getKeysPaged(
      const common::Buffer &child_storage_key,
      const std::optional<common::Buffer> &prefix_opt,
      uint32_t keys_amount,
      const std::optional<common::Buffer> &prev_key_opt,
      const std::optional<primitives::BlockHash> &block_hash_opt) const {
    const auto &prefix = prefix_opt.value_or(common::Buffer{});
    const auto &prev_key = prev_key_opt.value_or(prefix);
    const auto &block_hash =
        block_hash_opt.value_or(block_tree_->getLastFinalized().hash);

    OUTCOME_TRY(header, header_repo_->getBlockHeader(block_hash));
    OUTCOME_TRY(initial_trie_reader,
                storage_->getEphemeralBatchAt(header.state_root));
    OUTCOME_TRY(child_root, initial_trie_reader->get(child_storage_key));
    OUTCOME_TRY(child_root_hash,
                common::Hash256::fromSpan(gsl::make_span(child_root.get())));
    OUTCOME_TRY(child_storage_trie_reader,
                storage_->getEphemeralBatchAt(child_root_hash));
    auto cursor = child_storage_trie_reader->trieCursor();

    // if prev_key is bigger than prefix, then set cursor to the next key after
    // prev_key
    if (prev_key > prefix) {
      OUTCOME_TRY(cursor->seekUpperBound(prev_key));
    }
    // otherwise set cursor to key that is next to or equal to prefix
    else {
      OUTCOME_TRY(cursor->seekLowerBound(prefix));
    }

    std::vector<common::Buffer> result{};
    result.reserve(keys_amount);
    for (uint32_t i = 0; i < keys_amount && cursor->isValid(); ++i) {
      auto key = cursor->key();
      BOOST_ASSERT(key.has_value());

      // make sure our key begins with prefix
      auto min_size = std::min(prefix.size(), key->size());
      if (not std::equal(
              prefix.begin(), prefix.begin() + min_size, key.value().begin())) {
        break;
      }
      result.push_back(cursor->key().value());
      OUTCOME_TRY(cursor->next());
    }

    return result;
  }

  outcome::result<std::optional<common::BufferConstRef>>
  ChildStateApiImpl::getStorage(
      const common::Buffer &child_storage_key,
      const common::Buffer &key,
      const std::optional<primitives::BlockHash> &block_hash_opt) const {
    auto at = block_hash_opt ? block_hash_opt.value()
                             : block_tree_->getLastFinalized().hash;
    OUTCOME_TRY(header, header_repo_->getBlockHeader(at));
    OUTCOME_TRY(trie_reader, storage_->getEphemeralBatchAt(header.state_root));
    OUTCOME_TRY(child_root, trie_reader->get(child_storage_key));
    OUTCOME_TRY(child_root_hash,
                common::Hash256::fromSpan(gsl::make_span(child_root.get())));
    OUTCOME_TRY(child_storage_trie_reader,
                storage_->getEphemeralBatchAt(child_root_hash));
    return child_storage_trie_reader->tryGet(key);
  }

  outcome::result<std::optional<primitives::BlockHash>>
  ChildStateApiImpl::getStorageHash(
      const common::Buffer &child_storage_key,
      const common::Buffer &key,
      const std::optional<primitives::BlockHash> &block_hash_opt) const {
    OUTCOME_TRY(value_opt, getStorage(child_storage_key, key, block_hash_opt));
    std::optional<primitives::BlockHash> hash_opt;
    if (value_opt.has_value()) {
      storage::trie::PolkadotCodec codec;
      auto hash = codec.hash256(
          common::Buffer(gsl::make_span(value_opt.value().get())));
<<<<<<< HEAD
      return hash;
=======
      return std::move(hash);
>>>>>>> f2067753
    }
    return std::nullopt;
  }

  outcome::result<std::optional<uint64_t>> ChildStateApiImpl::getStorageSize(
      const common::Buffer &child_storage_key,
      const common::Buffer &key,
      const std::optional<primitives::BlockHash> &block_hash_opt) const {
    auto at = block_hash_opt ? block_hash_opt.value()
                             : block_tree_->getLastFinalized().hash;
    OUTCOME_TRY(header, header_repo_->getBlockHeader(at));
    OUTCOME_TRY(trie_reader, storage_->getEphemeralBatchAt(header.state_root));
    OUTCOME_TRY(child_root, trie_reader->get(child_storage_key));
    OUTCOME_TRY(child_root_hash,
                common::Hash256::fromSpan(gsl::make_span(child_root.get())));
    OUTCOME_TRY(child_storage_trie_reader,
                storage_->getEphemeralBatchAt(child_root_hash));
    OUTCOME_TRY(value, child_storage_trie_reader->get(key));
    return value.get().size();
  }
}  // namespace kagome::api<|MERGE_RESOLUTION|>--- conflicted
+++ resolved
@@ -153,11 +153,7 @@
       storage::trie::PolkadotCodec codec;
       auto hash = codec.hash256(
           common::Buffer(gsl::make_span(value_opt.value().get())));
-<<<<<<< HEAD
-      return hash;
-=======
       return std::move(hash);
->>>>>>> f2067753
     }
     return std::nullopt;
   }
