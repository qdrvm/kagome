/**
 * Copyright Soramitsu Co., Ltd. All Rights Reserved.
 * SPDX-License-Identifier: Apache-2.0
 */

#include "api/service/api_service.hpp"

#include "api/jrpc/jrpc_processor.hpp"

namespace kagome::api {

<<<<<<< HEAD
  ApiService::ApiService(
      std::shared_ptr<Listener> listener,
      std::shared_ptr<JRpcServer> server,
      gsl::span<std::shared_ptr<JRpcProcessor>> processors)
      : listener_(std::move(listener)),
        server_(std::move(server)),
        logger_{common::createLogger("Api service")} {
    BOOST_ASSERT(listener_ != nullptr);
    for(auto& processor: processors) {
=======
  ApiService::ApiService(std::vector<std::shared_ptr<Listener>> listeners,
                         std::shared_ptr<JRpcServer> server,
                         gsl::span<std::shared_ptr<JRpcProcessor>> processors)
      : listeners_(std::move(listeners)),
        server_(std::move(server)),
        logger_{common::createLogger("Api service")} {
    for (const auto &listener : listeners_) {
      BOOST_ASSERT(listener != nullptr);
    }
    for (auto &processor : processors) {
>>>>>>> 82f10f7d
      BOOST_ASSERT(processor != nullptr);
      processor->registerHandlers();
    }
  }

  void ApiService::start() {
    // handle new session
<<<<<<< HEAD
    listener_->start([self = shared_from_this()](
                         const sptr<Session> &session) mutable {
      session->connectOnRequest([self](
                                    std::string_view request,
                                    std::shared_ptr<Session> session) mutable {
        // process new request
        self->server_->processData(std::string(request),
                                      [session = std::move(session)](
                                          const std::string &response) mutable {
                                        // process response
                                        session->respond(response);
                                      });
      });
    });
=======
    for (const auto &listener : listeners_) {
      listener->start(
          [self = shared_from_this()](const sptr<Session> &session) mutable {
            session->connectOnRequest(
                [self](std::string_view request,
                       std::shared_ptr<Session> session) mutable {
                  // process new request
                  self->server_->processData(
                      std::string(request),
                      [session = std::move(session)](
                          const std::string &response) mutable {
                        // process response
                        session->respond(response);
                      });
                });
          });
    }
>>>>>>> 82f10f7d
    logger_->debug("Service started");
  }

  void ApiService::stop() {
    for (const auto &listener : listeners_) {
      listener->stop();
    }
  }

}  // namespace kagome::api<|MERGE_RESOLUTION|>--- conflicted
+++ resolved
@@ -9,17 +9,6 @@
 
 namespace kagome::api {
 
-<<<<<<< HEAD
-  ApiService::ApiService(
-      std::shared_ptr<Listener> listener,
-      std::shared_ptr<JRpcServer> server,
-      gsl::span<std::shared_ptr<JRpcProcessor>> processors)
-      : listener_(std::move(listener)),
-        server_(std::move(server)),
-        logger_{common::createLogger("Api service")} {
-    BOOST_ASSERT(listener_ != nullptr);
-    for(auto& processor: processors) {
-=======
   ApiService::ApiService(std::vector<std::shared_ptr<Listener>> listeners,
                          std::shared_ptr<JRpcServer> server,
                          gsl::span<std::shared_ptr<JRpcProcessor>> processors)
@@ -30,7 +19,6 @@
       BOOST_ASSERT(listener != nullptr);
     }
     for (auto &processor : processors) {
->>>>>>> 82f10f7d
       BOOST_ASSERT(processor != nullptr);
       processor->registerHandlers();
     }
@@ -38,22 +26,6 @@
 
   void ApiService::start() {
     // handle new session
-<<<<<<< HEAD
-    listener_->start([self = shared_from_this()](
-                         const sptr<Session> &session) mutable {
-      session->connectOnRequest([self](
-                                    std::string_view request,
-                                    std::shared_ptr<Session> session) mutable {
-        // process new request
-        self->server_->processData(std::string(request),
-                                      [session = std::move(session)](
-                                          const std::string &response) mutable {
-                                        // process response
-                                        session->respond(response);
-                                      });
-      });
-    });
-=======
     for (const auto &listener : listeners_) {
       listener->start(
           [self = shared_from_this()](const sptr<Session> &session) mutable {
@@ -71,7 +43,6 @@
                 });
           });
     }
->>>>>>> 82f10f7d
     logger_->debug("Service started");
   }
 
