/**
 * Copyright Quadrivium LLC
 * All Rights Reserved
 * SPDX-License-Identifier: Apache-2.0
 */

#if defined(BACKWARD_HAS_BACKTRACE)
#include <backward.hpp>
#endif

#undef TRUE
#undef FALSE

#include <boost/di.hpp>
#include <soralog/impl/configurator_from_yaml.hpp>

#include "blockchain/block_storage_error.hpp"
#include "blockchain/impl/block_storage_impl.hpp"
#include "blockchain/impl/block_tree_impl.hpp"
#include "blockchain/impl/storage_util.hpp"
#include "common/outcome_throw.hpp"
#include "crypto/blake2/blake2b.h"
#include "crypto/hasher/hasher_impl.hpp"
#include "network/impl/extrinsic_observer_impl.hpp"
#include "runtime/common/runtime_upgrade_tracker_impl.hpp"
#include "storage/predefined_keys.hpp"
#include "storage/rocksdb/rocksdb.hpp"
#include "storage/trie/impl/trie_storage_backend_impl.hpp"
#include "storage/trie/impl/trie_storage_impl.hpp"
#include "storage/trie/polkadot_trie/polkadot_trie_factory_impl.hpp"
#include "storage/trie/serialization/polkadot_codec.hpp"
#include "storage/trie/serialization/trie_serializer_impl.hpp"
#include "storage/trie_pruner/impl/trie_pruner_impl.hpp"
#include "utils/profiler.hpp"

namespace di = boost::di;
using namespace kagome;         // NOLINT(google-build-using-namespace)
using namespace storage::trie;  // NOLINT(google-build-using-namespace)
using common::BufferOrView;
using common::BufferView;

// NOLINTBEGIN(cppcoreguidelines-pro-bounds-pointer-arithmetic)

struct TrieTracker : TrieStorageBackend {
  TrieTracker(std::shared_ptr<TrieStorageBackend> inner)
      : inner{std::move(inner)} {}

  std::unique_ptr<Cursor> cursor() override {
    abort();
  }
  std::unique_ptr<storage::BufferBatch> batch() override {
    abort();
  }

  outcome::result<BufferOrView> get(const BufferView &key) const override {
    track(key);
    return inner->get(key);
  }
  outcome::result<std::optional<BufferOrView>> tryGet(
      const BufferView &key) const override {
    abort();
  }
  outcome::result<bool> contains(const BufferView &key) const override {
    abort();
  }

  outcome::result<void> put(const BufferView &key,
                            BufferOrView &&value) override {
    abort();
  }
  outcome::result<void> remove(const common::BufferView &key) override {
    abort();
  }

  void track(BufferView key) const {
    keys.emplace(common::Hash256::fromSpan(key).value());
  }
  bool tracked(BufferView key) const {
    return keys.contains(common::Hash256::fromSpan(key).value());
  }

  std::shared_ptr<TrieStorageBackend> inner;
  mutable std::set<common::Hash256> keys;
};

<<<<<<< HEAD
struct TrieTrackerBackend : TrieStorageBackend {
  TrieTrackerBackend(std::shared_ptr<TrieStorageBackend> backend)
      : backend{backend}, node_tracker{backend->nodes()} {}

  storage::BufferStorage &nodes() override {
    return node_tracker;
  }

  storage::BufferStorage &values() override {
    return backend->values();
  }

  std::unique_ptr<storage::BufferSpacedBatch> batch() override {
    return backend->batch();
  }

  std::shared_ptr<TrieStorageBackend> backend;
  TrieTracker node_tracker;
};

=======
>>>>>>> 6b4a7ce9
template <class T>
using sptr = std::shared_ptr<T>;

template <typename T>
struct is_optional : std::false_type {};

template <typename T>
struct is_optional<typename std::optional<T>> : std::true_type {};

template <typename T>
inline auto check(T &&res) {
  if (not res.has_value()) {
    if constexpr (is_optional<T>::value) {
      throw std::runtime_error("No value");
    } else {
      kagome::common::raise(res.error());
    }
  }
  return std::forward<T>(res);
}

namespace {
  static const std::string embedded_config(R"(
# ----------------
sinks:
  - name: console
    type: console
    thread: none
    color: false
    latency: 0
groups:
  - name: main
    sink: console
    level: trace
    is_fallback: true
    children:
      - name: kagome-db-editor
      - name: trie
        level: debug
      - name: storage
      - name: changes_trie
      - name: blockchain
      - name: profile
# ----------------
)");
}

class Configurator : public soralog::ConfiguratorFromYAML {
 public:
  Configurator() : ConfiguratorFromYAML(embedded_config) {}
};

enum ArgNum : uint8_t { DB_PATH = 1, STATE_HASH, MODE };
enum Command : uint8_t { COMPACT, DUMP };

void usage() {
  std::string help(R"(
Kagome DB Editor - a storage pruner. Allows to reduce occupied disk space.
Usage:
    kagome db-editor <db-path>

    <db-path>     full or relative path to kagome database. It is usually path
                    polkadot/db inside base path set in kagome options.

Example:
    kagome-db-editor base-path/polkadot/db
)");
  std::cout << help;
}

outcome::result<std::unique_ptr<TrieBatch>> persistent_batch(
    const std::unique_ptr<TrieStorageImpl> &trie, const RootHash &hash) {
  OUTCOME_TRY(batch, trie->getPersistentBatchAt(hash, std::nullopt));
  auto cursor = batch->trieCursor();
  auto res = check(cursor->next());
  int count = 0;
  auto log = log::createLogger("main", "kagome-db-editor");
  {
    TicToc t1("Process state.", log);
    while (cursor->key().has_value()) {
      count++;
      res = check(cursor->next());
    }
  }
  log->trace("{} keys were processed at the state.", ++count);
  return batch;
}

void child_storage_root_hashes(const std::unique_ptr<TrieBatch> &batch,
                               std::set<RootHash> &hashes) {
  auto log = log::createLogger("main", "kagome-db-editor");

  const auto &child_prefix = storage::kChildStorageDefaultPrefix;
  auto cursor = batch->trieCursor();
  auto res = cursor->seekUpperBound(child_prefix);
  if (res.has_value()) {
    auto key = cursor->key();
    while (key.has_value() && startsWith(key.value(), child_prefix)) {
      if (auto value_res = batch->tryGet(key.value());
          value_res.has_value() && value_res.value().has_value()) {
        auto &value_opt = value_res.value();
        log->trace("Found child root hash {}", *value_opt);
        hashes.insert(common::Hash256::fromSpan(*value_opt).value());
      }
      res = cursor->next();
      key = cursor->key();
    }
  }
}

auto is_hash(const char *s) {
  // NOLINTNEXTLINE(cppcoreguidelines-pro-bounds-pointer-arithmetic)
  return s[0] == '0' and s[1] == 'x'
     and std::strlen(s) == common::Hash256::size();
}

int db_editor_main(int argc, const char **argv) {
#if defined(BACKWARD_HAS_BACKTRACE)
  backward::SignalHandling sh;
#endif

  libp2p::common::FinalAction flush_std_streams_at_exit([] {
    std::cout.flush();
    std::cerr.flush();
  });

  Command cmd;  // NOLINT(cppcoreguidelines-init-variables)
  if (argc == 2 or (argc == 3 && is_hash(argv[2]))
      or (argc == 4 and std::strcmp(argv[MODE], "compact") == 0)) {
    cmd = COMPACT;
  } else if (argc == 4 and std::strcmp(argv[MODE], "dump") == 0) {
    cmd = DUMP;
  } else {
    usage();
    return 0;
  }
  std::optional<RootHash> target_state_param;
  if (argc > 2) {
    if (!is_hash(argv[2])) {
      std::cout << "ERROR: Invalid state hash\n";
      usage();
      return -1;
    }
    target_state_param = RootHash::fromHexWithPrefix(argv[2]).value();
  }

  auto log = log::createLogger("main", "kagome-db-editor");

  common::Buffer prefix{};
  bool need_additional_compaction = false;
  {
    auto factory = std::make_shared<PolkadotTrieFactoryImpl>();

    std::shared_ptr<storage::RocksDb> storage;
    std::shared_ptr<storage::BufferStorage> buffer_storage;
    try {
      storage =
          storage::RocksDb::create(argv[DB_PATH], rocksdb::Options()).value();
      storage->dropColumn(storage::Space::kBlockBody);
      buffer_storage = storage->getSpace(storage::Space::kDefault);
    } catch (std::system_error &e) {
      log->error("{}", e.what());
      usage();
      return 0;
    }

    auto trie_node_tracker = std::make_shared<TrieTracker>(
        std::make_shared<TrieStorageBackendImpl>(storage));

    auto injector = di::make_injector(
        di::bind<TrieSerializer>.to([](const auto &injector) {
          return std::make_shared<TrieSerializerImpl>(
              injector.template create<sptr<PolkadotTrieFactory>>(),
              injector.template create<sptr<Codec>>(),
              injector.template create<sptr<TrieStorageBackend>>());
        }),
        di::bind<TrieStorageBackend>.to(trie_node_tracker),
        di::bind<storage::trie_pruner::TriePruner>.to(
            std::shared_ptr<storage::trie_pruner::TriePruner>(nullptr)),
        di::bind<Codec>.to([](const auto &injector) {
          return std::make_shared<PolkadotCodec>(kagome::crypto::blake2b<32>);
        }),
        di::bind<PolkadotTrieFactory>.to(factory),
        di::bind<crypto::Hasher>.template to<crypto::HasherImpl>(),
        di::bind<blockchain::BlockHeaderRepository>.template to<blockchain::BlockTreeImpl>(),
        di::bind<network::ExtrinsicObserver>.template to<network::ExtrinsicObserverImpl>());

    auto hasher = injector.template create<sptr<crypto::Hasher>>();

    auto block_storage =
        check(blockchain::BlockStorageImpl::create({}, storage, hasher))
            .value();

    auto block_tree_leaf_hashes =
        check(block_storage->getBlockTreeLeaves()).value();

    BOOST_ASSERT_MSG(not block_tree_leaf_hashes.empty(),
                     "Must be known or calculated at least one leaf");

    // Find the least and best leaf
    std::set<primitives::BlockInfo> leafs;
    primitives::BlockInfo least_leaf(
        std::numeric_limits<primitives::BlockNumber>::max(), {});
    primitives::BlockInfo best_leaf(
        std::numeric_limits<primitives::BlockNumber>::min(), {});
    for (auto hash : block_tree_leaf_hashes) {
      auto number =
          check(check(block_storage->getBlockHeader(hash))).value().number;
      const auto &leaf = *leafs.emplace(number, hash).first;
      SL_TRACE(log, "Leaf {} found", leaf);
      if (leaf.number <= least_leaf.number) {
        least_leaf = leaf;
      }
      if (leaf.number >= best_leaf.number) {
        best_leaf = leaf;
      }
    }

    primitives::BlockInfo last_finalized_block;
    primitives::BlockHeader last_finalized_block_header;
    storage::trie::RootHash last_finalized_block_state_root;
    storage::trie::RootHash after_finalized_block_state_root;

    std::set<primitives::BlockInfo> to_remove;

    // Backward search of finalized block and connect blocks to remove
    for (;;) {
      auto it = leafs.rbegin();
      auto node = leafs.extract((++it).base());
      auto &block = node.value();

      auto header =
          check(check(block_storage->getBlockHeader(block.hash))).value();
      if (header.number == 0) {
        last_finalized_block = block;
        last_finalized_block_header = header;
        last_finalized_block_state_root = header.state_root;
        break;
      }

      auto justifications =
          check(block_storage->getJustification(block.hash)).value();
      if (justifications.has_value()) {
        last_finalized_block = block;
        last_finalized_block_header = header;
        last_finalized_block_state_root = header.state_root;
        break;
      }

      after_finalized_block_state_root = header.state_root;

      leafs.emplace(*header.parentInfo());
      to_remove.insert(std::move(node));
    }
    RootHash target_state =
        target_state_param.value_or(last_finalized_block_state_root);

    log->trace("Autodetected finalized block is {}, state root is {:l}",
               last_finalized_block,
               last_finalized_block_state_root);

    for (auto &block : std::ranges::reverse_view(to_remove)) {
      check(block_storage->removeBlock(block.hash)).value();
    }

    SL_TRACE(log, "Save {} as single leaf", last_finalized_block);
    check(block_storage->setBlockTreeLeaves({last_finalized_block.hash}))
        .value();

    // we place the only existing state hash at runtime look up key
    // it won't work for code substitute
    {
      std::vector<runtime::RuntimeUpgradeTrackerImpl::RuntimeUpgradeData>
          runtime_upgrade_data{};
      runtime_upgrade_data.emplace_back(last_finalized_block,
                                        last_finalized_block_header.state_root);
      auto encoded_res = check(scale::encode(runtime_upgrade_data));
      check(buffer_storage->put(storage::kRuntimeHashesLookupKey,
                                common::Buffer(encoded_res.value())))
          .value();
    }

    auto trie =
        TrieStorageImpl::createFromStorage(
            injector.template create<sptr<Codec>>(),
            injector.template create<sptr<TrieSerializer>>(),
            injector.template create<sptr<storage::trie_pruner::TriePruner>>())
            .value();

    if (COMPACT == cmd) {
      auto batch = check(persistent_batch(trie, target_state)).value();
      auto finalized_batch =
          check(persistent_batch(trie, target_state)).value();

      std::vector<std::unique_ptr<TrieBatch>> child_batches;
      {
        std::set<RootHash> child_root_hashes;
        child_storage_root_hashes(batch, child_root_hashes);
        child_storage_root_hashes(finalized_batch, child_root_hashes);
        for (const auto &child_root_hash : child_root_hashes) {
          auto child_batch_res = persistent_batch(trie, child_root_hash);
          if (child_batch_res.has_value()) {
            child_batches.emplace_back(std::move(child_batch_res.value()));
          } else {
            log->error("Child batch {} not found in the storage",
                       child_root_hash);
          }
        }
      }

      auto trie_node_storage = storage->getSpace(storage::Space::kTrieNode);

      auto track_trie_entries = [&log, &buffer_storage, &prefix](auto storage,
                                                                 auto tracker) {
        auto db_cursor = storage->cursor();
        auto db_batch = storage->batch();
        auto res = check(db_cursor->seekFirst());
        int count = 0;
        {
          TicToc t2("Process DB.", log);
          while (db_cursor->isValid() && db_cursor->key().has_value()) {
            auto key = db_cursor->key().value();
            if (tracker->tracked(key)) {
              db_cursor->next().value();
              continue;
            }
            auto res2 = check(db_batch->remove(key));
            count++;
            if (not(count % 10000000)) {
              log->trace("{} keys were processed at the db.", count);
              res2 = check(db_batch->commit());
              dynamic_cast<storage::RocksDbSpace *>(buffer_storage.get())
                  ->compact(prefix, check(db_cursor->key()).value());
              db_cursor = buffer_storage->cursor();
              db_batch = buffer_storage->batch();
              res = check(db_cursor->seek(key));
            }
            res2 = check(db_cursor->next());
          }
          std::ignore = check(db_batch->commit());
        }
        log->trace("{} keys were processed at the db.", ++count);
      };
      track_trie_entries(trie_node_storage, trie_node_tracker);

      {
        TicToc t4("Compaction 1.", log);
        dynamic_cast<storage::RocksDbSpace *>(buffer_storage.get())
            ->compact(common::Buffer(), common::Buffer());
      }

      need_additional_compaction = true;
    } else if (DUMP == cmd) {
      auto batch =
          check(trie->getEphemeralBatchAt(last_finalized_block.hash)).value();
      auto cursor = batch->trieCursor();
      auto res = check(cursor->next());
      {
        TicToc t1("Dump full state.", log);
        int count = 0;
        std::ofstream ofs;
        ofs.open("hex_full_state.yaml");
        ofs << "keys:\n";
        while (cursor->key().has_value()) {
          ofs << "  - " << cursor->key().value().toHex() << "\n";
          if (not(++count % 10000)) {
            log->trace("{} keys were dumped.", count);
          }
          res = cursor->next();
        }

        cursor = batch->trieCursor();
        res = check(cursor->next());
        ofs << "values:\n";
        count = 0;
        while (cursor->key().has_value()) {
          ofs << "  - "
              << check(batch->get(check(cursor->key()).value())).value().view()
              << "\n";
          if (not(++count % 50000)) {
            log->trace("{} values were dumped.", count);
          }
          res = check(cursor->next());
        }
        ofs.close();
      }
    }
  }

  if (need_additional_compaction) {
    TicToc t5("Compaction 2.", log);
    auto storage =
        check(storage::RocksDb::create(argv[1], rocksdb::Options())).value();
    auto buffer_storage = storage->getSpace(storage::Space::kDefault);
    dynamic_cast<storage::RocksDbSpace *>(buffer_storage.get())
        ->compact(common::Buffer(), common::Buffer());
  }

  return 0;
}

// NOLINTEND(cppcoreguidelines-pro-bounds-pointer-arithmetic)<|MERGE_RESOLUTION|>--- conflicted
+++ resolved
@@ -83,29 +83,6 @@
   mutable std::set<common::Hash256> keys;
 };
 
-<<<<<<< HEAD
-struct TrieTrackerBackend : TrieStorageBackend {
-  TrieTrackerBackend(std::shared_ptr<TrieStorageBackend> backend)
-      : backend{backend}, node_tracker{backend->nodes()} {}
-
-  storage::BufferStorage &nodes() override {
-    return node_tracker;
-  }
-
-  storage::BufferStorage &values() override {
-    return backend->values();
-  }
-
-  std::unique_ptr<storage::BufferSpacedBatch> batch() override {
-    return backend->batch();
-  }
-
-  std::shared_ptr<TrieStorageBackend> backend;
-  TrieTracker node_tracker;
-};
-
-=======
->>>>>>> 6b4a7ce9
 template <class T>
 using sptr = std::shared_ptr<T>;
 
