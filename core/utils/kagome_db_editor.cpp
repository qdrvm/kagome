--- conflicted
+++ resolved
@@ -37,18 +37,11 @@
 #include "utils/profiler.hpp"
 
 namespace di = boost::di;
-<<<<<<< HEAD
-using namespace kagome;         // NOLINT(google-build-using-namespace)
-using namespace storage::trie;  // NOLINT(google-build-using-namespace)
-using common::BufferOrView;
-using common::BufferView;
-using kagome::scale::encode;
-=======
->>>>>>> f258af66
 
 namespace kagome {
   using common::BufferOrView;
   using common::BufferView;
+  using scale::encode;
   using storage::trie::Codec;
   using storage::trie::PolkadotCodec;
   using storage::trie::PolkadotTrieFactory;
@@ -61,6 +54,8 @@
   using storage::trie::TrieStorageBackend;
   using storage::trie::TrieStorageBackendImpl;
   using storage::trie::TrieStorageImpl;
+
+  // NOLINTBEGIN(cppcoreguidelines-pro-bounds-pointer-arithmetic)
 
   struct TrieTracker : TrieStorageBackend {
     TrieTracker(std::shared_ptr<TrieStorageBackend> inner)
@@ -365,24 +360,9 @@
       RootHash target_state =
           target_state_param.value_or(last_finalized_block_state_root);
 
-<<<<<<< HEAD
-    // we place the only existing state hash at runtime look up key
-    // it won't work for code substitute
-    {
-      std::vector<runtime::RuntimeUpgradeTrackerImpl::RuntimeUpgradeData>
-          runtime_upgrade_data{};
-      runtime_upgrade_data.emplace_back(last_finalized_block,
-                                        last_finalized_block_header.state_root);
-      auto encoded_res = check(encode(runtime_upgrade_data));
-      check(buffer_storage->put(storage::kRuntimeHashesLookupKey,
-                                common::Buffer(encoded_res.value())))
-          .value();
-    }
-=======
       log->info("Autodetected finalized block is {}, state root is {:l}",
                 last_finalized_block,
                 last_finalized_block_state_root);
->>>>>>> f258af66
 
       for (auto &block : std::ranges::reverse_view(to_remove)) {
         check(block_storage->removeBlock(block.hash)).value();
