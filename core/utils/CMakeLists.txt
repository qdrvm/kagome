--- conflicted
+++ resolved
@@ -3,34 +3,30 @@
 # SPDX-License-Identifier: Apache-2.0
 #
 
-<<<<<<< HEAD
 add_executable(storage_explorer
-  storage_explorer.cpp
-  )
+    storage_explorer.cpp
+    ${BACKWARD_ENABLE}
+    )
 target_link_libraries(storage_explorer
-  application_injector
-  )
-=======
-add_executable(storage_explorer storage_explorer.cpp ${BACKWARD_ENABLE})
-target_link_libraries(storage_explorer application_injector)
+    application_injector
+    )
 add_backward(storage_explorer)
->>>>>>> e3419625
 
 add_executable(kagome-db-editor
-  kagome_db_editor.cpp
-  )
+    kagome_db_editor.cpp
+    )
 target_link_libraries(kagome-db-editor
-  Backward::Backward
-  Boost::Boost.DI
-  block_storage
-  changes_tracker
-  hasher
-  rocksdb_wrapper
-  polkadot_codec
-  polkadot_trie_factory
-  runtime_upgrade_tracker
-  trie_serializer
-  trie_storage
-  trie_storage_backend
-  )
+    Backward::Backward
+    Boost::Boost.DI
+    block_storage
+    changes_tracker
+    hasher
+    rocksdb_wrapper
+    polkadot_codec
+    polkadot_trie_factory
+    runtime_upgrade_tracker
+    trie_serializer
+    trie_storage
+    trie_storage_backend
+    )
 kagome_install(kagome-db-editor)