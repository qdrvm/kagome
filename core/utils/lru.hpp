/**
 * Copyright Soramitsu Co., Ltd. All Rights Reserved.
 * SPDX-License-Identifier: Apache-2.0
 */

#ifndef KAGOME_UTILS_LRU_HPP
#define KAGOME_UTILS_LRU_HPP

#include <boost/assert.hpp>
#include <type_traits>
#include <unordered_map>

namespace kagome {

  /**
   * `std::unordered_map` with LRU.
   */
  template <typename K, typename V>
  class Lru {
   public:
    struct Item;
    // TODO(turuslan): remove unique_ptr after deprecating gcc 10
    using Map = std::unordered_map<K, std::unique_ptr<Item>>;
    using It = typename Map::iterator;
    struct Item {
      template <typename... Args>
      Item(Args &&...args)
          : v{std::forward<Args>(args)...}, more{}, less{} {}

      V v;
<<<<<<< HEAD
      ItFwd more, less;
    };

    using Map = std::unordered_map<K, Item>;
    using It = typename Map::iterator;
    using ConstIt = typename Map::const_iterator;

    struct ItFwd : It {
      operator bool() const {
        return *this != It{};
      }
=======
      It more, less;
>>>>>>> 88468188
    };

    enum class IteratorQualifier {
      Const,
      Mutable,
    };

    template <IteratorQualifier Qualifier>
    class Iterator {
      template <IteratorQualifier>
      friend class Iterator;

     public:
      using WrappedIt = typename std::
          conditional<Qualifier == IteratorQualifier::Const, ConstIt, It>::type;

      explicit Iterator(WrappedIt it) : iter_{it} {}

      // mutable version
      template <IteratorQualifier _Qualifier = Qualifier>
      std::enable_if_t<_Qualifier == IteratorQualifier::Mutable, V &> value() {
        return iter_->second.v;
      }

      const V &value() const {
        return iter_->second.v;
      }

      Iterator &operator++() {
        iter_++;
      }

      template <IteratorQualifier OtherQualifier>
      bool operator==(const Iterator<OtherQualifier> &other) const {
        return iter_ == other.iter_;
      }

      template <IteratorQualifier OtherQualifier>
      bool operator!=(const Iterator<OtherQualifier> &other) const {
        return !(*this == other);
      }

     private:
      WrappedIt iter_;
    };

    using ConstIterator = Iterator<IteratorQualifier::Const>;
    using MutIterator = Iterator<IteratorQualifier::Mutable>;

    explicit Lru(size_t capacity) : capacity_{capacity} {
      if (capacity_ == 0) {
        throw std::length_error{"Zero capacity is invalid for Lru"};
      }
    }

    Lru(const Lru &) = delete;
    void operator=(const Lru &) = delete;

    size_t capacity() const {
      return capacity_;
    }

    size_t size() const {
      return map_.size();
    }

    std::optional<std::reference_wrapper<V>> get(const K &k) {
      auto it = map_.find(k);
      if (it == map_.end()) {
        return std::nullopt;
      }
      lru_use(it);
      return std::ref(it->second->v);
    }

<<<<<<< HEAD
    ConstIterator begin() const {
      return ConstIterator{map_.begin()};
    }

    ConstIterator end() const {
      return ConstIterator{map_.end()};
    }

    MutIterator find(const K &k) {
      return MutIterator{map_.find(k)};
    }

    ConstIterator find(const K &k) const {
      return ConstIterator{map_.find(k)};
    }

    std::pair<MutIterator, bool> put(const K &k, V v) {
      auto [it, is_put] = put2(k, std::move(v)).first->second.v;
      return std::make_pair(it, is_put);
    }

    template <typename... ValueArgs>
    std::pair<MutIterator, bool> emplace(const K &k, ValueArgs &&...args) {
      auto [it, is_emplaced] = emplace2(k, std::forward<ValueArgs>(args)...);
      return std::make_pair(MutIterator{it}, is_emplaced);
    }

    typename Map::node_type extract(const K &key) {
      auto it = map_.find(key);
      if (it == map_.end()) {
        return typename Map::node_type{};
      }
      auto handle = map_.extract(it);
      lru_process_remove(it->second);
      return handle;
    }

   private:
    template <typename... ValueArgs>
    std::pair<It, bool> emplace2(const K &k, ValueArgs &&...args) {
      auto it = map_.find(k);
      if (it == map_.end()) {
        if (map_.size() >= capacity_) {
          lru_pop();
        }
        it = map_.emplace(
                     std::piecewise_construct,
                     std::forward_as_tuple(k),
                     std::forward_as_tuple(
                         std::forward<ValueArgs>(args)...))
                 .first;
        lru_push(it);
        return {it, true};
      }
      return {it, false};
=======
    V &put(const K &k, V v) {
      return put2(k, std::move(v)).first->second->v;
    }

   private:
    static auto empty(const It &it) {
      return it == It{};
>>>>>>> 88468188
    }

    std::pair<It, bool> put2(const K &k, V &&v) {
      auto it = map_.find(k);
      if (it == map_.end()) {
        if (map_.size() >= capacity_) {
          lru_pop();
        }
<<<<<<< HEAD
        it = map_.emplace(std::piecewise_construct,
                          std::forward_as_tuple(k),
                          std::forward_as_tuple(std::move(v)))
=======
        it = map_.emplace(k, std::make_unique<Item>(Item{std::move(v), {}, {}}))
>>>>>>> 88468188
                 .first;
        lru_push(it);
        return {it, true};
      }
      it->second->v = std::move(v);
      lru_use(it);
      return {it, false};
    }

    void lru_use(It it) {
      if (it == most_) {
        return;
      }
<<<<<<< HEAD
      lru_process_remove(it->second);
=======
      lru_extract(*it->second);
>>>>>>> 88468188
      lru_push(it);
    }

    void lru_push(It it) {
      BOOST_ASSERT(empty(it->second->less));
      BOOST_ASSERT(empty(it->second->more));
      it->second->less = most_;
      if (not empty(most_)) {
        most_->second->more = it;
      }
      most_ = it;
      if (empty(least_)) {
        least_ = most_;
      }
    }

<<<<<<< HEAD
    void lru_process_remove(Item &v) {
      if (v.more) {
        v.more->second.less = v.less;
=======
    void lru_extract(Item &v) {
      if (not empty(v.more)) {
        v.more->second->less = v.less;
>>>>>>> 88468188
      } else {
        most_ = v.less;
      }
      if (not empty(v.less)) {
        v.less->second->more = v.more;
      } else {
        least_ = v.more;
      }
      v.more = It{};
      v.less = It{};
    }

    void lru_pop() {
      auto it = least_;
<<<<<<< HEAD
      lru_process_remove(it->second);
=======
      lru_extract(*it->second);
>>>>>>> 88468188
      map_.erase(it);
    }

    Map map_;
    size_t capacity_;
    It most_, least_;

    template <typename>
    friend class LruSet;
  };

  template <typename K>
  class LruSet {
   public:
    LruSet(size_t capacity) : lru_{capacity} {}

    bool has(const K &k) {
      return lru_.get(k).has_value();
    }

    bool add(const K &k) {
      return lru_.put2(k, {}).second;
    }

   private:
    struct V {};

    Lru<K, V> lru_;
  };
}  // namespace kagome

#endif  // KAGOME_UTILS_LRU_HPP<|MERGE_RESOLUTION|>--- conflicted
+++ resolved
@@ -22,27 +22,14 @@
     // TODO(turuslan): remove unique_ptr after deprecating gcc 10
     using Map = std::unordered_map<K, std::unique_ptr<Item>>;
     using It = typename Map::iterator;
+    using ConstIt = typename Map::const_iterator;
+
     struct Item {
       template <typename... Args>
-      Item(Args &&...args)
-          : v{std::forward<Args>(args)...}, more{}, less{} {}
+      Item(Args &&...args) : v{std::forward<Args>(args)...}, more{}, less{} {}
 
       V v;
-<<<<<<< HEAD
-      ItFwd more, less;
-    };
-
-    using Map = std::unordered_map<K, Item>;
-    using It = typename Map::iterator;
-    using ConstIt = typename Map::const_iterator;
-
-    struct ItFwd : It {
-      operator bool() const {
-        return *this != It{};
-      }
-=======
       It more, less;
->>>>>>> 88468188
     };
 
     enum class IteratorQualifier {
@@ -64,11 +51,11 @@
       // mutable version
       template <IteratorQualifier _Qualifier = Qualifier>
       std::enable_if_t<_Qualifier == IteratorQualifier::Mutable, V &> value() {
-        return iter_->second.v;
+        return iter_->second->v;
       }
 
       const V &value() const {
-        return iter_->second.v;
+        return iter_->second->v;
       }
 
       Iterator &operator++() {
@@ -118,7 +105,6 @@
       return std::ref(it->second->v);
     }
 
-<<<<<<< HEAD
     ConstIterator begin() const {
       return ConstIterator{map_.begin()};
     }
@@ -152,7 +138,7 @@
         return typename Map::node_type{};
       }
       auto handle = map_.extract(it);
-      lru_process_remove(it->second);
+      lru_process_remove(*it->second);
       return handle;
     }
 
@@ -164,25 +150,14 @@
         if (map_.size() >= capacity_) {
           lru_pop();
         }
-        it = map_.emplace(
-                     std::piecewise_construct,
-                     std::forward_as_tuple(k),
-                     std::forward_as_tuple(
-                         std::forward<ValueArgs>(args)...))
-                 .first;
+        it =
+            map_.emplace(
+                    k, std::make_unique<Item>(std::forward<ValueArgs>(args)...))
+                .first;
         lru_push(it);
         return {it, true};
       }
       return {it, false};
-=======
-    V &put(const K &k, V v) {
-      return put2(k, std::move(v)).first->second->v;
-    }
-
-   private:
-    static auto empty(const It &it) {
-      return it == It{};
->>>>>>> 88468188
     }
 
     std::pair<It, bool> put2(const K &k, V &&v) {
@@ -191,14 +166,7 @@
         if (map_.size() >= capacity_) {
           lru_pop();
         }
-<<<<<<< HEAD
-        it = map_.emplace(std::piecewise_construct,
-                          std::forward_as_tuple(k),
-                          std::forward_as_tuple(std::move(v)))
-=======
-        it = map_.emplace(k, std::make_unique<Item>(Item{std::move(v), {}, {}}))
->>>>>>> 88468188
-                 .first;
+        it = map_.emplace(k, std::make_unique<Item>(std::move(v))).first;
         lru_push(it);
         return {it, true};
       }
@@ -211,40 +179,30 @@
       if (it == most_) {
         return;
       }
-<<<<<<< HEAD
-      lru_process_remove(it->second);
-=======
-      lru_extract(*it->second);
->>>>>>> 88468188
+      lru_process_remove(*it->second);
       lru_push(it);
     }
 
     void lru_push(It it) {
-      BOOST_ASSERT(empty(it->second->less));
-      BOOST_ASSERT(empty(it->second->more));
+      BOOST_ASSERT(it->second->less == It{});
+      BOOST_ASSERT(it->second->more == It{});
       it->second->less = most_;
-      if (not empty(most_)) {
+      if (most_ != It{}) {
         most_->second->more = it;
       }
       most_ = it;
-      if (empty(least_)) {
+      if (least_ == It{}) {
         least_ = most_;
       }
     }
 
-<<<<<<< HEAD
     void lru_process_remove(Item &v) {
-      if (v.more) {
-        v.more->second.less = v.less;
-=======
-    void lru_extract(Item &v) {
-      if (not empty(v.more)) {
+      if (v.more != It{}) {
         v.more->second->less = v.less;
->>>>>>> 88468188
       } else {
         most_ = v.less;
       }
-      if (not empty(v.less)) {
+      if (v.less != It{}) {
         v.less->second->more = v.more;
       } else {
         least_ = v.more;
@@ -255,11 +213,7 @@
 
     void lru_pop() {
       auto it = least_;
-<<<<<<< HEAD
-      lru_process_remove(it->second);
-=======
-      lru_extract(*it->second);
->>>>>>> 88468188
+      lru_process_remove(*it->second);
       map_.erase(it);
     }
 
