/**
 * Copyright Quadrivium LLC
 * All Rights Reserved
 * SPDX-License-Identifier: Apache-2.0
 */

#pragma once

#include <boost/asio/io_context.hpp>
#include <soralog/util.hpp>

#include "log/logger.hpp"
#include "utils/thread_handler.hpp"
#include "utils/watchdog.hpp"

namespace kagome {

<<<<<<< HEAD
  class ThreadHandler final {
    enum struct State : uint32_t { kStopped = 0, kStarted };

   public:
    struct Locked {
      virtual ~Locked() = default;
      virtual const std::shared_ptr<boost::asio::io_context> &io_context()
          const = 0;
    };

    ThreadHandler(ThreadHandler &&) = delete;
    ThreadHandler(const ThreadHandler &) = delete;

    ThreadHandler &operator=(ThreadHandler &&) = delete;
    ThreadHandler &operator=(const ThreadHandler &) = delete;

    explicit ThreadHandler(WeakIoContext io_context)
        : execution_state_{State::kStarted}, ioc_{std::move(io_context)} {}
    ThreadHandler(std::shared_ptr<Locked> locked)
        : execution_state_{State::kStarted},
          ioc_{locked->io_context()},
          locked_{locked} {}

    ~ThreadHandler() = default;

    void start() {
      execution_state_.store(State::kStarted);
    }

    void stop() {
      execution_state_.store(State::kStopped);
    }

    template <typename F>
    void execute(F &&func) {
      if (State::kStarted == execution_state_.load(std::memory_order_acquire)) {
        post(ioc_, std::forward<F>(func));
      }
    }

    friend void post(ThreadHandler &self, auto f) {
      return self.execute(std::move(f));
    }

    bool isInCurrentThread() const {
      return runningInThisThread(ioc_);
    }

    friend bool runningInThisThread(const ThreadHandler &self) {
      return self.isInCurrentThread();
    }

    std::shared_ptr<boost::asio::io_context> io_context() {
      return ioc_.lock();
    }

   private:
    std::atomic<State> execution_state_;
    WeakIoContext ioc_;
    std::shared_ptr<Locked> locked_;
  };

  /**
   * Creates `io_context` and runs it on `thread_count` threads.
   */
  class ThreadPool final : public std::enable_shared_from_this<ThreadPool>,
                           public ThreadHandler::Locked {
    enum struct State : uint32_t { kStopped = 0, kStarted };

=======
  /**
   * Creates `io_context` and runs it on `thread_count` threads.
   */
  class ThreadPool {
    enum struct State : uint32_t { kStopped = 0, kStarted };

   public:
    ThreadPool(ThreadPool &&) = delete;
    ThreadPool(const ThreadPool &) = delete;

    ThreadPool &operator=(ThreadPool &&) = delete;
    ThreadPool &operator=(const ThreadPool &) = delete;

    // Next nested struct and deleted ctor added to avoid unintended injections
    struct Inject {
      explicit Inject() = default;
    };
    explicit ThreadPool(Inject, ...);

>>>>>>> c8f1e990
    ThreadPool(std::shared_ptr<Watchdog> watchdog,
               std::string_view pool_tag,
               size_t thread_count,
               std::optional<std::shared_ptr<boost::asio::io_context>> ioc)
        : log_(log::createLogger(fmt::format("ThreadPool:{}", pool_tag),
                                 "threads")),
          ioc_{ioc.has_value() ? std::move(ioc.value())
                               : std::make_shared<boost::asio::io_context>()},
          work_guard_{ioc_->get_executor()} {
      BOOST_ASSERT(ioc_);
      BOOST_ASSERT(thread_count > 0);

      SL_TRACE(log_, "Pool created");
      threads_.reserve(thread_count);
      for (size_t i = 0; i < thread_count; ++i) {
        std::string label(thread_count > 1
                              ? fmt::format("{}.{}", pool_tag, i + 1)
                              : pool_tag);
        threads_.emplace_back(
            [log(log_), io{ioc_}, watchdog, label{std::move(label)}] {
              soralog::util::setThreadName(label);
              SL_TRACE(log, "Thread '{}' started", label);
              watchdog->run(io);
              SL_TRACE(log, "Thread '{}' stopped", label);
            });
      }
    }

<<<<<<< HEAD
   public:
    ThreadPool(ThreadPool &&) = delete;
    ThreadPool(const ThreadPool &) = delete;

    ThreadPool &operator=(ThreadPool &&) = delete;
    ThreadPool &operator=(const ThreadPool &) = delete;

    ~ThreadPool() {
      ioc_->stop();
=======
    virtual ~ThreadPool() {
>>>>>>> c8f1e990
      for (auto &thread : threads_) {
        SL_TRACE(log_, "Joining thread...");
        thread.join();
      }
      SL_TRACE(log_, "Pool destroyed");
    }

    /// to prevent creation without `shared_ptr`
    template <typename... Args>
    static std::shared_ptr<ThreadPool> create(Args &&...args) {
      return std::shared_ptr<ThreadPool>(
          new ThreadPool(std::forward<Args>(args)...));
    }

    const std::shared_ptr<boost::asio::io_context> &io_context()
        const override {
      return ioc_;
    }

    std::shared_ptr<ThreadHandler> handler() {
      return std::make_shared<ThreadHandler>(shared_from_this());
    }

   private:
    log::Logger log_;
    std::shared_ptr<boost::asio::io_context> ioc_;
    std::optional<boost::asio::executor_work_guard<
        boost::asio::io_context::executor_type>>
        work_guard_;
    std::vector<std::thread> threads_;
  };
}  // namespace kagome<|MERGE_RESOLUTION|>--- conflicted
+++ resolved
@@ -15,77 +15,6 @@
 
 namespace kagome {
 
-<<<<<<< HEAD
-  class ThreadHandler final {
-    enum struct State : uint32_t { kStopped = 0, kStarted };
-
-   public:
-    struct Locked {
-      virtual ~Locked() = default;
-      virtual const std::shared_ptr<boost::asio::io_context> &io_context()
-          const = 0;
-    };
-
-    ThreadHandler(ThreadHandler &&) = delete;
-    ThreadHandler(const ThreadHandler &) = delete;
-
-    ThreadHandler &operator=(ThreadHandler &&) = delete;
-    ThreadHandler &operator=(const ThreadHandler &) = delete;
-
-    explicit ThreadHandler(WeakIoContext io_context)
-        : execution_state_{State::kStarted}, ioc_{std::move(io_context)} {}
-    ThreadHandler(std::shared_ptr<Locked> locked)
-        : execution_state_{State::kStarted},
-          ioc_{locked->io_context()},
-          locked_{locked} {}
-
-    ~ThreadHandler() = default;
-
-    void start() {
-      execution_state_.store(State::kStarted);
-    }
-
-    void stop() {
-      execution_state_.store(State::kStopped);
-    }
-
-    template <typename F>
-    void execute(F &&func) {
-      if (State::kStarted == execution_state_.load(std::memory_order_acquire)) {
-        post(ioc_, std::forward<F>(func));
-      }
-    }
-
-    friend void post(ThreadHandler &self, auto f) {
-      return self.execute(std::move(f));
-    }
-
-    bool isInCurrentThread() const {
-      return runningInThisThread(ioc_);
-    }
-
-    friend bool runningInThisThread(const ThreadHandler &self) {
-      return self.isInCurrentThread();
-    }
-
-    std::shared_ptr<boost::asio::io_context> io_context() {
-      return ioc_.lock();
-    }
-
-   private:
-    std::atomic<State> execution_state_;
-    WeakIoContext ioc_;
-    std::shared_ptr<Locked> locked_;
-  };
-
-  /**
-   * Creates `io_context` and runs it on `thread_count` threads.
-   */
-  class ThreadPool final : public std::enable_shared_from_this<ThreadPool>,
-                           public ThreadHandler::Locked {
-    enum struct State : uint32_t { kStopped = 0, kStarted };
-
-=======
   /**
    * Creates `io_context` and runs it on `thread_count` threads.
    */
@@ -105,7 +34,6 @@
     };
     explicit ThreadPool(Inject, ...);
 
->>>>>>> c8f1e990
     ThreadPool(std::shared_ptr<Watchdog> watchdog,
                std::string_view pool_tag,
                size_t thread_count,
@@ -134,19 +62,7 @@
       }
     }
 
-<<<<<<< HEAD
-   public:
-    ThreadPool(ThreadPool &&) = delete;
-    ThreadPool(const ThreadPool &) = delete;
-
-    ThreadPool &operator=(ThreadPool &&) = delete;
-    ThreadPool &operator=(const ThreadPool &) = delete;
-
-    ~ThreadPool() {
-      ioc_->stop();
-=======
     virtual ~ThreadPool() {
->>>>>>> c8f1e990
       for (auto &thread : threads_) {
         SL_TRACE(log_, "Joining thread...");
         thread.join();
