--- conflicted
+++ resolved
@@ -120,7 +120,8 @@
           std::cout << "#: " << res.value()->number << "\n";
           std::cout << "Parent hash: " << res.value()->parent_hash.toHex()
                     << "\n";
-          std::cout << "State root: " << res.value()->state_root.toHex() << "\n";
+          std::cout << "State root: " << res.value()->state_root.toHex()
+                    << "\n";
           std::cout << "Extrinsics root: "
                     << res.value()->extrinsics_root.toHex() << "\n";
         } else {
@@ -144,16 +145,12 @@
         if (!data) {
           std::cerr << "Error: " << data.error().message() << "\n";
         }
-<<<<<<< HEAD
-        if (auto res = block_storage->removeBlock(
-                {data.value().header->number, data.value().hash});
-=======
-        if(!data.value().has_value()) {
+        if (!data.value().has_value()) {
           std::cerr << "Error: block data not found\n";
         }
-        if (auto res = block_storage->removeBlock(data.value()->hash,
-                                                  data.value()->header->number);
->>>>>>> 74b37706
+        if (auto res =
+                block_storage->removeBlock({data.value().value().header->number,
+                                            data.value().value().hash});
             !res) {
           std::cerr << "Error: " << res.error().message() << "\n";
           return;
@@ -193,10 +190,9 @@
           std::cout << "Error retrieving value from Trie: "
                     << value_res.error().message() << "\n";
         }
-        auto& value_opt = value_res.value();
+        auto &value_opt = value_res.value();
         if (value_opt.has_value()) {
-          std::cout << "Value is " << value_opt->toHex()
-                    << "\n";
+          std::cout << "Value is " << value_opt->toHex() << "\n";
         } else {
           std::cout << "No value by provided key\n";
         }
