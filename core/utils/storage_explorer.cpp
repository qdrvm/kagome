--- conflicted
+++ resolved
@@ -417,7 +417,6 @@
           auto info = reportAuthorityUpdate(
               out, header.number, decoded.asGrandpaDigest());
           if (info.id_changed) {
-<<<<<<< HEAD
             auto batch_res =
                 trie_storage->getEphemeralBatchAt(header.state_root);
             if (!batch_res) {
@@ -429,11 +428,6 @@
             auto res = kagome::authority::fetchSetIdFromTrieStorage(
                 *batch_res.value(), *hasher, header.state_root);
             if (!res) {
-=======
-            auto res = kagome::authority::fetchSetIdFromTrieStorage(
-                *trie_storage, *hasher, header.state_root);
-            if (res.has_error()) {
->>>>>>> 0041a0b8
               std::cerr << "Error fetching authority set id from storage: "
                         << res.error().message() << "\n";
               continue;
@@ -465,10 +459,6 @@
         out << "the same block";
       }
       out << "\n";
-      for (auto &authority : scheduled_change->authorities) {
-        out << "Authority " << authority.id.id.toHex() << ": "
-            << authority.weight << "\n";
-      }
 
     } else if (auto *forced_change = boost::get<ForcedChange>(&digest);
                forced_change) {
