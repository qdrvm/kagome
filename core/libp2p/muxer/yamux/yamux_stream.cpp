--- conflicted
+++ resolved
@@ -19,16 +19,10 @@
     yamux_->streamReadFrameAsync(stream_id_, std::move(completion_handler));
   }
 
-<<<<<<< HEAD
   void YamuxStream::writeAsync(const kagome::common::Buffer &msg) const {
-    yamux_->streamWriteFrameAsync(stream_id_, msg,
-                                  [](std::error_code, size_t) {});
-=======
-  void YamuxStream::writeAsync(const kagome::common::Buffer &msg) {
     yamux_->streamWriteFrameAsync(
         stream_id_, msg,
         [](std::error_code /* unused */, size_t /* unused */) {});
->>>>>>> c09e3630
   }
 
   void YamuxStream::writeAsync(const kagome::common::Buffer &msg,
