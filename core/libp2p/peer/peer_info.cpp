--- conflicted
+++ resolved
@@ -9,10 +9,7 @@
 #include "libp2p/peer/peer_info.hpp"
 
 namespace libp2p::peer {
-<<<<<<< HEAD
-=======
 
->>>>>>> 049d1c78
   PeerInfo::PeerInfo(PeerId peer) : peer_id_{std::move(peer)} {}
 
   const PeerId &PeerInfo::getPeerId() const {
