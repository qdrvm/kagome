--- conflicted
+++ resolved
@@ -46,9 +46,6 @@
      */
     virtual std::unordered_set<PeerId> getPeers() const = 0;
 
-<<<<<<< HEAD
-    virtual PeerInfo getPeerInfo(const PeerId &peer_id) const;
-=======
     /**
      * @brief Derive a PeerInfo object from the PeerId; can be useful, for
      * example, to establish connections, when only a PeerId is known at the
@@ -57,7 +54,6 @@
      * @return PeerInfo
      */
     virtual PeerInfo getPeerInfo(const PeerId &peer_id) const = 0;
->>>>>>> 4e4e713d
   };
 }  // namespace libp2p::peer
 
