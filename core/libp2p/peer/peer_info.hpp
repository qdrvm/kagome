/**
 * Copyright Soramitsu Co., Ltd. All Rights Reserved.
 * SPDX-License-Identifier: Apache-2.0
 */

#ifndef KAGOME_PEER_INFO_HPP
#define KAGOME_PEER_INFO_HPP

#include "libp2p/multi/multiaddress.hpp"
#include "libp2p/peer/peer_id.hpp"

namespace libp2p::peer {
<<<<<<< HEAD
=======
  /**
   * Information about the peer in the network
   */
  class PeerInfo {
   public:
    PeerInfo() = delete;

    /**
     * Create a PeerInfo instance
     * @param peer_id to be in new instance
     */
    explicit PeerInfo(PeerId peer_id);

    /**
     * Get PeerId of this PeerInfo
     * @return reference to PeerId - multihash
     */
    const PeerId &getPeerId() const;

    /**
     * Get protocols, which are supported by this PeerInfo
     * @return protocols
     */
    const std::unordered_set<multi::Multiaddress::Protocol>
        &supportedProtocols() const;

    /**
     * Get multiaddresses, through which this Peer can communicate
     * @return multiaddresses
     */
    const std::set<multi::Multiaddress> &multiaddresses() const;

    /**
     * Add protocols, through which this peer can communicate
     * @param protocols to be added
     * @return reference to updated PeerInfo
     */
    PeerInfo &addProtocols(gsl::span<multi::Multiaddress::Protocol> protocols);

    /**
     * Remove protocol, which this peer does not support anymore
     * @param protocol to be removed
     * @return true, if protocol was removed, false, if it was not found
     */
    bool removeProtocol(multi::Multiaddress::Protocol protocol);

    /**
     * Add multiaddresses, through which this peer can communicate
     * @param multiaddresses to be added
     * @return reference to updated PeerInfo
     * @note use this, if you want to copy the addresses
     */
    PeerInfo &addMultiaddresses(gsl::span<multi::Multiaddress> multiaddresses);

    /**
     * Add multiaddresses, through which this peer can communicate
     * @param multiaddresses to be added
     * @return reference to updated PeerInfo
     * @note use this, if you want to move the addresses
     */
    PeerInfo &addMultiaddresses(
        std::vector<multi::Multiaddress> &&multiaddresses);

    /**
     * Remove multiaddress, which is no longer used by the peer
     * @param multiaddress to be removed
     * @return true, if address was removed, false, if it was not found
     */
    bool removeMultiaddress(const multi::Multiaddress &multiaddress);

    /**
     * Add multiaddress, through which this peer can communicate; actually adds
     * the address, if it is tried to be added for the second time
     * @param multiaddress to be added
     * @return true, if address was added, false otherwise
     */
    bool addMultiaddressSafe(const multi::Multiaddress &multiaddress);
>>>>>>> c09e3630

struct PeerInfo {
  PeerId id;
  std::set<multi::Multiaddress> addresses;
};

}

#endif //KAGOME_PEER_INFO_HPP<|MERGE_RESOLUTION|>--- conflicted
+++ resolved
@@ -10,92 +10,12 @@
 #include "libp2p/peer/peer_id.hpp"
 
 namespace libp2p::peer {
-<<<<<<< HEAD
-=======
-  /**
-   * Information about the peer in the network
-   */
-  class PeerInfo {
-   public:
-    PeerInfo() = delete;
 
-    /**
-     * Create a PeerInfo instance
-     * @param peer_id to be in new instance
-     */
-    explicit PeerInfo(PeerId peer_id);
+  struct PeerInfo {
+    PeerId id;
+    std::set<multi::Multiaddress> addresses;
+  };
 
-    /**
-     * Get PeerId of this PeerInfo
-     * @return reference to PeerId - multihash
-     */
-    const PeerId &getPeerId() const;
+}  // namespace libp2p::peer
 
-    /**
-     * Get protocols, which are supported by this PeerInfo
-     * @return protocols
-     */
-    const std::unordered_set<multi::Multiaddress::Protocol>
-        &supportedProtocols() const;
-
-    /**
-     * Get multiaddresses, through which this Peer can communicate
-     * @return multiaddresses
-     */
-    const std::set<multi::Multiaddress> &multiaddresses() const;
-
-    /**
-     * Add protocols, through which this peer can communicate
-     * @param protocols to be added
-     * @return reference to updated PeerInfo
-     */
-    PeerInfo &addProtocols(gsl::span<multi::Multiaddress::Protocol> protocols);
-
-    /**
-     * Remove protocol, which this peer does not support anymore
-     * @param protocol to be removed
-     * @return true, if protocol was removed, false, if it was not found
-     */
-    bool removeProtocol(multi::Multiaddress::Protocol protocol);
-
-    /**
-     * Add multiaddresses, through which this peer can communicate
-     * @param multiaddresses to be added
-     * @return reference to updated PeerInfo
-     * @note use this, if you want to copy the addresses
-     */
-    PeerInfo &addMultiaddresses(gsl::span<multi::Multiaddress> multiaddresses);
-
-    /**
-     * Add multiaddresses, through which this peer can communicate
-     * @param multiaddresses to be added
-     * @return reference to updated PeerInfo
-     * @note use this, if you want to move the addresses
-     */
-    PeerInfo &addMultiaddresses(
-        std::vector<multi::Multiaddress> &&multiaddresses);
-
-    /**
-     * Remove multiaddress, which is no longer used by the peer
-     * @param multiaddress to be removed
-     * @return true, if address was removed, false, if it was not found
-     */
-    bool removeMultiaddress(const multi::Multiaddress &multiaddress);
-
-    /**
-     * Add multiaddress, through which this peer can communicate; actually adds
-     * the address, if it is tried to be added for the second time
-     * @param multiaddress to be added
-     * @return true, if address was added, false otherwise
-     */
-    bool addMultiaddressSafe(const multi::Multiaddress &multiaddress);
->>>>>>> c09e3630
-
-struct PeerInfo {
-  PeerId id;
-  std::set<multi::Multiaddress> addresses;
-};
-
-}
-
-#endif //KAGOME_PEER_INFO_HPP+#endif  // KAGOME_PEER_INFO_HPP