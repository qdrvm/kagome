/**
 * Copyright Soramitsu Co., Ltd. All Rights Reserved.
 * SPDX-License-Identifier: Apache-2.0
 */

#ifndef KAGOME_PROTOCOL_MUXER_HPP
#define KAGOME_PROTOCOL_MUXER_HPP

#include <memory>

#include <gsl/span>
#include <outcome/outcome.hpp>
#include "libp2p/basic/readwriter.hpp"
#include "libp2p/peer/protocol.hpp"

namespace libp2p::protocol_muxer {
  /**
   * Allows to negotiate with the other side of the connection about the
   * protocols, which are going to be used in communication with it
   */
  class ProtocolMuxer {
   public:
    using ProtocolHandlerFunc =
        std::function<void(const outcome::result<peer::Protocol> &)>;
    /**
     * Select a protocol for a given connection
     * @param protocols - set of protocols, one of which should be chosen during
     * the negotiation
     * @param connection, for which the protocol is being chosen
     * @param is_initiator - true, if we initiated the connection and thus
     * taking lead in the Multiselect protocol; false otherwise
     * @return chosen protocol or error
     */
<<<<<<< HEAD
    virtual void selectOneOf(gsl::span<const peer::Protocol> protocols,
                             std::shared_ptr<basic::ReadWriteCloser> connection,
                             ProtocolHandlerFunc handler) = 0;
=======
    virtual void selectOneOf(
        gsl::span<const peer::Protocol> protocols,
        std::shared_ptr<basic::ReadWriter> connection, bool is_initiator,
        std::function<void(outcome::result<peer::Protocol>)> cb) const = 0;
>>>>>>> 03249da3

    virtual ~ProtocolMuxer() = default;
  };
}  // namespace libp2p::protocol_muxer

#endif  // KAGOME_PROTOCOL_MUXER_HPP<|MERGE_RESOLUTION|>--- conflicted
+++ resolved
@@ -31,16 +31,10 @@
      * taking lead in the Multiselect protocol; false otherwise
      * @return chosen protocol or error
      */
-<<<<<<< HEAD
-    virtual void selectOneOf(gsl::span<const peer::Protocol> protocols,
-                             std::shared_ptr<basic::ReadWriteCloser> connection,
-                             ProtocolHandlerFunc handler) = 0;
-=======
     virtual void selectOneOf(
         gsl::span<const peer::Protocol> protocols,
         std::shared_ptr<basic::ReadWriter> connection, bool is_initiator,
-        std::function<void(outcome::result<peer::Protocol>)> cb) const = 0;
->>>>>>> 03249da3
+        std::function<void(const outcome::result<peer::Protocol> &)> cb) const = 0;
 
     virtual ~ProtocolMuxer() = default;
   };
