/**
 * Copyright Soramitsu Co., Ltd. All Rights Reserved.
 * SPDX-License-Identifier: Apache-2.0
 */

#ifndef KAGOME_CRYPTO_COMMON_HPP
#define KAGOME_CRYPTO_COMMON_HPP

#include <cstdint>
#include <functional>
#include <memory>

#include "common/buffer.hpp"

namespace libp2p::crypto::common {
  /**
   * @struct AesSecret provides key and iv for AES cipher
   * @tparam KeySize key size
   * @tparam IvSize iv size
   */
  template <size_t key_size, size_t iv_size>
  struct AesSecret {
    std::array<uint8_t, key_size> key;
    std::array<uint8_t, iv_size> iv;
  };

  /**
   * Values for AES-128
   */
  using Aes128Secret = AesSecret<16, 16>;

  /**
   * Values for AES-256
   */
  using Aes256Secret = AesSecret<32, 16>;

  /**
   * Supported hash types
   */
  enum class HashType { kSHA1, kSHA256, kSHA512 };

  /**
   * Supported types of RSA keys
   */
  enum class RSAKeyType { RSA1024 = 0, RSA2048 = 1, RSA4096 = 2 };

  /**
<<<<<<< HEAD
   * Supported types of all keys
   */
  enum class KeyType { UNSPECIFIED, RSA1024, RSA2048, RSA4096, ED25519, SECP256K1 };
  // TODO(yuraz): add support for Secp256k1 like in js version (added to
  // PRE-103)

  /**
=======
>>>>>>> 14e13a59
   * Supported ECDH curves
   */
  enum class CurveType { kP256, kP384, kP521 };



  /**
   * Supported cipher types
   */
  enum class CipherType { kAES128, kAES256 };
}  // namespace libp2p::crypto::common

#endif  // KAGOME_CRYPTO_COMMON_HPP<|MERGE_RESOLUTION|>--- conflicted
+++ resolved
@@ -45,16 +45,6 @@
   enum class RSAKeyType { RSA1024 = 0, RSA2048 = 1, RSA4096 = 2 };
 
   /**
-<<<<<<< HEAD
-   * Supported types of all keys
-   */
-  enum class KeyType { UNSPECIFIED, RSA1024, RSA2048, RSA4096, ED25519, SECP256K1 };
-  // TODO(yuraz): add support for Secp256k1 like in js version (added to
-  // PRE-103)
-
-  /**
-=======
->>>>>>> 14e13a59
    * Supported ECDH curves
    */
   enum class CurveType { kP256, kP384, kP521 };
