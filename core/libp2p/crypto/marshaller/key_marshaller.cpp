--- conflicted
+++ resolved
@@ -28,9 +28,10 @@
           return proto::KeyType::RSA4096;
         case Key::Type::ED25519:
           return proto::KeyType::ED25519;
-        case common::KeyType::SECP256K1:
+        case Key::Type::SECP256K1:
           return proto::KeyType::SECP256K1;
       }
+
       return CryptoProviderError::UNKNOWN_KEY_TYPE;
     }
 
@@ -39,11 +40,7 @@
      * @param key_type proto key type value
      * @return common key type value
      */
-<<<<<<< HEAD
-    outcome::result<common::KeyType> unmarshalKeyType(proto::KeyType key_type) {
-=======
     outcome::result<Key::Type> unmarshalKeyType(proto::KeyType key_type) {
->>>>>>> 14e13a59
       switch (key_type) {  // NOLINT
         case proto::KeyType::UNSPECIFIED:
           return Key::Type::UNSPECIFIED;
@@ -54,14 +51,11 @@
         case proto::KeyType::RSA4096:
           return Key::Type::RSA4096;
         case proto::KeyType::ED25519:
-<<<<<<< HEAD
-          return common::KeyType::ED25519;
+          return Key::Type::ED25519;
         case proto::KeyType::SECP256K1:
-          return common::KeyType::SECP256K1;
-=======
-          return Key::Type::ED25519;
->>>>>>> 14e13a59
+          return Key::Type::SECP256K1;
       }
+
       return CryptoProviderError::UNKNOWN_KEY_TYPE;
     }
   }  // namespace
