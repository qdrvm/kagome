/**
 * Copyright Soramitsu Co., Ltd. All Rights Reserved.
 * SPDX-License-Identifier: Apache-2.0
 */

#include "libp2p/protocol/identify/identify.hpp"

#include <string>
#include <tuple>

#include <boost/assert.hpp>
<<<<<<< HEAD
#include "common/hexutil.hpp"
#include "libp2p/basic/protobuf_message_read_writer.hpp"
#include "libp2p/network/connection_manager.hpp"
#include "libp2p/network/network.hpp"
#include "libp2p/peer/address_repository.hpp"
#include "libp2p/protocol/identify/utils.hpp"
=======
>>>>>>> 6a86225d

namespace {
  const std::string kIdentifyProto = "/ipfs/id/1.0.0";
}  // namespace

namespace libp2p::protocol {
  Identify::Identify(std::shared_ptr<IdentifyMessageProcessor> msg_processor,
                     event::Bus &event_bus)
      : msg_processor_{std::move(msg_processor)}, bus_{event_bus} {
    BOOST_ASSERT(msg_processor_);
  }

  std::vector<multi::Multiaddress> Identify::getAllObservedAddresses() const {
    return msg_processor_->getObservedAddresses().getAllAddresses();
  }

  std::vector<multi::Multiaddress> Identify::getObservedAddressesFor(
      const multi::Multiaddress &address) const {
    return msg_processor_->getObservedAddresses().getAddressesFor(address);
  }

  peer::Protocol Identify::getProtocolId() const {
    return kIdentifyProto;
  }

  void Identify::handle(StreamResult stream_res) {
    if (!stream_res) {
      return;
    }
    msg_processor_->sendIdentify(std::move(stream_res.value()));
  }

  void Identify::start() {
    // no double starts
    BOOST_ASSERT(!started_);
    started_ = true;

    sub_ = bus_.getChannel<network::event::OnNewConnectionChannel>().subscribe(
        [self{weak_from_this()}](auto &&conn) {
          if (auto s = self.lock()) {
            return s->onNewConnection(conn);
          }
        });
  }

<<<<<<< HEAD
  void Identify::sendIdentify(StreamSPtr stream) {
    identify::pb::Identify msg;

    // set the protocols we speak on
    for (const auto &proto : host_.getRouter().getSupportedProtocols()) {
      msg.add_protocols(proto);
    }

    // set an address of the other side, so that it knows, which address we used
    // to connect to it
    if (auto remote_addr = stream->remoteMultiaddr()) {
      msg.set_observedaddr(std::string{remote_addr.value().getStringAddress()});
    }

    // set addresses we are listening on
    for (const auto &addr : host_.getListenAddresses()) {
      msg.add_listenaddrs(std::string{addr.getStringAddress()});
    }

    // set our public key
    auto marshalled_pubkey_res =
        key_marshaller_->marshal(identity_manager_.getKeyPair().publicKey);
    if (!marshalled_pubkey_res) {
      log_->critical(
          "cannot marshal public key, which was provided to us by the identity "
          "manager: {}",
          marshalled_pubkey_res.error().message());
    } else {
      auto &&marshalled_pubkey = marshalled_pubkey_res.value();
      msg.set_publickey(marshalled_pubkey.data(), marshalled_pubkey.size());
    }

    // set versions of Libp2p and our implementation
    msg.set_protocolversion(std::string{host_.getLibp2pVersion()});
    msg.set_agentversion(std::string{host_.getLibp2pClientVersion()});

    // write the resulting Protobuf message
    auto rw = std::make_shared<basic::ProtobufMessageReadWriter>(stream);
    rw->write<identify::pb::Identify>(
        msg,
        [self{shared_from_this()},
         stream = std::move(stream)](auto &&res) mutable {
          self->identifySent(std::forward<decltype(res)>(res), stream);
        });
  }

  void Identify::identifySent(outcome::result<size_t> written_bytes,
                              const StreamSPtr &stream) {
    auto [peer_id, peer_addr] = detail::getPeerIdentity(stream);
    if (!written_bytes) {
      log_->error("cannot write identify message to stream to peer {}, {}: {}",
                  peer_id, peer_addr, written_bytes.error().message());
      return stream->reset([](auto &&) {});
    }

    log_->info("successfully written an identify message to peer {}, {}",
               peer_id, peer_addr);

    stream->close([self{shared_from_this()}, p = std::move(peer_id),
                   a = std::move(peer_addr)](auto &&res) {
      if (!res) {
        self->log_->error("cannot close the stream to peer {}, {}: {}", p, a,
                          res.error().message());
      }
    });
  }

=======
>>>>>>> 6a86225d
  void Identify::onNewConnection(
      const std::weak_ptr<connection::CapableConnection> &conn) {
    if (conn.expired()) {
      return;
    }

    auto remote_peer_res = conn.lock()->remotePeer();
    if (!remote_peer_res) {
      return;
    }

    auto remote_peer_addr_res = conn.lock()->remoteMultiaddr();
    if (!remote_peer_addr_res) {
      return;
    }

    peer::PeerInfo peer_info{std::move(remote_peer_res.value()),
                             std::vector<multi::Multiaddress>{
                                 std::move(remote_peer_addr_res.value())}};

    msg_processor_->getHost().newStream(
        peer_info, kIdentifyProto,
        [self{shared_from_this()}](auto &&stream_res) {
          if (!stream_res) {
            return;
          }
          self->msg_processor_->receiveIdentify(std::move(stream_res.value()));
        });
  }

<<<<<<< HEAD
  void Identify::identifyReceived(
      outcome::result<identify::pb::Identify> msg_res,
      const StreamSPtr &stream) {
    auto [peer_id_str, peer_addr_str] = detail::getPeerIdentity(stream);
    if (!msg_res) {
      log_->error("cannot read an identify message from peer {}, {}: {}",
                  peer_id_str, peer_addr_str, msg_res.error().message());
      return stream->reset([](auto &&) {});
    }

    auto &&msg = std::move(msg_res.value());
    if (msg.has_delta()) {
      log_->error(
          "expected to receive an Identify message, but received an "
          "Identify-Delta from peer {}, {}",
          peer_id_str, peer_addr_str);
      return stream->reset([](auto &&) {});
    }

    log_->info("received an identify message from peer {}, {}", peer_id_str,
               peer_addr_str);
    stream->close([self{shared_from_this()}, p = std::move(peer_id_str),
                   a = std::move(peer_addr_str)](auto &&res) {
      if (!res) {
        self->log_->error("cannot close the stream to peer {}, {}: {}", p, a,
                          res.error().message());
      }
    });

    // process a received public key and retrieve an ID of the other peer
    auto received_pubkey_str = msg.has_publickey() ? msg.publickey() : "";
    auto peer_id_opt = consumePublicKey(stream, received_pubkey_str);
    if (!peer_id_opt) {
      // something bad happened during key processing - we can't continue
      return;
    }
    auto peer_id = std::move(*peer_id_opt);

    // store the received protocols
    std::vector<peer::Protocol> protocols;
    for (const auto &proto : msg.protocols()) {
      protocols.push_back(proto);
    }
    auto add_res =
        host_.getPeerRepository().getProtocolRepository().addProtocols(
            peer_id, protocols);
    if (!add_res) {
      log_->error("cannot add protocols to peer {}: {}", peer_id.toBase58(),
                  add_res.error().message());
    }

    if (msg.has_observedaddr()) {
      consumeObservedAddresses(msg.observedaddr(), peer_id, stream);
    }

    std::vector<std::string> addresses;
    for (const auto &addr : msg.listenaddrs()) {
      addresses.push_back(addr);
    }
    consumeListenAddresses(addresses, peer_id);
  }

  std::optional<peer::PeerId> Identify::consumePublicKey(
      const StreamSPtr &stream, std::string_view pubkey_str) {
    auto stream_peer_id_res = stream->remotePeerId();

    // if we haven't received a key from the other peer, all we can do is to
    // return the already known peer id
    if (pubkey_str.empty()) {
      if (!stream_peer_id_res) {
        return std::nullopt;
      }
      return stream_peer_id_res.value();
    }

    // peer id can be set in stream, derived from the received public key or
    // both; handle all possible cases
    std::optional<peer::PeerId> stream_peer_id;
    std::optional<crypto::PublicKey> pubkey;

    // retrieve a peer id from the stream
    if (stream_peer_id_res) {
      stream_peer_id = std::move(stream_peer_id_res.value());
    }

    // unmarshal a received public key
    std::vector<uint8_t> pubkey_buf;
    pubkey_buf.insert(pubkey_buf.end(), pubkey_str.begin(), pubkey_str.end());
    auto pubkey_res = key_marshaller_->unmarshalPublicKey(pubkey_buf);
    if (!pubkey_res) {
      log_->info("cannot unmarshal public key for peer {}: {}",
                 stream_peer_id ? stream_peer_id->toBase58() : "",
                 pubkey_res.error().message());
      return stream_peer_id;
    }
    pubkey = std::move(pubkey_res.value());

    // derive a peer id from the received public key
    auto msg_peer_id = peer::PeerId::fromPublicKey(*pubkey);

    auto &key_repo = host_.getPeerRepository().getKeyRepository();
    if (!stream_peer_id) {
      // didn't know the ID before; memorize the key, from which it can be
      // derived later
      auto add_res = key_repo.addPublicKey(msg_peer_id, *pubkey);
      if (!add_res) {
        log_->error("cannot add key to the repo of peer {}: {}",
                    msg_peer_id.toBase58(), add_res.error().message());
      }
      return msg_peer_id;
    }

    if (stream_peer_id && *stream_peer_id != msg_peer_id) {
      log_->error(
          "peer with id {} sent public key, which derives to id {}, but they "
          "must be equal",
          stream_peer_id->toBase58(), msg_peer_id.toBase58());
      return std::nullopt;
    }

    // insert the derived key into key repository
    auto add_res = key_repo.addPublicKey(*stream_peer_id, *pubkey);
    if (!add_res) {
      log_->error("cannot add key to the repo of peer {}: {}",
                  stream_peer_id->toBase58(), add_res.error().message());
    }
    return stream_peer_id;
  }

  void Identify::consumeObservedAddresses(const std::string &address_str,
                                          const peer::PeerId &peer_id,
                                          const StreamSPtr &stream) {
    // in order for observed addresses feature to work, all those parameters
    // must be gotten
    auto remote_addr_res = stream->remoteMultiaddr();
    auto local_addr_res = stream->localMultiaddr();
    auto is_initiator_res = stream->isInitiator();
    if (!remote_addr_res || !local_addr_res || !is_initiator_res) {
      return;
    }

    auto address_res = multi::Multiaddress::create(address_str);
    if (!address_res) {
      return log_->error("peer {} has send an invalid observed address",
                         peer_id.toBase58());
    }
    auto &&observed_address = address_res.value();

    // if our local address is not one of our "official" listen addresses, we
    // are not going to save its mapping to the observed one
    auto i_listen_addresses_res =
        host_.getNetwork().getListener().getListenAddressesInterfaces();
    if (!i_listen_addresses_res) {
      return log_->error("failed to get interface listen addresses: {}",
                         i_listen_addresses_res.error().message());
    }
    auto i_listen_addresses = std::move(i_listen_addresses_res.value());

    auto listen_addresses =
        host_.getNetwork().getListener().getListenAddresses();

    auto addr_in_addresses =
        std::find(i_listen_addresses.begin(), i_listen_addresses.end(),
                  observed_address)
            != i_listen_addresses.end()
        || std::find(listen_addresses.begin(), listen_addresses.end(),
                     observed_address)
            != listen_addresses.end();
    if (!addr_in_addresses) {
      return;
    }

    // TODO(akvinikym): hasConsistentTransport(..)

    observed_addresses_.add(std::move(observed_address),
                            std::move(local_addr_res.value()),
                            remote_addr_res.value(), is_initiator_res.value());
  }

  void Identify::consumeListenAddresses(
      gsl::span<const std::string> addresses_strings,
      const peer::PeerId &peer_id) {
    if (addresses_strings.empty()) {
      return;
    }

    std::vector<multi::Multiaddress> listen_addresses;
    for (const auto &addr_str : addresses_strings) {
      auto addr_res = multi::Multiaddress::create(addr_str);
      if (!addr_res) {
        log_->error("peer {} has sent an invalid listen address",
                    peer_id.toBase58());
        continue;
      }
      listen_addresses.push_back(std::move(addr_res.value()));
    }

    auto &addr_repo = host_.getPeerRepository().getAddressRepository();

    // invalidate previously known addresses of that peer
    auto add_res = addr_repo.updateAddresses(peer_id, peer::ttl::kTransient);
    if (!add_res) {
      log_->error("cannot update listen addresses of the peer {}: {}",
                  peer_id.toBase58(), add_res.error().message());
    }

    // memorize the addresses
    switch (conn_manager_.connectedness(peer_id)) {
      case network::ConnectionManager::Connectedness::CONNECTED:
        add_res = addr_repo.upsertAddresses(peer_id, listen_addresses,
                                            peer::ttl::kPermanent);
        break;
      default:
        add_res = addr_repo.upsertAddresses(peer_id, listen_addresses,
                                            peer::ttl::kRecentlyConnected);
        break;
    }
    if (!add_res) {
      log_->error("cannot add addresses to peer {}: {}", peer_id.toBase58(),
                  add_res.error().message());
    }
  }
=======
>>>>>>> 6a86225d
}  // namespace libp2p::protocol<|MERGE_RESOLUTION|>--- conflicted
+++ resolved
@@ -9,18 +9,26 @@
 #include <tuple>
 
 #include <boost/assert.hpp>
-<<<<<<< HEAD
-#include "common/hexutil.hpp"
-#include "libp2p/basic/protobuf_message_read_writer.hpp"
-#include "libp2p/network/connection_manager.hpp"
-#include "libp2p/network/network.hpp"
-#include "libp2p/peer/address_repository.hpp"
-#include "libp2p/protocol/identify/utils.hpp"
-=======
->>>>>>> 6a86225d
 
 namespace {
   const std::string kIdentifyProto = "/ipfs/id/1.0.0";
+
+  /**
+   * Get a tuple of stringified <PeerId, Multiaddress> of the peer the (\param
+   * stream) is connected to
+   */
+  std::tuple<std::string, std::string> getPeerIdentity(
+      const std::shared_ptr<libp2p::connection::Stream> &stream) {
+    std::string id = "unknown";
+    std::string addr = "unknown";
+    if (auto id_res = stream->remotePeerId()) {
+      id = id_res.value().toBase58();
+    }
+    if (auto addr_res = stream->remoteMultiaddr()) {
+      addr = addr_res.value().getStringAddress();
+    }
+    return {std::move(id), std::move(addr)};
+  }
 }  // namespace
 
 namespace libp2p::protocol {
@@ -63,76 +71,6 @@
         });
   }
 
-<<<<<<< HEAD
-  void Identify::sendIdentify(StreamSPtr stream) {
-    identify::pb::Identify msg;
-
-    // set the protocols we speak on
-    for (const auto &proto : host_.getRouter().getSupportedProtocols()) {
-      msg.add_protocols(proto);
-    }
-
-    // set an address of the other side, so that it knows, which address we used
-    // to connect to it
-    if (auto remote_addr = stream->remoteMultiaddr()) {
-      msg.set_observedaddr(std::string{remote_addr.value().getStringAddress()});
-    }
-
-    // set addresses we are listening on
-    for (const auto &addr : host_.getListenAddresses()) {
-      msg.add_listenaddrs(std::string{addr.getStringAddress()});
-    }
-
-    // set our public key
-    auto marshalled_pubkey_res =
-        key_marshaller_->marshal(identity_manager_.getKeyPair().publicKey);
-    if (!marshalled_pubkey_res) {
-      log_->critical(
-          "cannot marshal public key, which was provided to us by the identity "
-          "manager: {}",
-          marshalled_pubkey_res.error().message());
-    } else {
-      auto &&marshalled_pubkey = marshalled_pubkey_res.value();
-      msg.set_publickey(marshalled_pubkey.data(), marshalled_pubkey.size());
-    }
-
-    // set versions of Libp2p and our implementation
-    msg.set_protocolversion(std::string{host_.getLibp2pVersion()});
-    msg.set_agentversion(std::string{host_.getLibp2pClientVersion()});
-
-    // write the resulting Protobuf message
-    auto rw = std::make_shared<basic::ProtobufMessageReadWriter>(stream);
-    rw->write<identify::pb::Identify>(
-        msg,
-        [self{shared_from_this()},
-         stream = std::move(stream)](auto &&res) mutable {
-          self->identifySent(std::forward<decltype(res)>(res), stream);
-        });
-  }
-
-  void Identify::identifySent(outcome::result<size_t> written_bytes,
-                              const StreamSPtr &stream) {
-    auto [peer_id, peer_addr] = detail::getPeerIdentity(stream);
-    if (!written_bytes) {
-      log_->error("cannot write identify message to stream to peer {}, {}: {}",
-                  peer_id, peer_addr, written_bytes.error().message());
-      return stream->reset([](auto &&) {});
-    }
-
-    log_->info("successfully written an identify message to peer {}, {}",
-               peer_id, peer_addr);
-
-    stream->close([self{shared_from_this()}, p = std::move(peer_id),
-                   a = std::move(peer_addr)](auto &&res) {
-      if (!res) {
-        self->log_->error("cannot close the stream to peer {}, {}: {}", p, a,
-                          res.error().message());
-      }
-    });
-  }
-
-=======
->>>>>>> 6a86225d
   void Identify::onNewConnection(
       const std::weak_ptr<connection::CapableConnection> &conn) {
     if (conn.expired()) {
@@ -163,229 +101,4 @@
         });
   }
 
-<<<<<<< HEAD
-  void Identify::identifyReceived(
-      outcome::result<identify::pb::Identify> msg_res,
-      const StreamSPtr &stream) {
-    auto [peer_id_str, peer_addr_str] = detail::getPeerIdentity(stream);
-    if (!msg_res) {
-      log_->error("cannot read an identify message from peer {}, {}: {}",
-                  peer_id_str, peer_addr_str, msg_res.error().message());
-      return stream->reset([](auto &&) {});
-    }
-
-    auto &&msg = std::move(msg_res.value());
-    if (msg.has_delta()) {
-      log_->error(
-          "expected to receive an Identify message, but received an "
-          "Identify-Delta from peer {}, {}",
-          peer_id_str, peer_addr_str);
-      return stream->reset([](auto &&) {});
-    }
-
-    log_->info("received an identify message from peer {}, {}", peer_id_str,
-               peer_addr_str);
-    stream->close([self{shared_from_this()}, p = std::move(peer_id_str),
-                   a = std::move(peer_addr_str)](auto &&res) {
-      if (!res) {
-        self->log_->error("cannot close the stream to peer {}, {}: {}", p, a,
-                          res.error().message());
-      }
-    });
-
-    // process a received public key and retrieve an ID of the other peer
-    auto received_pubkey_str = msg.has_publickey() ? msg.publickey() : "";
-    auto peer_id_opt = consumePublicKey(stream, received_pubkey_str);
-    if (!peer_id_opt) {
-      // something bad happened during key processing - we can't continue
-      return;
-    }
-    auto peer_id = std::move(*peer_id_opt);
-
-    // store the received protocols
-    std::vector<peer::Protocol> protocols;
-    for (const auto &proto : msg.protocols()) {
-      protocols.push_back(proto);
-    }
-    auto add_res =
-        host_.getPeerRepository().getProtocolRepository().addProtocols(
-            peer_id, protocols);
-    if (!add_res) {
-      log_->error("cannot add protocols to peer {}: {}", peer_id.toBase58(),
-                  add_res.error().message());
-    }
-
-    if (msg.has_observedaddr()) {
-      consumeObservedAddresses(msg.observedaddr(), peer_id, stream);
-    }
-
-    std::vector<std::string> addresses;
-    for (const auto &addr : msg.listenaddrs()) {
-      addresses.push_back(addr);
-    }
-    consumeListenAddresses(addresses, peer_id);
-  }
-
-  std::optional<peer::PeerId> Identify::consumePublicKey(
-      const StreamSPtr &stream, std::string_view pubkey_str) {
-    auto stream_peer_id_res = stream->remotePeerId();
-
-    // if we haven't received a key from the other peer, all we can do is to
-    // return the already known peer id
-    if (pubkey_str.empty()) {
-      if (!stream_peer_id_res) {
-        return std::nullopt;
-      }
-      return stream_peer_id_res.value();
-    }
-
-    // peer id can be set in stream, derived from the received public key or
-    // both; handle all possible cases
-    std::optional<peer::PeerId> stream_peer_id;
-    std::optional<crypto::PublicKey> pubkey;
-
-    // retrieve a peer id from the stream
-    if (stream_peer_id_res) {
-      stream_peer_id = std::move(stream_peer_id_res.value());
-    }
-
-    // unmarshal a received public key
-    std::vector<uint8_t> pubkey_buf;
-    pubkey_buf.insert(pubkey_buf.end(), pubkey_str.begin(), pubkey_str.end());
-    auto pubkey_res = key_marshaller_->unmarshalPublicKey(pubkey_buf);
-    if (!pubkey_res) {
-      log_->info("cannot unmarshal public key for peer {}: {}",
-                 stream_peer_id ? stream_peer_id->toBase58() : "",
-                 pubkey_res.error().message());
-      return stream_peer_id;
-    }
-    pubkey = std::move(pubkey_res.value());
-
-    // derive a peer id from the received public key
-    auto msg_peer_id = peer::PeerId::fromPublicKey(*pubkey);
-
-    auto &key_repo = host_.getPeerRepository().getKeyRepository();
-    if (!stream_peer_id) {
-      // didn't know the ID before; memorize the key, from which it can be
-      // derived later
-      auto add_res = key_repo.addPublicKey(msg_peer_id, *pubkey);
-      if (!add_res) {
-        log_->error("cannot add key to the repo of peer {}: {}",
-                    msg_peer_id.toBase58(), add_res.error().message());
-      }
-      return msg_peer_id;
-    }
-
-    if (stream_peer_id && *stream_peer_id != msg_peer_id) {
-      log_->error(
-          "peer with id {} sent public key, which derives to id {}, but they "
-          "must be equal",
-          stream_peer_id->toBase58(), msg_peer_id.toBase58());
-      return std::nullopt;
-    }
-
-    // insert the derived key into key repository
-    auto add_res = key_repo.addPublicKey(*stream_peer_id, *pubkey);
-    if (!add_res) {
-      log_->error("cannot add key to the repo of peer {}: {}",
-                  stream_peer_id->toBase58(), add_res.error().message());
-    }
-    return stream_peer_id;
-  }
-
-  void Identify::consumeObservedAddresses(const std::string &address_str,
-                                          const peer::PeerId &peer_id,
-                                          const StreamSPtr &stream) {
-    // in order for observed addresses feature to work, all those parameters
-    // must be gotten
-    auto remote_addr_res = stream->remoteMultiaddr();
-    auto local_addr_res = stream->localMultiaddr();
-    auto is_initiator_res = stream->isInitiator();
-    if (!remote_addr_res || !local_addr_res || !is_initiator_res) {
-      return;
-    }
-
-    auto address_res = multi::Multiaddress::create(address_str);
-    if (!address_res) {
-      return log_->error("peer {} has send an invalid observed address",
-                         peer_id.toBase58());
-    }
-    auto &&observed_address = address_res.value();
-
-    // if our local address is not one of our "official" listen addresses, we
-    // are not going to save its mapping to the observed one
-    auto i_listen_addresses_res =
-        host_.getNetwork().getListener().getListenAddressesInterfaces();
-    if (!i_listen_addresses_res) {
-      return log_->error("failed to get interface listen addresses: {}",
-                         i_listen_addresses_res.error().message());
-    }
-    auto i_listen_addresses = std::move(i_listen_addresses_res.value());
-
-    auto listen_addresses =
-        host_.getNetwork().getListener().getListenAddresses();
-
-    auto addr_in_addresses =
-        std::find(i_listen_addresses.begin(), i_listen_addresses.end(),
-                  observed_address)
-            != i_listen_addresses.end()
-        || std::find(listen_addresses.begin(), listen_addresses.end(),
-                     observed_address)
-            != listen_addresses.end();
-    if (!addr_in_addresses) {
-      return;
-    }
-
-    // TODO(akvinikym): hasConsistentTransport(..)
-
-    observed_addresses_.add(std::move(observed_address),
-                            std::move(local_addr_res.value()),
-                            remote_addr_res.value(), is_initiator_res.value());
-  }
-
-  void Identify::consumeListenAddresses(
-      gsl::span<const std::string> addresses_strings,
-      const peer::PeerId &peer_id) {
-    if (addresses_strings.empty()) {
-      return;
-    }
-
-    std::vector<multi::Multiaddress> listen_addresses;
-    for (const auto &addr_str : addresses_strings) {
-      auto addr_res = multi::Multiaddress::create(addr_str);
-      if (!addr_res) {
-        log_->error("peer {} has sent an invalid listen address",
-                    peer_id.toBase58());
-        continue;
-      }
-      listen_addresses.push_back(std::move(addr_res.value()));
-    }
-
-    auto &addr_repo = host_.getPeerRepository().getAddressRepository();
-
-    // invalidate previously known addresses of that peer
-    auto add_res = addr_repo.updateAddresses(peer_id, peer::ttl::kTransient);
-    if (!add_res) {
-      log_->error("cannot update listen addresses of the peer {}: {}",
-                  peer_id.toBase58(), add_res.error().message());
-    }
-
-    // memorize the addresses
-    switch (conn_manager_.connectedness(peer_id)) {
-      case network::ConnectionManager::Connectedness::CONNECTED:
-        add_res = addr_repo.upsertAddresses(peer_id, listen_addresses,
-                                            peer::ttl::kPermanent);
-        break;
-      default:
-        add_res = addr_repo.upsertAddresses(peer_id, listen_addresses,
-                                            peer::ttl::kRecentlyConnected);
-        break;
-    }
-    if (!add_res) {
-      log_->error("cannot add addresses to peer {}: {}", peer_id.toBase58(),
-                  add_res.error().message());
-    }
-  }
-=======
->>>>>>> 6a86225d
 }  // namespace libp2p::protocol