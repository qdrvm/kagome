--- conflicted
+++ resolved
@@ -25,13 +25,6 @@
    */
   class Identify : public BaseProtocol,
                    public std::enable_shared_from_this<Identify> {
-<<<<<<< HEAD
-    friend class IdentifyPush;  // to reuse send/receive functions
-
-    using StreamSPtr = std::shared_ptr<connection::Stream>;
-
-=======
->>>>>>> 6a86225d
    public:
     /**
      * Create an Identify instance; it will immediately start watching
