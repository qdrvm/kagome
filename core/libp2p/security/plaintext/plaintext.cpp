--- conflicted
+++ resolved
@@ -12,17 +12,10 @@
 #include "libp2p/security/plaintext/plaintext_connection.hpp"
 
 #define PLAINTEXT_OUTCOME_TRY(name, res, conn, cb) \
-<<<<<<< HEAD
-  auto name = (res);                               \
-  if (name.has_error()) {                          \
-    conn->close();                                 \
-    cb(name.error());                              \
-=======
   auto(name) = (res);                              \
   if ((name).has_error()) {                        \
     (void)(conn)->close();                         \
     cb((name).error());                            \
->>>>>>> ede708f5
     return;                                        \
   }
 
@@ -65,42 +58,26 @@
 
   void Plaintext::secureOutbound(
       std::shared_ptr<connection::RawConnection> outbound,
-<<<<<<< HEAD
-      const peer::PeerId& p,
-=======
       const peer::PeerId &p,
->>>>>>> ede708f5
       SecConnCallbackFunc cb) {
     sendExchangeMsg(outbound, cb);
     receiveExchangeMsg(outbound, p, cb);
   }
 
   void Plaintext::sendExchangeMsg(
-<<<<<<< HEAD
-      const std::shared_ptr<connection::RawConnection>& conn,
-=======
       const std::shared_ptr<connection::RawConnection> &conn,
->>>>>>> ede708f5
       SecConnCallbackFunc cb) const {
     PLAINTEXT_OUTCOME_TRY(out_msg,
                           marshaller_->marshal(plaintext::ExchangeMessage{
                               .pubkey = idmgr_->getKeyPair().publicKey,
                               .peer_id = idmgr_->getId()}),
                           conn,
-<<<<<<< HEAD
-                          cb);
-=======
                           cb)
->>>>>>> ede708f5
     conn->write(out_msg.value(),
                 out_msg.value().size(),
                 [cb{std::move(cb)}, conn](auto &&res) {
                   if (res.has_error()) {
-<<<<<<< HEAD
-                    conn->close();
-=======
                     (void)conn->close();
->>>>>>> ede708f5
                     cb(Error::EXCHANGE_SEND_ERROR);
                   }
                 });
@@ -108,11 +85,7 @@
 
   void Plaintext::receiveExchangeMsg(
       const std::shared_ptr<connection::RawConnection> &conn,
-<<<<<<< HEAD
-      const MaybePeerId& p,
-=======
       const MaybePeerId &p,
->>>>>>> ede708f5
       SecConnCallbackFunc cb) const {
     constexpr size_t kMaxMsgSize = 10000;
     auto read_bytes = std::make_shared<std::vector<uint8_t>>(kMaxMsgSize);
@@ -120,20 +93,6 @@
         *read_bytes,
         kMaxMsgSize,
         [self{shared_from_this()}, conn, p, cb{std::move(cb)}, read_bytes](
-<<<<<<< HEAD
-            auto &&r) { self->readCallback(conn, p, cb, read_bytes,r); });
-  }
-
-  void Plaintext::readCallback(
-      std::shared_ptr<connection::RawConnection> conn,
-      const MaybePeerId& p,
-      const SecConnCallbackFunc &cb,
-      const std::shared_ptr<std::vector<uint8_t>> &read_bytes,
-      outcome::result<size_t> read_call_res) const {
-    PLAINTEXT_OUTCOME_TRY(r, read_call_res, conn, cb);
-    PLAINTEXT_OUTCOME_TRY(
-        in_exchange_msg, marshaller_->unmarshal(*read_bytes), conn, cb);
-=======
             auto &&r) { self->readCallback(conn, p, cb, read_bytes, r); });
   }
 
@@ -146,25 +105,16 @@
     PLAINTEXT_OUTCOME_TRY(r, read_call_res, conn, cb)
     PLAINTEXT_OUTCOME_TRY(
         in_exchange_msg, marshaller_->unmarshal(*read_bytes), conn, cb)
->>>>>>> ede708f5
     auto received_pid = in_exchange_msg.value().peer_id;
     auto pkey = in_exchange_msg.value().pubkey;
     auto derived_pid = peer::PeerId::fromPublicKey(pkey);
     if (received_pid != derived_pid) {
-<<<<<<< HEAD
-      conn->close();
-=======
       (void)conn->close();
->>>>>>> ede708f5
       cb(Error::INVALID_PEER_ID);
     }
     if (p.has_value()) {
       if (received_pid != p.value()) {
-<<<<<<< HEAD
-        conn->close();
-=======
         (void)conn->close();
->>>>>>> ede708f5
         cb(Error::INVALID_PEER_ID);
       }
     }
