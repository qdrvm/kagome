--- conflicted
+++ resolved
@@ -18,13 +18,8 @@
    * 1. Initiator immediately sends his public key to the other peer.
    * 2. Responder receives public key, saves it
    * 3. Responder answers with his public key
-<<<<<<< HEAD
-   * 4. Initiator calculates PeerId from responder's public key, and if it differs
-   * from the one supplied in dial, yields an error
-=======
    * 4. Initiator calculates PeerId from responder's public key, and if it
    * differs from the one supplied in dial, yields an error
->>>>>>> ede708f5
    */
   class Plaintext : public SecurityAdaptor,
                     public std::enable_shared_from_this<Plaintext> {
@@ -32,14 +27,9 @@
     enum class Error {
       EXCHANGE_SEND_ERROR = 1,
       EXCHANGE_RECEIVE_ERROR,
-<<<<<<< HEAD
-      INVALID_PEER_ID, // peer id in an exchange message doesn't much actual peer id
-      EMPTY_PEER_ID // remote multiaddr doesn't contain a peer id
-=======
       INVALID_PEER_ID,  // peer id in an exchange message doesn't much actual
                         // peer id
       EMPTY_PEER_ID     // remote multiaddr doesn't contain a peer id
->>>>>>> ede708f5
     };
 
     ~Plaintext() override = default;
@@ -59,20 +49,6 @@
    private:
     using MaybePeerId = boost::optional<peer::PeerId>;
 
-<<<<<<< HEAD
-    void sendExchangeMsg(const std::shared_ptr<connection::RawConnection>& conn,
-                         SecConnCallbackFunc cb) const;
-
-    void receiveExchangeMsg(const std::shared_ptr<connection::RawConnection>& conn,
-                            const MaybePeerId& p,
-                            SecConnCallbackFunc cb) const;
-
-    // the callback passed to an async read call in receiveExchangeMsg
-    void readCallback(std::shared_ptr<connection::RawConnection> conn,
-                      const MaybePeerId& p,
-                      const SecConnCallbackFunc& cb,
-                      const std::shared_ptr<std::vector<uint8_t>>& read_bytes,
-=======
     void sendExchangeMsg(const std::shared_ptr<connection::RawConnection> &conn,
                          SecConnCallbackFunc cb) const;
 
@@ -86,7 +62,6 @@
                       const MaybePeerId &p,
                       const SecConnCallbackFunc &cb,
                       const std::shared_ptr<std::vector<uint8_t>> &read_bytes,
->>>>>>> ede708f5
                       outcome::result<size_t> read_call_res) const;
 
     std::shared_ptr<plaintext::ExchangeMessageMarshaller> marshaller_;
