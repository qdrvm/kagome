--- conflicted
+++ resolved
@@ -8,12 +8,7 @@
 
 #include <vector>
 
-<<<<<<< HEAD
-#include <rxcpp/rx-observable.hpp>
 #include "libp2p/peer/peer_info.hpp"
-=======
-#include "libp2p/common/peer_info.hpp"
->>>>>>> 507f54b8
 
 namespace libp2p::discovery {
   /**
