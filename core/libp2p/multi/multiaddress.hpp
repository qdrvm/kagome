--- conflicted
+++ resolved
@@ -128,13 +128,12 @@
 
     bool operator==(const Multiaddress &other) const;
 
-<<<<<<< HEAD
     /**
      * Lexicographical comparison of string representations of the
      * Multiaddresses
      */
     bool operator<(const Multiaddress &other) const;
-=======
+
     template <typename T>
     outcome::result<T> getFirstValueForProtocol(
         Protocol protocol, std::function<T(const std::string &)> caster) const {
@@ -146,7 +145,6 @@
         return Error::InvalidProtocolValue;
       }
     }
->>>>>>> 81c2d7b5
 
    private:
     /**
