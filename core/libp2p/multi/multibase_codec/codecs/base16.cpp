/**
 * Copyright Soramitsu Co., Ltd. All Rights Reserved.
 * SPDX-License-Identifier: Apache-2.0
 */

#include "libp2p/multi/multibase_codec/codecs/base16.hpp"

#include <algorithm>
#include <cctype>

#include "common/hexutil.hpp"
#include "libp2p/multi/multibase_codec/codecs/base_error.hpp"

namespace {
  /**
   * Check, if hex string is in uppercase
   * @param string to be checked
   * @return true, if provided string is uppercase hex-encoded, false otherwise
   */
  bool encodingCaseIsUpper(std::string_view string) {
    return std::all_of(string.begin(), string.end(), [](const char &c) {
<<<<<<< HEAD
=======
      // NOLINTNEXTLINE(readability-implicit-bool-conversion)
>>>>>>> 118d7646
      return !std::isalpha(c) || static_cast<bool>(std::isupper(c));
    });
  }
}  // namespace

namespace libp2p::multi::detail {

  using kagome::common::Buffer;
  using kagome::common::hex_lower;
  using kagome::common::hex_upper;
  using kagome::common::unhex;

  std::string encodeBase16Upper(const Buffer &bytes) {
    return hex_upper(bytes.toVector());
  }

  std::string encodeBase16Lower(const Buffer &bytes) {
    return hex_lower(bytes.toVector());
  }

  outcome::result<Buffer> decodeBase16Upper(std::string_view string) {
    // we need this check, because Boost can unhex any kind of base16 with one
    // func, but the base must be specified correctly
    if (!encodingCaseIsUpper(string)) {
      return BaseError::NON_UPPERCASE_INPUT;
    }
    OUTCOME_TRY(bytes, unhex(string));
    return bytes;
  }

  outcome::result<Buffer> decodeBase16Lower(std::string_view string) {
    // we need this check, because Boost can unhex any kind of base16 with one
    // func, but the base must be specified correctly
    if (encodingCaseIsUpper(string)) {
      return BaseError::NON_LOWERCASE_INPUT;
    }
    OUTCOME_TRY(bytes, unhex(string));
    return bytes;
  }

}  // namespace libp2p::multi::detail<|MERGE_RESOLUTION|>--- conflicted
+++ resolved
@@ -19,10 +19,7 @@
    */
   bool encodingCaseIsUpper(std::string_view string) {
     return std::all_of(string.begin(), string.end(), [](const char &c) {
-<<<<<<< HEAD
-=======
       // NOLINTNEXTLINE(readability-implicit-bool-conversion)
->>>>>>> 118d7646
       return !std::isalpha(c) || static_cast<bool>(std::isupper(c));
     });
   }
