/**
 * Copyright Soramitsu Co., Ltd. All Rights Reserved.
 * SPDX-License-Identifier: Apache-2.0
 */

#include "libp2p/multi/multiaddress.hpp"

#include <algorithm>
#include <numeric>
#include <stdexcept>

<<<<<<< HEAD
#include "libp2p/multi/converters/converter_utils.hpp"
#include "common/unreachable.hpp"
=======
#include "macro/unreachable.hpp"
>>>>>>> 0c985c25

namespace {
  // string representations of protocols
  constexpr std::string_view kIp4 = "/ip4";
  constexpr std::string_view kIp6 = "/ip6";
  constexpr std::string_view kIpfs = "/ipfs";
  constexpr std::string_view kTcp = "/tcp";
  constexpr std::string_view kUdp = "/udp";
  constexpr std::string_view kDccp = "/dccp";
  constexpr std::string_view kSctp = "/sctp";
  constexpr std::string_view kUdt = "/udt";
  constexpr std::string_view kUtp = "/utp";
  constexpr std::string_view kHttp = "/http";
  constexpr std::string_view kHttps = "/https";
  constexpr std::string_view kWs = "/ws";
  constexpr std::string_view kOnion = "/onion";
  constexpr std::string_view kWebrtc = "/libp2p-webrtc-star";

  /**
   * Find all occurrences of the string in other string
   * @param string to search in
   * @param substring to be searched for
   * @return vector with positions of all occurrences of that substring
   */
  std::vector<size_t> findSubstringOccurrences(std::string_view string,
                                               std::string_view substring) {
    std::vector<size_t> occurrences;
    auto occurrence = string.find(substring);
    while (occurrence != std::string_view::npos) {
      occurrences.push_back(occurrence);
      occurrence = string.find(substring, occurrence + substring.size());
    }
    return occurrences;
  }
}  // namespace

OUTCOME_CPP_DEFINE_CATEGORY(libp2p::multi, Multiaddress::Error, e) {
  using libp2p::multi::Multiaddress;
  switch (e) {
    case Multiaddress::Error::INVALID_INPUT:
      return "invalid multiaddress input";
    case Multiaddress::Error::INVALID_PROTOCOL_VALUE:
      return "protocol value can not be casted to T";
    case Multiaddress::Error::PROTOCOL_NOT_FOUND:
      return "multiaddress does not contain given protocol";
    default:
      return "unknown";
  }
}

namespace libp2p::multi {

  Multiaddress::FactoryResult Multiaddress::create(std::string_view address) {
    // convert string address to bytes and make sure they represent valid
    // address
<<<<<<< HEAD
    auto result = converters::multiaddrToBytes(address);
    if (!result) {
      return Error::InvalidInput;
=======
    auto conversion_error = string_to_bytes(&bytes_ptr, &bytes_size,
                                            address.data(), address.size());
    if (conversion_error != nullptr) {
      return Error::INVALID_INPUT;
>>>>>>> 0c985c25
    }
    auto&& bytes = result.value();

    return Multiaddress{std::string{address},
                        ByteBuffer{std::vector<uint8_t>{bytes.begin(), bytes.end()}}};
  }

  Multiaddress::FactoryResult Multiaddress::create(const ByteBuffer &bytes) {

    // convert bytes address to string and make sure it represents valid address
<<<<<<< HEAD
    auto conversion_res = converters::bytesToMultiaddrString(bytes);
    if (!conversion_res) {
      return Error::InvalidInput;
=======
    auto conversion_error = bytes_to_string(&address_ptr, bytes.toBytes(),
                                            static_cast<int>(bytes.size()));
    if (conversion_error != nullptr) {
      return Error::INVALID_INPUT;
>>>>>>> 0c985c25
    }

    std::string s = conversion_res.value();
    return Multiaddress {std::move(s), ByteBuffer{bytes}};
  }

  Multiaddress::Multiaddress(std::string &&address, ByteBuffer &&bytes)
      : stringified_address_{std::move(address)}, bytes_{std::move(bytes)} {
    calculatePeerId();
  }

  void Multiaddress::encapsulate(const Multiaddress &address) {
    // both string addresses begin and end with '/', which should be cut
    stringified_address_ += address.stringified_address_.substr(1);

    // but '/' is not encoded to bytes, we don't cut the vector
    const auto &other_bytes = address.bytes_.toVector();
    bytes_.put(std::vector<uint8_t>{other_bytes.begin(), other_bytes.end()});

    calculatePeerId();
  }

  bool Multiaddress::decapsulate(const Multiaddress &address) {
    auto str_pos = stringified_address_.rfind(address.stringified_address_);
    if (str_pos == std::string::npos) {
      return false;
    }
    // don't erase '/' in the end of the left address
    stringified_address_.erase(str_pos + 1);

    const auto &this_bytes = bytes_.toVector();
    const auto &other_bytes = address.bytes_.toVector();
    auto bytes_pos = std::search(this_bytes.begin(), this_bytes.end(),
                                 other_bytes.begin(), other_bytes.end());
    bytes_ = ByteBuffer{std::vector<uint8_t>{this_bytes.begin(), bytes_pos}};

    calculatePeerId();
    return true;
  }

  std::string_view Multiaddress::getStringAddress() const {
    return stringified_address_;
  }

  const Multiaddress::ByteBuffer &Multiaddress::getBytesAddress() const {
    return bytes_;
  }

  std::optional<std::string> Multiaddress::getPeerId() const {
    return peer_id_;
  }

  std::vector<std::string> Multiaddress::getValuesForProtocol(
      Protocol proto) const {
    std::vector<std::string> values;

    auto proto_str = protocolToString(proto);
    auto proto_positions =
        findSubstringOccurrences(stringified_address_, proto_str);

    for (const auto &pos : proto_positions) {
      auto value_pos = stringified_address_.find_first_of('/', pos + 1) + 1;
      auto value_end = stringified_address_.find_first_of('/', value_pos);
      values.push_back(
          stringified_address_.substr(value_pos, value_end - value_pos));
    }

    return values;
  }

  void Multiaddress::calculatePeerId() {
    auto ipfs_beginning = stringified_address_.find(kIpfs);
    if (ipfs_beginning == std::string_view::npos) {
      peer_id_ = std::nullopt;
      return;
    }

    auto id_beginning = ipfs_beginning + 6;
    auto id_size = stringified_address_.find_first_of('/', id_beginning + 1)
        - id_beginning;

    peer_id_ = stringified_address_.substr(id_beginning, id_size);
  }

  std::string_view Multiaddress::protocolToString(Protocol proto) const {
    switch (proto) {
      case Protocol::kIp4:
        return kIp4;
      case Protocol::kIp6:
        return kIp6;
      case Protocol::kIpfs:
        return kIpfs;
      case Protocol::kTcp:
        return kTcp;
      case Protocol::kUdp:
        return kUdp;
      case Protocol::kDccp:
        return kDccp;
      case Protocol::kSctp:
        return kSctp;
      case Protocol::kUdt:
        return kUdt;
      case Protocol::kUtp:
        return kUtp;
      case Protocol::kHttp:
        return kHttp;
      case Protocol::kHttps:
        return kHttps;
      case Protocol::kWs:
        return kWs;
      case Protocol::kOnion:
        return kOnion;
      case Protocol::kWebrtc:
        return kWebrtc;
      default:
        // to prevent compiler warning
        UNREACHABLE;
    }
  }

  bool Multiaddress::operator==(const Multiaddress &other) const {
    return this->stringified_address_ == other.stringified_address_
        && this->bytes_ == other.bytes_;
  }

  outcome::result<std::string> Multiaddress::getFirstValueForProtocol(
      Multiaddress::Protocol proto) const {
    // TODO(@warchant): refactor it to be more performant. this isn't best
    // solution
    auto vec = getValuesForProtocol(proto);
    if (vec.empty()) {
      return Error::PROTOCOL_NOT_FOUND;
    }

    return vec[0];
  }

  bool Multiaddress::operator<(const Multiaddress &other) const {
    return this->stringified_address_ < other.stringified_address_;
  }

}  // namespace libp2p::multi<|MERGE_RESOLUTION|>--- conflicted
+++ resolved
@@ -9,12 +9,8 @@
 #include <numeric>
 #include <stdexcept>
 
-<<<<<<< HEAD
 #include "libp2p/multi/converters/converter_utils.hpp"
-#include "common/unreachable.hpp"
-=======
 #include "macro/unreachable.hpp"
->>>>>>> 0c985c25
 
 namespace {
   // string representations of protocols
@@ -70,16 +66,9 @@
   Multiaddress::FactoryResult Multiaddress::create(std::string_view address) {
     // convert string address to bytes and make sure they represent valid
     // address
-<<<<<<< HEAD
     auto result = converters::multiaddrToBytes(address);
     if (!result) {
-      return Error::InvalidInput;
-=======
-    auto conversion_error = string_to_bytes(&bytes_ptr, &bytes_size,
-                                            address.data(), address.size());
-    if (conversion_error != nullptr) {
       return Error::INVALID_INPUT;
->>>>>>> 0c985c25
     }
     auto&& bytes = result.value();
 
@@ -90,16 +79,9 @@
   Multiaddress::FactoryResult Multiaddress::create(const ByteBuffer &bytes) {
 
     // convert bytes address to string and make sure it represents valid address
-<<<<<<< HEAD
     auto conversion_res = converters::bytesToMultiaddrString(bytes);
     if (!conversion_res) {
-      return Error::InvalidInput;
-=======
-    auto conversion_error = bytes_to_string(&address_ptr, bytes.toBytes(),
-                                            static_cast<int>(bytes.size()));
-    if (conversion_error != nullptr) {
       return Error::INVALID_INPUT;
->>>>>>> 0c985c25
     }
 
     std::string s = conversion_res.value();
