--- conflicted
+++ resolved
@@ -218,10 +218,6 @@
         && this->bytes_ == other.bytes_;
   }
 
-<<<<<<< HEAD
-  bool Multiaddress::operator<(const Multiaddress &other) const {
-    return this->stringified_address_ < other.stringified_address_;
-=======
   outcome::result<std::string> Multiaddress::getFirstValueForProtocol(
       Multiaddress::Protocol proto) const {
     // TODO(@warchant): refactor it to be more performant. this isn't best
@@ -232,7 +228,10 @@
     }
 
     return vec[0];
->>>>>>> 81c2d7b5
+  }
+
+  bool Multiaddress::operator<(const Multiaddress &other) const {
+    return this->stringified_address_ < other.stringified_address_;
   }
 
 }  // namespace libp2p::multi