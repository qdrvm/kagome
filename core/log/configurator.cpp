--- conflicted
+++ resolved
@@ -19,10 +19,11 @@
 groups:
   - name: main
     sink: console
-    level: trace
+    level: debug
     is_fallback: true
     children:
       - name: libp2p
+        level: off
       - name: kagome
         children:
           - name: injector
@@ -54,18 +55,10 @@
                   - name: voting_round
           - name: runtime
             children:
-<<<<<<< HEAD
               - name: runtime_api
-                level: trace
               - name: host_api
-                level: trace
               - name: binaryen
-                level: trace
-=======
-              - name: wasm
-              - name: extentions
-              - name: binatien
->>>>>>> 4b520cb7
+              - name: wavm
           - name: metrics
           - name: network
             children:
