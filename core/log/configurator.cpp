--- conflicted
+++ resolved
@@ -19,11 +19,7 @@
 groups:
   - name: main
     sink: console
-<<<<<<< HEAD
-    level: verbose
-=======
-    level: debug
->>>>>>> fa354bb5
+    level: info
     children:
       - name: libp2p
       - name: kagome
