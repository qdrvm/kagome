--- conflicted
+++ resolved
@@ -19,12 +19,8 @@
 groups:
   - name: main
     sink: console
-<<<<<<< HEAD
-    level: trace
+    level: debug
     is_fallback: true
-=======
-    level: debug
->>>>>>> 93281b56
     children:
       - name: libp2p
         level: off
