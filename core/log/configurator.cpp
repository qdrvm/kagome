/**
 * Copyright Soramitsu Co., Ltd. All Rights Reserved.
 * SPDX-License-Identifier: Apache-2.0
 */

#include "log/configurator.hpp"

namespace kagome::log {

  // TODO remove rpc_transport level trace

  namespace {
    std::string embedded_config(R"(
# ----------------
sinks:
  - name: console
    type: console
    thread: none
    color: false
    latency: 0
groups:
  - name: main
    sink: console
<<<<<<< HEAD
    level: debug
=======
    level: off
>>>>>>> 09b38724
    is_fallback: true
    children:
      - name: libp2p
        level: off
      - name: kagome
        children:
          - name: injector
          - name: application
          - name: rpc
            children:
            - name: rpc_transport
              level: trace
            - name: api
              children:
                - name: author_api
          - name: authorship
          - name: blockchain
          - name: authority
          - name: crypto
            children:
              - name: bip39
              - name: crypto_store
              - name: ed25519
          - name: consensus
            children:
              - name: babe
                children:
                  - name: babe_lottery
                  - name: babe_synchronizer
                  - name: block_executor
                  - name: block_validator
              - name: grandpa
                children:
                  - name: voting_round
          - name: runtime
            level: debug
            children:
<<<<<<< HEAD
              - name: runtime_api
              - name: host_api
              - name: binaryen
              - name: wavm
                level: trace
=======
              - name: wasm
              - name: extentions
              - name: binaryen
>>>>>>> 09b38724
          - name: metrics
          - name: network
            children:
              - name: protocols
          - name: changes_trie
          - name: storage
          - name: pubsub
      - name: others
        children:
          - name: testing
          - name: debug
# ----------------
  )");
  }

  Configurator::Configurator(std::shared_ptr<PrevConfigurator> previous)
      : ConfiguratorFromYAML(std::move(previous), embedded_config) {}

  Configurator::Configurator(std::shared_ptr<PrevConfigurator> previous,
                             std::string config)
      : ConfiguratorFromYAML(std::move(previous), std::move(config)) {}

  Configurator::Configurator(std::shared_ptr<PrevConfigurator> previous,
                             boost::filesystem::path path)
      : ConfiguratorFromYAML(std::move(previous),
                             std::filesystem::path(path.string())) {}
}  // namespace kagome::log<|MERGE_RESOLUTION|>--- conflicted
+++ resolved
@@ -21,11 +21,7 @@
 groups:
   - name: main
     sink: console
-<<<<<<< HEAD
-    level: debug
-=======
     level: off
->>>>>>> 09b38724
     is_fallback: true
     children:
       - name: libp2p
@@ -61,19 +57,12 @@
                 children:
                   - name: voting_round
           - name: runtime
-            level: debug
             children:
-<<<<<<< HEAD
               - name: runtime_api
               - name: host_api
               - name: binaryen
               - name: wavm
                 level: trace
-=======
-              - name: wasm
-              - name: extentions
-              - name: binaryen
->>>>>>> 09b38724
           - name: metrics
           - name: network
             children:
