--- conflicted
+++ resolved
@@ -35,23 +35,12 @@
             key_marshaller.marshal(public_key).value())
             .value();
 
-<<<<<<< HEAD
     std::vector<libp2p::multi::Multiaddress> addresses =
-        config.listen_addresses();
+        config.listenAddresses();
 
     spdlog::debug("Received peer id: {}", peer_id.toBase58());
     for (auto &addr : addresses) {
       spdlog::debug("Received multiaddr: {}", addr.getStringAddress());
-=======
-    const auto &config =
-        injector.template create<const application::AppConfiguration &>();
-    std::string multiaddress_str =
-        "/ip4/0.0.0.0/tcp/" + std::to_string(config.p2pPort());
-    spdlog::debug("Received multiaddr: {}", multiaddress_str);
-    auto multiaddress = libp2p::multi::Multiaddress::create(multiaddress_str);
-    if (!multiaddress) {
-      common::raise(multiaddress.error());  // exception
->>>>>>> 8ce4e581
     }
 
     initialized = std::make_shared<network::OwnPeerInfo>(std::move(peer_id),
