/**
 * Copyright Soramitsu Co., Ltd. All Rights Reserved.
 * SPDX-License-Identifier: Apache-2.0
 */

#ifndef KAGOME_CORE_INJECTOR_SYNCING_NODE_INJECTOR_HPP
#define KAGOME_CORE_INJECTOR_SYNCING_NODE_INJECTOR_HPP

#include "application/app_configuration.hpp"
#include "consensus/babe/impl/syncing_babe.hpp"
#include "injector/application_injector.hpp"
#include "storage/in_memory/in_memory_storage.hpp"

namespace kagome::injector {
  namespace di = boost::di;

  template <typename Injector>
  sptr<network::OwnPeerInfo> get_peer_info(const Injector &injector) {
    static boost::optional<sptr<network::OwnPeerInfo>> initialized{boost::none};
    if (initialized) {
      return initialized.value();
    }

    // get key storage
    auto &&local_pair = injector.template create<libp2p::crypto::KeyPair>();
    libp2p::crypto::PublicKey &public_key = local_pair.publicKey;
    auto &key_marshaller =
        injector.template create<libp2p::crypto::marshaller::KeyMarshaller &>();
    const auto &config =
        injector.template create<const application::AppConfiguration &>();

    libp2p::peer::PeerId peer_id =
        libp2p::peer::PeerId::fromPublicKey(
            key_marshaller.marshal(public_key).value())
            .value();

    std::vector<libp2p::multi::Multiaddress> addresses =
        config.listenAddresses();

    spdlog::debug("Received peer id: {}", peer_id.toBase58());
    for (auto &addr : addresses) {
      spdlog::debug("Received multiaddr: {}", addr.getStringAddress());
    }

    initialized = std::make_shared<network::OwnPeerInfo>(std::move(peer_id),
                                                         std::move(addresses));
    return initialized.value();
  }

  template <typename... Ts>
  auto makeSyncingNodeInjector(const application::AppConfiguration &app_config,
                               Ts &&... args) {
    using namespace boost;  // NOLINT;

    return di::make_injector(

        // inherit application injector
        makeApplicationInjector(app_config),

        // peer info
        di::bind<network::OwnPeerInfo>.to(
            [](const auto &injector) { return get_peer_info(injector); }),

        di::bind<consensus::Babe>.template to<consensus::SyncingBabe>()[di::override],
        di::bind<network::BabeObserver>.template to<consensus::SyncingBabe>()[di::override],
<<<<<<< HEAD
        di::bind<consensus::grandpa::GrandpaObserver>.template to<consensus::grandpa::SyncingGrandpaObserver>(),
=======
>>>>>>> f6d990ab

        // user-defined overrides...
        std::forward<decltype(args)>(args)...);
  }

}  // namespace kagome::injector

#endif  // KAGOME_CORE_INJECTOR_SYNCING_NODE_INJECTOR_HPP<|MERGE_RESOLUTION|>--- conflicted
+++ resolved
@@ -63,10 +63,6 @@
 
         di::bind<consensus::Babe>.template to<consensus::SyncingBabe>()[di::override],
         di::bind<network::BabeObserver>.template to<consensus::SyncingBabe>()[di::override],
-<<<<<<< HEAD
-        di::bind<consensus::grandpa::GrandpaObserver>.template to<consensus::grandpa::SyncingGrandpaObserver>(),
-=======
->>>>>>> f6d990ab
 
         // user-defined overrides...
         std::forward<decltype(args)>(args)...);
