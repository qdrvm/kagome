--- conflicted
+++ resolved
@@ -78,22 +78,11 @@
             .value();
 
     std::vector<libp2p::multi::Multiaddress> addresses =
-        config.listen_addresses();
+        config.listenAddresses();
 
     spdlog::debug("Received peer id: {}", peer_id.toBase58());
-<<<<<<< HEAD
     for (auto &addr : addresses) {
       spdlog::debug("Received multiaddr: {}", addr.getStringAddress());
-=======
-    application::AppConfiguration const &config =
-        injector.template create<application::AppConfiguration const &>();
-    std::string multiaddress_str =
-        "/ip4/0.0.0.0/tcp/" + std::to_string(config.p2pPort());
-    spdlog::debug("Received multiaddr: {}", multiaddress_str);
-    auto multiaddress = libp2p::multi::Multiaddress::create(multiaddress_str);
-    if (!multiaddress) {
-      common::raise(multiaddress.error());  // exception
->>>>>>> 8ce4e581
     }
 
     initialized = std::make_shared<network::OwnPeerInfo>(std::move(peer_id),
