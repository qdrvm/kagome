/**
 * Copyright Soramitsu Co., Ltd. All Rights Reserved.
 * SPDX-License-Identifier: Apache-2.0
 */

#include "injector/application_injector.hpp"

#define BOOST_DI_CFG_DIAGNOSTICS_LEVEL 2

#include <boost/di.hpp>
#include <boost/di/extension/scopes/shared.hpp>
#include <libp2p/injector/host_injector.hpp>
#undef U64
#include <libp2p/injector/kademlia_injector.hpp>
#include <libp2p/log/configurator.hpp>

#include "api/service/author/author_jrpc_processor.hpp"
#include "api/service/author/impl/author_api_impl.hpp"
#include "api/service/chain/chain_jrpc_processor.hpp"
#include "api/service/chain/impl/chain_api_impl.hpp"
#include "api/service/impl/api_service_impl.hpp"
#include "api/service/payment/impl/payment_api_impl.hpp"
#include "api/service/payment/payment_jrpc_processor.hpp"
#include "api/service/rpc/impl/rpc_api_impl.hpp"
#include "api/service/rpc/rpc_jrpc_processor.hpp"
#include "api/service/state/impl/state_api_impl.hpp"
#include "api/service/state/state_jrpc_processor.hpp"
#include "api/service/system/impl/system_api_impl.hpp"
#include "api/service/system/system_jrpc_processor.hpp"
#include "api/transport/impl/http/http_listener_impl.hpp"
#include "api/transport/impl/http/http_session.hpp"
#include "api/transport/impl/ws/ws_listener_impl.hpp"
#include "api/transport/impl/ws/ws_session.hpp"
#include "api/transport/rpc_thread_pool.hpp"
#include "application/app_configuration.hpp"
#include "application/impl/app_state_manager_impl.hpp"
#include "application/impl/chain_spec_impl.hpp"
#include "authorship/impl/block_builder_factory_impl.hpp"
#include "authorship/impl/block_builder_impl.hpp"
#include "authorship/impl/proposer_impl.hpp"
#include "blockchain/impl/block_tree_impl.hpp"
#include "blockchain/impl/key_value_block_header_repository.hpp"
#include "blockchain/impl/key_value_block_storage.hpp"
#include "blockchain/impl/storage_util.hpp"
#include "clock/impl/basic_waitable_timer.hpp"
#include "clock/impl/clock_impl.hpp"
#include "common/outcome_throw.hpp"
#include "consensus/authority/authority_manager.hpp"
#include "consensus/authority/authority_update_observer.hpp"
#include "consensus/authority/impl/authority_manager_impl.hpp"
#include "consensus/babe/impl/babe_impl.hpp"
#include "consensus/babe/impl/babe_lottery_impl.hpp"
#include "consensus/babe/impl/babe_synchronizer_impl.hpp"
#include "consensus/babe/impl/babe_util_impl.hpp"
#include "consensus/babe/impl/block_executor.hpp"
#include "consensus/babe/impl/syncing_babe.hpp"
#include "consensus/babe/types/slots_strategy.hpp"
#include "consensus/grandpa/finalization_observer.hpp"
#include "consensus/grandpa/impl/environment_impl.hpp"
#include "consensus/grandpa/impl/grandpa_impl.hpp"
#include "consensus/grandpa/impl/vote_crypto_provider_impl.hpp"
#include "consensus/validation/babe_block_validator.hpp"
#include "crypto/bip39/impl/bip39_provider_impl.hpp"
#include "crypto/crypto_store/crypto_store_impl.hpp"
#include "crypto/ed25519/ed25519_provider_impl.hpp"
#include "crypto/hasher/hasher_impl.hpp"
#include "crypto/pbkdf2/impl/pbkdf2_provider_impl.hpp"
#include "crypto/random_generator/boost_generator.hpp"
#include "crypto/secp256k1/secp256k1_provider_impl.hpp"
#include "crypto/sr25519/sr25519_provider_impl.hpp"
#include "crypto/vrf/vrf_provider_impl.hpp"
#include "host_api/impl/host_api_factory_impl.hpp"
#include "log/configurator.hpp"
#include "log/logger.hpp"
#include "network/impl/extrinsic_observer_impl.hpp"
#include "network/impl/gossiper_broadcast.hpp"
#include "network/impl/kademlia_storage_backend.hpp"
#include "network/impl/peer_manager_impl.hpp"
#include "network/impl/remote_sync_protocol_client.hpp"
#include "network/impl/router_libp2p.hpp"
#include "network/impl/sync_protocol_observer_impl.hpp"
#include "network/sync_protocol_observer.hpp"
#include "network/types/sync_clients_set.hpp"
#include "outcome/outcome.hpp"
#include "runtime/common/storage_code_provider.hpp"
#include "runtime/common/trie_storage_provider_impl.hpp"
#include "runtime/wavm/impl/intrinsic_resolver.hpp"
#include "runtime/wavm/module_repository.hpp"
#include "runtime/wavm/runtime_api/account_nonce_api.hpp"
#include "runtime/wavm/runtime_api/babe_api.hpp"
#include "runtime/wavm/runtime_api/block_builder.hpp"
#include "runtime/wavm/runtime_api/core.hpp"
#include "runtime/wavm/runtime_api/grandpa_api.hpp"
#include "runtime/wavm/runtime_api/metadata.hpp"
#include "runtime/wavm/runtime_api/offchain_worker.hpp"
#include "runtime/wavm/runtime_api/parachain_host.hpp"
#include "runtime/wavm/runtime_api/tagged_transaction_queue.hpp"
#include "runtime/wavm/runtime_api/transaction_payment_api.hpp"
#include "storage/changes_trie/impl/storage_changes_tracker_impl.hpp"
#include "storage/leveldb/leveldb.hpp"
#include "storage/predefined_keys.hpp"
#include "storage/trie/impl/trie_storage_backend_impl.hpp"
#include "storage/trie/impl/trie_storage_impl.hpp"
#include "storage/trie/polkadot_trie/polkadot_node.hpp"
#include "storage/trie/polkadot_trie/polkadot_trie_factory_impl.hpp"
#include "storage/trie/serialization/polkadot_codec.hpp"
#include "storage/trie/serialization/trie_serializer_impl.hpp"
#include "transaction_pool/impl/pool_moderator_impl.hpp"
#include "transaction_pool/impl/transaction_pool_impl.hpp"

namespace {
  template <class T>
  using sptr = std::shared_ptr<T>;

  template <class T>
  using uptr = std::unique_ptr<T>;

  namespace di = boost::di;
  namespace fs = boost::filesystem;
  using namespace kagome;  // NOLINT

  template <typename C>
  auto useConfig(C c) {
    return boost::di::bind<std::decay_t<C>>().template to(
        std::move(c))[boost::di::override];
  }

  sptr<api::HttpListenerImpl> get_jrpc_api_http_listener(
      application::AppConfiguration const &config,
      sptr<application::AppStateManager> app_state_manager,
      sptr<api::RpcContext> context,
      api::HttpSession::Configuration http_session_config) {
    static auto initialized =
        boost::optional<sptr<api::HttpListenerImpl>>(boost::none);
    if (initialized) {
      return initialized.value();
    }

    auto &endpoint = config.rpcHttpEndpoint();

    api::HttpListenerImpl::Configuration listener_config;
    listener_config.endpoint = endpoint;

    auto listener = std::make_shared<api::HttpListenerImpl>(
        app_state_manager, context, listener_config, http_session_config);

    initialized.emplace(std::move(listener));
    return initialized.value();
  }

  sptr<api::WsListenerImpl> get_jrpc_api_ws_listener(
      api::WsSession::Configuration ws_session_config,
      sptr<api::RpcContext> context,
      sptr<application::AppStateManager> app_state_manager,
      const boost::asio::ip::tcp::endpoint &endpoint) {
    static auto initialized =
        boost::optional<sptr<api::WsListenerImpl>>(boost::none);
    if (initialized) {
      return initialized.value();
    }

    api::WsListenerImpl::Configuration listener_config;
    listener_config.endpoint = endpoint;

    auto listener =
        std::make_shared<api::WsListenerImpl>(app_state_manager,
                                              context,
                                              listener_config,
                                              std::move(ws_session_config));

    initialized.emplace(std::move(listener));
    return initialized.value();
  }

  sptr<blockchain::BlockStorage> get_block_storage(
      sptr<crypto::Hasher> hasher,
      sptr<storage::BufferStorage> db,
      sptr<storage::trie::TrieStorage> trie_storage,
      sptr<runtime::GrandpaApi> grandpa_api) {
    static auto initialized =
        boost::optional<sptr<blockchain::BlockStorage>>(boost::none);

    if (initialized) {
      return initialized.value();
    }

    auto storage_res = blockchain::KeyValueBlockStorage::create(
        trie_storage->getRootHash(),
        db,
        hasher,
        [&db, &grandpa_api](const primitives::Block &genesis_block) {
          // handle genesis initialization, which happens when there is not
          // authorities and last completed round in the storage
          if (not db->get(storage::kAuthoritySetKey)) {
            // insert authorities
            const auto &weighted_authorities_res = grandpa_api->authorities(
                primitives::BlockId(primitives::BlockNumber{0}));
            BOOST_ASSERT_MSG(weighted_authorities_res,
                             "grandpa_api_->authorities failed");
            const auto &weighted_authorities = weighted_authorities_res.value();

            auto log = log::createLogger("injector", "kagome");

            for (const auto &authority : weighted_authorities) {
              log->info("Grandpa authority: {}", authority.id.id.toHex());
            }

            consensus::grandpa::VoterSet voters{0};
            for (const auto &weighted_authority : weighted_authorities) {
              voters.insert(
                  primitives::GrandpaSessionKey{weighted_authority.id.id},
                  weighted_authority.weight);
              SL_DEBUG(log,
                       "Added to grandpa authorities: {}, weight: {}",
                       weighted_authority.id.id.toHex(),
                       weighted_authority.weight);
            }
            BOOST_ASSERT_MSG(voters.size() != 0, "Grandpa voters are empty");
            auto authorities_put_res =
                db->put(storage::kAuthoritySetKey,
                        common::Buffer(scale::encode(voters).value()));
            if (not authorities_put_res) {
              BOOST_ASSERT_MSG(false, "Could not insert authorities");
<<<<<<< HEAD
              common::raise(authorities_put_res.error());
=======
              BOOST_UNREACHABLE_RETURN(std::exit(EXIT_FAILURE));
>>>>>>> 8e9c10d6
            }
          }
        });
    if (storage_res.has_error()) {
      common::raise(storage_res.error());
    }
    auto &storage = storage_res.value();

    initialized.emplace(std::move(storage));
    return initialized.value();
  }

  sptr<host_api::HostApiFactoryImpl> get_host_api_factory(
      sptr<storage::changes_trie::ChangesTracker> tracker,
      sptr<crypto::Sr25519Provider> sr25519_provider,
      sptr<crypto::Ed25519Provider> ed25519_provider,
      sptr<crypto::Secp256k1Provider> secp256k1_provider,
      sptr<crypto::Hasher> hasher,
      sptr<crypto::CryptoStore> crypto_store,
      sptr<crypto::Bip39Provider> bip39_provider) {
    static auto initialized =
        boost::optional<sptr<host_api::HostApiFactoryImpl>>(boost::none);
    if (initialized) {
      return initialized.value();
    }

    auto factory =
        std::make_shared<host_api::HostApiFactoryImpl>(tracker,
                                                       sr25519_provider,
                                                       ed25519_provider,
                                                       secp256k1_provider,
                                                       hasher,
                                                       crypto_store,
                                                       bip39_provider);

    initialized.emplace(std::move(factory));
    return initialized.value();
  }

  sptr<storage::trie::TrieStorageBackendImpl> get_trie_storage_backend(
      sptr<storage::BufferStorage> storage) {
    static auto initialized =
        boost::optional<sptr<storage::trie::TrieStorageBackendImpl>>(
            boost::none);

    if (initialized) {
      return initialized.value();
    }

    auto backend = std::make_shared<storage::trie::TrieStorageBackendImpl>(
        storage, common::Buffer{blockchain::prefix::TRIE_NODE});

    initialized.emplace(std::move(backend));
    return initialized.value();
  }

  sptr<storage::trie::TrieStorageImpl> get_trie_storage_impl(
      sptr<storage::trie::PolkadotTrieFactory> factory,
      sptr<storage::trie::Codec> codec,
      sptr<storage::trie::TrieSerializer> serializer,
      sptr<storage::changes_trie::ChangesTracker> tracker) {
    static auto initialized =
        boost::optional<sptr<storage::trie::TrieStorageImpl>>(boost::none);

    if (initialized) {
      return initialized.value();
    }

    auto trie_storage_res = storage::trie::TrieStorageImpl::createEmpty(
        factory, codec, serializer, tracker);

    if (!trie_storage_res) {
      common::raise(trie_storage_res.error());
    }
    auto &trie_storage = trie_storage_res.value();

    initialized.emplace(std::move(trie_storage));
    return initialized.value();
  }

  sptr<storage::trie::TrieStorage> get_trie_storage(
      sptr<application::ChainSpec> configuration_storage,
      sptr<storage::trie::TrieStorageImpl> trie_storage) {
    static auto initialized =
        boost::optional<sptr<storage::trie::TrieStorage>>(boost::none);
    if (initialized) {
      return initialized.value();
    }
<<<<<<< HEAD
    const auto genesis_raw_configs = configuration_storage->getGenesis();
=======
>>>>>>> 8e9c10d6

    auto batch_res = trie_storage->getPersistentBatch();
    if (not batch_res) {
      common::raise(batch_res.error());
    }
    auto batch = std::move(batch_res.value());

    auto log = log::createLogger("injector", "kagome");

<<<<<<< HEAD
    std::vector<common::Buffer> keys;
    keys.resize(genesis_raw_configs.size());
    std::transform(genesis_raw_configs.begin(),
                   genesis_raw_configs.end(),
                   keys.begin(),
                   [](auto &p) { return p.first; });
    std::sort(keys.begin(), keys.end());
    for (int i = 0; i < 5; ++i) {
      std::cout << keys[i].toHex() << "\n";
    }

    for (const auto &[key, val] : genesis_raw_configs) {
      SL_DEBUG(
          log, "Key: {}, Val: {}", key.toHex(), val.toHex().substr(0, 200));
      if (auto res = batch->put(key, val); not res) {
=======
    const auto &genesis_raw_configs = configuration_storage->getGenesis();

    for (const auto &[key_, val_] : genesis_raw_configs) {
      auto &key = key_;
      auto &val = val_;
      SL_DEBUG(
          log, "Key: {}, Val: {}", key.toHex(), val.toHex().substr(0, 200));
      if (auto res = batch.value()->put(key, val); not res) {
>>>>>>> 8e9c10d6
        common::raise(res.error());
      }
    }
    if (auto res = batch->commit(); not res) {
      common::raise(res.error());
    }

    initialized.emplace(std::move(trie_storage));
    return initialized.value();
  }

  sptr<storage::BufferStorage> get_level_db(
      application::AppConfiguration const &app_config,
      sptr<application::ChainSpec> chain_spec) {
    static auto initialized =
        boost::optional<sptr<storage::BufferStorage>>(boost::none);
    if (initialized) {
      return initialized.value();
    }
    auto options = leveldb::Options{};
    options.create_if_missing = true;
    auto db_res = storage::LevelDB::create(
        app_config.databasePath(chain_spec->id()), options);
    if (!db_res) {
      auto log = log::createLogger("injector", "kagome");
      log->critical("Can't create LevelDB in {}: {}",
                    fs::absolute(app_config.databasePath(chain_spec->id()),
                                 fs::current_path())
                        .native(),
                    db_res.error().message());
      exit(EXIT_FAILURE);
    }
    auto &db = db_res.value();

    initialized.emplace(std::move(db));
    return initialized.value();
  }

  std::shared_ptr<application::ChainSpec> get_chain_spec(
      application::AppConfiguration const &config) {
    static auto initialized =
        boost::optional<sptr<application::ChainSpec>>(boost::none);
    if (initialized) {
      return initialized.value();
    }
    auto const &chainspec_path = config.chainSpecPath();

    auto chain_spec_res =
        application::ChainSpecImpl::loadFrom(chainspec_path.native());
    if (not chain_spec_res.has_value()) {
      auto log = log::createLogger("injector", "kagome");
      log->critical(
          "Can't load chain spec from {}: {}",
          fs::absolute(chainspec_path.native(), fs::current_path()).native(),
          chain_spec_res.error().message());
      exit(EXIT_FAILURE);
    }
    auto &chain_spec = chain_spec_res.value();

    initialized.emplace(std::move(chain_spec));
    return initialized.value();
  }

  sptr<primitives::BabeConfiguration> get_babe_configuration(
      sptr<runtime::BabeApi> babe_api) {
    static auto initialized =
        boost::optional<sptr<primitives::BabeConfiguration>>(boost::none);
    if (initialized) {
      return initialized.value();
    }

    auto configuration_res = babe_api->configuration();
    if (not configuration_res) {
      common::raise(configuration_res.error());
    }

    auto configuration = std::make_shared<primitives::BabeConfiguration>(
        std::move(configuration_res.value()));

    auto log = log::createLogger("injector", "kagome");
    for (const auto &authority : configuration->genesis_authorities) {
      SL_DEBUG(log, "Babe authority: {}", authority.id.id.toHex());
    }
    configuration->leadership_rate.first *= 3;

    initialized.emplace(std::move(configuration));
    return initialized.value();
  }

  consensus::SlotsStrategy get_slots_strategy(
      const application::AppConfiguration &app_config) {
    static auto initialized =
        boost::optional<consensus::SlotsStrategy>(boost::none);
    if (not initialized) {
      auto strategy = app_config.isUnixSlotsStrategy()
                          ? consensus::SlotsStrategy::FromUnixEpoch
                          : consensus::SlotsStrategy::FromZero;
      initialized.emplace(strategy);
    }
    return initialized.value();
  }

  sptr<crypto::KeyFileStorage> get_key_file_storage(
      application::AppConfiguration const &config,
      sptr<application::ChainSpec> chain_spec) {
    static boost::optional<sptr<crypto::KeyFileStorage>> initialized =
        boost::none;
    static boost::optional<fs::path> initialized_path = boost::none;

    auto path = config.keystorePath(chain_spec->id());
    if (initialized and initialized_path and initialized_path.value() == path) {
      return initialized.value();
    }
    auto key_file_storage_res = crypto::KeyFileStorage::createAt(path);
    if (not key_file_storage_res) {
      common::raise(key_file_storage_res.error());
    }

    initialized = std::move(key_file_storage_res.value());
    initialized_path = std::move(path);

    return initialized.value();
  }

  const sptr<libp2p::crypto::KeyPair> &get_peer_keypair(
      const application::AppConfiguration &app_config,
      const crypto::Ed25519Provider &crypto_provider,
      const crypto::CryptoStore &crypto_store) {
    static auto initialized =
        boost::optional<sptr<libp2p::crypto::KeyPair>>(boost::none);

    if (initialized) {
      return initialized.value();
    }

    auto log = log::createLogger("injector", "kagome");

    if (app_config.nodeKey()) {
      log->info("Will use LibP2P keypair from config or args");

      auto provided_keypair =
          crypto_provider.generateKeypair(app_config.nodeKey().value());
      BOOST_ASSERT(provided_keypair.secret_key == app_config.nodeKey().value());

      auto &&pub = provided_keypair.public_key;
      auto &&priv = provided_keypair.secret_key;

      auto key_pair =
          std::make_shared<libp2p::crypto::KeyPair>(libp2p::crypto::KeyPair{
              .publicKey = {{.type = libp2p::crypto::Key::Type::Ed25519,
                             .data = {pub.begin(), pub.end()}}},
              .privateKey = {{.type = libp2p::crypto::Key::Type::Ed25519,
                              .data = {priv.begin(), priv.end()}}}});

      initialized.emplace(std::move(key_pair));
      return initialized.value();
    }

    if (crypto_store.getLibp2pKeypair()) {
      log->info("Will use LibP2P keypair from key storage");

      auto stored_keypair = crypto_store.getLibp2pKeypair().value();

      auto key_pair =
          std::make_shared<libp2p::crypto::KeyPair>(std::move(stored_keypair));

      initialized.emplace(std::move(key_pair));
      return initialized.value();
    }

    log->warn(
        "Can not obtain a libp2p keypair from crypto storage. "
        "A unique one will be generated for the current session");

    auto generated_keypair = crypto_provider.generateKeypair();

    auto &&pub = generated_keypair.public_key;
    auto &&priv = generated_keypair.secret_key;

    auto key_pair =
        std::make_shared<libp2p::crypto::KeyPair>(libp2p::crypto::KeyPair{
            .publicKey = {{.type = libp2p::crypto::Key::Type::Ed25519,
                           .data = {pub.begin(), pub.end()}}},
            .privateKey = {{.type = libp2p::crypto::Key::Type::Ed25519,
                            .data = {priv.begin(), priv.end()}}}});

    initialized.emplace(std::move(key_pair));
    return initialized.value();
  }

  sptr<libp2p::protocol::kademlia::Config> get_kademlia_config(
      const application::ChainSpec &chain_spec) {
    static auto initialized =
        boost::optional<sptr<libp2p::protocol::kademlia::Config>>(boost::none);
    if (initialized) {
      return initialized.value();
    }

    auto kagome_config = std::make_shared<libp2p::protocol::kademlia::Config>(
        libp2p::protocol::kademlia::Config{
            .protocolId = "/" + chain_spec.protocolId() + "/kad",
            .maxBucketSize = 1000,
            .randomWalk = {.interval = std::chrono::minutes(1)}});

    initialized.emplace(std::move(kagome_config));
    return initialized.value();
  }

  template <typename Injector>
  sptr<api::ApiServiceImpl> get_jrpc_api_service(const Injector &injector) {
    static auto initialized =
        boost::optional<sptr<api::ApiServiceImpl>>(boost::none);
    if (initialized) {
      return initialized.value();
    }

    auto asmgr =
        injector
            .template create<std::shared_ptr<application::AppStateManager>>();
    auto thread_pool = injector.template create<sptr<api::RpcThreadPool>>();
    auto server = injector.template create<sptr<api::JRpcServer>>();
    auto listeners =
        injector.template create<api::ApiServiceImpl::ListenerList>();
    auto processors =
        injector.template create<api::ApiServiceImpl::ProcessorSpan>();
    auto storage_sub_engine = injector.template create<
        primitives::events::StorageSubscriptionEnginePtr>();
    auto chain_sub_engine =
        injector
            .template create<primitives::events::ChainSubscriptionEnginePtr>();
    auto ext_sub_engine = injector.template create<
        primitives::events::ExtrinsicSubscriptionEnginePtr>();
    auto extrinsic_event_key_repo =
        injector
            .template create<sptr<subscription::ExtrinsicEventKeyRepository>>();
    auto block_tree = injector.template create<sptr<blockchain::BlockTree>>();
    auto trie_storage =
        injector.template create<sptr<storage::trie::TrieStorage>>();

    auto api_service =
        std::make_shared<api::ApiServiceImpl>(asmgr,
                                              thread_pool,
                                              listeners,
                                              server,
                                              processors,
                                              storage_sub_engine,
                                              chain_sub_engine,
                                              ext_sub_engine,
                                              extrinsic_event_key_repo,
                                              block_tree,
                                              trie_storage);

    auto state_api = injector.template create<std::shared_ptr<api::StateApi>>();
    state_api->setApiService(api_service);

    auto chain_api = injector.template create<std::shared_ptr<api::ChainApi>>();
    chain_api->setApiService(api_service);

    auto author_api =
        injector.template create<std::shared_ptr<api::AuthorApi>>();
    author_api->setApiService(api_service);

    initialized.emplace(std::move(api_service));
    return initialized.value();
  }

  template <typename Injector>
  sptr<blockchain::BlockTree> get_block_tree(const Injector &injector) {
    static auto initialized =
        boost::optional<sptr<blockchain::BlockTree>>(boost::none);

    if (initialized) {
      return initialized.value();
    }
    auto header_repo =
        injector.template create<sptr<blockchain::BlockHeaderRepository>>();

    auto storage = injector.template create<sptr<blockchain::BlockStorage>>();

    auto last_finalized_block_res = storage->getLastFinalizedBlockHash();

    const auto block_id =
        last_finalized_block_res.has_value()
            ? primitives::BlockId{last_finalized_block_res.value()}
            : primitives::BlockId{0};

    auto extrinsic_observer =
        injector.template create<sptr<network::ExtrinsicObserver>>();

    auto hasher = injector.template create<sptr<crypto::Hasher>>();

    auto chain_events_engine =
        injector
            .template create<primitives::events::ChainSubscriptionEnginePtr>();
    auto ext_events_engine = injector.template create<
        primitives::events::ExtrinsicSubscriptionEnginePtr>();
    auto ext_events_key_repo = injector.template create<
        std::shared_ptr<subscription::ExtrinsicEventKeyRepository>>();

    auto runtime_core =
        injector.template create<std::shared_ptr<runtime::Core>>();
    auto babe_configuration =
        injector
            .template create<std::shared_ptr<primitives::BabeConfiguration>>();
    auto babe_util =
        injector.template create<std::shared_ptr<consensus::BabeUtil>>();

    auto block_tree_res =
        blockchain::BlockTreeImpl::create(std::move(header_repo),
                                          std::move(storage),
                                          std::move(block_id),
                                          std::move(extrinsic_observer),
                                          std::move(hasher),
                                          std::move(chain_events_engine),
                                          std::move(ext_events_engine),
                                          std::move(ext_events_key_repo),
                                          std::move(runtime_core),
                                          std::move(babe_configuration),
                                          std::move(babe_util));
    if (not block_tree_res.has_value()) {
      common::raise(block_tree_res.error());
    }
    auto &block_tree = block_tree_res.value();

    auto protocol_factory =
        injector.template create<std::shared_ptr<network::ProtocolFactory>>();

    protocol_factory->setBlockTree(block_tree);

    initialized.emplace(std::move(block_tree));
    return initialized.value();
  }

  template <class Injector>
  sptr<network::PeerManager> get_peer_manager(const Injector &injector) {
    static auto initialized =
        boost::optional<sptr<network::PeerManager>>(boost::none);
    if (initialized) {
      return initialized.value();
    }

    auto peer_manager = std::make_shared<network::PeerManagerImpl>(
        injector.template create<sptr<application::AppStateManager>>(),
        injector.template create<libp2p::Host &>(),
        injector.template create<sptr<libp2p::protocol::Identify>>(),
        injector.template create<sptr<libp2p::protocol::kademlia::Kademlia>>(),
        injector.template create<sptr<libp2p::protocol::Scheduler>>(),
        injector.template create<sptr<network::StreamEngine>>(),
        injector.template create<const application::AppConfiguration &>(),
        injector.template create<sptr<clock::SteadyClock>>(),
        injector.template create<const network::BootstrapNodes &>(),
        injector.template create<const network::OwnPeerInfo &>(),
        injector.template create<sptr<network::SyncClientsSet>>(),
        injector.template create<sptr<network::Router>>());

    auto protocol_factory =
        injector.template create<std::shared_ptr<network::ProtocolFactory>>();

    protocol_factory->setPeerManager(peer_manager);

    initialized.emplace(std::move(peer_manager));
    return initialized.value();
  }

  template <typename Injector>
  sptr<consensus::BlockExecutor> get_block_executor(const Injector &injector) {
    static auto initialized =
        boost::optional<sptr<consensus::BlockExecutor>>(boost::none);
    if (initialized) {
      return initialized.value();
    }

    auto block_executor = std::make_shared<consensus::BlockExecutor>(
        injector.template create<sptr<blockchain::BlockTree>>(),
        injector.template create<sptr<runtime::Core>>(),
        injector.template create<sptr<primitives::BabeConfiguration>>(),
        injector.template create<sptr<consensus::BabeSynchronizer>>(),
        injector.template create<sptr<consensus::BlockValidator>>(),
        injector.template create<sptr<consensus::grandpa::Environment>>(),
        injector.template create<sptr<transaction_pool::TransactionPool>>(),
        injector.template create<sptr<crypto::Hasher>>(),
        injector.template create<sptr<authority::AuthorityUpdateObserver>>(),
        injector.template create<sptr<consensus::BabeUtil>>(),
        injector.template create<sptr<boost::asio::io_context>>(),
        injector.template create<uptr<clock::Timer>>());

    initialized.emplace(std::move(block_executor));
    return initialized.value();
  }

  template <typename Injector>
  sptr<network::SyncProtocolObserverImpl> get_sync_observer_impl(
      const Injector &injector) {
    static auto initialized =
        boost::optional<sptr<network::SyncProtocolObserverImpl>>(boost::none);
    if (initialized) {
      return initialized.value();
    }

    auto sync_observer = std::make_shared<network::SyncProtocolObserverImpl>(
        injector.template create<sptr<blockchain::BlockTree>>(),
        injector.template create<sptr<blockchain::BlockHeaderRepository>>());

    auto protocol_factory =
        injector.template create<std::shared_ptr<network::ProtocolFactory>>();

    protocol_factory->setSyncObserver(sync_observer);

    initialized.emplace(std::move(sync_observer));
    return initialized.value();
  }

  template <typename... Ts>
  auto makeApplicationInjector(const application::AppConfiguration &config,
                               Ts &&... args) {
    // default values for configurations
    api::RpcThreadPool::Configuration rpc_thread_pool_config{};
    api::HttpSession::Configuration http_config{};
    api::WsSession::Configuration ws_config{};
    transaction_pool::PoolModeratorImpl::Params pool_moderator_config{};
    transaction_pool::TransactionPool::Limits tp_pool_limits{};
    libp2p::protocol::PingConfig ping_config{};

    return di::make_injector(
        // bind configs
        useConfig(rpc_thread_pool_config),
        useConfig(http_config),
        useConfig(ws_config),
        useConfig(pool_moderator_config),
        useConfig(tp_pool_limits),
        useConfig(ping_config),

        // inherit host injector
        libp2p::injector::makeHostInjector(
            libp2p::injector::useSecurityAdaptors<
                libp2p::security::Noise>()[di::override]),

        // inherit kademlia injector
        libp2p::injector::makeKademliaInjector(),
        di::bind<libp2p::protocol::kademlia::Config>.to(
            [](auto const &injector) {
              auto &chain_spec =
                  injector.template create<application::ChainSpec &>();
              return get_kademlia_config(chain_spec);
            })[boost::di::override],

        di::bind<application::AppStateManager>.template to<application::AppStateManagerImpl>(),
        di::bind<application::AppConfiguration>.to(config),

        // compose peer keypair
        di::bind<libp2p::crypto::KeyPair>.to([](auto const &injector) {
          auto &app_config =
              injector.template create<const application::AppConfiguration &>();
          auto &crypto_provider =
              injector.template create<const crypto::Ed25519Provider &>();
          auto &crypto_store =
              injector.template create<const crypto::CryptoStore &>();
          return get_peer_keypair(app_config, crypto_provider, crypto_store);
        })[boost::di::override],

        // bind io_context: 1 per injector
        di::bind<::boost::asio::io_context>.in(
            di::extension::shared)[boost::di::override],

        di::bind<api::ApiServiceImpl::ListenerList>.to([](auto const
                                                              &injector) {
          std::vector<std::shared_ptr<api::Listener>> listeners{
              injector
                  .template create<std::shared_ptr<api::HttpListenerImpl>>(),
              injector.template create<std::shared_ptr<api::WsListenerImpl>>(),
          };
          return api::ApiServiceImpl::ListenerList{std::move(listeners)};
        }),
        di::bind<api::ApiServiceImpl::ProcessorSpan>.to([](auto const
                                                               &injector) {
          static std::vector<std::shared_ptr<api::JRpcProcessor>> processors{
              injector.template create<
                  std::shared_ptr<api::state::StateJrpcProcessor>>(),
              injector.template create<
                  std::shared_ptr<api::author::AuthorJRpcProcessor>>(),
              injector.template create<
                  std::shared_ptr<api::chain::ChainJrpcProcessor>>(),
              injector.template create<
                  std::shared_ptr<api::system::SystemJrpcProcessor>>(),
              injector.template create<
                  std::shared_ptr<api::rpc::RpcJRpcProcessor>>(),
              injector.template create<
                  std::shared_ptr<api::payment::PaymentJRpcProcessor>>()};
          return api::ApiServiceImpl::ProcessorSpan{processors};
        }),
        // bind interfaces
        di::bind<api::HttpListenerImpl>.to([](const auto &injector) {
          const application::AppConfiguration &config =
              injector.template create<application::AppConfiguration const &>();
          auto app_state_manager =
              injector.template create<sptr<application::AppStateManager>>();
          auto context = injector.template create<sptr<api::RpcContext>>();
          auto &&http_session_config =
              injector.template create<api::HttpSession::Configuration>();

          return get_jrpc_api_http_listener(
              config, app_state_manager, context, http_session_config);
        }),
        di::bind<api::WsListenerImpl>.to([](const auto &injector) {
          auto config =
              injector.template create<api::WsSession::Configuration>();
          auto context = injector.template create<sptr<api::RpcContext>>();
          auto app_state_manager =
              injector.template create<sptr<application::AppStateManager>>();
          const application::AppConfiguration &app_config =
              injector.template create<application::AppConfiguration const &>();
          auto &endpoint = app_config.rpcWsEndpoint();

          return get_jrpc_api_ws_listener(
              config, context, app_state_manager, endpoint);
        }),
        di::bind<libp2p::crypto::random::RandomGenerator>.template to<libp2p::crypto::random::BoostRandomGenerator>()
            [di::override],
        di::bind<api::AuthorApi>.template to<api::AuthorApiImpl>(),
        di::bind<api::ChainApi>.template to<api::ChainApiImpl>(),
        di::bind<api::StateApi>.template to<api::StateApiImpl>(),
        di::bind<api::SystemApi>.template to<api::SystemApiImpl>(),
        di::bind<api::RpcApi>.template to<api::RpcApiImpl>(),
        di::bind<api::PaymentApi>.template to<api::PaymentApiImpl>(),
        di::bind<api::ApiService>.to([](const auto &injector) {
          return get_jrpc_api_service(injector);
        }),
        di::bind<api::JRpcServer>.template to<api::JRpcServerImpl>(),
        di::bind<authorship::Proposer>.template to<authorship::ProposerImpl>(),
        di::bind<authorship::BlockBuilder>.template to<authorship::BlockBuilderImpl>(),
        di::bind<authorship::BlockBuilderFactory>.template to<authorship::BlockBuilderFactoryImpl>(),
        di::bind<storage::BufferStorage>.to([](const auto &injector) {
          const application::AppConfiguration &config =
              injector.template create<application::AppConfiguration const &>();
          auto chain_spec =
              injector.template create<sptr<application::ChainSpec>>();
          return get_level_db(config, chain_spec);
        }),
        di::bind<blockchain::BlockStorage>.to([](const auto &injector) {
          const auto &hasher = injector.template create<sptr<crypto::Hasher>>();
          const auto &db =
              injector.template create<sptr<storage::BufferStorage>>();
          const auto &trie_storage =
              injector.template create<sptr<storage::trie::TrieStorage>>();
          const auto &grandpa_api =
              injector.template create<sptr<runtime::GrandpaApi>>();
          return get_block_storage(hasher, db, trie_storage, grandpa_api);
        }),
        di::bind<blockchain::BlockTree>.to(
            [](auto const &injector) { return get_block_tree(injector); }),
        di::bind<blockchain::BlockHeaderRepository>.template to<blockchain::KeyValueBlockHeaderRepository>(),
        di::bind<clock::SystemClock>.template to<clock::SystemClockImpl>(),
        di::bind<clock::SteadyClock>.template to<clock::SteadyClockImpl>(),
        di::bind<clock::Timer>.template to<clock::BasicWaitableTimer>(),
        di::bind<primitives::BabeConfiguration>.to([](auto const &injector) {
          auto babe_api = injector.template create<sptr<runtime::BabeApi>>();
          return get_babe_configuration(babe_api);
        }),
        di::bind<consensus::BabeSynchronizer>.template to<consensus::BabeSynchronizerImpl>(),
        di::bind<consensus::SlotsStrategy>.template to(
            [](const auto &injector) {
              const application::AppConfiguration &config =
                  injector
                      .template create<const application::AppConfiguration &>();
              return get_slots_strategy(config);
            }),
        di::bind<consensus::grandpa::Environment>.template to<consensus::grandpa::EnvironmentImpl>(),
        di::bind<consensus::BlockValidator>.template to<consensus::BabeBlockValidator>(),
        di::bind<crypto::Ed25519Provider>.template to<crypto::Ed25519ProviderImpl>(),
        di::bind<crypto::Hasher>.template to<crypto::HasherImpl>(),
        di::bind<crypto::Sr25519Provider>.template to<crypto::Sr25519ProviderImpl>(),
        di::bind<crypto::VRFProvider>.template to<crypto::VRFProviderImpl>(),
        di::bind<network::StreamEngine>.template to<network::StreamEngine>(),
        di::bind<crypto::Bip39Provider>.template to<crypto::Bip39ProviderImpl>(),
        di::bind<crypto::Pbkdf2Provider>.template to<crypto::Pbkdf2ProviderImpl>(),
        di::bind<crypto::Secp256k1Provider>.template to<crypto::Secp256k1ProviderImpl>(),
        di::bind<crypto::KeyFileStorage>.template to([](auto const &injector) {
          const application::AppConfiguration &config =
              injector.template create<application::AppConfiguration const &>();
          auto chain_spec =
              injector.template create<sptr<application::ChainSpec>>();

          return get_key_file_storage(config, chain_spec);
        }),
        di::bind<crypto::CryptoStore>.template to<crypto::CryptoStoreImpl>(),
        di::bind<host_api::HostApiFactory>.template to(
            [](auto const &injector) {
              auto tracker = injector.template create<
                  sptr<storage::changes_trie::ChangesTracker>>();
              auto sr25519_provider =
                  injector.template create<sptr<crypto::Sr25519Provider>>();
              auto ed25519_provider =
                  injector.template create<sptr<crypto::Ed25519Provider>>();
              auto secp256k1_provider =
                  injector.template create<sptr<crypto::Secp256k1Provider>>();
              auto hasher = injector.template create<sptr<crypto::Hasher>>();
              auto crypto_store =
                  injector.template create<sptr<crypto::CryptoStore>>();
              auto bip39_provider =
                  injector.template create<sptr<crypto::Bip39Provider>>();

              return get_host_api_factory(tracker,
                                          sr25519_provider,
                                          ed25519_provider,
                                          secp256k1_provider,
                                          hasher,
                                          crypto_store,
                                          bip39_provider);
            }),
        di::bind<consensus::BabeGossiper>.template to<network::GossiperBroadcast>(),
        di::bind<consensus::grandpa::Gossiper>.template to<network::GossiperBroadcast>(),
        di::bind<network::Gossiper>.template to<network::GossiperBroadcast>(),
<<<<<<< HEAD
        di::bind<network::SyncProtocolObserver>.template to<network::SyncProtocolObserverImpl>(),
        di::bind<runtime::wavm::IntrinsicResolver>.template to(
            [](const auto &injector) {
              static boost::optional<
                  std::shared_ptr<runtime::wavm::IntrinsicResolver>>
                  initialized = boost::none;
              if (initialized) {
                return initialized.value();
              }
              auto memory = injector.template create<
                  std::shared_ptr<runtime::wavm::Memory>>();
              auto resolver =
                  std::make_shared<runtime::wavm::IntrinsicResolver>(memory);

              auto host_api =
                  injector
                      .template create<std::shared_ptr<host_api::HostApi>>();

#define GENERATE_HOST_INTRINSIC(Ret, name, ...)                               \
  static auto name =                                                          \
      std::function<Ret(WAVM::Runtime::ContextRuntimeData *, ##__VA_ARGS__)>( \
          [&host_api](::WAVM::Runtime::ContextRuntimeData *,                  \
                      auto &&...params) -> Ret {                              \
            if constexpr (std::is_void_v<Ret>) {                              \
              host_api->name(std::forward<decltype(params)>(params)...);      \
            } else {                                                          \
              return host_api->name(                                          \
                  std::forward<decltype(params)>(params)...);                 \
            }                                                                 \
          })
#define GENERATE_STUB_INTRINSIC(Ret, name, ...)                                \
  static auto name =                                                           \
      std::function<Ret(WAVM::Runtime::ContextRuntimeData *, ##__VA_ARGS__)>(  \
          [](::WAVM::Runtime::ContextRuntimeData *, auto &&...params) -> Ret { \
            BOOST_ASSERT(false, "Not implemented");                            \
            throw std::runtime_error("This Host call is not implemented!");    \
          })
              // clang-format off
              GENERATE_HOST_INTRINSIC(void, ext_logging_log_version_1, WAVM::I32, WAVM::I64, WAVM::I64);
              GENERATE_HOST_INTRINSIC(WAVM::I32, ext_hashing_twox_128_version_1, WAVM::I64);
              GENERATE_HOST_INTRINSIC(WAVM::I32,ext_hashing_twox_64_version_1,  WAVM::I64);
              GENERATE_HOST_INTRINSIC(void, ext_storage_set_version_1, WAVM::I64, WAVM::I64);
              GENERATE_HOST_INTRINSIC(void, ext_storage_clear_version_1, WAVM::I64);
              GENERATE_HOST_INTRINSIC( WAVM::I32,ext_hashing_blake2_128_version_1, WAVM::I64);
              GENERATE_HOST_INTRINSIC(void, ext_storage_clear_prefix_version_1, WAVM::I64);
              GENERATE_HOST_INTRINSIC(WAVM::I64,ext_storage_get_version_1,  WAVM::I64);
              GENERATE_HOST_INTRINSIC(void, ext_misc_print_utf8_version_1, WAVM::I64);
              GENERATE_STUB_INTRINSIC(WAVM::I32, ext_offchain_random_seed_version_1);
              GENERATE_HOST_INTRINSIC(void, ext_misc_print_hex_version_1, WAVM::I64);
              GENERATE_HOST_INTRINSIC(void, ext_crypto_start_batch_verify_version_1);
              GENERATE_HOST_INTRINSIC( WAVM::I32, ext_crypto_finish_batch_verify_version_1);
              GENERATE_STUB_INTRINSIC( WAVM::I32, ext_offchain_is_validator_version_1);
              GENERATE_STUB_INTRINSIC( WAVM::I64, ext_offchain_local_storage_get_version_1, WAVM::I32, WAVM::I64);
              GENERATE_STUB_INTRINSIC( WAVM::I32, ext_offchain_local_storage_compare_and_set_version_1, WAVM::I32, WAVM::I64, WAVM::I64, WAVM::I64);
              GENERATE_HOST_INTRINSIC( WAVM::I32, ext_hashing_blake2_256_version_1, WAVM::I64);
              GENERATE_HOST_INTRINSIC( WAVM::I32, ext_hashing_keccak_256_version_1, WAVM::I64);
              GENERATE_HOST_INTRINSIC( WAVM::I32, ext_crypto_ed25519_verify_version_1, WAVM::I32, WAVM::I64, WAVM::I32);
              GENERATE_HOST_INTRINSIC( WAVM::I64, ext_misc_runtime_version_version_1, WAVM::I64);
              GENERATE_HOST_INTRINSIC(void, ext_storage_append_version_1, WAVM::I64, WAVM::I64);
              GENERATE_HOST_INTRINSIC(WAVM::I64, ext_storage_next_key_version_1, WAVM::I64);
              GENERATE_HOST_INTRINSIC(void, ext_misc_print_num_version_1, WAVM::I64);
              GENERATE_HOST_INTRINSIC(WAVM::I32, ext_crypto_sr25519_verify_version_2, WAVM::I32, WAVM::I64, WAVM::I32);
              GENERATE_STUB_INTRINSIC(void, ext_offchain_local_storage_set_version_1, WAVM::I32, WAVM::I64, WAVM::I64);
              GENERATE_HOST_INTRINSIC( WAVM::I64, ext_storage_root_version_1);
              GENERATE_HOST_INTRINSIC( WAVM::I64, ext_storage_changes_root_version_1, WAVM::I64);
              GENERATE_HOST_INTRINSIC( WAVM::I32, ext_trie_blake2_256_ordered_root_version_1, WAVM::I64);
              GENERATE_HOST_INTRINSIC( WAVM::I32, ext_crypto_ed25519_generate_version_1, WAVM::I32, WAVM::I64);
              GENERATE_HOST_INTRINSIC( WAVM::I64, ext_crypto_secp256k1_ecdsa_recover_version_1, WAVM::I32, WAVM::I32);
              GENERATE_HOST_INTRINSIC(  WAVM::I64, ext_crypto_secp256k1_ecdsa_recover_compressed_version_1, WAVM::I32, WAVM::I32);
              GENERATE_HOST_INTRINSIC( WAVM::I32, ext_crypto_sr25519_generate_version_1, WAVM::I32, WAVM::I64);
              GENERATE_HOST_INTRINSIC( WAVM::I64, ext_crypto_sr25519_public_keys_version_1, WAVM::I32);
              GENERATE_HOST_INTRINSIC( WAVM::I64, ext_crypto_sr25519_sign_version_1, WAVM::I32, WAVM::I32, WAVM::I64);
              GENERATE_STUB_INTRINSIC( WAVM::I64, ext_offchain_network_state_version_1);
              GENERATE_STUB_INTRINSIC( WAVM::I64, ext_offchain_submit_transaction_version_1, WAVM::I64);
              GENERATE_HOST_INTRINSIC( WAVM::I64, ext_storage_read_version_1, WAVM::I64, WAVM::I64, WAVM::I32);
              GENERATE_HOST_INTRINSIC( WAVM::I32, ext_allocator_malloc_version_1, WAVM::I32);
              GENERATE_HOST_INTRINSIC(void, ext_allocator_free_version_1, WAVM::I32);
              // clang-format on

              initialized = std::move(resolver);
              return initialized.value();
            }),
        di::bind<runtime::wavm::ModuleRepository>.template to(
            [](const auto &injector) {
              auto resolver = injector.template create<
                  std::shared_ptr<runtime::wavm::IntrinsicResolver>>();
              auto code_provider = injector.template create<
                  std::shared_ptr<runtime::RuntimeCodeProvider>>();
              return std::make_shared<runtime::wavm::ModuleRepository>(
                  resolver, code_provider);
            }),
        di::bind<runtime::wavm::Executor>.template to([](const auto &injector) {
          auto module_repo = injector.template create<
              std::shared_ptr<runtime::wavm::ModuleRepository>>();
          auto memory =
              injector
                  .template create<std::shared_ptr<runtime::wavm::Memory>>();
          return std::make_shared<runtime::wavm::Executor>(memory, module_repo);
        }),
        di::bind<runtime::TaggedTransactionQueue>.template to<runtime::wavm::WavmTaggedTransactionQueue>(),
        di::bind<runtime::ParachainHost>.template to<runtime::wavm::WavmParachainHost>(),
        di::bind<runtime::OffchainWorker>.template to<runtime::wavm::WavmOffchainWorker>(),
        di::bind<runtime::Metadata>.template to<runtime::wavm::WavmMetadata>(),
        di::bind<runtime::GrandpaApi>.template to<runtime::wavm::WavmGrandpaApi>(),
        di::bind<runtime::Core>.template to<runtime::wavm::WavmCore>(),
        di::bind<runtime::BabeApi>.template to<runtime::wavm::WavmBabeApi>(),
        di::bind<runtime::BlockBuilder>.template to<runtime::wavm::WavmBlockBuilder>(),
        di::bind<runtime::TransactionPaymentApi>.template to<runtime::wavm::WavmTransactionPaymentApi>(),
        di::bind<runtime::AccountNonceApi>.template to<runtime::wavm::WavmAccountNonceApi>(),
=======
        di::bind<network::SyncProtocolObserver>.to([](auto const &injector) {
          return get_sync_observer_impl(injector);
        }),
        di::bind<runtime::binaryen::WasmModule>.template to<runtime::binaryen::WasmModuleImpl>(),
        di::bind<runtime::binaryen::WasmModuleFactory>.template to<runtime::binaryen::WasmModuleFactoryImpl>(),
        di::bind<runtime::binaryen::CoreFactory>.template to<runtime::binaryen::CoreFactoryImpl>(),
        di::bind<runtime::binaryen::RuntimeEnvironmentFactory>.template to<runtime::binaryen::RuntimeEnvironmentFactoryImpl>(),
        di::bind<runtime::TaggedTransactionQueue>.template to<runtime::binaryen::TaggedTransactionQueueImpl>(),
        di::bind<runtime::ParachainHost>.template to<runtime::binaryen::ParachainHostImpl>(),
        di::bind<runtime::OffchainWorker>.template to<runtime::binaryen::OffchainWorkerImpl>(),
        di::bind<runtime::Metadata>.template to<runtime::binaryen::MetadataImpl>(),
        di::bind<runtime::GrandpaApi>.template to<runtime::binaryen::GrandpaApiImpl>(),
        di::bind<runtime::Core>.template to<runtime::binaryen::CoreImpl>(),
        di::bind<runtime::BabeApi>.template to<runtime::binaryen::BabeApiImpl>(),
        di::bind<runtime::BlockBuilder>.template to<runtime::binaryen::BlockBuilderImpl>(),
        di::bind<runtime::TransactionPaymentApi>.template to<runtime::binaryen::TransactionPaymentApiImpl>(),
        di::bind<runtime::AccountNonceApi>.template to<runtime::binaryen::AccountNonceApiImpl>(),
>>>>>>> 8e9c10d6
        di::bind<runtime::TrieStorageProvider>.template to<runtime::TrieStorageProviderImpl>(),
        di::bind<transaction_pool::TransactionPool>.template to<transaction_pool::TransactionPoolImpl>(),
        di::bind<transaction_pool::PoolModerator>.template to<transaction_pool::PoolModeratorImpl>(),
        di::bind<storage::changes_trie::ChangesTracker>.template to<storage::changes_trie::StorageChangesTrackerImpl>(),
        di::bind<storage::trie::TrieStorageBackend>.to(
            [](auto const &injector) {
              auto storage =
                  injector.template create<sptr<storage::BufferStorage>>();
              return get_trie_storage_backend(storage);
            }),
        di::bind<storage::trie::TrieStorageImpl>.to([](auto const &injector) {
          auto factory =
              injector
                  .template create<sptr<storage::trie::PolkadotTrieFactory>>();
          auto codec = injector.template create<sptr<storage::trie::Codec>>();
          auto serializer =
              injector.template create<sptr<storage::trie::TrieSerializer>>();
          auto tracker = injector.template create<
              sptr<storage::changes_trie::ChangesTracker>>();
          return get_trie_storage_impl(factory, codec, serializer, tracker);
        }),
        di::bind<storage::trie::TrieStorage>.to([](auto const &injector) {
          auto configuration_storage =
              injector.template create<sptr<application::ChainSpec>>();
          auto trie_storage =
              injector.template create<sptr<storage::trie::TrieStorageImpl>>();
          return get_trie_storage(configuration_storage, trie_storage);
        }),
        di::bind<storage::trie::PolkadotTrieFactory>.template to<storage::trie::PolkadotTrieFactoryImpl>(),
        di::bind<storage::trie::Codec>.template to<storage::trie::PolkadotCodec>(),
        di::bind<storage::trie::TrieSerializer>.template to<storage::trie::TrieSerializerImpl>(),
        di::bind<runtime::RuntimeCodeProvider>.template to<runtime::StorageCodeProvider>(),
        di::bind<application::ChainSpec>.to([](const auto &injector) {
          const application::AppConfiguration &config =
              injector.template create<application::AppConfiguration const &>();
          return get_chain_spec(config);
        }),
        di::bind<network::ExtrinsicObserver>.to([](const auto &injector) {
          return get_extrinsic_observer_impl(injector);
        }),
        di::bind<network::ExtrinsicGossiper>.template to<network::GossiperBroadcast>(),
        di::bind<authority::AuthorityUpdateObserver>.template to<authority::AuthorityManagerImpl>(),
        di::bind<authority::AuthorityManager>.template to<authority::AuthorityManagerImpl>(),
        di::bind<network::PeerManager>.to(
            [](auto const &injector) { return get_peer_manager(injector); }),
        di::bind<network::Router>.template to<network::RouterLibp2p>(),
        di::bind<consensus::BlockExecutor>.to(
            [](auto const &injector) { return get_block_executor(injector); }),
        di::bind<consensus::grandpa::Grandpa>.to(
            [](auto const &injector) { return get_grandpa_impl(injector); }),
        di::bind<consensus::grandpa::RoundObserver>.to(
            [](auto const &injector) { return get_grandpa_impl(injector); }),
        di::bind<consensus::grandpa::CatchUpObserver>.to(
            [](auto const &injector) { return get_grandpa_impl(injector); }),
        di::bind<consensus::grandpa::GrandpaObserver>.to(
            [](auto const &injector) { return get_grandpa_impl(injector); }),
        di::bind<consensus::BabeUtil>.template to<consensus::BabeUtilImpl>(),

        // user-defined overrides...
        std::forward<decltype(args)>(args)...);
  }

  template <typename Injector>
  sptr<network::OwnPeerInfo> get_syncing_peer_info(const Injector &injector) {
    static boost::optional<sptr<network::OwnPeerInfo>> initialized{boost::none};
    if (initialized) {
      return initialized.value();
    }

    // get key storage
    auto &&local_pair = injector.template create<libp2p::crypto::KeyPair>();
    libp2p::crypto::PublicKey &public_key = local_pair.publicKey;
    auto &key_marshaller =
        injector.template create<libp2p::crypto::marshaller::KeyMarshaller &>();
    const auto &config =
        injector.template create<const application::AppConfiguration &>();

    libp2p::peer::PeerId peer_id =
        libp2p::peer::PeerId::fromPublicKey(
            key_marshaller.marshal(public_key).value())
            .value();

    std::vector<libp2p::multi::Multiaddress> listen_addrs =
        config.listenAddresses();
    std::vector<libp2p::multi::Multiaddress> public_addrs =
        config.publicAddresses();

    auto log = log::createLogger("syncing_injector", "kagome");
    SL_DEBUG(log, "Received peer id: {}", peer_id.toBase58());
    for (auto &addr : listen_addrs) {
      SL_DEBUG(log, "Peer listening on multiaddr: {}", addr.getStringAddress());
    }
    for (auto &addr : public_addrs) {
      SL_DEBUG(log, "Peer public multiaddr: {}", addr.getStringAddress());
    }

    initialized = std::make_shared<network::OwnPeerInfo>(
        std::move(peer_id), std::move(public_addrs), std::move(listen_addrs));
    return initialized.value();
  }

  template <typename Injector>
  sptr<consensus::babe::Babe> get_syncing_babe(const Injector &injector) {
    static auto initialized =
        boost::optional<sptr<consensus::babe::Babe>>(boost::none);
    if (initialized) {
      return initialized.value();
    }

    initialized = std::make_shared<consensus::babe::SyncingBabe>(
        injector.template create<sptr<consensus::BlockExecutor>>());

    auto protocol_factory =
        injector.template create<std::shared_ptr<network::ProtocolFactory>>();

    protocol_factory->setBabe(initialized.value());

    return initialized.value();
  }

  template <typename... Ts>
  auto makeSyncingNodeInjector(const application::AppConfiguration &app_config,
                               Ts &&... args) {
    using namespace boost;  // NOLINT;

    return di::make_injector(
        // inherit application injector
        makeApplicationInjector(app_config),

        // peer info
        di::bind<network::OwnPeerInfo>.to([](const auto &injector) {
          return get_syncing_peer_info(injector);
        }),

        di::bind<consensus::babe::Babe>.to([](auto const &injector) {
          return get_syncing_babe(injector);
        })[di::override],
        di::bind<network::BabeObserver>.to([](auto const &injector) {
          return get_syncing_babe(injector);
        })[di::override],

        // user-defined overrides...
        std::forward<decltype(args)>(args)...);
  }

  template <typename Injector>
  sptr<crypto::Sr25519Keypair> get_sr25519_keypair(const Injector &injector) {
    static auto initialized =
        boost::optional<sptr<crypto::Sr25519Keypair>>(boost::none);
    if (initialized) {
      return initialized.value();
    }
    const crypto::CryptoStore &crypto_store =
        injector.template create<const crypto::CryptoStore &>();
    auto &&sr25519_kp = crypto_store.getBabeKeypair();
    if (not sr25519_kp) {
      auto log = log::createLogger("validating_injector", "kagome");
      log->error("Failed to get BABE keypair");
      return nullptr;
    }

    initialized = std::make_shared<crypto::Sr25519Keypair>(sr25519_kp.value());
    return initialized.value();
  }

  template <typename Injector>
  sptr<crypto::Ed25519Keypair> get_ed25519_keypair(const Injector &injector) {
    static auto initialized =
        boost::optional<sptr<crypto::Ed25519Keypair>>(boost::none);
    if (initialized) {
      return initialized.value();
    }
    auto const &crypto_store =
        injector.template create<const crypto::CryptoStore &>();
    auto &&ed25519_kp = crypto_store.getGrandpaKeypair();
    if (not ed25519_kp) {
      auto log = log::createLogger("validating_injector", "kagome");
      log->error("Failed to get GRANDPA keypair");
      return nullptr;
    }

    initialized = std::make_shared<crypto::Ed25519Keypair>(ed25519_kp.value());
    return initialized.value();
  }

  template <typename Injector>
  sptr<network::OwnPeerInfo> get_validating_peer_info(
      const Injector &injector) {
    static boost::optional<sptr<network::OwnPeerInfo>> initialized{boost::none};
    if (initialized) {
      return initialized.value();
    }

    // get key storage
    auto &key_marshaller =
        injector.template create<libp2p::crypto::marshaller::KeyMarshaller &>();
    application::AppConfiguration const &config =
        injector.template create<application::AppConfiguration const &>();
    auto &crypto_provider =
        injector.template create<const crypto::Ed25519Provider &>();
    auto &crypto_store =
        injector.template create<const crypto::CryptoStore &>();

    auto &local_pair = get_peer_keypair(config, crypto_provider, crypto_store);
    libp2p::crypto::PublicKey &public_key = local_pair->publicKey;

    libp2p::peer::PeerId peer_id =
        libp2p::peer::PeerId::fromPublicKey(
            key_marshaller.marshal(public_key).value())
            .value();

    std::vector<libp2p::multi::Multiaddress> listen_addrs =
        config.listenAddresses();
    std::vector<libp2p::multi::Multiaddress> public_addrs =
        config.publicAddresses();

    auto log = log::createLogger("validating_injector", "kagome");
    for (auto &addr : listen_addrs) {
      SL_DEBUG(log, "Peer listening on multiaddr: {}", addr.getStringAddress());
    }
    for (auto &addr : public_addrs) {
      SL_DEBUG(log, "Peer public multiaddr: {}", addr.getStringAddress());
    }

    initialized = std::make_shared<network::OwnPeerInfo>(
        std::move(peer_id), std::move(public_addrs), std::move(listen_addrs));
    return initialized.value();
  }

  template <typename Injector>
  sptr<consensus::babe::Babe> get_babe(const Injector &injector) {
    static auto initialized =
        boost::optional<sptr<consensus::babe::Babe>>(boost::none);
    if (initialized) {
      return initialized.value();
    }

    initialized = std::make_shared<consensus::babe::BabeImpl>(
        injector.template create<sptr<application::AppStateManager>>(),
        injector.template create<sptr<consensus::BabeLottery>>(),
        injector.template create<sptr<consensus::BlockExecutor>>(),
        injector.template create<sptr<storage::trie::TrieStorage>>(),
        injector.template create<sptr<primitives::BabeConfiguration>>(),
        injector.template create<sptr<authorship::Proposer>>(),
        injector.template create<sptr<blockchain::BlockTree>>(),
        injector.template create<sptr<network::Gossiper>>(),
        injector.template create<sptr<crypto::Sr25519Provider>>(),
        injector.template create<crypto::Sr25519Keypair>(),
        injector.template create<sptr<clock::SystemClock>>(),
        injector.template create<sptr<crypto::Hasher>>(),
        injector.template create<uptr<clock::Timer>>(),
        injector.template create<sptr<authority::AuthorityUpdateObserver>>(),
        injector.template create<consensus::SlotsStrategy>(),
        injector.template create<sptr<consensus::BabeUtil>>());

    auto protocol_factory =
        injector.template create<std::shared_ptr<network::ProtocolFactory>>();

    protocol_factory->setBabe(initialized.value());

    return initialized.value();
  }

  template <typename Injector>
  sptr<network::ExtrinsicObserverImpl> get_extrinsic_observer_impl(
      const Injector &injector) {
    static auto initialized =
        boost::optional<sptr<network::ExtrinsicObserverImpl>>(boost::none);
    if (initialized) {
      return initialized.value();
    }

    initialized = std::make_shared<network::ExtrinsicObserverImpl>(
        injector.template create<sptr<api::AuthorApi>>());

    auto protocol_factory =
        injector.template create<std::shared_ptr<network::ProtocolFactory>>();

    protocol_factory->setExtrinsicObserver(initialized.value());

    return initialized.value();
  }

  template <typename Injector>
  sptr<consensus::grandpa::GrandpaImpl> get_grandpa_impl(
      const Injector &injector) {
    static auto initialized =
        boost::optional<sptr<consensus::grandpa::GrandpaImpl>>(boost::none);
    if (initialized) {
      return initialized.value();
    }

    initialized = std::make_shared<consensus::grandpa::GrandpaImpl>(
        injector.template create<sptr<application::AppStateManager>>(),
        injector.template create<sptr<consensus::grandpa::Environment>>(),
        injector.template create<sptr<storage::BufferStorage>>(),
        injector.template create<sptr<crypto::Ed25519Provider>>(),
        injector.template create<sptr<runtime::GrandpaApi>>(),
        injector.template create<const crypto::Ed25519Keypair &>(),
        injector.template create<sptr<clock::SteadyClock>>(),
        injector.template create<sptr<boost::asio::io_context>>(),
        injector.template create<sptr<authority::AuthorityManager>>(),
        injector.template create<sptr<consensus::babe::Babe>>());

    auto protocol_factory =
        injector.template create<std::shared_ptr<network::ProtocolFactory>>();

    protocol_factory->setGrandpaObserver(initialized.value());

    return initialized.value();
  }

  template <typename... Ts>
  auto makeValidatingNodeInjector(
      const application::AppConfiguration &app_config, Ts &&... args) {
    using namespace boost;  // NOLINT;

    return di::make_injector(
        makeApplicationInjector(app_config),
        // bind sr25519 keypair
        di::bind<crypto::Sr25519Keypair>.to(
            [](auto const &injector) { return get_sr25519_keypair(injector); }),
        // bind ed25519 keypair
        di::bind<crypto::Ed25519Keypair>.to(
            [](auto const &injector) { return get_ed25519_keypair(injector); }),
        // compose peer info
        di::bind<network::OwnPeerInfo>.to([](const auto &injector) {
          return get_validating_peer_info(injector);
        }),
        di::bind<consensus::babe::Babe>.to(
            [](auto const &injector) { return get_babe(injector); }),
        di::bind<consensus::BabeLottery>.template to<consensus::BabeLotteryImpl>(),
        di::bind<network::BabeObserver>.to(
            [](auto const &injector) { return get_babe(injector); }),
        di::bind<runtime::GrandpaApi>.template to([](const auto &injector)
                                                      -> sptr<
                                                          runtime::GrandpaApi> {
          static boost::optional<sptr<runtime::GrandpaApi>> initialized =
              boost::none;
          if (initialized) {
            return initialized.value();
          }
          application::AppConfiguration const &config =
              injector.template create<application::AppConfiguration const &>();
          if (config.isOnlyFinalizing()) {
            auto grandpa_api =
                injector.template create<sptr<runtime::wavm::WavmGrandpaApi>>();
            initialized = grandpa_api;
          } else {
            auto grandpa_api =
                injector.template create<sptr<runtime::wavm::WavmGrandpaApi>>();
            initialized = grandpa_api;
          }
          return initialized.value();
        })[di::override],

        // user-defined overrides...
        std::forward<decltype(args)>(args)...);
  }
}  // namespace

namespace kagome::injector {
  class ValidatingNodeInjectorImpl {
   public:
    using Injector = decltype(makeValidatingNodeInjector(
        std::declval<application::AppConfiguration const &>()));

    ValidatingNodeInjectorImpl(Injector injector)
        : injector_{std::move(injector)} {}
    Injector injector_;
  };

  class SyncingNodeInjectorImpl {
   public:
    using Injector = decltype(makeSyncingNodeInjector(
        std::declval<application::AppConfiguration const &>()));
    SyncingNodeInjectorImpl(Injector injector)
        : injector_{std::move(injector)} {}
    Injector injector_;
  };

  SyncingNodeInjector::SyncingNodeInjector(
      const application::AppConfiguration &app_config)
      : pimpl_{std::make_unique<SyncingNodeInjectorImpl>(
          makeSyncingNodeInjector(app_config))} {}

  sptr<application::ChainSpec> SyncingNodeInjector::injectChainSpec() {
    return pimpl_->injector_.create<sptr<application::ChainSpec>>();
  }

  sptr<application::AppStateManager>
  SyncingNodeInjector::injectAppStateManager() {
    return pimpl_->injector_.create<sptr<application::AppStateManager>>();
  }

  sptr<boost::asio::io_context> SyncingNodeInjector::injectIoContext() {
    return pimpl_->injector_.create<sptr<boost::asio::io_context>>();
  }

  sptr<network::Router> SyncingNodeInjector::injectRouter() {
    return pimpl_->injector_.create<sptr<network::Router>>();
  }

  sptr<network::PeerManager> SyncingNodeInjector::injectPeerManager() {
    return pimpl_->injector_.create<sptr<network::PeerManager>>();
  }

  sptr<api::ApiService> SyncingNodeInjector::injectRpcApiService() {
    return pimpl_->injector_.create<sptr<api::ApiService>>();
  }

  std::shared_ptr<network::SyncProtocolObserver>
  SyncingNodeInjector::injectSyncObserver() {
    return pimpl_->injector_.create<sptr<network::SyncProtocolObserver>>();
  }

  std::shared_ptr<consensus::babe::Babe> SyncingNodeInjector::injectBabe() {
    return pimpl_->injector_.create<sptr<consensus::babe::Babe>>();
  }

  std::shared_ptr<consensus::grandpa::Grandpa>
  SyncingNodeInjector::injectGrandpa() {
    return pimpl_->injector_.create<sptr<consensus::grandpa::Grandpa>>();
  }

  ValidatingNodeInjector::ValidatingNodeInjector(
      const application::AppConfiguration &app_config)
      : pimpl_{std::make_unique<ValidatingNodeInjectorImpl>(
          makeValidatingNodeInjector(app_config))} {}

  sptr<application::ChainSpec> ValidatingNodeInjector::injectChainSpec() {
    return pimpl_->injector_.create<sptr<application::ChainSpec>>();
  }

  sptr<application::AppStateManager>
  ValidatingNodeInjector::injectAppStateManager() {
    return pimpl_->injector_.create<sptr<application::AppStateManager>>();
  }

  sptr<boost::asio::io_context> ValidatingNodeInjector::injectIoContext() {
    return pimpl_->injector_.create<sptr<boost::asio::io_context>>();
  }

  sptr<network::Router> ValidatingNodeInjector::injectRouter() {
    return pimpl_->injector_.create<sptr<network::Router>>();
  }

  sptr<network::PeerManager> ValidatingNodeInjector::injectPeerManager() {
    return pimpl_->injector_.create<sptr<network::PeerManager>>();
  }

  sptr<api::ApiService> ValidatingNodeInjector::injectRpcApiService() {
    return pimpl_->injector_.create<sptr<api::ApiService>>();
  }
  std::shared_ptr<clock::SystemClock>
  ValidatingNodeInjector::injectSystemClock() {
    return pimpl_->injector_.create<sptr<clock::SystemClock>>();
  }

  std::shared_ptr<network::SyncProtocolObserver>
  ValidatingNodeInjector::injectSyncObserver() {
    return pimpl_->injector_.create<sptr<network::SyncProtocolObserver>>();
  }

  std::shared_ptr<consensus::babe::Babe> ValidatingNodeInjector::injectBabe() {
    return pimpl_->injector_.create<sptr<consensus::babe::Babe>>();
  }

  std::shared_ptr<consensus::grandpa::Grandpa>
  ValidatingNodeInjector::injectGrandpa() {
    return pimpl_->injector_.create<sptr<consensus::grandpa::Grandpa>>();
  }

}  // namespace kagome::injector<|MERGE_RESOLUTION|>--- conflicted
+++ resolved
@@ -10,10 +10,9 @@
 #include <boost/di.hpp>
 #include <boost/di/extension/scopes/shared.hpp>
 #include <libp2p/injector/host_injector.hpp>
-#undef U64
+#undef U64  // comes from OpenSSL and messes with WAVM
 #include <libp2p/injector/kademlia_injector.hpp>
 #include <libp2p/log/configurator.hpp>
-
 #include "api/service/author/author_jrpc_processor.hpp"
 #include "api/service/author/impl/author_api_impl.hpp"
 #include "api/service/chain/chain_jrpc_processor.hpp"
@@ -70,6 +69,7 @@
 #include "crypto/sr25519/sr25519_provider_impl.hpp"
 #include "crypto/vrf/vrf_provider_impl.hpp"
 #include "host_api/impl/host_api_factory_impl.hpp"
+#include "host_api/impl/host_api_impl.hpp"
 #include "log/configurator.hpp"
 #include "log/logger.hpp"
 #include "network/impl/extrinsic_observer_impl.hpp"
@@ -84,6 +84,7 @@
 #include "outcome/outcome.hpp"
 #include "runtime/common/storage_code_provider.hpp"
 #include "runtime/common/trie_storage_provider_impl.hpp"
+#include "runtime/wavm/impl/crutch.hpp"
 #include "runtime/wavm/impl/intrinsic_resolver.hpp"
 #include "runtime/wavm/module_repository.hpp"
 #include "runtime/wavm/runtime_api/account_nonce_api.hpp"
@@ -221,11 +222,7 @@
                         common::Buffer(scale::encode(voters).value()));
             if (not authorities_put_res) {
               BOOST_ASSERT_MSG(false, "Could not insert authorities");
-<<<<<<< HEAD
-              common::raise(authorities_put_res.error());
-=======
-              BOOST_UNREACHABLE_RETURN(std::exit(EXIT_FAILURE));
->>>>>>> 8e9c10d6
+              BOOST_UNREACHABLE_RETURN(std::exit(EXIT_FAILURE))
             }
           }
         });
@@ -237,34 +234,34 @@
     initialized.emplace(std::move(storage));
     return initialized.value();
   }
-
-  sptr<host_api::HostApiFactoryImpl> get_host_api_factory(
-      sptr<storage::changes_trie::ChangesTracker> tracker,
-      sptr<crypto::Sr25519Provider> sr25519_provider,
-      sptr<crypto::Ed25519Provider> ed25519_provider,
-      sptr<crypto::Secp256k1Provider> secp256k1_provider,
-      sptr<crypto::Hasher> hasher,
-      sptr<crypto::CryptoStore> crypto_store,
-      sptr<crypto::Bip39Provider> bip39_provider) {
-    static auto initialized =
-        boost::optional<sptr<host_api::HostApiFactoryImpl>>(boost::none);
-    if (initialized) {
-      return initialized.value();
-    }
-
-    auto factory =
-        std::make_shared<host_api::HostApiFactoryImpl>(tracker,
-                                                       sr25519_provider,
-                                                       ed25519_provider,
-                                                       secp256k1_provider,
-                                                       hasher,
-                                                       crypto_store,
-                                                       bip39_provider);
-
-    initialized.emplace(std::move(factory));
-    return initialized.value();
-  }
-
+  /*
+    sptr<host_api::HostApiFactoryImpl> get_host_api_factory(
+        sptr<storage::changes_trie::ChangesTracker> tracker,
+        sptr<crypto::Sr25519Provider> sr25519_provider,
+        sptr<crypto::Ed25519Provider> ed25519_provider,
+        sptr<crypto::Secp256k1Provider> secp256k1_provider,
+        sptr<crypto::Hasher> hasher,
+        sptr<crypto::CryptoStore> crypto_store,
+        sptr<crypto::Bip39Provider> bip39_provider) {
+      static auto initialized =
+          boost::optional<sptr<host_api::HostApiFactoryImpl>>(boost::none);
+      if (initialized) {
+        return initialized.value();
+      }
+
+      auto factory =
+          std::make_shared<host_api::HostApiFactoryImpl>(tracker,
+                                                         sr25519_provider,
+                                                         ed25519_provider,
+                                                         secp256k1_provider,
+                                                         hasher,
+                                                         crypto_store,
+                                                         bip39_provider);
+
+      initialized.emplace(std::move(factory));
+      return initialized.value();
+    }
+  */
   sptr<storage::trie::TrieStorageBackendImpl> get_trie_storage_backend(
       sptr<storage::BufferStorage> storage) {
     static auto initialized =
@@ -314,10 +311,7 @@
     if (initialized) {
       return initialized.value();
     }
-<<<<<<< HEAD
     const auto genesis_raw_configs = configuration_storage->getGenesis();
-=======
->>>>>>> 8e9c10d6
 
     auto batch_res = trie_storage->getPersistentBatch();
     if (not batch_res) {
@@ -326,33 +320,13 @@
     auto batch = std::move(batch_res.value());
 
     auto log = log::createLogger("injector", "kagome");
-
-<<<<<<< HEAD
-    std::vector<common::Buffer> keys;
-    keys.resize(genesis_raw_configs.size());
-    std::transform(genesis_raw_configs.begin(),
-                   genesis_raw_configs.end(),
-                   keys.begin(),
-                   [](auto &p) { return p.first; });
-    std::sort(keys.begin(), keys.end());
-    for (int i = 0; i < 5; ++i) {
-      std::cout << keys[i].toHex() << "\n";
-    }
-
-    for (const auto &[key, val] : genesis_raw_configs) {
-      SL_DEBUG(
-          log, "Key: {}, Val: {}", key.toHex(), val.toHex().substr(0, 200));
-      if (auto res = batch->put(key, val); not res) {
-=======
-    const auto &genesis_raw_configs = configuration_storage->getGenesis();
 
     for (const auto &[key_, val_] : genesis_raw_configs) {
       auto &key = key_;
       auto &val = val_;
       SL_DEBUG(
           log, "Key: {}, Val: {}", key.toHex(), val.toHex().substr(0, 200));
-      if (auto res = batch.value()->put(key, val); not res) {
->>>>>>> 8e9c10d6
+      if (auto res = batch->put(key, val); not res) {
         common::raise(res.error());
       }
     }
@@ -767,7 +741,7 @@
 
   template <typename... Ts>
   auto makeApplicationInjector(const application::AppConfiguration &config,
-                               Ts &&... args) {
+                               Ts &&...args) {
     // default values for configurations
     api::RpcThreadPool::Configuration rpc_thread_pool_config{};
     api::HttpSession::Configuration http_config{};
@@ -938,7 +912,91 @@
           return get_key_file_storage(config, chain_spec);
         }),
         di::bind<crypto::CryptoStore>.template to<crypto::CryptoStoreImpl>(),
-        di::bind<host_api::HostApiFactory>.template to(
+        di::bind<host_api::HostApi>.template to([](auto const &injector)
+                                                    -> std::shared_ptr<
+                                                        host_api::HostApi> {
+          static std::shared_ptr<host_api::HostApi> host_api = [&injector]() {
+            runtime::wavm::logger = log::createLogger("HostAPI Crutch");
+
+            std::shared_ptr<host_api::HostApi> host_api =
+                injector
+                    .template create<std::shared_ptr<host_api::HostApiImpl>>();
+            auto resolver = injector.template create<
+                std::shared_ptr<runtime::wavm::IntrinsicResolver>>();
+
+#define GENERATE_HOST_INTRINSIC(Ret, name, ...) \
+  resolver->addIntrinsic(#name, &kagome::runtime::wavm::name##Intrinsic);
+        /*static auto name = name \
+              std::function<Ret(WAVM::Runtime::ContextRuntimeData *,
+           ##__VA_ARGS__)>( \
+                  [&host_api](::WAVM::Runtime::ContextRuntimeData *, \
+                              auto &&...params) -> Ret { \
+                    if constexpr (std::is_void_v<Ret>) { \
+                      host_api->name(std::forward<decltype(params)>(params)...);
+           \
+                    } else { \
+                      return host_api->name( \
+                          std::forward<decltype(params)>(params)...); \
+                    } \
+                  }); \*/
+
+#define GENERATE_STUB_INTRINSIC(Ret, name, ...) \
+  resolver->addIntrinsic(#name, &kagome::runtime::wavm::name##Intrinsic);
+            //static auto name =                                                             \
+//      std::function<Ret(WAVM::Runtime::ContextRuntimeData *, ##__VA_ARGS__)>(  \
+//          [](::WAVM::Runtime::ContextRuntimeData *, auto &&...params) -> Ret { \
+//            BOOST_ASSERT_MSG(false, "Not implemented");                        \
+//            throw std::runtime_error("This Host call is not implemented!");    \
+//          });                                                                  \
+
+            // clang-format off
+            GENERATE_HOST_INTRINSIC(void, ext_logging_log_version_1, WAVM::I32, WAVM::I64, WAVM::I64);
+            GENERATE_HOST_INTRINSIC(WAVM::I32, ext_hashing_twox_128_version_1, WAVM::I64);
+            GENERATE_HOST_INTRINSIC(WAVM::I32,ext_hashing_twox_64_version_1,  WAVM::I64);
+            GENERATE_HOST_INTRINSIC(void, ext_storage_set_version_1, WAVM::I64, WAVM::I64);
+            GENERATE_HOST_INTRINSIC(void, ext_storage_clear_version_1, WAVM::I64);
+            GENERATE_HOST_INTRINSIC(WAVM::I32,ext_hashing_blake2_128_version_1, WAVM::I64);
+            GENERATE_HOST_INTRINSIC(void, ext_storage_clear_prefix_version_1, WAVM::I64);
+            GENERATE_HOST_INTRINSIC(WAVM::I64,ext_storage_get_version_1,  WAVM::I64);
+            GENERATE_HOST_INTRINSIC(void, ext_misc_print_utf8_version_1, WAVM::I64);
+            GENERATE_STUB_INTRINSIC(WAVM::I32, ext_offchain_random_seed_version_1);
+            GENERATE_HOST_INTRINSIC(void, ext_misc_print_hex_version_1, WAVM::I64);
+            GENERATE_HOST_INTRINSIC(void, ext_crypto_start_batch_verify_version_1);
+            GENERATE_HOST_INTRINSIC(WAVM::I32, ext_crypto_finish_batch_verify_version_1);
+            GENERATE_STUB_INTRINSIC(WAVM::I32, ext_offchain_is_validator_version_1);
+            GENERATE_STUB_INTRINSIC(WAVM::I64, ext_offchain_local_storage_get_version_1, WAVM::I32, WAVM::I64);
+            GENERATE_STUB_INTRINSIC(WAVM::I32, ext_offchain_local_storage_compare_and_set_version_1, WAVM::I32, WAVM::I64, WAVM::I64, WAVM::I64);
+            GENERATE_HOST_INTRINSIC(WAVM::I32, ext_hashing_blake2_256_version_1, WAVM::I64);
+            GENERATE_HOST_INTRINSIC(WAVM::I32, ext_hashing_keccak_256_version_1, WAVM::I64);
+            GENERATE_HOST_INTRINSIC(WAVM::I32, ext_crypto_ed25519_verify_version_1, WAVM::I32, WAVM::I64, WAVM::I32);
+            GENERATE_HOST_INTRINSIC(WAVM::I64, ext_misc_runtime_version_version_1, WAVM::I64);
+            GENERATE_HOST_INTRINSIC(void, ext_storage_append_version_1, WAVM::I64, WAVM::I64);
+            GENERATE_HOST_INTRINSIC(WAVM::I64, ext_storage_next_key_version_1, WAVM::I64);
+            GENERATE_HOST_INTRINSIC(void, ext_misc_print_num_version_1, WAVM::I64);
+            GENERATE_HOST_INTRINSIC(WAVM::I32, ext_crypto_sr25519_verify_version_2, WAVM::I32, WAVM::I64, WAVM::I32);
+            GENERATE_STUB_INTRINSIC(void, ext_offchain_local_storage_set_version_1, WAVM::I32, WAVM::I64, WAVM::I64);
+            GENERATE_HOST_INTRINSIC(WAVM::I64, ext_storage_root_version_1);
+            GENERATE_HOST_INTRINSIC(WAVM::I64, ext_storage_changes_root_version_1, WAVM::I64);
+            GENERATE_HOST_INTRINSIC(WAVM::I32, ext_trie_blake2_256_ordered_root_version_1, WAVM::I64);
+            GENERATE_HOST_INTRINSIC(WAVM::I32, ext_crypto_ed25519_generate_version_1, WAVM::I32, WAVM::I64);
+            GENERATE_HOST_INTRINSIC(WAVM::I64, ext_crypto_secp256k1_ecdsa_recover_version_1, WAVM::I32, WAVM::I32);
+            GENERATE_HOST_INTRINSIC(WAVM::I64, ext_crypto_secp256k1_ecdsa_recover_compressed_version_1, WAVM::I32, WAVM::I32);
+            GENERATE_HOST_INTRINSIC(WAVM::I32, ext_crypto_sr25519_generate_version_1, WAVM::I32, WAVM::I64);
+            GENERATE_HOST_INTRINSIC(WAVM::I64, ext_crypto_sr25519_public_keys_version_1, WAVM::I32);
+            GENERATE_HOST_INTRINSIC(WAVM::I64, ext_crypto_sr25519_sign_version_1, WAVM::I32, WAVM::I32, WAVM::I64);
+            GENERATE_STUB_INTRINSIC(WAVM::I64, ext_offchain_network_state_version_1);
+            GENERATE_STUB_INTRINSIC(WAVM::I64, ext_offchain_submit_transaction_version_1, WAVM::I64);
+            GENERATE_HOST_INTRINSIC(WAVM::I64, ext_storage_read_version_1, WAVM::I64, WAVM::I64, WAVM::I32);
+            GENERATE_HOST_INTRINSIC(WAVM::I32, ext_allocator_malloc_version_1, WAVM::I32);
+            GENERATE_HOST_INTRINSIC(void, ext_allocator_free_version_1, WAVM::I32);
+            // clang-format on
+
+            kagome::runtime::wavm::st.push(host_api);
+            return host_api;
+          }();
+          return host_api;
+        }),
+        /*di::bind<host_api::HostApiFactory>.template to(
             [](auto const &injector) {
               auto tracker = injector.template create<
                   sptr<storage::changes_trie::ChangesTracker>>();
@@ -961,12 +1019,21 @@
                                           hasher,
                                           crypto_store,
                                           bip39_provider);
-            }),
+            }),*/
         di::bind<consensus::BabeGossiper>.template to<network::GossiperBroadcast>(),
         di::bind<consensus::grandpa::Gossiper>.template to<network::GossiperBroadcast>(),
         di::bind<network::Gossiper>.template to<network::GossiperBroadcast>(),
-<<<<<<< HEAD
-        di::bind<network::SyncProtocolObserver>.template to<network::SyncProtocolObserverImpl>(),
+        di::bind<network::SyncProtocolObserver>.to([](auto const &injector) {
+          return get_sync_observer_impl(injector);
+        }),
+        di::bind<runtime::wavm::Memory>.template to([](auto const &injector) {
+          static auto memory =
+              injector
+                  .template create<
+                      std::shared_ptr<runtime::wavm::IntrinsicResolver>>()
+                  ->getMemory();
+          return memory;
+        }),
         di::bind<runtime::wavm::IntrinsicResolver>.template to(
             [](const auto &injector) {
               static boost::optional<
@@ -975,75 +1042,8 @@
               if (initialized) {
                 return initialized.value();
               }
-              auto memory = injector.template create<
-                  std::shared_ptr<runtime::wavm::Memory>>();
               auto resolver =
-                  std::make_shared<runtime::wavm::IntrinsicResolver>(memory);
-
-              auto host_api =
-                  injector
-                      .template create<std::shared_ptr<host_api::HostApi>>();
-
-#define GENERATE_HOST_INTRINSIC(Ret, name, ...)                               \
-  static auto name =                                                          \
-      std::function<Ret(WAVM::Runtime::ContextRuntimeData *, ##__VA_ARGS__)>( \
-          [&host_api](::WAVM::Runtime::ContextRuntimeData *,                  \
-                      auto &&...params) -> Ret {                              \
-            if constexpr (std::is_void_v<Ret>) {                              \
-              host_api->name(std::forward<decltype(params)>(params)...);      \
-            } else {                                                          \
-              return host_api->name(                                          \
-                  std::forward<decltype(params)>(params)...);                 \
-            }                                                                 \
-          })
-#define GENERATE_STUB_INTRINSIC(Ret, name, ...)                                \
-  static auto name =                                                           \
-      std::function<Ret(WAVM::Runtime::ContextRuntimeData *, ##__VA_ARGS__)>(  \
-          [](::WAVM::Runtime::ContextRuntimeData *, auto &&...params) -> Ret { \
-            BOOST_ASSERT(false, "Not implemented");                            \
-            throw std::runtime_error("This Host call is not implemented!");    \
-          })
-              // clang-format off
-              GENERATE_HOST_INTRINSIC(void, ext_logging_log_version_1, WAVM::I32, WAVM::I64, WAVM::I64);
-              GENERATE_HOST_INTRINSIC(WAVM::I32, ext_hashing_twox_128_version_1, WAVM::I64);
-              GENERATE_HOST_INTRINSIC(WAVM::I32,ext_hashing_twox_64_version_1,  WAVM::I64);
-              GENERATE_HOST_INTRINSIC(void, ext_storage_set_version_1, WAVM::I64, WAVM::I64);
-              GENERATE_HOST_INTRINSIC(void, ext_storage_clear_version_1, WAVM::I64);
-              GENERATE_HOST_INTRINSIC( WAVM::I32,ext_hashing_blake2_128_version_1, WAVM::I64);
-              GENERATE_HOST_INTRINSIC(void, ext_storage_clear_prefix_version_1, WAVM::I64);
-              GENERATE_HOST_INTRINSIC(WAVM::I64,ext_storage_get_version_1,  WAVM::I64);
-              GENERATE_HOST_INTRINSIC(void, ext_misc_print_utf8_version_1, WAVM::I64);
-              GENERATE_STUB_INTRINSIC(WAVM::I32, ext_offchain_random_seed_version_1);
-              GENERATE_HOST_INTRINSIC(void, ext_misc_print_hex_version_1, WAVM::I64);
-              GENERATE_HOST_INTRINSIC(void, ext_crypto_start_batch_verify_version_1);
-              GENERATE_HOST_INTRINSIC( WAVM::I32, ext_crypto_finish_batch_verify_version_1);
-              GENERATE_STUB_INTRINSIC( WAVM::I32, ext_offchain_is_validator_version_1);
-              GENERATE_STUB_INTRINSIC( WAVM::I64, ext_offchain_local_storage_get_version_1, WAVM::I32, WAVM::I64);
-              GENERATE_STUB_INTRINSIC( WAVM::I32, ext_offchain_local_storage_compare_and_set_version_1, WAVM::I32, WAVM::I64, WAVM::I64, WAVM::I64);
-              GENERATE_HOST_INTRINSIC( WAVM::I32, ext_hashing_blake2_256_version_1, WAVM::I64);
-              GENERATE_HOST_INTRINSIC( WAVM::I32, ext_hashing_keccak_256_version_1, WAVM::I64);
-              GENERATE_HOST_INTRINSIC( WAVM::I32, ext_crypto_ed25519_verify_version_1, WAVM::I32, WAVM::I64, WAVM::I32);
-              GENERATE_HOST_INTRINSIC( WAVM::I64, ext_misc_runtime_version_version_1, WAVM::I64);
-              GENERATE_HOST_INTRINSIC(void, ext_storage_append_version_1, WAVM::I64, WAVM::I64);
-              GENERATE_HOST_INTRINSIC(WAVM::I64, ext_storage_next_key_version_1, WAVM::I64);
-              GENERATE_HOST_INTRINSIC(void, ext_misc_print_num_version_1, WAVM::I64);
-              GENERATE_HOST_INTRINSIC(WAVM::I32, ext_crypto_sr25519_verify_version_2, WAVM::I32, WAVM::I64, WAVM::I32);
-              GENERATE_STUB_INTRINSIC(void, ext_offchain_local_storage_set_version_1, WAVM::I32, WAVM::I64, WAVM::I64);
-              GENERATE_HOST_INTRINSIC( WAVM::I64, ext_storage_root_version_1);
-              GENERATE_HOST_INTRINSIC( WAVM::I64, ext_storage_changes_root_version_1, WAVM::I64);
-              GENERATE_HOST_INTRINSIC( WAVM::I32, ext_trie_blake2_256_ordered_root_version_1, WAVM::I64);
-              GENERATE_HOST_INTRINSIC( WAVM::I32, ext_crypto_ed25519_generate_version_1, WAVM::I32, WAVM::I64);
-              GENERATE_HOST_INTRINSIC( WAVM::I64, ext_crypto_secp256k1_ecdsa_recover_version_1, WAVM::I32, WAVM::I32);
-              GENERATE_HOST_INTRINSIC(  WAVM::I64, ext_crypto_secp256k1_ecdsa_recover_compressed_version_1, WAVM::I32, WAVM::I32);
-              GENERATE_HOST_INTRINSIC( WAVM::I32, ext_crypto_sr25519_generate_version_1, WAVM::I32, WAVM::I64);
-              GENERATE_HOST_INTRINSIC( WAVM::I64, ext_crypto_sr25519_public_keys_version_1, WAVM::I32);
-              GENERATE_HOST_INTRINSIC( WAVM::I64, ext_crypto_sr25519_sign_version_1, WAVM::I32, WAVM::I32, WAVM::I64);
-              GENERATE_STUB_INTRINSIC( WAVM::I64, ext_offchain_network_state_version_1);
-              GENERATE_STUB_INTRINSIC( WAVM::I64, ext_offchain_submit_transaction_version_1, WAVM::I64);
-              GENERATE_HOST_INTRINSIC( WAVM::I64, ext_storage_read_version_1, WAVM::I64, WAVM::I64, WAVM::I32);
-              GENERATE_HOST_INTRINSIC( WAVM::I32, ext_allocator_malloc_version_1, WAVM::I32);
-              GENERATE_HOST_INTRINSIC(void, ext_allocator_free_version_1, WAVM::I32);
-              // clang-format on
+                  std::make_shared<runtime::wavm::IntrinsicResolver>();
 
               initialized = std::move(resolver);
               return initialized.value();
@@ -1058,12 +1058,19 @@
                   resolver, code_provider);
             }),
         di::bind<runtime::wavm::Executor>.template to([](const auto &injector) {
+          auto host_api =
+              injector.template create<std::shared_ptr<host_api::HostApi>>();
+          auto storage_provider = injector.template create<
+              std::shared_ptr<runtime::TrieStorageProvider>>();
+          auto resolver = injector.template create<
+              std::shared_ptr<runtime::wavm::IntrinsicResolver>>();
           auto module_repo = injector.template create<
               std::shared_ptr<runtime::wavm::ModuleRepository>>();
-          auto memory =
-              injector
-                  .template create<std::shared_ptr<runtime::wavm::Memory>>();
-          return std::make_shared<runtime::wavm::Executor>(memory, module_repo);
+          return std::make_shared<runtime::wavm::Executor>(
+              std::move(storage_provider),
+              resolver->getMemory(),
+              module_repo,
+              std::move(host_api));
         }),
         di::bind<runtime::TaggedTransactionQueue>.template to<runtime::wavm::WavmTaggedTransactionQueue>(),
         di::bind<runtime::ParachainHost>.template to<runtime::wavm::WavmParachainHost>(),
@@ -1075,25 +1082,6 @@
         di::bind<runtime::BlockBuilder>.template to<runtime::wavm::WavmBlockBuilder>(),
         di::bind<runtime::TransactionPaymentApi>.template to<runtime::wavm::WavmTransactionPaymentApi>(),
         di::bind<runtime::AccountNonceApi>.template to<runtime::wavm::WavmAccountNonceApi>(),
-=======
-        di::bind<network::SyncProtocolObserver>.to([](auto const &injector) {
-          return get_sync_observer_impl(injector);
-        }),
-        di::bind<runtime::binaryen::WasmModule>.template to<runtime::binaryen::WasmModuleImpl>(),
-        di::bind<runtime::binaryen::WasmModuleFactory>.template to<runtime::binaryen::WasmModuleFactoryImpl>(),
-        di::bind<runtime::binaryen::CoreFactory>.template to<runtime::binaryen::CoreFactoryImpl>(),
-        di::bind<runtime::binaryen::RuntimeEnvironmentFactory>.template to<runtime::binaryen::RuntimeEnvironmentFactoryImpl>(),
-        di::bind<runtime::TaggedTransactionQueue>.template to<runtime::binaryen::TaggedTransactionQueueImpl>(),
-        di::bind<runtime::ParachainHost>.template to<runtime::binaryen::ParachainHostImpl>(),
-        di::bind<runtime::OffchainWorker>.template to<runtime::binaryen::OffchainWorkerImpl>(),
-        di::bind<runtime::Metadata>.template to<runtime::binaryen::MetadataImpl>(),
-        di::bind<runtime::GrandpaApi>.template to<runtime::binaryen::GrandpaApiImpl>(),
-        di::bind<runtime::Core>.template to<runtime::binaryen::CoreImpl>(),
-        di::bind<runtime::BabeApi>.template to<runtime::binaryen::BabeApiImpl>(),
-        di::bind<runtime::BlockBuilder>.template to<runtime::binaryen::BlockBuilderImpl>(),
-        di::bind<runtime::TransactionPaymentApi>.template to<runtime::binaryen::TransactionPaymentApiImpl>(),
-        di::bind<runtime::AccountNonceApi>.template to<runtime::binaryen::AccountNonceApiImpl>(),
->>>>>>> 8e9c10d6
         di::bind<runtime::TrieStorageProvider>.template to<runtime::TrieStorageProviderImpl>(),
         di::bind<transaction_pool::TransactionPool>.template to<transaction_pool::TransactionPoolImpl>(),
         di::bind<transaction_pool::PoolModerator>.template to<transaction_pool::PoolModeratorImpl>(),
@@ -1216,7 +1204,7 @@
 
   template <typename... Ts>
   auto makeSyncingNodeInjector(const application::AppConfiguration &app_config,
-                               Ts &&... args) {
+                               Ts &&...args) {
     using namespace boost;  // NOLINT;
 
     return di::make_injector(
@@ -1408,7 +1396,7 @@
 
   template <typename... Ts>
   auto makeValidatingNodeInjector(
-      const application::AppConfiguration &app_config, Ts &&... args) {
+      const application::AppConfiguration &app_config, Ts &&...args) {
     using namespace boost;  // NOLINT;
 
     return di::make_injector(
@@ -1478,7 +1466,9 @@
   SyncingNodeInjector::SyncingNodeInjector(
       const application::AppConfiguration &app_config)
       : pimpl_{std::make_unique<SyncingNodeInjectorImpl>(
-          makeSyncingNodeInjector(app_config))} {}
+          makeSyncingNodeInjector(app_config))} {
+    pimpl_->injector_.create<sptr<host_api::HostApi>>();
+  }
 
   sptr<application::ChainSpec> SyncingNodeInjector::injectChainSpec() {
     return pimpl_->injector_.create<sptr<application::ChainSpec>>();
@@ -1522,7 +1512,9 @@
   ValidatingNodeInjector::ValidatingNodeInjector(
       const application::AppConfiguration &app_config)
       : pimpl_{std::make_unique<ValidatingNodeInjectorImpl>(
-          makeValidatingNodeInjector(app_config))} {}
+          makeValidatingNodeInjector(app_config))} {
+    pimpl_->injector_.create<sptr<host_api::HostApi>>();
+  }
 
   sptr<application::ChainSpec> ValidatingNodeInjector::injectChainSpec() {
     return pimpl_->injector_.create<sptr<application::ChainSpec>>();
