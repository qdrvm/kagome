--- conflicted
+++ resolved
@@ -404,13 +404,8 @@
         chain_events_engine,
         std::move(ext_events_engine),
         std::move(ext_events_key_repo),
-<<<<<<< HEAD
-        std::move(changes_tracker),
         std::move(justification_storage_policy),
         std::move(state_pruner));
-=======
-        std::move(justification_storage_policy));
->>>>>>> 8b37ed3d
 
     if (not block_tree_res.has_value()) {
       common::raise(block_tree_res.error());
@@ -988,15 +983,9 @@
                          sptr<storage::trie::PolkadotTrieFactory>>(),
                      injector.template create<sptr<storage::trie::Codec>>(),
                      injector.template create<
-<<<<<<< HEAD
                          sptr<storage::trie::TrieSerializer>>(),
                      injector.template create<
-                         sptr<storage::changes_trie::ChangesTracker>>(),
-                     injector.template create<
                          sptr<storage::trie_pruner::TriePruner>>())
-=======
-                         sptr<storage::trie::TrieSerializer>>())
->>>>>>> 8b37ed3d
               .value();
         }),
         di::bind<storage::trie::PolkadotTrieFactory>.template to<storage::trie::PolkadotTrieFactoryImpl>(),
