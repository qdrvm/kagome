--- conflicted
+++ resolved
@@ -731,10 +731,6 @@
             di::bind<storage::trie::PolkadotTrieFactory>.template to<storage::trie::PolkadotTrieFactoryImpl>(),
             di::bind<storage::trie::Codec>.template to<storage::trie::PolkadotCodec>(),
             di::bind<storage::trie::TrieSerializer>.template to<storage::trie::TrieSerializerImpl>(),
-<<<<<<< HEAD
-            di::bind<storage::trie_pruner::TriePruner>.template to<storage::trie_pruner::TriePrunerImpl>(),
-            di::bind<runtime::RuntimeContextFactory>.template to<runtime::RuntimeContextFactoryImpl>(),
-=======
             bind_by_lambda<storage::trie_pruner::TriePruner>(
                 [](const auto &injector)
                     -> sptr<storage::trie_pruner::TriePruner> {
@@ -749,7 +745,7 @@
                   return injector.template create<
                       sptr<storage::trie_pruner::TriePrunerImpl>>();
                 }),
->>>>>>> 2112a90d
+            di::bind<runtime::RuntimeContextFactory>.template to<runtime::RuntimeContextFactoryImpl>(),
             di::bind<runtime::RuntimeCodeProvider>.template to<runtime::StorageCodeProvider>(),
             bind_by_lambda<application::ChainSpec>([](const auto &injector) {
               const application::AppConfiguration &config =
