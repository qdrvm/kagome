--- conflicted
+++ resolved
@@ -799,11 +799,7 @@
             di::bind<crypto::SessionKeys>.template to<crypto::SessionKeysImpl>(),
             di::bind<network::SyncProtocol>.template to<network::SyncProtocolImpl>(),
             di::bind<network::StateProtocol>.template to<network::StateProtocolImpl>(),
-<<<<<<< HEAD
             di::bind<network::IBeefy>.template to<network::Beefy>(),
-            di::bind<consensus::babe::Babe>.template to<consensus::babe::BabeImpl>(),
-=======
->>>>>>> 965aaf02
             di::bind<consensus::babe::BabeLottery>.template to<consensus::babe::BabeLotteryImpl>(),
             di::bind<network::BlockAnnounceObserver>.template to<consensus::TimelineImpl>(),
             di::bind<dispute::DisputeCoordinator>.template to<dispute::DisputeCoordinatorImpl>(),
