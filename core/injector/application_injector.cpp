--- conflicted
+++ resolved
@@ -1467,11 +1467,8 @@
 
     initialized.emplace(new application::mode::RecoveryMode(
         [&app_config,
-<<<<<<< HEAD
          buffer_storage = std::move(buffer_storage),
-=======
          authority_manager,
->>>>>>> e3419625
          storage = std::move(storage),
          header_repo = std::move(header_repo),
          trie_storage = std::move(trie_storage)] {
@@ -1481,15 +1478,12 @@
               storage,
               header_repo,
               trie_storage);
-<<<<<<< HEAD
+
+          auto log = log::createLogger("RecoveryMode", "main");
+
           buffer_storage->remove(storage::kAuthorityManagerStateLookupKey)
               .value();
-=======
-
-          auto log = log::createLogger("RecoveryMode", "main");
->>>>>>> e3419625
           if (res.has_error()) {
-            auto log = log::createLogger("RecoveryMode", "main");
             SL_ERROR(
                 log, "Recovery mode has failed: {}", res.error().message());
             log->flush();
