/**
 * Copyright Soramitsu Co., Ltd. All Rights Reserved.
 * SPDX-License-Identifier: Apache-2.0
 */

#include "injector/application_injector.hpp"

#define BOOST_DI_CFG_DIAGNOSTICS_LEVEL 2

#include <boost/di.hpp>
#include <boost/di/extension/scopes/shared.hpp>
#include <libp2p/injector/host_injector.hpp>
#include <libp2p/injector/kademlia_injector.hpp>
#include <libp2p/log/configurator.hpp>

#include "api/service/author/author_jrpc_processor.hpp"
#include "api/service/author/impl/author_api_impl.hpp"
#include "api/service/chain/chain_jrpc_processor.hpp"
#include "api/service/chain/impl/chain_api_impl.hpp"
#include "api/service/impl/api_service_impl.hpp"
#include "api/service/payment/impl/payment_api_impl.hpp"
#include "api/service/payment/payment_jrpc_processor.hpp"
#include "api/service/rpc/impl/rpc_api_impl.hpp"
#include "api/service/rpc/rpc_jrpc_processor.hpp"
#include "api/service/state/impl/state_api_impl.hpp"
#include "api/service/state/state_jrpc_processor.hpp"
#include "api/service/system/impl/system_api_impl.hpp"
#include "api/service/system/system_jrpc_processor.hpp"
#include "api/transport/impl/http/http_listener_impl.hpp"
#include "api/transport/impl/http/http_session.hpp"
#include "api/transport/impl/ws/ws_listener_impl.hpp"
#include "api/transport/impl/ws/ws_session.hpp"
#include "api/transport/rpc_thread_pool.hpp"
#include "application/app_configuration.hpp"
#include "application/impl/app_state_manager_impl.hpp"
#include "application/impl/chain_spec_impl.hpp"
#include "authorship/impl/block_builder_factory_impl.hpp"
#include "authorship/impl/block_builder_impl.hpp"
#include "authorship/impl/proposer_impl.hpp"
#include "blockchain/impl/block_tree_impl.hpp"
#include "blockchain/impl/key_value_block_header_repository.hpp"
#include "blockchain/impl/key_value_block_storage.hpp"
#include "blockchain/impl/storage_util.hpp"
#include "clock/impl/basic_waitable_timer.hpp"
#include "clock/impl/clock_impl.hpp"
#include "common/outcome_throw.hpp"
#include "consensus/authority/authority_manager.hpp"
#include "consensus/authority/authority_update_observer.hpp"
#include "consensus/authority/impl/authority_manager_impl.hpp"
#include "consensus/babe/impl/babe_impl.hpp"
#include "consensus/babe/impl/babe_lottery_impl.hpp"
#include "consensus/babe/impl/babe_synchronizer_impl.hpp"
#include "consensus/babe/impl/babe_util_impl.hpp"
#include "consensus/babe/impl/block_executor.hpp"
#include "consensus/babe/impl/syncing_babe.hpp"
#include "consensus/babe/types/slots_strategy.hpp"
#include "consensus/grandpa/finalization_observer.hpp"
#include "consensus/grandpa/impl/environment_impl.hpp"
#include "consensus/grandpa/impl/finalization_composite.hpp"
#include "consensus/grandpa/impl/grandpa_impl.hpp"
#include "consensus/grandpa/impl/vote_crypto_provider_impl.hpp"
#include "consensus/validation/babe_block_validator.hpp"
#include "crypto/bip39/impl/bip39_provider_impl.hpp"
#include "crypto/crypto_store/crypto_store_impl.hpp"
#include "crypto/ed25519/ed25519_provider_impl.hpp"
#include "crypto/hasher/hasher_impl.hpp"
#include "crypto/pbkdf2/impl/pbkdf2_provider_impl.hpp"
#include "crypto/random_generator/boost_generator.hpp"
#include "crypto/secp256k1/secp256k1_provider_impl.hpp"
#include "crypto/sr25519/sr25519_provider_impl.hpp"
#include "crypto/vrf/vrf_provider_impl.hpp"
#include "host_api/impl/host_api_factory_impl.hpp"
#include "log/configurator.hpp"
#include "log/logger.hpp"
#include "network/impl/extrinsic_observer_impl.hpp"
#include "network/impl/gossiper_broadcast.hpp"
#include "network/impl/kademlia_storage_backend.hpp"
#include "network/impl/peer_manager_impl.hpp"
#include "network/impl/remote_sync_protocol_client.hpp"
#include "network/impl/router_libp2p.hpp"
#include "network/impl/sync_protocol_observer_impl.hpp"
#include "network/sync_protocol_observer.hpp"
#include "network/types/sync_clients_set.hpp"
#include "outcome/outcome.hpp"
#include "runtime/binaryen/binaryen_wasm_memory_factory.hpp"
#include "runtime/binaryen/module/wasm_module_factory_impl.hpp"
#include "runtime/binaryen/module/wasm_module_impl.hpp"
#include "runtime/binaryen/runtime_api/account_nonce_api_impl.hpp"
#include "runtime/binaryen/runtime_api/babe_api_impl.hpp"
#include "runtime/binaryen/runtime_api/block_builder_impl.hpp"
#include "runtime/binaryen/runtime_api/core_factory_impl.hpp"
#include "runtime/binaryen/runtime_api/core_impl.hpp"
#include "runtime/binaryen/runtime_api/grandpa_api_impl.hpp"
#include "runtime/binaryen/runtime_api/metadata_impl.hpp"
#include "runtime/binaryen/runtime_api/offchain_worker_impl.hpp"
#include "runtime/binaryen/runtime_api/parachain_host_impl.hpp"
#include "runtime/binaryen/runtime_api/tagged_transaction_queue_impl.hpp"
#include "runtime/binaryen/runtime_api/transaction_payment_api_impl.hpp"
#include "runtime/common/storage_wasm_provider.hpp"
#include "runtime/common/trie_storage_provider_impl.hpp"
#include "storage/changes_trie/impl/storage_changes_tracker_impl.hpp"
#include "storage/leveldb/leveldb.hpp"
#include "storage/predefined_keys.hpp"
#include "storage/trie/impl/trie_storage_backend_impl.hpp"
#include "storage/trie/impl/trie_storage_impl.hpp"
#include "storage/trie/polkadot_trie/polkadot_node.hpp"
#include "storage/trie/polkadot_trie/polkadot_trie_factory_impl.hpp"
#include "storage/trie/serialization/polkadot_codec.hpp"
#include "storage/trie/serialization/trie_serializer_impl.hpp"
#include "transaction_pool/impl/pool_moderator_impl.hpp"
#include "transaction_pool/impl/transaction_pool_impl.hpp"

namespace {
  template <class T>
  using sptr = std::shared_ptr<T>;

  template <class T>
  using uptr = std::unique_ptr<T>;

  namespace di = boost::di;
  namespace fs = boost::filesystem;
  using namespace kagome;  // NOLINT

  template <typename C>
  auto useConfig(C c) {
    return boost::di::bind<std::decay_t<C>>().template to(
        std::move(c))[boost::di::override];
  }

  sptr<api::HttpListenerImpl> get_jrpc_api_http_listener(
      application::AppConfiguration const &config,
      sptr<application::AppStateManager> app_state_manager,
      sptr<api::RpcContext> context,
      api::HttpSession::Configuration http_session_config) {
    static auto initialized =
        boost::optional<sptr<api::HttpListenerImpl>>(boost::none);
    if (initialized) {
      return initialized.value();
    }

    auto &endpoint = config.rpcHttpEndpoint();

    api::HttpListenerImpl::Configuration listener_config;
    listener_config.endpoint = endpoint;

    auto listener = std::make_shared<api::HttpListenerImpl>(
        app_state_manager, context, listener_config, http_session_config);

    initialized.emplace(std::move(listener));
    return initialized.value();
  }

  sptr<api::WsListenerImpl> get_jrpc_api_ws_listener(
      api::WsSession::Configuration ws_session_config,
      sptr<api::RpcContext> context,
      sptr<application::AppStateManager> app_state_manager,
      const boost::asio::ip::tcp::endpoint &endpoint) {
    static auto initialized =
        boost::optional<sptr<api::WsListenerImpl>>(boost::none);
    if (initialized) {
      return initialized.value();
    }

    api::WsListenerImpl::Configuration listener_config;
    listener_config.endpoint = endpoint;

    auto listener =
        std::make_shared<api::WsListenerImpl>(app_state_manager,
                                              context,
                                              listener_config,
                                              std::move(ws_session_config));

    initialized.emplace(std::move(listener));
    return initialized.value();
  }

  sptr<blockchain::BlockStorage> get_block_storage(
      sptr<crypto::Hasher> hasher,
      sptr<storage::BufferStorage> db,
      sptr<storage::trie::TrieStorage> trie_storage,
      sptr<runtime::GrandpaApi> grandpa_api) {
    static auto initialized =
        boost::optional<sptr<blockchain::BlockStorage>>(boost::none);

    if (initialized) {
      return initialized.value();
    }

    auto storage_res = blockchain::KeyValueBlockStorage::create(
        trie_storage->getRootHash(),
        db,
        hasher,
        [&db, &grandpa_api](const primitives::Block &genesis_block) {
          // handle genesis initialization, which happens when there is not
          // authorities and last completed round in the storage
          if (not db->get(storage::kAuthoritySetKey)) {
            // insert authorities
            const auto &weighted_authorities_res = grandpa_api->authorities(
                primitives::BlockId(primitives::BlockNumber{0}));
            BOOST_ASSERT_MSG(weighted_authorities_res,
                             "grandpa_api_->authorities failed");
            const auto &weighted_authorities = weighted_authorities_res.value();

            auto log = log::createLogger("injector", "kagome");

            for (const auto &authority : weighted_authorities) {
              log->info("Grandpa authority: {}", authority.id.id.toHex());
            }

            consensus::grandpa::VoterSet voters{0};
            for (const auto &weighted_authority : weighted_authorities) {
              voters.insert(
                  primitives::GrandpaSessionKey{weighted_authority.id.id},
                  weighted_authority.weight);
              SL_DEBUG(log,
                       "Added to grandpa authorities: {}, weight: {}",
                       weighted_authority.id.id.toHex(),
                       weighted_authority.weight);
            }
            BOOST_ASSERT_MSG(voters.size() != 0, "Grandpa voters are empty");
            auto authorities_put_res =
                db->put(storage::kAuthoritySetKey,
                        common::Buffer(scale::encode(voters).value()));
            if (not authorities_put_res) {
              BOOST_ASSERT_MSG(false, "Could not insert authorities");
              BOOST_UNREACHABLE_RETURN(std::exit(EXIT_FAILURE));
            }
          }
        });
    if (storage_res.has_error()) {
      common::raise(storage_res.error());
    }
    auto &storage = storage_res.value();

    initialized.emplace(std::move(storage));
    return initialized.value();
  }

  sptr<host_api::HostApiFactoryImpl> get_host_api_factory(
      sptr<storage::changes_trie::ChangesTracker> tracker,
      sptr<crypto::Sr25519Provider> sr25519_provider,
      sptr<crypto::Ed25519Provider> ed25519_provider,
      sptr<crypto::Secp256k1Provider> secp256k1_provider,
      sptr<crypto::Hasher> hasher,
      sptr<crypto::CryptoStore> crypto_store,
      sptr<crypto::Bip39Provider> bip39_provider) {
    static auto initialized =
        boost::optional<sptr<host_api::HostApiFactoryImpl>>(boost::none);
    if (initialized) {
      return initialized.value();
    }

    auto factory =
        std::make_shared<host_api::HostApiFactoryImpl>(tracker,
                                                       sr25519_provider,
                                                       ed25519_provider,
                                                       secp256k1_provider,
                                                       hasher,
                                                       crypto_store,
                                                       bip39_provider);

    initialized.emplace(std::move(factory));
    return initialized.value();
  }

  sptr<storage::trie::TrieStorageBackendImpl> get_trie_storage_backend(
      sptr<storage::BufferStorage> storage) {
    static auto initialized =
        boost::optional<sptr<storage::trie::TrieStorageBackendImpl>>(
            boost::none);

    if (initialized) {
      return initialized.value();
    }

    auto backend = std::make_shared<storage::trie::TrieStorageBackendImpl>(
        storage, common::Buffer{blockchain::prefix::TRIE_NODE});

    initialized.emplace(std::move(backend));
    return initialized.value();
  }

  sptr<storage::trie::TrieStorageImpl> get_trie_storage_impl(
      sptr<storage::trie::PolkadotTrieFactory> factory,
      sptr<storage::trie::Codec> codec,
      sptr<storage::trie::TrieSerializer> serializer,
      sptr<storage::changes_trie::ChangesTracker> tracker) {
    static auto initialized =
        boost::optional<sptr<storage::trie::TrieStorageImpl>>(boost::none);

    if (initialized) {
      return initialized.value();
    }

    auto trie_storage_res = storage::trie::TrieStorageImpl::createEmpty(
        factory, codec, serializer, tracker);

    if (!trie_storage_res) {
      common::raise(trie_storage_res.error());
    }
    auto &trie_storage = trie_storage_res.value();

    initialized.emplace(std::move(trie_storage));
    return initialized.value();
  }

  sptr<storage::trie::TrieStorage> get_trie_storage(
      sptr<application::ChainSpec> configuration_storage,
      sptr<storage::trie::TrieStorageImpl> trie_storage) {
    static auto initialized =
        boost::optional<sptr<storage::trie::TrieStorage>>(boost::none);
    if (initialized) {
      return initialized.value();
    }

    auto batch = trie_storage->getPersistentBatch();
    if (not batch) {
      common::raise(batch.error());
    }

    auto log = log::createLogger("injector", "kagome");

    const auto &genesis_raw_configs = configuration_storage->getGenesis();

    for (const auto &[key_, val_] : genesis_raw_configs) {
      auto &key = key_;
      auto &val = val_;
      SL_DEBUG(
          log, "Key: {}, Val: {}", key.toHex(), val.toHex().substr(0, 200));
      if (auto res = batch.value()->put(key, val); not res) {
        common::raise(res.error());
      }
    }
    if (auto res = batch.value()->commit(); not res) {
      common::raise(res.error());
    }

    initialized.emplace(std::move(trie_storage));
    return initialized.value();
  }

  sptr<storage::BufferStorage> get_level_db(
      application::AppConfiguration const &app_config,
      sptr<application::ChainSpec> chain_spec) {
    static auto initialized =
        boost::optional<sptr<storage::BufferStorage>>(boost::none);
    if (initialized) {
      return initialized.value();
    }
    auto options = leveldb::Options{};
    options.create_if_missing = true;
    auto db_res = storage::LevelDB::create(
        app_config.databasePath(chain_spec->id()), options);
    if (!db_res) {
      auto log = log::createLogger("injector", "kagome");
      log->critical("Can't create LevelDB in {}: {}",
                    fs::absolute(app_config.databasePath(chain_spec->id()),
                                 fs::current_path())
                        .native(),
                    db_res.error().message());
      exit(EXIT_FAILURE);
    }
    auto &db = db_res.value();

    initialized.emplace(std::move(db));
    return initialized.value();
  }

  std::shared_ptr<application::ChainSpec> get_chain_spec(
      application::AppConfiguration const &config) {
    static auto initialized =
        boost::optional<sptr<application::ChainSpec>>(boost::none);
    if (initialized) {
      return initialized.value();
    }
    auto const &chainspec_path = config.chainSpecPath();

    auto chain_spec_res =
        application::ChainSpecImpl::loadFrom(chainspec_path.native());
    if (not chain_spec_res.has_value()) {
      auto log = log::createLogger("injector", "kagome");
      log->critical(
          "Can't load chain spec from {}: {}",
          fs::absolute(chainspec_path.native(), fs::current_path()).native(),
          chain_spec_res.error().message());
      exit(EXIT_FAILURE);
    }
    auto &chain_spec = chain_spec_res.value();

    initialized.emplace(std::move(chain_spec));
    return initialized.value();
  }

  sptr<primitives::BabeConfiguration> get_babe_configuration(
      sptr<runtime::BabeApi> babe_api) {
    static auto initialized =
        boost::optional<sptr<primitives::BabeConfiguration>>(boost::none);
    if (initialized) {
      return initialized.value();
    }

    auto configuration_res = babe_api->configuration();
    if (not configuration_res) {
      common::raise(configuration_res.error());
    }

    auto configuration = std::make_shared<primitives::BabeConfiguration>(
        std::move(configuration_res.value()));

    auto log = log::createLogger("injector", "kagome");
    for (const auto &authority : configuration->genesis_authorities) {
      SL_DEBUG(log, "Babe authority: {}", authority.id.id.toHex());
    }
    configuration->leadership_rate.first *= 3;

    initialized.emplace(std::move(configuration));
    return initialized.value();
  }

  consensus::SlotsStrategy get_slots_strategy(
      const application::AppConfiguration &app_config) {
    static auto initialized =
        boost::optional<consensus::SlotsStrategy>(boost::none);
    if (not initialized) {
      auto strategy = app_config.isUnixSlotsStrategy()
                          ? consensus::SlotsStrategy::FromUnixEpoch
                          : consensus::SlotsStrategy::FromZero;
      initialized.emplace(strategy);
    }
    return initialized.value();
  }

  sptr<crypto::KeyFileStorage> get_key_file_storage(
      application::AppConfiguration const &config,
      sptr<application::ChainSpec> chain_spec) {
    static boost::optional<sptr<crypto::KeyFileStorage>> initialized =
        boost::none;
    static boost::optional<fs::path> initialized_path = boost::none;

    auto path = config.keystorePath(chain_spec->id());
    if (initialized and initialized_path and initialized_path.value() == path) {
      return initialized.value();
    }
    auto key_file_storage_res = crypto::KeyFileStorage::createAt(path);
    if (not key_file_storage_res) {
      common::raise(key_file_storage_res.error());
    }

    initialized = std::move(key_file_storage_res.value());
    initialized_path = std::move(path);

    return initialized.value();
  }

  const sptr<libp2p::crypto::KeyPair> &get_peer_keypair(
      const application::AppConfiguration &app_config,
      const crypto::Ed25519Provider &crypto_provider,
      const crypto::CryptoStore &crypto_store) {
    static auto initialized =
        boost::optional<sptr<libp2p::crypto::KeyPair>>(boost::none);

    if (initialized) {
      return initialized.value();
    }

    auto log = log::createLogger("injector", "kagome");

    if (app_config.nodeKey()) {
      log->info("Will use LibP2P keypair from config or args");

      auto provided_keypair =
          crypto_provider.generateKeypair(app_config.nodeKey().value());
      BOOST_ASSERT(provided_keypair.secret_key == app_config.nodeKey().value());

      auto &&pub = provided_keypair.public_key;
      auto &&priv = provided_keypair.secret_key;

      auto key_pair =
          std::make_shared<libp2p::crypto::KeyPair>(libp2p::crypto::KeyPair{
              .publicKey = {{.type = libp2p::crypto::Key::Type::Ed25519,
                             .data = {pub.begin(), pub.end()}}},
              .privateKey = {{.type = libp2p::crypto::Key::Type::Ed25519,
                              .data = {priv.begin(), priv.end()}}}});

      initialized.emplace(std::move(key_pair));
      return initialized.value();
    }

    if (crypto_store.getLibp2pKeypair()) {
      log->info("Will use LibP2P keypair from key storage");

      auto stored_keypair = crypto_store.getLibp2pKeypair().value();

      auto key_pair =
          std::make_shared<libp2p::crypto::KeyPair>(std::move(stored_keypair));

      initialized.emplace(std::move(key_pair));
      return initialized.value();
    }

    log->warn(
        "Can not obtain a libp2p keypair from crypto storage. "
        "A unique one will be generated for the current session");

    auto generated_keypair = crypto_provider.generateKeypair();

    auto &&pub = generated_keypair.public_key;
    auto &&priv = generated_keypair.secret_key;

    auto key_pair =
        std::make_shared<libp2p::crypto::KeyPair>(libp2p::crypto::KeyPair{
            .publicKey = {{.type = libp2p::crypto::Key::Type::Ed25519,
                           .data = {pub.begin(), pub.end()}}},
            .privateKey = {{.type = libp2p::crypto::Key::Type::Ed25519,
                            .data = {priv.begin(), priv.end()}}}});

    initialized.emplace(std::move(key_pair));
    return initialized.value();
  }

  sptr<libp2p::protocol::kademlia::Config> get_kademlia_config(
      const application::ChainSpec &chain_spec) {
    static auto initialized =
        boost::optional<sptr<libp2p::protocol::kademlia::Config>>(boost::none);
    if (initialized) {
      return initialized.value();
    }

    auto kagome_config = std::make_shared<libp2p::protocol::kademlia::Config>(
        libp2p::protocol::kademlia::Config{
            .protocolId = "/" + chain_spec.protocolId() + "/kad",
            .maxBucketSize = 1000,
            .randomWalk = {.interval = std::chrono::minutes(1)}});

    initialized.emplace(std::move(kagome_config));
    return initialized.value();
  }

  template <typename Injector>
  sptr<api::ApiServiceImpl> get_jrpc_api_service(const Injector &injector) {
    static auto initialized =
        boost::optional<sptr<api::ApiServiceImpl>>(boost::none);
    if (initialized) {
      return initialized.value();
    }

    auto asmgr =
        injector
            .template create<std::shared_ptr<application::AppStateManager>>();
    auto thread_pool = injector.template create<sptr<api::RpcThreadPool>>();
    auto server = injector.template create<sptr<api::JRpcServer>>();
    auto listeners =
        injector.template create<api::ApiServiceImpl::ListenerList>();
    auto processors =
        injector.template create<api::ApiServiceImpl::ProcessorSpan>();
    auto storage_sub_engine = injector.template create<
        primitives::events::StorageSubscriptionEnginePtr>();
    auto chain_sub_engine =
        injector
            .template create<primitives::events::ChainSubscriptionEnginePtr>();
    auto ext_sub_engine = injector.template create<
        primitives::events::ExtrinsicSubscriptionEnginePtr>();
    auto extrinsic_event_key_repo =
        injector
            .template create<sptr<subscription::ExtrinsicEventKeyRepository>>();
    auto block_tree = injector.template create<sptr<blockchain::BlockTree>>();
    auto trie_storage =
        injector.template create<sptr<storage::trie::TrieStorage>>();

    auto api_service =
        std::make_shared<api::ApiServiceImpl>(asmgr,
                                              thread_pool,
                                              listeners,
                                              server,
                                              processors,
                                              storage_sub_engine,
                                              chain_sub_engine,
                                              ext_sub_engine,
                                              extrinsic_event_key_repo,
                                              block_tree,
                                              trie_storage);

    auto state_api = injector.template create<std::shared_ptr<api::StateApi>>();
    state_api->setApiService(api_service);

    auto chain_api = injector.template create<std::shared_ptr<api::ChainApi>>();
    chain_api->setApiService(api_service);

    auto author_api =
        injector.template create<std::shared_ptr<api::AuthorApi>>();
    author_api->setApiService(api_service);

    initialized.emplace(std::move(api_service));
    return initialized.value();
  }

  template <typename Injector>
  sptr<blockchain::BlockTree> get_block_tree(const Injector &injector) {
    static auto initialized =
        boost::optional<sptr<blockchain::BlockTree>>(boost::none);

    if (initialized) {
      return initialized.value();
    }
    auto header_repo =
        injector.template create<sptr<blockchain::BlockHeaderRepository>>();

    auto storage = injector.template create<sptr<blockchain::BlockStorage>>();

    auto last_finalized_block_res = storage->getLastFinalizedBlockHash();

    const auto block_id =
        last_finalized_block_res.has_value()
            ? primitives::BlockId{last_finalized_block_res.value()}
            : primitives::BlockId{0};

    auto extrinsic_observer =
        injector.template create<sptr<network::ExtrinsicObserver>>();

    auto hasher = injector.template create<sptr<crypto::Hasher>>();

    auto chain_events_engine =
        injector
            .template create<primitives::events::ChainSubscriptionEnginePtr>();
    auto ext_events_engine = injector.template create<
        primitives::events::ExtrinsicSubscriptionEnginePtr>();
    auto ext_events_key_repo = injector.template create<
        std::shared_ptr<subscription::ExtrinsicEventKeyRepository>>();

    auto runtime_core =
        injector.template create<std::shared_ptr<runtime::Core>>();
    auto babe_configuration =
        injector
            .template create<std::shared_ptr<primitives::BabeConfiguration>>();
    auto babe_util =
        injector.template create<std::shared_ptr<consensus::BabeUtil>>();

    auto block_tree_res =
        blockchain::BlockTreeImpl::create(std::move(header_repo),
                                          std::move(storage),
                                          std::move(block_id),
                                          std::move(extrinsic_observer),
                                          std::move(hasher),
                                          std::move(chain_events_engine),
                                          std::move(ext_events_engine),
                                          std::move(ext_events_key_repo),
                                          std::move(runtime_core),
                                          std::move(babe_configuration),
                                          std::move(babe_util));
    if (not block_tree_res.has_value()) {
      common::raise(block_tree_res.error());
    }
    auto &block_tree = block_tree_res.value();

    auto protocol_factory =
        injector.template create<std::shared_ptr<network::ProtocolFactory>>();

    protocol_factory->setBlockTree(block_tree);

    initialized.emplace(std::move(block_tree));
    return initialized.value();
  }

  template <class Injector>
  sptr<network::PeerManager> get_peer_manager(const Injector &injector) {
    static auto initialized =
        boost::optional<sptr<network::PeerManager>>(boost::none);
    if (initialized) {
      return initialized.value();
    }

    auto peer_manager = std::make_shared<network::PeerManagerImpl>(
        injector.template create<sptr<application::AppStateManager>>(),
        injector.template create<libp2p::Host &>(),
        injector.template create<sptr<libp2p::protocol::Identify>>(),
        injector.template create<sptr<libp2p::protocol::kademlia::Kademlia>>(),
        injector.template create<sptr<libp2p::protocol::Scheduler>>(),
        injector.template create<sptr<network::StreamEngine>>(),
        injector.template create<const application::AppConfiguration &>(),
        injector.template create<sptr<clock::SteadyClock>>(),
        injector.template create<const network::BootstrapNodes &>(),
        injector.template create<const network::OwnPeerInfo &>(),
        injector.template create<sptr<network::SyncClientsSet>>(),
        injector.template create<sptr<network::Router>>());

    auto protocol_factory =
        injector.template create<std::shared_ptr<network::ProtocolFactory>>();

    protocol_factory->setPeerManager(peer_manager);

    initialized.emplace(std::move(peer_manager));
    return initialized.value();
  }

  template <typename Injector>
  sptr<consensus::BlockExecutor> get_block_executor(const Injector &injector) {
    static auto initialized =
        boost::optional<sptr<consensus::BlockExecutor>>(boost::none);
    if (initialized) {
      return initialized.value();
    }

    auto block_executor = std::make_shared<consensus::BlockExecutor>(
        injector.template create<sptr<blockchain::BlockTree>>(),
        injector.template create<sptr<runtime::Core>>(),
        injector.template create<sptr<primitives::BabeConfiguration>>(),
        injector.template create<sptr<consensus::BabeSynchronizer>>(),
        injector.template create<sptr<consensus::BlockValidator>>(),
        injector.template create<sptr<consensus::grandpa::Environment>>(),
        injector.template create<sptr<transaction_pool::TransactionPool>>(),
        injector.template create<sptr<crypto::Hasher>>(),
        injector.template create<sptr<authority::AuthorityUpdateObserver>>(),
        injector.template create<sptr<consensus::BabeUtil>>(),
        injector.template create<sptr<boost::asio::io_context>>(),
        injector.template create<uptr<clock::Timer>>());

    initialized.emplace(std::move(block_executor));
    return initialized.value();
  }

  template <typename Injector>
  sptr<network::SyncProtocolObserverImpl> get_sync_observer_impl(
      const Injector &injector) {
    static auto initialized =
        boost::optional<sptr<network::SyncProtocolObserverImpl>>(boost::none);
    if (initialized) {
      return initialized.value();
    }

    auto sync_observer = std::make_shared<network::SyncProtocolObserverImpl>(
        injector.template create<sptr<blockchain::BlockTree>>(),
        injector.template create<sptr<blockchain::BlockHeaderRepository>>());

    auto protocol_factory =
        injector.template create<std::shared_ptr<network::ProtocolFactory>>();

    protocol_factory->setSyncObserver(sync_observer);

    initialized.emplace(std::move(sync_observer));
    return initialized.value();
  }

  template <typename... Ts>
  auto makeApplicationInjector(const application::AppConfiguration &config,
                               Ts &&... args) {
    // default values for configurations
    api::RpcThreadPool::Configuration rpc_thread_pool_config{};
    api::HttpSession::Configuration http_config{};
    api::WsSession::Configuration ws_config{};
    transaction_pool::PoolModeratorImpl::Params pool_moderator_config{};
    transaction_pool::TransactionPool::Limits tp_pool_limits{};
    libp2p::protocol::PingConfig ping_config{};

    return di::make_injector(
        // bind configs
        useConfig(rpc_thread_pool_config),
        useConfig(http_config),
        useConfig(ws_config),
        useConfig(pool_moderator_config),
        useConfig(tp_pool_limits),
        useConfig(ping_config),

        // inherit host injector
        libp2p::injector::makeHostInjector(
            libp2p::injector::useSecurityAdaptors<
                libp2p::security::Noise>()[di::override]),

        // inherit kademlia injector
        libp2p::injector::makeKademliaInjector(),
        di::bind<libp2p::protocol::kademlia::Config>.to(
            [](auto const &injector) {
              auto &chain_spec =
                  injector.template create<application::ChainSpec &>();
              return get_kademlia_config(chain_spec);
            })[boost::di::override],

        di::bind<application::AppStateManager>.template to<application::AppStateManagerImpl>(),
        di::bind<application::AppConfiguration>.to(config),

        // compose peer keypair
        di::bind<libp2p::crypto::KeyPair>.to([](auto const &injector) {
          auto &app_config =
              injector.template create<const application::AppConfiguration &>();
          auto &crypto_provider =
              injector.template create<const crypto::Ed25519Provider &>();
          auto &crypto_store =
              injector.template create<const crypto::CryptoStore &>();
          return get_peer_keypair(app_config, crypto_provider, crypto_store);
        })[boost::di::override],

        // bind io_context: 1 per injector
        di::bind<::boost::asio::io_context>.in(
            di::extension::shared)[boost::di::override],

        di::bind<api::ApiServiceImpl::ListenerList>.to([](auto const
                                                              &injector) {
          std::vector<std::shared_ptr<api::Listener>> listeners{
              injector
                  .template create<std::shared_ptr<api::HttpListenerImpl>>(),
              injector.template create<std::shared_ptr<api::WsListenerImpl>>(),
          };
          return api::ApiServiceImpl::ListenerList{std::move(listeners)};
        }),
        di::bind<api::ApiServiceImpl::ProcessorSpan>.to([](auto const
                                                               &injector) {
          static std::vector<std::shared_ptr<api::JRpcProcessor>> processors{
              injector.template create<
                  std::shared_ptr<api::state::StateJrpcProcessor>>(),
              injector.template create<
                  std::shared_ptr<api::author::AuthorJRpcProcessor>>(),
              injector.template create<
                  std::shared_ptr<api::chain::ChainJrpcProcessor>>(),
              injector.template create<
                  std::shared_ptr<api::system::SystemJrpcProcessor>>(),
              injector.template create<
                  std::shared_ptr<api::rpc::RpcJRpcProcessor>>(),
              injector.template create<
                  std::shared_ptr<api::payment::PaymentJRpcProcessor>>()};
          return api::ApiServiceImpl::ProcessorSpan{processors};
        }),
        // bind interfaces
        di::bind<api::HttpListenerImpl>.to([](const auto &injector) {
          const application::AppConfiguration &config =
              injector.template create<application::AppConfiguration const &>();
          auto app_state_manager =
              injector.template create<sptr<application::AppStateManager>>();
          auto context = injector.template create<sptr<api::RpcContext>>();
          auto &&http_session_config =
              injector.template create<api::HttpSession::Configuration>();

          return get_jrpc_api_http_listener(
              config, app_state_manager, context, http_session_config);
        }),
        di::bind<api::WsListenerImpl>.to([](const auto &injector) {
          auto config =
              injector.template create<api::WsSession::Configuration>();
          auto context = injector.template create<sptr<api::RpcContext>>();
          auto app_state_manager =
              injector.template create<sptr<application::AppStateManager>>();
          const application::AppConfiguration &app_config =
              injector.template create<application::AppConfiguration const &>();
          auto &endpoint = app_config.rpcWsEndpoint();

          return get_jrpc_api_ws_listener(
              config, context, app_state_manager, endpoint);
        }),
        di::bind<libp2p::crypto::random::RandomGenerator>.template to<libp2p::crypto::random::BoostRandomGenerator>()
            [di::override],
        di::bind<api::AuthorApi>.template to<api::AuthorApiImpl>(),
        di::bind<api::ChainApi>.template to<api::ChainApiImpl>(),
        di::bind<api::StateApi>.template to<api::StateApiImpl>(),
        di::bind<api::SystemApi>.template to<api::SystemApiImpl>(),
        di::bind<api::RpcApi>.template to<api::RpcApiImpl>(),
        di::bind<api::PaymentApi>.template to<api::PaymentApiImpl>(),
        di::bind<api::ApiService>.to([](const auto &injector) {
          return get_jrpc_api_service(injector);
        }),
        di::bind<api::JRpcServer>.template to<api::JRpcServerImpl>(),
        di::bind<authorship::Proposer>.template to<authorship::ProposerImpl>(),
        di::bind<authorship::BlockBuilder>.template to<authorship::BlockBuilderImpl>(),
        di::bind<authorship::BlockBuilderFactory>.template to<authorship::BlockBuilderFactoryImpl>(),
        di::bind<storage::BufferStorage>.to([](const auto &injector) {
          const application::AppConfiguration &config =
              injector.template create<application::AppConfiguration const &>();
          auto chain_spec =
              injector.template create<sptr<application::ChainSpec>>();
          return get_level_db(config, chain_spec);
        }),
        di::bind<blockchain::BlockStorage>.to([](const auto &injector) {
          const auto &hasher = injector.template create<sptr<crypto::Hasher>>();
          const auto &db =
              injector.template create<sptr<storage::BufferStorage>>();
          const auto &trie_storage =
              injector.template create<sptr<storage::trie::TrieStorage>>();
          const auto &grandpa_api =
              injector.template create<sptr<runtime::GrandpaApi>>();
          return get_block_storage(hasher, db, trie_storage, grandpa_api);
        }),
        di::bind<blockchain::BlockTree>.to(
            [](auto const &injector) { return get_block_tree(injector); }),
        di::bind<blockchain::BlockHeaderRepository>.template to<blockchain::KeyValueBlockHeaderRepository>(),
        di::bind<clock::SystemClock>.template to<clock::SystemClockImpl>(),
        di::bind<clock::SteadyClock>.template to<clock::SteadyClockImpl>(),
        di::bind<clock::Timer>.template to<clock::BasicWaitableTimer>(),
        di::bind<primitives::BabeConfiguration>.to([](auto const &injector) {
          auto babe_api = injector.template create<sptr<runtime::BabeApi>>();
          return get_babe_configuration(babe_api);
        }),
        di::bind<consensus::BabeSynchronizer>.template to<consensus::BabeSynchronizerImpl>(),
        di::bind<consensus::SlotsStrategy>.template to(
            [](const auto &injector) {
              const application::AppConfiguration &config =
                  injector
                      .template create<const application::AppConfiguration &>();
              return get_slots_strategy(config);
            }),
        di::bind<consensus::grandpa::Environment>.template to<consensus::grandpa::EnvironmentImpl>(),
        di::bind<consensus::BlockValidator>.template to<consensus::BabeBlockValidator>(),
        di::bind<crypto::Ed25519Provider>.template to<crypto::Ed25519ProviderImpl>(),
        di::bind<crypto::Hasher>.template to<crypto::HasherImpl>(),
        di::bind<crypto::Sr25519Provider>.template to<crypto::Sr25519ProviderImpl>(),
        di::bind<crypto::VRFProvider>.template to<crypto::VRFProviderImpl>(),
        di::bind<network::StreamEngine>.template to<network::StreamEngine>(),
        di::bind<crypto::Bip39Provider>.template to<crypto::Bip39ProviderImpl>(),
        di::bind<crypto::Pbkdf2Provider>.template to<crypto::Pbkdf2ProviderImpl>(),
        di::bind<crypto::Secp256k1Provider>.template to<crypto::Secp256k1ProviderImpl>(),
        di::bind<crypto::KeyFileStorage>.template to([](auto const &injector) {
          const application::AppConfiguration &config =
              injector.template create<application::AppConfiguration const &>();
          auto chain_spec =
              injector.template create<sptr<application::ChainSpec>>();

          return get_key_file_storage(config, chain_spec);
        }),
        di::bind<crypto::CryptoStore>.template to<crypto::CryptoStoreImpl>(),
        di::bind<host_api::HostApiFactory>.template to(
            [](auto const &injector) {
              auto tracker = injector.template create<
                  sptr<storage::changes_trie::ChangesTracker>>();
              auto sr25519_provider =
                  injector.template create<sptr<crypto::Sr25519Provider>>();
              auto ed25519_provider =
                  injector.template create<sptr<crypto::Ed25519Provider>>();
              auto secp256k1_provider =
                  injector.template create<sptr<crypto::Secp256k1Provider>>();
              auto hasher = injector.template create<sptr<crypto::Hasher>>();
              auto crypto_store =
                  injector.template create<sptr<crypto::CryptoStore>>();
              auto bip39_provider =
                  injector.template create<sptr<crypto::Bip39Provider>>();

              return get_host_api_factory(tracker,
                                          sr25519_provider,
                                          ed25519_provider,
                                          secp256k1_provider,
                                          hasher,
                                          crypto_store,
                                          bip39_provider);
            }),
        di::bind<consensus::BabeGossiper>.template to<network::GossiperBroadcast>(),
        di::bind<consensus::grandpa::Gossiper>.template to<network::GossiperBroadcast>(),
        di::bind<network::Gossiper>.template to<network::GossiperBroadcast>(),
        di::bind<network::SyncProtocolObserver>.to([](auto const &injector) {
          return get_sync_observer_impl(injector);
        }),
        di::bind<runtime::binaryen::WasmModule>.template to<runtime::binaryen::WasmModuleImpl>(),
        di::bind<runtime::binaryen::WasmModuleFactory>.template to<runtime::binaryen::WasmModuleFactoryImpl>(),
        di::bind<runtime::binaryen::CoreFactory>.template to<runtime::binaryen::CoreFactoryImpl>(),
        di::bind<runtime::binaryen::RuntimeEnvironmentFactory>.template to<runtime::binaryen::RuntimeEnvironmentFactoryImpl>(),
        di::bind<runtime::TaggedTransactionQueue>.template to<runtime::binaryen::TaggedTransactionQueueImpl>(),
        di::bind<runtime::ParachainHost>.template to<runtime::binaryen::ParachainHostImpl>(),
        di::bind<runtime::OffchainWorker>.template to<runtime::binaryen::OffchainWorkerImpl>(),
        di::bind<runtime::Metadata>.template to<runtime::binaryen::MetadataImpl>(),
        di::bind<runtime::GrandpaApi>.template to<runtime::binaryen::GrandpaApiImpl>(),
        di::bind<runtime::Core>.template to<runtime::binaryen::CoreImpl>(),
        di::bind<runtime::BabeApi>.template to<runtime::binaryen::BabeApiImpl>(),
        di::bind<runtime::BlockBuilder>.template to<runtime::binaryen::BlockBuilderImpl>(),
        di::bind<runtime::TransactionPaymentApi>.template to<runtime::binaryen::TransactionPaymentApiImpl>(),
        di::bind<runtime::AccountNonceApi>.template to<runtime::binaryen::AccountNonceApiImpl>(),
        di::bind<runtime::TrieStorageProvider>.template to<runtime::TrieStorageProviderImpl>(),
        di::bind<transaction_pool::TransactionPool>.template to<transaction_pool::TransactionPoolImpl>(),
        di::bind<transaction_pool::PoolModerator>.template to<transaction_pool::PoolModeratorImpl>(),
        di::bind<storage::changes_trie::ChangesTracker>.template to<storage::changes_trie::StorageChangesTrackerImpl>(),
        di::bind<storage::trie::TrieStorageBackend>.to(
            [](auto const &injector) {
              auto storage =
                  injector.template create<sptr<storage::BufferStorage>>();
              return get_trie_storage_backend(storage);
            }),
        di::bind<storage::trie::TrieStorageImpl>.to([](auto const &injector) {
          auto factory =
              injector
                  .template create<sptr<storage::trie::PolkadotTrieFactory>>();
          auto codec = injector.template create<sptr<storage::trie::Codec>>();
          auto serializer =
              injector.template create<sptr<storage::trie::TrieSerializer>>();
          auto tracker = injector.template create<
              sptr<storage::changes_trie::ChangesTracker>>();
          return get_trie_storage_impl(factory, codec, serializer, tracker);
        }),
        di::bind<storage::trie::TrieStorage>.to([](auto const &injector) {
          auto configuration_storage =
              injector.template create<sptr<application::ChainSpec>>();
          auto trie_storage =
              injector.template create<sptr<storage::trie::TrieStorageImpl>>();
          return get_trie_storage(configuration_storage, trie_storage);
        }),
        di::bind<storage::trie::PolkadotTrieFactory>.template to<storage::trie::PolkadotTrieFactoryImpl>(),
        di::bind<storage::trie::Codec>.template to<storage::trie::PolkadotCodec>(),
        di::bind<storage::trie::TrieSerializer>.template to<storage::trie::TrieSerializerImpl>(),
        di::bind<runtime::WasmProvider>.template to<runtime::StorageWasmProvider>(),
        di::bind<application::ChainSpec>.to([](const auto &injector) {
          const application::AppConfiguration &config =
              injector.template create<application::AppConfiguration const &>();
          return get_chain_spec(config);
        }),
        di::bind<network::ExtrinsicObserver>.to([](const auto &injector) {
          return get_extrinsic_observer_impl(injector);
        }),
        di::bind<network::ExtrinsicGossiper>.template to<network::GossiperBroadcast>(),
        di::bind<authority::AuthorityUpdateObserver>.template to<authority::AuthorityManagerImpl>(),
        di::bind<authority::AuthorityManager>.template to<authority::AuthorityManagerImpl>(),
        di::bind<network::PeerManager>.to(
            [](auto const &injector) { return get_peer_manager(injector); }),
        di::bind<network::Router>.template to<network::RouterLibp2p>(),
        di::bind<consensus::BlockExecutor>.to(
            [](auto const &injector) { return get_block_executor(injector); }),
        di::bind<consensus::grandpa::Grandpa>.to(
            [](auto const &injector) { return get_grandpa_impl(injector); }),
        di::bind<consensus::grandpa::RoundObserver>.to(
            [](auto const &injector) { return get_grandpa_impl(injector); }),
        di::bind<consensus::grandpa::CatchUpObserver>.to(
            [](auto const &injector) { return get_grandpa_impl(injector); }),
        di::bind<consensus::grandpa::GrandpaObserver>.to(
            [](auto const &injector) { return get_grandpa_impl(injector); }),
        di::bind<consensus::BabeUtil>.template to<consensus::BabeUtilImpl>(),

        // user-defined overrides...
        std::forward<decltype(args)>(args)...);
  }

  template <typename Injector>
  sptr<network::OwnPeerInfo> get_syncing_peer_info(const Injector &injector) {
    static boost::optional<sptr<network::OwnPeerInfo>> initialized{boost::none};
    if (initialized) {
      return initialized.value();
    }

    // get key storage
    auto &&local_pair = injector.template create<libp2p::crypto::KeyPair>();
    libp2p::crypto::PublicKey &public_key = local_pair.publicKey;
    auto &key_marshaller =
        injector.template create<libp2p::crypto::marshaller::KeyMarshaller &>();
    const auto &config =
        injector.template create<const application::AppConfiguration &>();

    libp2p::peer::PeerId peer_id =
        libp2p::peer::PeerId::fromPublicKey(
            key_marshaller.marshal(public_key).value())
            .value();

    std::vector<libp2p::multi::Multiaddress> listen_addrs =
        config.listenAddresses();
    std::vector<libp2p::multi::Multiaddress> public_addrs =
        config.publicAddresses();

    auto log = log::createLogger("syncing_injector", "kagome");
<<<<<<< HEAD
    log->debug("Received peer id: {}", peer_id.toBase58());
    for (auto &addr : listen_addrs) {
      log->debug("Peer listening on multiaddr: {}", addr.getStringAddress());
    }
    for (auto &addr : public_addrs) {
      log->debug("Peer public multiaddr: {}", addr.getStringAddress());
=======

    SL_DEBUG(log, "Received peer id: {}", peer_id.toBase58());
    for (auto &addr : addresses) {
      SL_DEBUG(log, "Received multiaddr: {}", addr.getStringAddress());
>>>>>>> 7b94cac1
    }

    initialized = std::make_shared<network::OwnPeerInfo>(
        std::move(peer_id), std::move(public_addrs), std::move(listen_addrs));
    return initialized.value();
  }

  template <typename Injector>
  sptr<consensus::babe::Babe> get_syncing_babe(const Injector &injector) {
    static auto initialized =
        boost::optional<sptr<consensus::babe::Babe>>(boost::none);
    if (initialized) {
      return initialized.value();
    }

    initialized = std::make_shared<consensus::babe::SyncingBabe>(
        injector.template create<sptr<consensus::BlockExecutor>>());

    auto protocol_factory =
        injector.template create<std::shared_ptr<network::ProtocolFactory>>();

    protocol_factory->setBabe(initialized.value());

    return initialized.value();
  }

  template <typename... Ts>
  auto makeSyncingNodeInjector(const application::AppConfiguration &app_config,
                               Ts &&... args) {
    using namespace boost;  // NOLINT;

    return di::make_injector(
        // inherit application injector
        makeApplicationInjector(app_config),

        // peer info
        di::bind<network::OwnPeerInfo>.to([](const auto &injector) {
          return get_syncing_peer_info(injector);
        }),

        di::bind<consensus::babe::Babe>.to([](auto const &injector) {
          return get_syncing_babe(injector);
        })[di::override],
        di::bind<network::BabeObserver>.to([](auto const &injector) {
          return get_syncing_babe(injector);
        })[di::override],

        // user-defined overrides...
        std::forward<decltype(args)>(args)...);
  }

  template <typename Injector>
  sptr<crypto::Sr25519Keypair> get_sr25519_keypair(const Injector &injector) {
    static auto initialized =
        boost::optional<sptr<crypto::Sr25519Keypair>>(boost::none);
    if (initialized) {
      return initialized.value();
    }
    const crypto::CryptoStore &crypto_store =
        injector.template create<const crypto::CryptoStore &>();
    auto &&sr25519_kp = crypto_store.getBabeKeypair();
    if (not sr25519_kp) {
      auto log = log::createLogger("validating_injector", "kagome");
      log->error("Failed to get BABE keypair");
      return nullptr;
    }

    initialized = std::make_shared<crypto::Sr25519Keypair>(sr25519_kp.value());
    return initialized.value();
  }

  template <typename Injector>
  sptr<crypto::Ed25519Keypair> get_ed25519_keypair(const Injector &injector) {
    static auto initialized =
        boost::optional<sptr<crypto::Ed25519Keypair>>(boost::none);
    if (initialized) {
      return initialized.value();
    }
    auto const &crypto_store =
        injector.template create<const crypto::CryptoStore &>();
    auto &&ed25519_kp = crypto_store.getGrandpaKeypair();
    if (not ed25519_kp) {
      auto log = log::createLogger("validating_injector", "kagome");
      log->error("Failed to get GRANDPA keypair");
      return nullptr;
    }

    initialized = std::make_shared<crypto::Ed25519Keypair>(ed25519_kp.value());
    return initialized.value();
  }

  template <typename Injector>
  sptr<network::OwnPeerInfo> get_validating_peer_info(
      const Injector &injector) {
    static boost::optional<sptr<network::OwnPeerInfo>> initialized{boost::none};
    if (initialized) {
      return initialized.value();
    }

    // get key storage
    auto &key_marshaller =
        injector.template create<libp2p::crypto::marshaller::KeyMarshaller &>();
    application::AppConfiguration const &config =
        injector.template create<application::AppConfiguration const &>();
    auto &crypto_provider =
        injector.template create<const crypto::Ed25519Provider &>();
    auto &crypto_store =
        injector.template create<const crypto::CryptoStore &>();

    auto &local_pair = get_peer_keypair(config, crypto_provider, crypto_store);
    libp2p::crypto::PublicKey &public_key = local_pair->publicKey;

    libp2p::peer::PeerId peer_id =
        libp2p::peer::PeerId::fromPublicKey(
            key_marshaller.marshal(public_key).value())
            .value();

    std::vector<libp2p::multi::Multiaddress> listen_addrs =
        config.listenAddresses();
    std::vector<libp2p::multi::Multiaddress> public_addrs =
        config.publicAddresses();

    auto log = log::createLogger("validating_injector", "kagome");
<<<<<<< HEAD
    log->debug("Received peer id: {}", peer_id.toBase58());
    for (auto &addr : listen_addrs) {
      log->debug("Peer listening on multiaddr: {}", addr.getStringAddress());
=======
    SL_DEBUG(log, "Received peer id: {}", peer_id.toBase58());
    for (auto &addr : addresses) {
      SL_DEBUG(log, "Received multiaddr: {}", addr.getStringAddress());
>>>>>>> 7b94cac1
    }
    for (auto &addr : public_addrs) {
      log->debug("Peer public multiaddr: {}", addr.getStringAddress());
    }

    initialized = std::make_shared<network::OwnPeerInfo>(
        std::move(peer_id), std::move(public_addrs), std::move(listen_addrs));
    return initialized.value();
  }

  template <typename Injector>
  sptr<consensus::babe::Babe> get_babe(const Injector &injector) {
    static auto initialized =
        boost::optional<sptr<consensus::babe::Babe>>(boost::none);
    if (initialized) {
      return initialized.value();
    }

    initialized = std::make_shared<consensus::babe::BabeImpl>(
        injector.template create<sptr<application::AppStateManager>>(),
        injector.template create<sptr<consensus::BabeLottery>>(),
        injector.template create<sptr<consensus::BlockExecutor>>(),
        injector.template create<sptr<storage::trie::TrieStorage>>(),
        injector.template create<sptr<primitives::BabeConfiguration>>(),
        injector.template create<sptr<authorship::Proposer>>(),
        injector.template create<sptr<blockchain::BlockTree>>(),
        injector.template create<sptr<network::Gossiper>>(),
        injector.template create<sptr<crypto::Sr25519Provider>>(),
        injector.template create<crypto::Sr25519Keypair>(),
        injector.template create<sptr<clock::SystemClock>>(),
        injector.template create<sptr<crypto::Hasher>>(),
        injector.template create<uptr<clock::Timer>>(),
        injector.template create<sptr<authority::AuthorityUpdateObserver>>(),
        injector.template create<consensus::SlotsStrategy>(),
        injector.template create<sptr<consensus::BabeUtil>>());

    auto protocol_factory =
        injector.template create<std::shared_ptr<network::ProtocolFactory>>();

    protocol_factory->setBabe(initialized.value());

    return initialized.value();
  }

  template <typename Injector>
  sptr<network::ExtrinsicObserverImpl> get_extrinsic_observer_impl(
      const Injector &injector) {
    static auto initialized =
        boost::optional<sptr<network::ExtrinsicObserverImpl>>(boost::none);
    if (initialized) {
      return initialized.value();
    }

    initialized = std::make_shared<network::ExtrinsicObserverImpl>(
        injector.template create<sptr<api::AuthorApi>>());

    auto protocol_factory =
        injector.template create<std::shared_ptr<network::ProtocolFactory>>();

    protocol_factory->setExtrinsicObserver(initialized.value());

    return initialized.value();
  }

  template <typename Injector>
  sptr<consensus::grandpa::GrandpaImpl> get_grandpa_impl(
      const Injector &injector) {
    static auto initialized =
        boost::optional<sptr<consensus::grandpa::GrandpaImpl>>(boost::none);
    if (initialized) {
      return initialized.value();
    }

    initialized = std::make_shared<consensus::grandpa::GrandpaImpl>(
        injector.template create<sptr<application::AppStateManager>>(),
        injector.template create<sptr<consensus::grandpa::Environment>>(),
        injector.template create<sptr<storage::BufferStorage>>(),
        injector.template create<sptr<crypto::Ed25519Provider>>(),
        injector.template create<sptr<runtime::GrandpaApi>>(),
        injector.template create<const crypto::Ed25519Keypair &>(),
        injector.template create<sptr<clock::SteadyClock>>(),
        injector.template create<sptr<boost::asio::io_context>>(),
        injector.template create<sptr<authority::AuthorityManager>>(),
        injector.template create<sptr<consensus::babe::Babe>>());

    auto protocol_factory =
        injector.template create<std::shared_ptr<network::ProtocolFactory>>();

    protocol_factory->setGrandpaObserver(initialized.value());

    return initialized.value();
  }

  template <typename... Ts>
  auto makeValidatingNodeInjector(
      const application::AppConfiguration &app_config, Ts &&... args) {
    using namespace boost;  // NOLINT;

    return di::make_injector(
        makeApplicationInjector(app_config),
        // bind sr25519 keypair
        di::bind<crypto::Sr25519Keypair>.to(
            [](auto const &injector) { return get_sr25519_keypair(injector); }),
        // bind ed25519 keypair
        di::bind<crypto::Ed25519Keypair>.to(
            [](auto const &injector) { return get_ed25519_keypair(injector); }),
        // compose peer info
        di::bind<network::OwnPeerInfo>.to([](const auto &injector) {
          return get_validating_peer_info(injector);
        }),
        di::bind<consensus::babe::Babe>.to(
            [](auto const &injector) { return get_babe(injector); }),
        di::bind<consensus::BabeLottery>.template to<consensus::BabeLotteryImpl>(),
        di::bind<network::BabeObserver>.to(
            [](auto const &injector) { return get_babe(injector); }),
        di::bind<runtime::GrandpaApi>.template to(
            [](const auto &injector) -> sptr<runtime::GrandpaApi> {
              static boost::optional<sptr<runtime::GrandpaApi>> initialized =
                  boost::none;
              if (initialized) {
                return initialized.value();
              }
              application::AppConfiguration const &config =
                  injector
                      .template create<application::AppConfiguration const &>();
              if (config.isOnlyFinalizing()) {
                auto grandpa_api = injector.template create<
                    sptr<runtime::binaryen::GrandpaApiImpl>>();
                initialized = grandpa_api;
              } else {
                auto grandpa_api = injector.template create<
                    sptr<runtime::binaryen::GrandpaApiImpl>>();
                initialized = grandpa_api;
              }
              return initialized.value();
            })[di::override],

        // user-defined overrides...
        std::forward<decltype(args)>(args)...);
  }
}  // namespace

namespace kagome::injector {
  class ValidatingNodeInjectorImpl {
   public:
    using Injector = decltype(makeValidatingNodeInjector(
        std::declval<application::AppConfiguration const &>()));

    ValidatingNodeInjectorImpl(Injector injector)
        : injector_{std::move(injector)} {}
    Injector injector_;
  };

  class SyncingNodeInjectorImpl {
   public:
    using Injector = decltype(makeSyncingNodeInjector(
        std::declval<application::AppConfiguration const &>()));
    SyncingNodeInjectorImpl(Injector injector)
        : injector_{std::move(injector)} {}
    Injector injector_;
  };

  SyncingNodeInjector::SyncingNodeInjector(
      const application::AppConfiguration &app_config)
      : pimpl_{std::make_unique<SyncingNodeInjectorImpl>(
          makeSyncingNodeInjector(app_config))} {}

  sptr<application::ChainSpec> SyncingNodeInjector::injectChainSpec() {
    return pimpl_->injector_.create<sptr<application::ChainSpec>>();
  }

  sptr<application::AppStateManager>
  SyncingNodeInjector::injectAppStateManager() {
    return pimpl_->injector_.create<sptr<application::AppStateManager>>();
  }

  sptr<boost::asio::io_context> SyncingNodeInjector::injectIoContext() {
    return pimpl_->injector_.create<sptr<boost::asio::io_context>>();
  }

  sptr<network::Router> SyncingNodeInjector::injectRouter() {
    return pimpl_->injector_.create<sptr<network::Router>>();
  }

  sptr<network::PeerManager> SyncingNodeInjector::injectPeerManager() {
    return pimpl_->injector_.create<sptr<network::PeerManager>>();
  }

  sptr<api::ApiService> SyncingNodeInjector::injectRpcApiService() {
    return pimpl_->injector_.create<sptr<api::ApiService>>();
  }

  std::shared_ptr<network::SyncProtocolObserver>
  SyncingNodeInjector::injectSyncObserver() {
    return pimpl_->injector_.create<sptr<network::SyncProtocolObserver>>();
  }

  std::shared_ptr<consensus::babe::Babe> SyncingNodeInjector::injectBabe() {
    return pimpl_->injector_.create<sptr<consensus::babe::Babe>>();
  }

  std::shared_ptr<consensus::grandpa::Grandpa>
  SyncingNodeInjector::injectGrandpa() {
    return pimpl_->injector_.create<sptr<consensus::grandpa::Grandpa>>();
  }

  ValidatingNodeInjector::ValidatingNodeInjector(
      const application::AppConfiguration &app_config)
      : pimpl_{std::make_unique<ValidatingNodeInjectorImpl>(
          makeValidatingNodeInjector(app_config))} {}

  sptr<application::ChainSpec> ValidatingNodeInjector::injectChainSpec() {
    return pimpl_->injector_.create<sptr<application::ChainSpec>>();
  }

  sptr<application::AppStateManager>
  ValidatingNodeInjector::injectAppStateManager() {
    return pimpl_->injector_.create<sptr<application::AppStateManager>>();
  }

  sptr<boost::asio::io_context> ValidatingNodeInjector::injectIoContext() {
    return pimpl_->injector_.create<sptr<boost::asio::io_context>>();
  }

  sptr<network::Router> ValidatingNodeInjector::injectRouter() {
    return pimpl_->injector_.create<sptr<network::Router>>();
  }

  sptr<network::PeerManager> ValidatingNodeInjector::injectPeerManager() {
    return pimpl_->injector_.create<sptr<network::PeerManager>>();
  }

  sptr<api::ApiService> ValidatingNodeInjector::injectRpcApiService() {
    return pimpl_->injector_.create<sptr<api::ApiService>>();
  }
  std::shared_ptr<clock::SystemClock>
  ValidatingNodeInjector::injectSystemClock() {
    return pimpl_->injector_.create<sptr<clock::SystemClock>>();
  }

  std::shared_ptr<network::SyncProtocolObserver>
  ValidatingNodeInjector::injectSyncObserver() {
    return pimpl_->injector_.create<sptr<network::SyncProtocolObserver>>();
  }

  std::shared_ptr<consensus::babe::Babe> ValidatingNodeInjector::injectBabe() {
    return pimpl_->injector_.create<sptr<consensus::babe::Babe>>();
  }

  std::shared_ptr<consensus::grandpa::Grandpa>
  ValidatingNodeInjector::injectGrandpa() {
    return pimpl_->injector_.create<sptr<consensus::grandpa::Grandpa>>();
  }

}  // namespace kagome::injector<|MERGE_RESOLUTION|>--- conflicted
+++ resolved
@@ -1045,19 +1045,12 @@
         config.publicAddresses();
 
     auto log = log::createLogger("syncing_injector", "kagome");
-<<<<<<< HEAD
-    log->debug("Received peer id: {}", peer_id.toBase58());
+    SL_DEBUG(log, "Received peer id: {}", peer_id.toBase58());
     for (auto &addr : listen_addrs) {
-      log->debug("Peer listening on multiaddr: {}", addr.getStringAddress());
+      SL_DEBUG(log, "Peer listening on multiaddr: {}", addr.getStringAddress());
     }
     for (auto &addr : public_addrs) {
-      log->debug("Peer public multiaddr: {}", addr.getStringAddress());
-=======
-
-    SL_DEBUG(log, "Received peer id: {}", peer_id.toBase58());
-    for (auto &addr : addresses) {
-      SL_DEBUG(log, "Received multiaddr: {}", addr.getStringAddress());
->>>>>>> 7b94cac1
+      SL_DEBUG(log, "Peer public multiaddr: {}", addr.getStringAddress());
     }
 
     initialized = std::make_shared<network::OwnPeerInfo>(
@@ -1181,18 +1174,11 @@
         config.publicAddresses();
 
     auto log = log::createLogger("validating_injector", "kagome");
-<<<<<<< HEAD
-    log->debug("Received peer id: {}", peer_id.toBase58());
     for (auto &addr : listen_addrs) {
-      log->debug("Peer listening on multiaddr: {}", addr.getStringAddress());
-=======
-    SL_DEBUG(log, "Received peer id: {}", peer_id.toBase58());
-    for (auto &addr : addresses) {
-      SL_DEBUG(log, "Received multiaddr: {}", addr.getStringAddress());
->>>>>>> 7b94cac1
+      SL_DEBUG(log, "Peer listening on multiaddr: {}", addr.getStringAddress());
     }
     for (auto &addr : public_addrs) {
-      log->debug("Peer public multiaddr: {}", addr.getStringAddress());
+      SL_DEBUG(log, "Peer public multiaddr: {}", addr.getStringAddress());
     }
 
     initialized = std::make_shared<network::OwnPeerInfo>(
