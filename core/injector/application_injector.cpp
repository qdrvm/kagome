/**
 * Copyright Soramitsu Co., Ltd. All Rights Reserved.
 * SPDX-License-Identifier: Apache-2.0
 */

#include "injector/application_injector.hpp"

#define BOOST_DI_CFG_DIAGNOSTICS_LEVEL 2
#define BOOST_DI_CFG_CTOR_LIMIT_SIZE \
  32  // TODO(Harrm): check how it influences on compilation time

#include <rocksdb/filter_policy.h>
#include <rocksdb/table.h>
#include <boost/di.hpp>
#include <boost/di/extension/scopes/shared.hpp>
#include <libp2p/injector/host_injector.hpp>
#include <libp2p/injector/kademlia_injector.hpp>
#include <libp2p/log/configurator.hpp>

#undef U64  // comes from OpenSSL and messes with WAVM

#include "api/service/author/author_jrpc_processor.hpp"
#include "api/service/author/impl/author_api_impl.hpp"
#include "api/service/chain/chain_jrpc_processor.hpp"
#include "api/service/chain/impl/chain_api_impl.hpp"
#include "api/service/child_state/child_state_jrpc_processor.hpp"
#include "api/service/child_state/impl/child_state_api_impl.hpp"
#include "api/service/impl/api_service_impl.hpp"
#include "api/service/internal/impl/internal_api_impl.hpp"
#include "api/service/internal/internal_jrpc_processor.hpp"
#include "api/service/payment/impl/payment_api_impl.hpp"
#include "api/service/payment/payment_jrpc_processor.hpp"
#include "api/service/rpc/impl/rpc_api_impl.hpp"
#include "api/service/rpc/rpc_jrpc_processor.hpp"
#include "api/service/state/impl/state_api_impl.hpp"
#include "api/service/state/state_jrpc_processor.hpp"
#include "api/service/system/impl/system_api_impl.hpp"
#include "api/service/system/system_jrpc_processor.hpp"
#include "api/transport/impl/http/http_listener_impl.hpp"
#include "api/transport/impl/http/http_session.hpp"
#include "api/transport/impl/ws/ws_listener_impl.hpp"
#include "api/transport/impl/ws/ws_session.hpp"
#include "api/transport/rpc_thread_pool.hpp"
#include "application/app_configuration.hpp"
#include "application/impl/app_state_manager_impl.hpp"
#include "application/impl/chain_spec_impl.hpp"
#include "application/modes/print_chain_info_mode.hpp"
#include "application/modes/recovery_mode.hpp"
#include "authority_discovery/publisher/address_publisher.hpp"
#include "authority_discovery/query/query_impl.hpp"
#include "authorship/impl/block_builder_factory_impl.hpp"
#include "authorship/impl/block_builder_impl.hpp"
#include "authorship/impl/proposer_impl.hpp"
#include "blockchain/impl/block_header_repository_impl.hpp"
#include "blockchain/impl/block_storage_impl.hpp"
#include "blockchain/impl/block_tree_impl.hpp"
#include "blockchain/impl/digest_tracker_impl.hpp"
#include "blockchain/impl/justification_storage_policy.hpp"
#include "clock/impl/basic_waitable_timer.hpp"
#include "clock/impl/clock_impl.hpp"
#include "common/fd_limit.hpp"
#include "common/outcome_throw.hpp"
#include "consensus/babe/impl/babe_config_repository_impl.hpp"
#include "consensus/babe/impl/babe_impl.hpp"
#include "consensus/babe/impl/babe_lottery_impl.hpp"
#include "consensus/babe/impl/block_appender_base.hpp"
#include "consensus/babe/impl/block_executor_impl.hpp"
#include "consensus/babe/impl/block_header_appender_impl.hpp"
#include "consensus/babe/impl/consistency_keeper_impl.hpp"
#include "consensus/grandpa/impl/authority_manager_impl.hpp"
#include "consensus/grandpa/impl/environment_impl.hpp"
#include "consensus/grandpa/impl/grandpa_impl.hpp"
#include "consensus/validation/babe_block_validator.hpp"
#include "crypto/bip39/impl/bip39_provider_impl.hpp"
#include "crypto/crypto_store/crypto_store_impl.hpp"
#include "crypto/crypto_store/session_keys.hpp"
#include "crypto/ecdsa/ecdsa_provider_impl.hpp"
#include "crypto/ed25519/ed25519_provider_impl.hpp"
#include "crypto/hasher/hasher_impl.hpp"
#include "crypto/pbkdf2/impl/pbkdf2_provider_impl.hpp"
#include "crypto/random_generator/boost_generator.hpp"
#include "crypto/secp256k1/secp256k1_provider_impl.hpp"
#include "crypto/sr25519/sr25519_provider_impl.hpp"
#include "crypto/vrf/vrf_provider_impl.hpp"
#include "host_api/impl/host_api_factory_impl.hpp"
#include "injector/bind_by_lambda.hpp"
#include "injector/calculate_genesis_state.hpp"
#include "injector/get_peer_keypair.hpp"
#include "log/configurator.hpp"
#include "log/logger.hpp"
#include "metrics/impl/exposer_impl.hpp"
#include "metrics/impl/metrics_watcher.hpp"
#include "metrics/impl/prometheus/handler_impl.hpp"
#include "metrics/metrics.hpp"
#include "network/impl/block_announce_transmitter_impl.hpp"
#include "network/impl/extrinsic_observer_impl.hpp"
#include "network/impl/grandpa_transmitter_impl.hpp"
#include "network/impl/peer_manager_impl.hpp"
#include "network/impl/protocols/state_protocol_impl.hpp"
#include "network/impl/protocols/sync_protocol_impl.hpp"
#include "network/impl/reputation_repository_impl.hpp"
#include "network/impl/router_libp2p.hpp"
#include "network/impl/state_protocol_observer_impl.hpp"
#include "network/impl/sync_protocol_observer_impl.hpp"
#include "network/impl/synchronizer_impl.hpp"
#include "network/impl/transactions_transmitter_impl.hpp"
<<<<<<< HEAD
#include "network/peer_view.hpp"
#include "network/warp/sync.hpp"
=======
>>>>>>> f59d80e3
#include "offchain/impl/offchain_local_storage.hpp"
#include "offchain/impl/offchain_persistent_storage.hpp"
#include "offchain/impl/offchain_worker_factory_impl.hpp"
#include "offchain/impl/offchain_worker_impl.hpp"
#include "offchain/impl/offchain_worker_pool_impl.hpp"
#include "outcome/outcome.hpp"
#include "parachain/approval/approval_distribution.hpp"
#include "parachain/availability/bitfield/store_impl.hpp"
#include "parachain/availability/fetch/fetch_impl.hpp"
#include "parachain/availability/recovery/recovery_impl.hpp"
#include "parachain/availability/store/store_impl.hpp"
#include "parachain/backing/store_impl.hpp"
#include "parachain/pvf/pvf_impl.hpp"
#include "parachain/validator/impl/parachain_observer_impl.hpp"
#include "parachain/validator/parachain_processor.hpp"
#include "runtime/binaryen/binaryen_memory_provider.hpp"
#include "runtime/binaryen/core_api_factory_impl.hpp"
#include "runtime/binaryen/instance_environment_factory.hpp"
#include "runtime/binaryen/module/module_factory_impl.hpp"
#include "runtime/common/executor.hpp"
#include "runtime/common/module_repository_impl.hpp"
#include "runtime/common/runtime_instances_pool.hpp"
#include "runtime/common/runtime_upgrade_tracker_impl.hpp"
#include "runtime/common/storage_code_provider.hpp"
#include "runtime/common/trie_storage_provider_impl.hpp"
#include "runtime/module_factory.hpp"
#include "runtime/runtime_api/impl/account_nonce_api.hpp"
#include "runtime/runtime_api/impl/authority_discovery_api.hpp"
#include "runtime/runtime_api/impl/babe_api.hpp"
#include "runtime/runtime_api/impl/block_builder.hpp"
#include "runtime/runtime_api/impl/core.hpp"
#include "runtime/runtime_api/impl/grandpa_api.hpp"
#include "runtime/runtime_api/impl/metadata.hpp"
#include "runtime/runtime_api/impl/offchain_worker_api.hpp"
#include "runtime/runtime_api/impl/parachain_host.hpp"
#include "runtime/runtime_api/impl/runtime_properties_cache_impl.hpp"
#include "runtime/runtime_api/impl/session_keys_api.hpp"
#include "runtime/runtime_api/impl/tagged_transaction_queue.hpp"
#include "runtime/runtime_api/impl/transaction_payment_api.hpp"
#include "runtime/wavm/compartment_wrapper.hpp"
#include "runtime/wavm/core_api_factory_impl.hpp"
#include "runtime/wavm/instance_environment_factory.hpp"
#include "runtime/wavm/intrinsics/intrinsic_functions.hpp"
#include "runtime/wavm/intrinsics/intrinsic_module.hpp"
#include "runtime/wavm/intrinsics/intrinsic_module_instance.hpp"
#include "runtime/wavm/intrinsics/intrinsic_resolver_impl.hpp"
#include "runtime/wavm/module.hpp"
#include "runtime/wavm/module_cache.hpp"
#include "runtime/wavm/module_factory_impl.hpp"
#include "storage/changes_trie/impl/storage_changes_tracker_impl.hpp"
#include "storage/rocksdb/rocksdb.hpp"
#include "storage/spaces.hpp"
#include "storage/trie/impl/trie_storage_backend_impl.hpp"
#include "storage/trie/impl/trie_storage_impl.hpp"
#include "storage/trie/polkadot_trie/polkadot_trie_factory_impl.hpp"
#include "storage/trie/serialization/polkadot_codec.hpp"
#include "storage/trie/serialization/trie_serializer_impl.hpp"
#include "telemetry/impl/service_impl.hpp"
#include "transaction_pool/impl/pool_moderator_impl.hpp"
#include "transaction_pool/impl/transaction_pool_impl.hpp"

namespace {
  template <class T>
  using sptr = std::shared_ptr<T>;

  template <class T>
  using uptr = std::unique_ptr<T>;

  namespace di = boost::di;
  namespace fs = boost::filesystem;
  using namespace kagome;  // NOLINT

  template <typename C>
  auto useConfig(C c) {
    return boost::di::bind<std::decay_t<C>>().template to(
        std::move(c))[boost::di::override];
  }

  using injector::bind_by_lambda;

<<<<<<< HEAD
  template <typename T, typename Impl>
  auto bind_to() {
    return bind_by_lambda<T>(
        [](auto &&injector) { return injector.template create<sptr<Impl>>(); });
  }

  sptr<api::HttpListenerImpl> get_jrpc_api_http_listener(
      application::AppConfiguration const &config,
      sptr<application::AppStateManager> app_state_manager,
      sptr<api::RpcContext> context,
      api::HttpSession::Configuration http_session_config) {
    auto &endpoint = config.rpcHttpEndpoint();

    api::HttpListenerImpl::Configuration listener_config;
    listener_config.endpoint = endpoint;

    auto listener = std::make_shared<api::HttpListenerImpl>(
        *app_state_manager, context, listener_config, http_session_config);

    return listener;
  }

  sptr<api::WsListenerImpl> get_jrpc_api_ws_listener(
      application::AppConfiguration const &app_config,
      api::WsSession::Configuration ws_session_config,
      sptr<api::RpcContext> context,
      sptr<application::AppStateManager> app_state_manager) {
    api::WsListenerImpl::Configuration listener_config;
    listener_config.endpoint = app_config.rpcWsEndpoint();
    listener_config.ws_max_connections = app_config.maxWsConnections();

    auto listener =
        std::make_shared<api::WsListenerImpl>(*app_state_manager,
                                              context,
                                              listener_config,
                                              std::move(ws_session_config));

    return listener;
  }

=======
>>>>>>> f59d80e3
  sptr<storage::trie::TrieStorageBackendImpl> get_trie_storage_backend(
      sptr<storage::SpacedStorage> spaced_storage) {
    auto storage = spaced_storage->getSpace(storage::Space::kTrieNode);
    auto backend =
        std::make_shared<storage::trie::TrieStorageBackendImpl>(storage);

    return backend;
  }

  sptr<storage::SpacedStorage> get_rocks_db(
      application::AppConfiguration const &app_config,
      sptr<application::ChainSpec> chain_spec) {
    // hack for recovery mode (otherwise - fails due to rocksdb bug)
    bool prevent_destruction = app_config.recoverState().has_value();

    rocksdb::BlockBasedTableOptions table_options;
    table_options.block_cache = rocksdb::NewLRUCache(512 * 1024 * 1024);
    table_options.block_size = 32 * 1024;
    table_options.cache_index_and_filter_blocks = true;
    table_options.filter_policy.reset(rocksdb::NewBloomFilterPolicy(10, false));

    auto options = rocksdb::Options{};
    options.create_if_missing = true;
    options.optimize_filters_for_hits = true;
    options.table_factory.reset(
        rocksdb::NewBlockBasedTableFactory(table_options));

    // Setting limit for open rocksdb files to a half of system soft limit
    auto soft_limit = common::getFdLimit();
    if (!soft_limit) {
      exit(EXIT_FAILURE);
    }
    options.max_open_files = soft_limit.value() / 2;

    auto db_res =
        storage::RocksDb::create(app_config.databasePath(chain_spec->id()),
                                 options,
                                 prevent_destruction);
    if (!db_res) {
      auto log = log::createLogger("Injector", "injector");
      log->critical("Can't create RocksDB in {}: {}",
                    fs::absolute(app_config.databasePath(chain_spec->id()),
                                 fs::current_path())
                        .native(),
                    db_res.error());
      exit(EXIT_FAILURE);
    }
    auto db = std::move(db_res.value());

    return db;
  }

  std::shared_ptr<application::ChainSpec> get_chain_spec(
      application::AppConfiguration const &config) {
    auto const &chainspec_path = config.chainSpecPath();

    auto chain_spec_res =
        application::ChainSpecImpl::loadFrom(chainspec_path.native());
    if (not chain_spec_res.has_value()) {
      auto log = log::createLogger("Injector", "injector");
      log->critical(
          "Can't load chain spec from {}: {}",
          fs::absolute(chainspec_path.native(), fs::current_path()).native(),
          chain_spec_res.error());
      exit(EXIT_FAILURE);
    }
    auto &chain_spec = chain_spec_res.value();

    return std::move(chain_spec);
  }

  sptr<crypto::KeyFileStorage> get_key_file_storage(
      application::AppConfiguration const &config,
      sptr<application::ChainSpec> chain_spec) {
    auto path = config.keystorePath(chain_spec->id());
    auto key_file_storage_res = crypto::KeyFileStorage::createAt(path);
    if (not key_file_storage_res) {
      common::raise(key_file_storage_res.error());
    }

    return std::move(key_file_storage_res.value());
  }

  sptr<libp2p::protocol::kademlia::Config> get_kademlia_config(
      const application::ChainSpec &chain_spec,
      std::chrono::seconds random_wak_interval) {
    auto kagome_config = std::make_shared<libp2p::protocol::kademlia::Config>(
        libp2p::protocol::kademlia::Config{
            .protocolId = "/" + chain_spec.protocolId() + "/kad",
            .maxBucketSize = 1000,
            .randomWalk = {.interval = random_wak_interval}});

    return kagome_config;
  }

  template <typename Injector>
  sptr<blockchain::BlockTree> get_block_tree(const Injector &injector) {
    auto header_repo =
        injector.template create<sptr<blockchain::BlockHeaderRepository>>();

    auto storage = injector.template create<sptr<blockchain::BlockStorage>>();

    auto extrinsic_observer =
        injector.template create<sptr<network::ExtrinsicObserver>>();

    auto hasher = injector.template create<sptr<crypto::Hasher>>();

    auto chain_events_engine =
        injector
            .template create<primitives::events::ChainSubscriptionEnginePtr>();
    auto ext_events_engine = injector.template create<
        primitives::events::ExtrinsicSubscriptionEnginePtr>();
    auto ext_events_key_repo = injector.template create<
        std::shared_ptr<subscription::ExtrinsicEventKeyRepository>>();

    auto justification_storage_policy = injector.template create<
        std::shared_ptr<blockchain::JustificationStoragePolicy>>();

    auto block_tree_res = blockchain::BlockTreeImpl::create(
        std::move(header_repo),
        std::move(storage),
        std::move(extrinsic_observer),
        std::move(hasher),
        chain_events_engine,
        std::move(ext_events_engine),
        std::move(ext_events_key_repo),
        std::move(justification_storage_policy));

    if (not block_tree_res.has_value()) {
      common::raise(block_tree_res.error());
    }
    auto &block_tree = block_tree_res.value();

    auto runtime_upgrade_tracker =
        injector.template create<sptr<runtime::RuntimeUpgradeTrackerImpl>>();

    runtime_upgrade_tracker->subscribeToBlockchainEvents(chain_events_engine,
                                                         block_tree);

    return block_tree;
  }

  template <typename Injector>
  sptr<ThreadPool> get_thread_pool(const Injector &injector) {
    return std::make_shared<ThreadPool>(5ull);
  }

  template <typename... Ts>
  auto makeWavmInjector(
      application::AppConfiguration::RuntimeExecutionMethod method,
      Ts &&...args) {
    return di::make_injector(
        bind_by_lambda<runtime::wavm::CompartmentWrapper>([](const auto
                                                                 &injector) {
          return std::make_shared<kagome::runtime::wavm::CompartmentWrapper>(
              "Runtime Compartment");
        }),
        bind_by_lambda<runtime::wavm::IntrinsicModule>(
            [](const auto &injector) {
              auto compartment = injector.template create<
                  sptr<runtime::wavm::CompartmentWrapper>>();
              runtime::wavm::ModuleParams module_params{};
              auto module = std::make_unique<runtime::wavm::IntrinsicModule>(
                  compartment, module_params.intrinsicMemoryType);
              runtime::wavm::registerHostApiMethods(*module);
              return module;
            }),
        bind_by_lambda<runtime::wavm::IntrinsicModuleInstance>(
            [](const auto &injector) {
              auto module =
                  injector
                      .template create<sptr<runtime::wavm::IntrinsicModule>>();
              return module->instantiate();
            }),
        di::bind<runtime::wavm::IntrinsicResolver>.template to<runtime::wavm::IntrinsicResolverImpl>(),
        std::forward<decltype(args)>(args)...);
  }

  template <typename... Ts>
  auto makeBinaryenInjector(
      application::AppConfiguration::RuntimeExecutionMethod method,
      Ts &&...args) {
    return di::make_injector(
        bind_by_lambda<runtime::binaryen::RuntimeExternalInterface>(
            [](const auto &injector) {
              auto host_api =
                  injector.template create<sptr<host_api::HostApi>>();
              auto rei =
                  std::make_shared<runtime::binaryen::RuntimeExternalInterface>(
                      host_api);
              auto memory_provider = injector.template create<
                  sptr<runtime::binaryen::BinaryenMemoryProvider>>();
              memory_provider->setExternalInterface(rei);
              return rei;
            }),
        std::forward<decltype(args)>(args)...);
  }

  template <typename CommonType,
            typename BinaryenType,
            typename WavmType,
            typename Injector>
  auto choose_runtime_implementation(
      Injector const &injector,
      application::AppConfiguration::RuntimeExecutionMethod method) {
    using RuntimeExecutionMethod =
        application::AppConfiguration::RuntimeExecutionMethod;
    switch (method) {
      case RuntimeExecutionMethod::Interpret:
        return std::static_pointer_cast<CommonType>(
            injector.template create<sptr<BinaryenType>>());
      case RuntimeExecutionMethod::Compile:
        return std::static_pointer_cast<CommonType>(
            injector.template create<sptr<WavmType>>());
    }
    throw std::runtime_error("Unknown runtime execution method");
  }

  template <typename Injector>
  std::shared_ptr<runtime::RuntimeUpgradeTrackerImpl>
  get_runtime_upgrade_tracker(const Injector &injector) {
    auto header_repo =
        injector
            .template create<sptr<const blockchain::BlockHeaderRepository>>();
    auto storage = injector.template create<sptr<storage::SpacedStorage>>();
    auto substitutes =
        injector
            .template create<sptr<const primitives::CodeSubstituteBlockIds>>();
    auto block_storage =
        injector.template create<sptr<blockchain::BlockStorage>>();
    auto res =
        runtime::RuntimeUpgradeTrackerImpl::create(std::move(header_repo),
                                                   std::move(storage),
                                                   std::move(substitutes),
                                                   std::move(block_storage));
    if (res.has_error()) {
      throw std::runtime_error("Error creating RuntimeUpgradeTrackerImpl: "
                               + res.error().message());
    }
    return std::shared_ptr<runtime::RuntimeUpgradeTrackerImpl>(
        std::move(res.value()));
  }

  template <typename... Ts>
  auto makeRuntimeInjector(
      application::AppConfiguration::RuntimeExecutionMethod method,
      Ts &&...args) {
    return di::make_injector(
        bind_by_lambda<runtime::RuntimeUpgradeTrackerImpl>(
            [](auto const &injector) {
              return get_runtime_upgrade_tracker(injector);
            }),
        bind_by_lambda<runtime::RuntimeUpgradeTracker>(
            [](auto const &injector) {
              return injector
                  .template create<sptr<runtime::RuntimeUpgradeTrackerImpl>>();
            }),
        makeWavmInjector(method),
        makeBinaryenInjector(method),
        di::bind<runtime::ModuleRepository>.template to<runtime::ModuleRepositoryImpl>(),
        bind_by_lambda<runtime::CoreApiFactory>([method](const auto &injector) {
          return choose_runtime_implementation<
              runtime::CoreApiFactory,
              runtime::binaryen::CoreApiFactoryImpl,
              runtime::wavm::CoreApiFactoryImpl>(injector, method);
        }),
        bind_by_lambda<runtime::wavm::ModuleFactoryImpl>([](const auto
                                                                &injector) {
          std::optional<std::shared_ptr<runtime::wavm::ModuleCache>>
              module_cache_opt;
          auto &app_config =
              injector.template create<const application::AppConfiguration &>();
          if (app_config.useWavmCache()) {
            module_cache_opt = std::make_shared<runtime::wavm::ModuleCache>(
                injector.template create<sptr<crypto::Hasher>>(),
                app_config.runtimeCacheDirPath());
          }
          return std::make_shared<runtime::wavm::ModuleFactoryImpl>(
              injector
                  .template create<sptr<runtime::wavm::CompartmentWrapper>>(),
              injector.template create<sptr<runtime::wavm::ModuleParams>>(),
              injector.template create<
                  sptr<runtime::wavm::InstanceEnvironmentFactory>>(),
              injector.template create<sptr<runtime::wavm::IntrinsicModule>>(),
              module_cache_opt,
              injector.template create<sptr<crypto::Hasher>>());
        }),
        bind_by_lambda<runtime::ModuleFactory>([method](const auto &injector) {
          return choose_runtime_implementation<
              runtime::ModuleFactory,
              runtime::binaryen::ModuleFactoryImpl,
              runtime::wavm::ModuleFactoryImpl>(injector, method);
        }),
        di::bind<runtime::RawExecutor>.template to<runtime::Executor>(),
        di::bind<runtime::TaggedTransactionQueue>.template to<runtime::TaggedTransactionQueueImpl>(),
        di::bind<runtime::ParachainHost>.template to<runtime::ParachainHostImpl>(),
        di::bind<runtime::OffchainWorkerApi>.template to<runtime::OffchainWorkerApiImpl>(),
        di::bind<offchain::OffchainWorkerFactory>.template to<offchain::OffchainWorkerFactoryImpl>(),
        di::bind<offchain::OffchainWorker>.template to<offchain::OffchainWorkerImpl>(),
        di::bind<offchain::OffchainWorkerPool>.template to<offchain::OffchainWorkerPoolImpl>(),
        di::bind<offchain::OffchainPersistentStorage>.template to<offchain::OffchainPersistentStorageImpl>(),
        di::bind<offchain::OffchainLocalStorage>.template to<offchain::OffchainLocalStorageImpl>(),
        di::bind<runtime::Metadata>.template to<runtime::MetadataImpl>(),
        di::bind<runtime::GrandpaApi>.template to<runtime::GrandpaApiImpl>(),
        di::bind<runtime::Core>.template to<runtime::CoreImpl>(),
        di::bind<runtime::BabeApi>.template to<runtime::BabeApiImpl>(),
        di::bind<runtime::SessionKeysApi>.template to<runtime::SessionKeysApiImpl>(),
        di::bind<runtime::BlockBuilder>.template to<runtime::BlockBuilderImpl>(),
        di::bind<runtime::TransactionPaymentApi>.template to<runtime::TransactionPaymentApiImpl>(),
        di::bind<runtime::AccountNonceApi>.template to<runtime::AccountNonceApiImpl>(),
        di::bind<runtime::AuthorityDiscoveryApi>.template to<runtime::AuthorityDiscoveryApiImpl>(),
        di::bind<runtime::SingleModuleCache>.template to<runtime::SingleModuleCache>(),
        di::bind<runtime::RuntimePropertiesCache>.template to<runtime::RuntimePropertiesCacheImpl>(),
        std::forward<Ts>(args)...);
  }

  template <typename Injector>
  sptr<primitives::GenesisBlockHeader> get_genesis_block_header(
      const Injector &injector) {
    auto block_storage =
        injector.template create<sptr<blockchain::BlockStorage>>();
    auto block_header_repository =
        injector.template create<sptr<blockchain::BlockHeaderRepository>>();

    auto hash_res =
        block_header_repository->getHashByNumber(primitives::BlockNumber(0));
    BOOST_ASSERT(hash_res.has_value());
    auto &hash = hash_res.value();

    auto header_res = block_storage->getBlockHeader(hash);
    BOOST_ASSERT(header_res.has_value());
    auto &header_opt = header_res.value();
    BOOST_ASSERT(header_opt.has_value());

    return std::make_shared<primitives::GenesisBlockHeader>(
        primitives::GenesisBlockHeader{*header_opt, hash});
  }

  template <typename... Ts>
  auto makeApplicationInjector(sptr<application::AppConfiguration> config,
                               Ts &&...args) {
    // default values for configurations
    api::RpcThreadPool::Configuration rpc_thread_pool_config{};
    api::HttpSession::Configuration http_config{};
    api::WsSession::Configuration ws_config{};
    transaction_pool::PoolModeratorImpl::Params pool_moderator_config{};
    transaction_pool::TransactionPool::Limits tp_pool_limits{};
    libp2p::protocol::PingConfig ping_config{};
    host_api::OffchainExtensionConfig offchain_ext_config{
        config->isOffchainIndexingEnabled()};

    return di::make_injector(
        // bind configs
        useConfig(rpc_thread_pool_config),
        useConfig(http_config),
        useConfig(ws_config),
        useConfig(pool_moderator_config),
        useConfig(tp_pool_limits),
        useConfig(ping_config),
        useConfig(offchain_ext_config),

        // inherit host injector
        libp2p::injector::makeHostInjector(
            libp2p::injector::useWssPem(config->nodeWssPem()),
            libp2p::injector::useSecurityAdaptors<
                libp2p::security::Noise>()[di::override]),

        // inherit kademlia injector
        libp2p::injector::makeKademliaInjector(),
        bind_by_lambda<libp2p::protocol::kademlia::Config>(
            [random_walk{config->getRandomWalkInterval()}](
                auto const &injector) {
              auto &chain_spec =
                  injector.template create<application::ChainSpec &>();
              return get_kademlia_config(chain_spec, random_walk);
            })[boost::di::override],

        di::bind<application::AppStateManager>.template to<application::AppStateManagerImpl>(),
        di::bind<application::AppConfiguration>.to(config),
        bind_by_lambda<primitives::CodeSubstituteBlockIds>([](auto &&injector) {
          return std::const_pointer_cast<primitives::CodeSubstituteBlockIds>(
              injector.template create<const application::ChainSpec &>()
                  .codeSubstitutes());
        }),

        // compose peer keypair
        bind_by_lambda<libp2p::crypto::KeyPair>([](auto const &injector) {
          auto &app_config =
              injector.template create<const application::AppConfiguration &>();
          auto &crypto_provider =
              injector.template create<const crypto::Ed25519Provider &>();
          auto &crypto_store =
              injector.template create<crypto::CryptoStore &>();
          return injector::get_peer_keypair(
              app_config, crypto_provider, crypto_store);
        })[boost::di::override],

        di::bind<api::Listener *[]>()  // NOLINT
            .template to<api::HttpListenerImpl, api::WsListenerImpl>(),
        di::bind<api::JRpcProcessor *[]>()  // NOLINT
            .template to<api::child_state::ChildStateJrpcProcessor,
                         api::state::StateJrpcProcessor,
                         api::author::AuthorJRpcProcessor,
                         api::chain::ChainJrpcProcessor,
                         api::system::SystemJrpcProcessor,
                         api::rpc::RpcJRpcProcessor,
                         api::payment::PaymentJRpcProcessor,
                         api::internal::InternalJrpcProcessor>(),

        // starting metrics interfaces
        di::bind<metrics::Handler>.template to<metrics::PrometheusHandler>(),
        di::bind<metrics::Exposer>.template to<metrics::ExposerImpl>(),
        di::bind<metrics::Exposer::Configuration>.to([](const auto &injector) {
          return metrics::Exposer::Configuration{
              injector.template create<application::AppConfiguration const &>()
                  .openmetricsHttpEndpoint()};
        }),
        // hardfix for Mac clang
        di::bind<metrics::Session::Configuration>.to([](const auto &injector) {
          return metrics::Session::Configuration{};
        }),
        // ending metrics interfaces
        di::bind<api::AuthorApi>.template to<api::AuthorApiImpl>(),
        di::bind<network::Roles>.to(config->roles()),
        di::bind<api::ChainApi>.template to<api::ChainApiImpl>(),
        di::bind<api::ChildStateApi>.template to<api::ChildStateApiImpl>(),
        di::bind<api::StateApi>.template to<api::StateApiImpl>(),
        di::bind<api::SystemApi>.template to<api::SystemApiImpl>(),
        di::bind<api::RpcApi>.template to<api::RpcApiImpl>(),
        di::bind<api::PaymentApi>.template to<api::PaymentApiImpl>(),
        di::bind<api::ApiService>.template to<api::ApiServiceImpl>(),
        di::bind<api::JRpcServer>.template to<api::JRpcServerImpl>(),
        di::bind<authorship::Proposer>.template to<authorship::ProposerImpl>(),
        di::bind<authorship::BlockBuilder>.template to<authorship::BlockBuilderImpl>(),
        di::bind<authorship::BlockBuilderFactory>.template to<authorship::BlockBuilderFactoryImpl>(),
        bind_by_lambda<storage::SpacedStorage>([](const auto &injector) {
          const application::AppConfiguration &config =
              injector.template create<application::AppConfiguration const &>();
          auto chain_spec =
              injector.template create<sptr<application::ChainSpec>>();
          BOOST_ASSERT(  // since rocksdb is the only possible option now
              config.storageBackend()
              == application::AppConfiguration::StorageBackend::RocksDB);
          return get_rocks_db(config, chain_spec);
        }),
        bind_by_lambda<blockchain::BlockStorage>([](const auto &injector) {
          auto root =
              injector::calculate_genesis_state(
                  injector.template create<const application::ChainSpec &>(),
                  injector.template create<const runtime::ModuleFactory &>(),
                  injector.template create<storage::trie::TrieSerializer &>())
                  .value();
          const auto &hasher = injector.template create<sptr<crypto::Hasher>>();
          const auto &storage =
              injector.template create<sptr<storage::SpacedStorage>>();
          return blockchain::BlockStorageImpl::create(root, storage, hasher)
              .value();
        }),
        di::bind<blockchain::JustificationStoragePolicy>.template to<blockchain::JustificationStoragePolicyImpl>(),
        bind_by_lambda<blockchain::BlockTree>(
            [](auto const &injector) { return get_block_tree(injector); }),
        di::bind<blockchain::BlockHeaderRepository>.template to<blockchain::BlockHeaderRepositoryImpl>(),
        di::bind<clock::SystemClock>.template to<clock::SystemClockImpl>(),
        di::bind<clock::SteadyClock>.template to<clock::SteadyClockImpl>(),
        di::bind<clock::Timer>.template to<clock::BasicWaitableTimer>(),
        di::bind<network::Synchronizer>.template to<network::SynchronizerImpl>(),
        di::bind<consensus::grandpa::Environment>.template to<consensus::grandpa::EnvironmentImpl>(),
        di::bind<consensus::babe::BlockValidator>.template to<consensus::babe::BabeBlockValidator>(),
        di::bind<crypto::EcdsaProvider>.template to<crypto::EcdsaProviderImpl>(),
        di::bind<crypto::Ed25519Provider>.template to<crypto::Ed25519ProviderImpl>(),
        di::bind<crypto::Hasher>.template to<crypto::HasherImpl>(),
        di::bind<crypto::Sr25519Provider>.template to<crypto::Sr25519ProviderImpl>(),
        di::bind<crypto::VRFProvider>.template to<crypto::VRFProviderImpl>(),
        di::bind<network::StreamEngine>.template to<network::StreamEngine>(),
        di::bind<network::ReputationRepository>.template to<network::ReputationRepositoryImpl>(),
        di::bind<crypto::Bip39Provider>.template to<crypto::Bip39ProviderImpl>(),
        di::bind<crypto::Pbkdf2Provider>.template to<crypto::Pbkdf2ProviderImpl>(),
        di::bind<crypto::Secp256k1Provider>.template to<crypto::Secp256k1ProviderImpl>(),
        bind_by_lambda<crypto::KeyFileStorage>([](auto const &injector) {
          const application::AppConfiguration &config =
              injector.template create<application::AppConfiguration const &>();
          auto chain_spec =
              injector.template create<sptr<application::ChainSpec>>();

          return get_key_file_storage(config, chain_spec);
        }),
        di::bind<crypto::CryptoStore>.template to<crypto::CryptoStoreImpl>(),
        di::bind<host_api::HostApiFactory>.template to<host_api::HostApiFactoryImpl>(),
        makeRuntimeInjector(config->runtimeExecMethod()),
        di::bind<transaction_pool::TransactionPool>.template to<transaction_pool::TransactionPoolImpl>(),
        di::bind<transaction_pool::PoolModerator>.template to<transaction_pool::PoolModeratorImpl>(),
        di::bind<storage::changes_trie::ChangesTracker>.template to<storage::changes_trie::StorageChangesTrackerImpl>(),
        di::bind<network::StateProtocolObserver>.template to<network::StateProtocolObserverImpl>(),
        di::bind<network::SyncProtocolObserver>.template to<network::SyncProtocolObserverImpl>(),
        di::bind<parachain::AvailabilityStore>.template to<parachain::AvailabilityStoreImpl>(),
        di::bind<parachain::Fetch>.template to<parachain::FetchImpl>(),
        di::bind<parachain::Recovery>.template to<parachain::RecoveryImpl>(),
        di::bind<parachain::BitfieldStore>.template to<parachain::BitfieldStoreImpl>(),
        di::bind<parachain::BackingStore>.template to<parachain::BackingStoreImpl>(),
        di::bind<parachain::Pvf>.template to<parachain::PvfImpl>(),
        di::bind<network::CollationObserver>.template to<parachain::ParachainObserverImpl>(),
        di::bind<network::ValidationObserver>.template to<parachain::ParachainObserverImpl>(),
        di::bind<network::ReqCollationObserver>.template to<parachain::ParachainObserverImpl>(),
        di::bind<network::ReqPovObserver>.template to<parachain::ParachainObserverImpl>(),
        di::bind<parachain::ParachainObserver>.template to<parachain::ParachainObserverImpl>(),
        bind_by_lambda<ThreadPool>(
            [](auto const &injector) { return get_thread_pool(injector); }),
        bind_by_lambda<storage::trie::TrieStorageBackend>(
            [](auto const &injector) {
              auto storage =
                  injector.template create<sptr<storage::SpacedStorage>>();
              return get_trie_storage_backend(storage);
            }),
        bind_by_lambda<storage::trie::TrieStorage>([](auto const &injector) {
          return storage::trie::TrieStorageImpl::createEmpty(
                     injector.template create<
                         sptr<storage::trie::PolkadotTrieFactory>>(),
                     injector.template create<sptr<storage::trie::Codec>>(),
                     injector.template create<
                         sptr<storage::trie::TrieSerializer>>())
              .value();
        }),
        di::bind<storage::trie::PolkadotTrieFactory>.template to<storage::trie::PolkadotTrieFactoryImpl>(),
        di::bind<storage::trie::Codec>.template to<storage::trie::PolkadotCodec>(),
        di::bind<storage::trie::TrieSerializer>.template to<storage::trie::TrieSerializerImpl>(),
        di::bind<runtime::RuntimeCodeProvider>.template to<runtime::StorageCodeProvider>(),
        bind_by_lambda<application::ChainSpec>([](const auto &injector) {
          const application::AppConfiguration &config =
              injector.template create<application::AppConfiguration const &>();
          return get_chain_spec(config);
        }),
        di::bind<network::ExtrinsicObserver>.template to<network::ExtrinsicObserverImpl>(),
        di::bind<consensus::grandpa::GrandpaDigestObserver>.template to<consensus::grandpa::AuthorityManagerImpl>(),
        di::bind<consensus::grandpa::AuthorityManager>.template to<consensus::grandpa::AuthorityManagerImpl>(),
        di::bind<network::PeerManager>.template to<network::PeerManagerImpl>(),
        di::bind<network::Router>.template to<network::RouterLibp2p>(),
        di::bind<consensus::babe::BlockHeaderAppender>.template to<consensus::babe::BlockHeaderAppenderImpl>(),
        di::bind<consensus::babe::BlockExecutor>.template to<consensus::babe::BlockExecutorImpl>(),
<<<<<<< HEAD
        bind_by_lambda<consensus::grandpa::GrandpaImpl>(
            [](auto &&injector) { return get_grandpa_impl(injector); }),
        bind_to<consensus::grandpa::Grandpa, consensus::grandpa::GrandpaImpl>(),
        bind_to<consensus::grandpa::JustificationObserver,
                consensus::grandpa::GrandpaImpl>(),
        bind_to<consensus::grandpa::GrandpaObserver,
                consensus::grandpa::GrandpaImpl>(),
=======
        di::bind<consensus::grandpa::Grandpa>.template to<consensus::grandpa::GrandpaImpl>(),
        di::bind<consensus::grandpa::RoundObserver>.template to<consensus::grandpa::GrandpaImpl>(),
        di::bind<consensus::grandpa::CatchUpObserver>.template to<consensus::grandpa::GrandpaImpl>(),
        di::bind<consensus::grandpa::NeighborObserver>.template to<consensus::grandpa::GrandpaImpl>(),
        di::bind<consensus::grandpa::GrandpaObserver>.template to<consensus::grandpa::GrandpaImpl>(),
>>>>>>> f59d80e3
        di::bind<consensus::babe::BabeUtil>.template to<consensus::babe::BabeConfigRepositoryImpl>(),
        di::bind<network::BlockAnnounceTransmitter>.template to<network::BlockAnnounceTransmitterImpl>(),
        di::bind<network::GrandpaTransmitter>.template to<network::GrandpaTransmitterImpl>(),
        di::bind<network::TransactionsTransmitter>.template to<network::TransactionsTransmitterImpl>(),
        bind_by_lambda<primitives::GenesisBlockHeader>(
            [](auto const &injector) {
              return get_genesis_block_header(injector);
            }),
        di::bind<telemetry::TelemetryService>.template to<telemetry::TelemetryServiceImpl>(),
        di::bind<consensus::babe::ConsistencyKeeper>.template to<consensus::babe::ConsistencyKeeperImpl>(),
        di::bind<api::InternalApi>.template to<api::InternalApiImpl>(),
        di::bind<consensus::babe::BabeConfigRepository>.template to<consensus::babe::BabeConfigRepositoryImpl>(),
        di::bind<blockchain::DigestTracker>.template to<blockchain::DigestTrackerImpl>(),
        di::bind<consensus::babe::BabeDigestObserver>.template to<consensus::babe::BabeConfigRepositoryImpl>(),
        di::bind<authority_discovery::Query>.template to<authority_discovery::QueryImpl>(),
        di::bind<crypto::SessionKeys>.template to<crypto::SessionKeysImpl>(),
        di::bind<network::SyncProtocol>.template to<network::SyncProtocolImpl>(),
        di::bind<network::StateProtocol>.template to<network::StateProtocolImpl>(),
        di::bind<consensus::babe::Babe>.template to<consensus::babe::BabeImpl>(),
        di::bind<consensus::babe::BabeLottery>.template to<consensus::babe::BabeLotteryImpl>(),
        di::bind<network::BlockAnnounceObserver>.template to<consensus::babe::BabeImpl>(),

        // user-defined overrides...
        std::forward<decltype(args)>(args)...);
  }

<<<<<<< HEAD
  template <typename Injector>
  sptr<network::OwnPeerInfo> get_own_peer_info(const Injector &injector) {
    libp2p::crypto::PublicKey public_key;

    const auto &config =
        injector.template create<application::AppConfiguration const &>();

    if (config.roles().flags.authority) {
      auto local_pair =
          injector.template create<sptr<libp2p::crypto::KeyPair>>();

      public_key = local_pair->publicKey;
    } else {
      auto &&local_pair = injector.template create<libp2p::crypto::KeyPair>();
      public_key = local_pair.publicKey;
    }

    auto &key_marshaller =
        injector.template create<libp2p::crypto::marshaller::KeyMarshaller &>();

    libp2p::peer::PeerId peer_id =
        libp2p::peer::PeerId::fromPublicKey(
            key_marshaller.marshal(public_key).value())
            .value();

    std::vector<libp2p::multi::Multiaddress> listen_addrs =
        config.listenAddresses();
    std::vector<libp2p::multi::Multiaddress> public_addrs =
        config.publicAddresses();

    auto log = log::createLogger("Injector", "injector");
    for (auto &addr : listen_addrs) {
      SL_DEBUG(log, "Peer listening on multiaddr: {}", addr.getStringAddress());
    }
    for (auto &addr : public_addrs) {
      SL_DEBUG(log, "Peer public multiaddr: {}", addr.getStringAddress());
    }

    return std::make_shared<network::OwnPeerInfo>(
        std::move(peer_id), std::move(public_addrs), std::move(listen_addrs));
  }

  template <typename Injector>
  auto get_babe(const Injector &injector) {
    auto session_keys = injector.template create<sptr<crypto::SessionKeys>>();

    auto ptr = std::make_shared<consensus::babe::BabeImpl>(
        injector.template create<const application::AppConfiguration &>(),
        injector.template create<sptr<application::AppStateManager>>(),
        injector.template create<sptr<consensus::babe::BabeLottery>>(),
        injector.template create<sptr<consensus::babe::BabeConfigRepository>>(),
        injector.template create<sptr<authorship::Proposer>>(),
        injector.template create<sptr<blockchain::BlockTree>>(),
        injector.template create<sptr<network::BlockAnnounceTransmitter>>(),
        injector.template create<sptr<crypto::Sr25519Provider>>(),
        session_keys->getBabeKeyPair(),
        injector.template create<sptr<clock::SystemClock>>(),
        injector.template create<sptr<crypto::Hasher>>(),
        injector.template create<uptr<clock::Timer>>(),
        injector.template create<sptr<blockchain::DigestTracker>>(),
        injector.template create<sptr<network::WarpSync>>(),
        injector.template create<
            boost::di::extension::lazy<sptr<network::WarpProtocol>>>(),
        injector
            .template create<sptr<consensus::grandpa::JustificationObserver>>(),
        injector.template create<sptr<network::Synchronizer>>(),
        injector.template create<sptr<consensus::babe::BabeUtil>>(),
        injector.template create<sptr<parachain::BitfieldStore>>(),
        injector.template create<sptr<parachain::BackingStore>>(),
        injector.template create<
            primitives::events::StorageSubscriptionEnginePtr>(),
        injector
            .template create<primitives::events::ChainSubscriptionEnginePtr>(),
        injector.template create<sptr<runtime::OffchainWorkerApi>>(),
        injector.template create<sptr<runtime::Core>>(),
        injector.template create<sptr<consensus::babe::ConsistencyKeeper>>(),
        injector.template create<sptr<storage::trie::TrieStorage>>(),
        injector.template create<
            primitives::events::BabeStateSubscriptionEnginePtr>());

    auto protocol_factory =
        injector.template create<std::shared_ptr<network::ProtocolFactory>>();

    protocol_factory->setBabe(ptr);

    return ptr;
  }

  template <typename Injector>
  sptr<network::ExtrinsicObserverImpl> get_extrinsic_observer_impl(
      const Injector &injector) {
    auto ptr = std::make_shared<network::ExtrinsicObserverImpl>(
        injector.template create<sptr<transaction_pool::TransactionPool>>());

    auto protocol_factory =
        injector.template create<std::shared_ptr<network::ProtocolFactory>>();

    protocol_factory->setExtrinsicObserver(ptr);

    return ptr;
  }

  template <typename Injector>
  sptr<consensus::grandpa::GrandpaImpl> get_grandpa_impl(
      const Injector &injector) {
    auto session_keys = injector.template create<sptr<crypto::SessionKeys>>();

    auto ptr = std::make_shared<consensus::grandpa::GrandpaImpl>(
        injector.template create<sptr<application::AppStateManager>>(),
        injector.template create<sptr<crypto::Hasher>>(),
        injector.template create<sptr<consensus::grandpa::Environment>>(),
        injector.template create<sptr<crypto::Ed25519Provider>>(),
        injector.template create<sptr<runtime::GrandpaApi>>(),
        session_keys->getGranKeyPair(),
        injector.template create<const application::ChainSpec &>(),
        injector.template create<sptr<libp2p::basic::Scheduler>>(),
        injector.template create<sptr<consensus::grandpa::AuthorityManager>>(),
        injector.template create<sptr<network::Synchronizer>>(),
        injector.template create<sptr<network::PeerManager>>(),
        injector.template create<sptr<blockchain::BlockTree>>(),
        injector.template create<sptr<network::ReputationRepository>>());

    auto protocol_factory =
        injector.template create<std::shared_ptr<network::ProtocolFactory>>();

    protocol_factory->setGrandpaObserver(ptr);

    return ptr;
  }

  template <typename Injector>
  sptr<application::mode::RecoveryMode> get_recovery_mode(
      const Injector &injector) {
    const auto &app_config =
        injector.template create<const application::AppConfiguration &>();
    auto spaced_storage =
        injector.template create<sptr<storage::SpacedStorage>>();
    auto storage = injector.template create<sptr<blockchain::BlockStorage>>();
    auto header_repo =
        injector.template create<sptr<blockchain::BlockHeaderRepository>>();
    auto trie_storage =
        injector.template create<sptr<const storage::trie::TrieStorage>>();
    auto authority_manager =
        injector.template create<sptr<consensus::grandpa::AuthorityManager>>();
    auto block_tree = injector.template create<sptr<blockchain::BlockTree>>();

    return std::make_shared<application::mode::RecoveryMode>(
        [&app_config,
         spaced_storage = std::move(spaced_storage),
         authority_manager,
         storage = std::move(storage),
         header_repo = std::move(header_repo),
         trie_storage = std::move(trie_storage),
         block_tree = std::move(block_tree)] {
          BOOST_ASSERT(app_config.recoverState().has_value());
          auto res = blockchain::BlockTreeImpl::recover(
              app_config.recoverState().value(),
              storage,
              header_repo,
              trie_storage,
              block_tree);

          auto log = log::createLogger("RecoveryMode", "main");

          spaced_storage->getSpace(storage::Space::kDefault)
              ->remove(storage::kAuthorityManagerStateLookupKey("last"))
              .value();
          if (res.has_error()) {
            SL_ERROR(log, "Recovery mode has failed: {}", res.error());
            log->flush();
            return EXIT_FAILURE;
          }

          return EXIT_SUCCESS;
        });
  }

=======
>>>>>>> f59d80e3
  template <typename... Ts>
  auto makeKagomeNodeInjector(sptr<application::AppConfiguration> app_config,
                              Ts &&...args) {
    return di::make_injector<boost::di::extension::shared_config>(
        makeApplicationInjector(app_config),
<<<<<<< HEAD
        // compose peer info
        bind_by_lambda<network::OwnPeerInfo>(
            [](const auto &injector) { return get_own_peer_info(injector); }),
        bind_by_lambda<consensus::babe::BabeImpl>(
            [](auto const &injector) { return get_babe(injector); }),
        bind_to<consensus::babe::Babe, consensus::babe::BabeImpl>(),
        di::bind<consensus::babe::BabeLottery>.template to<consensus::babe::BabeLotteryImpl>(),
        di::bind<network::BlockAnnounceObserver>.template to<consensus::babe::BabeImpl>(),
=======
>>>>>>> f59d80e3

        // user-defined overrides...
        std::forward<decltype(args)>(args)...);
  }

}  // namespace

namespace kagome::injector {

  class KagomeNodeInjectorImpl {
   public:
    using Injector =
        decltype(makeKagomeNodeInjector(sptr<application::AppConfiguration>()));

    explicit KagomeNodeInjectorImpl(Injector injector)
        : injector_{std::move(injector)} {}
    Injector injector_;
  };

  KagomeNodeInjector::KagomeNodeInjector(
      sptr<application::AppConfiguration> app_config)
      : pimpl_{std::make_unique<KagomeNodeInjectorImpl>(
          makeKagomeNodeInjector(app_config))} {}

  sptr<application::ChainSpec> KagomeNodeInjector::injectChainSpec() {
    return pimpl_->injector_.template create<sptr<application::ChainSpec>>();
  }

  std::shared_ptr<blockchain::BlockStorage>
  KagomeNodeInjector::injectBlockStorage() {
    return pimpl_->injector_.template create<sptr<blockchain::BlockStorage>>();
  }

  sptr<application::AppStateManager>
  KagomeNodeInjector::injectAppStateManager() {
    return pimpl_->injector_
        .template create<sptr<application::AppStateManager>>();
  }

  sptr<boost::asio::io_context> KagomeNodeInjector::injectIoContext() {
    return pimpl_->injector_.template create<sptr<boost::asio::io_context>>();
  }

  sptr<metrics::Exposer> KagomeNodeInjector::injectOpenMetricsService() {
    // registry here is temporary, it initiates static global registry
    // and registers handler in there
    auto registry = metrics::createRegistry();
    auto handler = pimpl_->injector_.template create<sptr<metrics::Handler>>();
    registry->setHandler(*handler.get());
    auto exposer = pimpl_->injector_.template create<sptr<metrics::Exposer>>();
    exposer->setHandler(handler);
    return exposer;
  }

  sptr<network::Router> KagomeNodeInjector::injectRouter() {
    return pimpl_->injector_.template create<sptr<network::Router>>();
  }

  sptr<network::PeerManager> KagomeNodeInjector::injectPeerManager() {
    return pimpl_->injector_.template create<sptr<network::PeerManager>>();
  }

  sptr<api::ApiService> KagomeNodeInjector::injectRpcApiService() {
    return pimpl_->injector_.template create<sptr<api::ApiService>>();
  }

  std::shared_ptr<clock::SystemClock> KagomeNodeInjector::injectSystemClock() {
    return pimpl_->injector_.template create<sptr<clock::SystemClock>>();
  }

  std::shared_ptr<network::SyncProtocolObserver>
  KagomeNodeInjector::injectSyncObserver() {
    return pimpl_->injector_
        .template create<sptr<network::SyncProtocolObserver>>();
  }

  std::shared_ptr<network::StateProtocolObserver>
  KagomeNodeInjector::injectStateObserver() {
    return pimpl_->injector_
        .template create<sptr<network::StateProtocolObserver>>();
  }

  std::shared_ptr<parachain::ParachainObserver>
  KagomeNodeInjector::injectParachainObserver() {
    return pimpl_->injector_
        .template create<sptr<parachain::ParachainObserver>>();
  }

  std::shared_ptr<parachain::ParachainProcessorImpl>
  KagomeNodeInjector::injectParachainProcessor() {
    return pimpl_->injector_
        .template create<sptr<parachain::ParachainProcessorImpl>>();
  }

  std::shared_ptr<parachain::ApprovalDistribution>
  KagomeNodeInjector::injectApprovalDistribution() {
    return pimpl_->injector_
        .template create<sptr<parachain::ApprovalDistribution>>();
  }

  std::shared_ptr<consensus::babe::Babe> KagomeNodeInjector::injectBabe() {
    return pimpl_->injector_.template create<sptr<consensus::babe::Babe>>();
  }

  std::shared_ptr<consensus::grandpa::Grandpa>
  KagomeNodeInjector::injectGrandpa() {
    return pimpl_->injector_
        .template create<sptr<consensus::grandpa::Grandpa>>();
  }

  std::shared_ptr<soralog::LoggingSystem>
  KagomeNodeInjector::injectLoggingSystem() {
    return std::make_shared<soralog::LoggingSystem>(
        std::make_shared<kagome::log::Configurator>(
            pimpl_->injector_
                .template create<sptr<libp2p::log::Configurator>>()));
  }

  std::shared_ptr<storage::trie::TrieStorage>
  KagomeNodeInjector::injectTrieStorage() {
    return pimpl_->injector_
        .template create<sptr<storage::trie::TrieStorage>>();
  }

  std::shared_ptr<metrics::MetricsWatcher>
  KagomeNodeInjector::injectMetricsWatcher() {
    return pimpl_->injector_.template create<sptr<metrics::MetricsWatcher>>();
  }

  std::shared_ptr<telemetry::TelemetryService>
  KagomeNodeInjector::injectTelemetryService() {
    return pimpl_->injector_
        .template create<sptr<telemetry::TelemetryService>>();
  }

  std::shared_ptr<application::mode::PrintChainInfoMode>
  KagomeNodeInjector::injectPrintChainInfoMode() {
    return pimpl_->injector_
        .create<sptr<application::mode::PrintChainInfoMode>>();
  }

  std::shared_ptr<application::mode::RecoveryMode>
  KagomeNodeInjector::injectRecoveryMode() {
    return pimpl_->injector_
        .template create<sptr<application::mode::RecoveryMode>>();
  }

  std::shared_ptr<blockchain::BlockTree> KagomeNodeInjector::injectBlockTree() {
    return pimpl_->injector_.template create<sptr<blockchain::BlockTree>>();
  }

  std::shared_ptr<runtime::Executor> KagomeNodeInjector::injectExecutor() {
    return pimpl_->injector_.template create<sptr<runtime::Executor>>();
  }

  std::shared_ptr<storage::SpacedStorage> KagomeNodeInjector::injectStorage() {
    return pimpl_->injector_.template create<sptr<storage::SpacedStorage>>();
  }

  std::shared_ptr<authority_discovery::AddressPublisher>
  KagomeNodeInjector::injectAddressPublisher() {
    return pimpl_->injector_
        .template create<sptr<authority_discovery::AddressPublisher>>();
  }
}  // namespace kagome::injector<|MERGE_RESOLUTION|>--- conflicted
+++ resolved
@@ -104,11 +104,6 @@
 #include "network/impl/sync_protocol_observer_impl.hpp"
 #include "network/impl/synchronizer_impl.hpp"
 #include "network/impl/transactions_transmitter_impl.hpp"
-<<<<<<< HEAD
-#include "network/peer_view.hpp"
-#include "network/warp/sync.hpp"
-=======
->>>>>>> f59d80e3
 #include "offchain/impl/offchain_local_storage.hpp"
 #include "offchain/impl/offchain_persistent_storage.hpp"
 #include "offchain/impl/offchain_worker_factory_impl.hpp"
@@ -189,49 +184,6 @@
 
   using injector::bind_by_lambda;
 
-<<<<<<< HEAD
-  template <typename T, typename Impl>
-  auto bind_to() {
-    return bind_by_lambda<T>(
-        [](auto &&injector) { return injector.template create<sptr<Impl>>(); });
-  }
-
-  sptr<api::HttpListenerImpl> get_jrpc_api_http_listener(
-      application::AppConfiguration const &config,
-      sptr<application::AppStateManager> app_state_manager,
-      sptr<api::RpcContext> context,
-      api::HttpSession::Configuration http_session_config) {
-    auto &endpoint = config.rpcHttpEndpoint();
-
-    api::HttpListenerImpl::Configuration listener_config;
-    listener_config.endpoint = endpoint;
-
-    auto listener = std::make_shared<api::HttpListenerImpl>(
-        *app_state_manager, context, listener_config, http_session_config);
-
-    return listener;
-  }
-
-  sptr<api::WsListenerImpl> get_jrpc_api_ws_listener(
-      application::AppConfiguration const &app_config,
-      api::WsSession::Configuration ws_session_config,
-      sptr<api::RpcContext> context,
-      sptr<application::AppStateManager> app_state_manager) {
-    api::WsListenerImpl::Configuration listener_config;
-    listener_config.endpoint = app_config.rpcWsEndpoint();
-    listener_config.ws_max_connections = app_config.maxWsConnections();
-
-    auto listener =
-        std::make_shared<api::WsListenerImpl>(*app_state_manager,
-                                              context,
-                                              listener_config,
-                                              std::move(ws_session_config));
-
-    return listener;
-  }
-
-=======
->>>>>>> f59d80e3
   sptr<storage::trie::TrieStorageBackendImpl> get_trie_storage_backend(
       sptr<storage::SpacedStorage> spaced_storage) {
     auto storage = spaced_storage->getSpace(storage::Space::kTrieNode);
@@ -770,21 +722,11 @@
         di::bind<network::Router>.template to<network::RouterLibp2p>(),
         di::bind<consensus::babe::BlockHeaderAppender>.template to<consensus::babe::BlockHeaderAppenderImpl>(),
         di::bind<consensus::babe::BlockExecutor>.template to<consensus::babe::BlockExecutorImpl>(),
-<<<<<<< HEAD
-        bind_by_lambda<consensus::grandpa::GrandpaImpl>(
-            [](auto &&injector) { return get_grandpa_impl(injector); }),
-        bind_to<consensus::grandpa::Grandpa, consensus::grandpa::GrandpaImpl>(),
-        bind_to<consensus::grandpa::JustificationObserver,
-                consensus::grandpa::GrandpaImpl>(),
-        bind_to<consensus::grandpa::GrandpaObserver,
-                consensus::grandpa::GrandpaImpl>(),
-=======
         di::bind<consensus::grandpa::Grandpa>.template to<consensus::grandpa::GrandpaImpl>(),
         di::bind<consensus::grandpa::RoundObserver>.template to<consensus::grandpa::GrandpaImpl>(),
         di::bind<consensus::grandpa::CatchUpObserver>.template to<consensus::grandpa::GrandpaImpl>(),
         di::bind<consensus::grandpa::NeighborObserver>.template to<consensus::grandpa::GrandpaImpl>(),
         di::bind<consensus::grandpa::GrandpaObserver>.template to<consensus::grandpa::GrandpaImpl>(),
->>>>>>> f59d80e3
         di::bind<consensus::babe::BabeUtil>.template to<consensus::babe::BabeConfigRepositoryImpl>(),
         di::bind<network::BlockAnnounceTransmitter>.template to<network::BlockAnnounceTransmitterImpl>(),
         di::bind<network::GrandpaTransmitter>.template to<network::GrandpaTransmitterImpl>(),
@@ -811,202 +753,11 @@
         std::forward<decltype(args)>(args)...);
   }
 
-<<<<<<< HEAD
-  template <typename Injector>
-  sptr<network::OwnPeerInfo> get_own_peer_info(const Injector &injector) {
-    libp2p::crypto::PublicKey public_key;
-
-    const auto &config =
-        injector.template create<application::AppConfiguration const &>();
-
-    if (config.roles().flags.authority) {
-      auto local_pair =
-          injector.template create<sptr<libp2p::crypto::KeyPair>>();
-
-      public_key = local_pair->publicKey;
-    } else {
-      auto &&local_pair = injector.template create<libp2p::crypto::KeyPair>();
-      public_key = local_pair.publicKey;
-    }
-
-    auto &key_marshaller =
-        injector.template create<libp2p::crypto::marshaller::KeyMarshaller &>();
-
-    libp2p::peer::PeerId peer_id =
-        libp2p::peer::PeerId::fromPublicKey(
-            key_marshaller.marshal(public_key).value())
-            .value();
-
-    std::vector<libp2p::multi::Multiaddress> listen_addrs =
-        config.listenAddresses();
-    std::vector<libp2p::multi::Multiaddress> public_addrs =
-        config.publicAddresses();
-
-    auto log = log::createLogger("Injector", "injector");
-    for (auto &addr : listen_addrs) {
-      SL_DEBUG(log, "Peer listening on multiaddr: {}", addr.getStringAddress());
-    }
-    for (auto &addr : public_addrs) {
-      SL_DEBUG(log, "Peer public multiaddr: {}", addr.getStringAddress());
-    }
-
-    return std::make_shared<network::OwnPeerInfo>(
-        std::move(peer_id), std::move(public_addrs), std::move(listen_addrs));
-  }
-
-  template <typename Injector>
-  auto get_babe(const Injector &injector) {
-    auto session_keys = injector.template create<sptr<crypto::SessionKeys>>();
-
-    auto ptr = std::make_shared<consensus::babe::BabeImpl>(
-        injector.template create<const application::AppConfiguration &>(),
-        injector.template create<sptr<application::AppStateManager>>(),
-        injector.template create<sptr<consensus::babe::BabeLottery>>(),
-        injector.template create<sptr<consensus::babe::BabeConfigRepository>>(),
-        injector.template create<sptr<authorship::Proposer>>(),
-        injector.template create<sptr<blockchain::BlockTree>>(),
-        injector.template create<sptr<network::BlockAnnounceTransmitter>>(),
-        injector.template create<sptr<crypto::Sr25519Provider>>(),
-        session_keys->getBabeKeyPair(),
-        injector.template create<sptr<clock::SystemClock>>(),
-        injector.template create<sptr<crypto::Hasher>>(),
-        injector.template create<uptr<clock::Timer>>(),
-        injector.template create<sptr<blockchain::DigestTracker>>(),
-        injector.template create<sptr<network::WarpSync>>(),
-        injector.template create<
-            boost::di::extension::lazy<sptr<network::WarpProtocol>>>(),
-        injector
-            .template create<sptr<consensus::grandpa::JustificationObserver>>(),
-        injector.template create<sptr<network::Synchronizer>>(),
-        injector.template create<sptr<consensus::babe::BabeUtil>>(),
-        injector.template create<sptr<parachain::BitfieldStore>>(),
-        injector.template create<sptr<parachain::BackingStore>>(),
-        injector.template create<
-            primitives::events::StorageSubscriptionEnginePtr>(),
-        injector
-            .template create<primitives::events::ChainSubscriptionEnginePtr>(),
-        injector.template create<sptr<runtime::OffchainWorkerApi>>(),
-        injector.template create<sptr<runtime::Core>>(),
-        injector.template create<sptr<consensus::babe::ConsistencyKeeper>>(),
-        injector.template create<sptr<storage::trie::TrieStorage>>(),
-        injector.template create<
-            primitives::events::BabeStateSubscriptionEnginePtr>());
-
-    auto protocol_factory =
-        injector.template create<std::shared_ptr<network::ProtocolFactory>>();
-
-    protocol_factory->setBabe(ptr);
-
-    return ptr;
-  }
-
-  template <typename Injector>
-  sptr<network::ExtrinsicObserverImpl> get_extrinsic_observer_impl(
-      const Injector &injector) {
-    auto ptr = std::make_shared<network::ExtrinsicObserverImpl>(
-        injector.template create<sptr<transaction_pool::TransactionPool>>());
-
-    auto protocol_factory =
-        injector.template create<std::shared_ptr<network::ProtocolFactory>>();
-
-    protocol_factory->setExtrinsicObserver(ptr);
-
-    return ptr;
-  }
-
-  template <typename Injector>
-  sptr<consensus::grandpa::GrandpaImpl> get_grandpa_impl(
-      const Injector &injector) {
-    auto session_keys = injector.template create<sptr<crypto::SessionKeys>>();
-
-    auto ptr = std::make_shared<consensus::grandpa::GrandpaImpl>(
-        injector.template create<sptr<application::AppStateManager>>(),
-        injector.template create<sptr<crypto::Hasher>>(),
-        injector.template create<sptr<consensus::grandpa::Environment>>(),
-        injector.template create<sptr<crypto::Ed25519Provider>>(),
-        injector.template create<sptr<runtime::GrandpaApi>>(),
-        session_keys->getGranKeyPair(),
-        injector.template create<const application::ChainSpec &>(),
-        injector.template create<sptr<libp2p::basic::Scheduler>>(),
-        injector.template create<sptr<consensus::grandpa::AuthorityManager>>(),
-        injector.template create<sptr<network::Synchronizer>>(),
-        injector.template create<sptr<network::PeerManager>>(),
-        injector.template create<sptr<blockchain::BlockTree>>(),
-        injector.template create<sptr<network::ReputationRepository>>());
-
-    auto protocol_factory =
-        injector.template create<std::shared_ptr<network::ProtocolFactory>>();
-
-    protocol_factory->setGrandpaObserver(ptr);
-
-    return ptr;
-  }
-
-  template <typename Injector>
-  sptr<application::mode::RecoveryMode> get_recovery_mode(
-      const Injector &injector) {
-    const auto &app_config =
-        injector.template create<const application::AppConfiguration &>();
-    auto spaced_storage =
-        injector.template create<sptr<storage::SpacedStorage>>();
-    auto storage = injector.template create<sptr<blockchain::BlockStorage>>();
-    auto header_repo =
-        injector.template create<sptr<blockchain::BlockHeaderRepository>>();
-    auto trie_storage =
-        injector.template create<sptr<const storage::trie::TrieStorage>>();
-    auto authority_manager =
-        injector.template create<sptr<consensus::grandpa::AuthorityManager>>();
-    auto block_tree = injector.template create<sptr<blockchain::BlockTree>>();
-
-    return std::make_shared<application::mode::RecoveryMode>(
-        [&app_config,
-         spaced_storage = std::move(spaced_storage),
-         authority_manager,
-         storage = std::move(storage),
-         header_repo = std::move(header_repo),
-         trie_storage = std::move(trie_storage),
-         block_tree = std::move(block_tree)] {
-          BOOST_ASSERT(app_config.recoverState().has_value());
-          auto res = blockchain::BlockTreeImpl::recover(
-              app_config.recoverState().value(),
-              storage,
-              header_repo,
-              trie_storage,
-              block_tree);
-
-          auto log = log::createLogger("RecoveryMode", "main");
-
-          spaced_storage->getSpace(storage::Space::kDefault)
-              ->remove(storage::kAuthorityManagerStateLookupKey("last"))
-              .value();
-          if (res.has_error()) {
-            SL_ERROR(log, "Recovery mode has failed: {}", res.error());
-            log->flush();
-            return EXIT_FAILURE;
-          }
-
-          return EXIT_SUCCESS;
-        });
-  }
-
-=======
->>>>>>> f59d80e3
   template <typename... Ts>
   auto makeKagomeNodeInjector(sptr<application::AppConfiguration> app_config,
                               Ts &&...args) {
     return di::make_injector<boost::di::extension::shared_config>(
         makeApplicationInjector(app_config),
-<<<<<<< HEAD
-        // compose peer info
-        bind_by_lambda<network::OwnPeerInfo>(
-            [](const auto &injector) { return get_own_peer_info(injector); }),
-        bind_by_lambda<consensus::babe::BabeImpl>(
-            [](auto const &injector) { return get_babe(injector); }),
-        bind_to<consensus::babe::Babe, consensus::babe::BabeImpl>(),
-        di::bind<consensus::babe::BabeLottery>.template to<consensus::babe::BabeLotteryImpl>(),
-        di::bind<network::BlockAnnounceObserver>.template to<consensus::babe::BabeImpl>(),
-=======
->>>>>>> f59d80e3
 
         // user-defined overrides...
         std::forward<decltype(args)>(args)...);
