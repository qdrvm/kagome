--- conflicted
+++ resolved
@@ -148,15 +148,8 @@
 #include "runtime/runtime_api/impl/session_keys_api.hpp"
 #include "runtime/runtime_api/impl/tagged_transaction_queue.hpp"
 #include "runtime/runtime_api/impl/transaction_payment_api.hpp"
-<<<<<<< HEAD
 #include "runtime/wasm_edge/core_api_factory_impl.hpp"
 #include "runtime/wasm_edge/module_factory_impl.hpp"
-=======
-#include "runtime/wasmedge/core_api_factory_impl.hpp"
-#include "runtime/wasmedge/instance_environment_factory.hpp"
-#include "runtime/wasmedge/memory_provider.hpp"
-#include "runtime/wasmedge/module_factory_impl.hpp"
->>>>>>> a56ba2d6
 // #include "runtime/wavm/compartment_wrapper.hpp"
 // #include "runtime/wavm/core_api_factory_impl.hpp"
 // #include "runtime/wavm/instance_environment_factory.hpp"
@@ -165,10 +158,7 @@
 // #include "runtime/wavm/intrinsics/intrinsic_module_instance.hpp"
 // #include "runtime/wavm/intrinsics/intrinsic_resolver_impl.hpp"
 // #include "runtime/wavm/module.hpp"
-<<<<<<< HEAD
 // #include "runtime/wavm/module_cache.hpp"
-=======
->>>>>>> a56ba2d6
 // #include "runtime/wavm/module_factory_impl.hpp"
 #include "storage/changes_trie/impl/storage_changes_tracker_impl.hpp"
 #include "storage/rocksdb/rocksdb.hpp"
@@ -409,7 +399,6 @@
   //        std::forward<decltype(args)>(args)...);
   //  }
 
-<<<<<<< HEAD
   template <typename... Ts>
   auto makeBinaryenInjector(Ts &&...args) {
     return di::make_injector(
@@ -430,53 +419,6 @@
 
   template <typename... Ts>
   auto makeWasmEdgeInjector(Ts &&...args) {
-=======
-  // template <typename... Ts>
-  // auto makeWavmInjector(
-  //     application::AppConfiguration::RuntimeExecutionMethod method,
-  //     Ts &&... args) {
-  //   return di::make_injector(
-  //       di::bind<runtime::wavm::CompartmentWrapper>.template to(
-  //           [](const auto &injector) {
-  //             static auto compartment =
-  //                 std::make_shared<kagome::runtime::wavm::CompartmentWrapper>(
-  //                     "Runtime Compartment");
-  //             return compartment;
-  //           }),
-  //       di::bind<runtime::wavm::IntrinsicModule>.template to(
-  //           [](const auto &injector) {
-  //             static std::shared_ptr<runtime::wavm::IntrinsicModule> module =
-  //                 [&injector]() {
-  //                   auto compartment = injector.template create<
-  //                       sptr<runtime::wavm::CompartmentWrapper>>();
-  //                   auto module =
-  //                       std::make_unique<runtime::wavm::IntrinsicModule>(
-  //                           compartment);
-  //                   runtime::wavm::registerHostApiMethods(*module);
-
-  //                   return module;
-  //                 }();
-  //             return module;
-  //           }),
-  //       di::bind<runtime::wavm::IntrinsicModuleInstance>.template to(
-  //           [](const auto &injector) {
-  //             static std::shared_ptr<runtime::wavm::IntrinsicModuleInstance>
-  //                 instance = [&injector]() {
-  //                   auto module = injector.template create<
-  //                       sptr<runtime::wavm::IntrinsicModule>>();
-  //                   return module->instantiate();
-  //                 }();
-  //             return instance;
-  //           }),
-  //       di::bind<runtime::wavm::IntrinsicResolver>.template to<runtime::wavm::IntrinsicResolverImpl>(),
-  //       std::forward<decltype(args)>(args)...);
-  // }
-
-  template <typename... Ts>
-  auto makeBinaryenInjector(
-      application::AppConfiguration::RuntimeExecutionMethod method,
-      Ts &&... args) {
->>>>>>> a56ba2d6
     return di::make_injector(
         // di::bind<runtime::ModuleFactory>.template
         // to<runtime::wasm_edge::ModuleFactoryImpl>(),
@@ -485,20 +427,14 @@
 
   template <typename CommonType,
             typename BinaryenType,
-<<<<<<< HEAD
             // typename WavmType,
             typename WasmEdgeType,
-=======
-            typename WasmEdgeType,
-            // typename WavmType,
->>>>>>> a56ba2d6
             typename Injector>
   auto choose_runtime_implementation(
       const Injector &injector,
       application::AppConfiguration::RuntimeExecutionMethod method) {
     using RuntimeExecutionMethod =
         application::AppConfiguration::RuntimeExecutionMethod;
-<<<<<<< HEAD
     switch (method) {
       case RuntimeExecutionMethod::Interpret:
         return std::static_pointer_cast<CommonType>(
@@ -512,23 +448,6 @@
             injector.template create<sptr<WasmEdgeType>>());
     }
     throw std::runtime_error("Unknown runtime execution method");
-=======
-    static sptr<CommonType> impl = [method, &injector]() {
-      switch (method) {
-        case RuntimeExecutionMethod::Interpret:
-          return std::static_pointer_cast<CommonType>(
-              injector.template create<sptr<BinaryenType>>());
-        // case RuntimeExecutionMethod::Compile:
-        //   return std::static_pointer_cast<CommonType>(
-        //       injector.template create<sptr<WavmType>>());
-        case RuntimeExecutionMethod::WasmEdge:
-          return std::static_pointer_cast<CommonType>(
-              injector.template create<sptr<WasmEdgeType>>());
-      }
-      throw std::runtime_error("Unknown runtime execution method");
-    }();
-    return impl;
->>>>>>> a56ba2d6
   }
 
   template <typename Injector>
@@ -570,7 +489,6 @@
               return injector
                   .template create<sptr<runtime::RuntimeUpgradeTrackerImpl>>();
             }),
-<<<<<<< HEAD
         // makeWavmInjector(),
         makeBinaryenInjector(),
         makeWasmEdgeInjector(),
@@ -592,26 +510,6 @@
                   runtime::binaryen::ModuleFactoryImpl,
                   // runtime::wavm::ModuleFactoryImpl,
                   runtime::wasm_edge::ModuleFactoryImpl>(injector, method);
-=======
-        // makeWavmInjector(method),
-        makeBinaryenInjector(method),
-        di::bind<runtime::ModuleRepository>.template to<runtime::ModuleRepositoryImpl>(),
-        di::bind<runtime::CoreApiFactory>.template to(
-            [method](const auto &injector) {
-              return choose_runtime_implementation<
-                  runtime::CoreApiFactory,
-                  runtime::binaryen::CoreApiFactoryImpl,
-                  runtime::wasmedge::CoreApiFactoryImpl/*,
-                                                         runtime::wavm::CoreApiFactoryImpl*/>(injector, method);
-            }),
-        di::bind<runtime::ModuleFactory>.template to(
-            [method](const auto &injector) {
-              return choose_runtime_implementation<
-                  runtime::ModuleFactory,
-                  runtime::binaryen::ModuleFactoryImpl,
-                  runtime::wasmedge::ModuleFactoryImpl/*,
-                                                        runtime::wavm::ModuleFactoryImpl*/>(injector, method);
->>>>>>> a56ba2d6
             }),
         bind_by_lambda<runtime::Executor>([](const auto &injector)
                                               -> sptr<runtime::Executor> {
@@ -666,13 +564,8 @@
   }
 
   template <typename... Ts>
-<<<<<<< HEAD
   auto makeApplicationInjector(sptr<application::AppConfiguration> config,
                                Ts &&...args) {
-=======
-  auto makeApplicationInjector(const application::AppConfiguration &config,
-                               Ts &&... args) {
->>>>>>> a56ba2d6
     // default values for configurations
     api::RpcThreadPool::Configuration rpc_thread_pool_config{};
     api::WsSession::Configuration ws_config{};
@@ -957,17 +850,9 @@
   }
 
   template <typename... Ts>
-<<<<<<< HEAD
   auto makeKagomeNodeInjector(sptr<application::AppConfiguration> app_config,
                               Ts &&...args) {
     return di::make_injector<boost::di::extension::shared_config>(
-=======
-  auto makeKagomeNodeInjector(const application::AppConfiguration &app_config,
-                              Ts &&... args) {
-    using namespace boost;  // NOLINT;
-
-    return di::make_injector(
->>>>>>> a56ba2d6
         makeApplicationInjector(app_config),
 
         // user-defined overrides...
