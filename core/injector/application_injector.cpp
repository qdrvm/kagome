/**
 * Copyright Quadrivium LLC
 * All Rights Reserved
 * SPDX-License-Identifier: Apache-2.0
 */

#include "injector/application_injector.hpp"

#define BOOST_DI_CFG_DIAGNOSTICS_LEVEL 2
#define BOOST_DI_CFG_CTOR_LIMIT_SIZE \
  32  // TODO(Harrm): check how it influences on compilation time

#include <rocksdb/filter_policy.h>
#include <rocksdb/table.h>
#include <boost/di.hpp>
#include <boost/di/extension/scopes/shared.hpp>
#include <libp2p/injector/host_injector.hpp>
#include <libp2p/injector/kademlia_injector.hpp>
#include <libp2p/log/configurator.hpp>

#undef U64  // comes from OpenSSL and messes with WAVM

#include "api/service/author/author_jrpc_processor.hpp"
#include "api/service/author/impl/author_api_impl.hpp"
#include "api/service/beefy/rpc.hpp"
#include "api/service/chain/chain_jrpc_processor.hpp"
#include "api/service/chain/impl/chain_api_impl.hpp"
#include "api/service/child_state/child_state_jrpc_processor.hpp"
#include "api/service/child_state/impl/child_state_api_impl.hpp"
#include "api/service/impl/api_service_impl.hpp"
#include "api/service/internal/impl/internal_api_impl.hpp"
#include "api/service/internal/internal_jrpc_processor.hpp"
#include "api/service/mmr/rpc.hpp"
#include "api/service/payment/impl/payment_api_impl.hpp"
#include "api/service/payment/payment_jrpc_processor.hpp"
#include "api/service/rpc/impl/rpc_api_impl.hpp"
#include "api/service/rpc/rpc_jrpc_processor.hpp"
#include "api/service/state/impl/state_api_impl.hpp"
#include "api/service/state/state_jrpc_processor.hpp"
#include "api/service/system/impl/system_api_impl.hpp"
#include "api/service/system/system_jrpc_processor.hpp"
#include "api/transport/impl/ws/ws_listener_impl.hpp"
#include "api/transport/impl/ws/ws_session.hpp"
#include "api/transport/rpc_thread_pool.hpp"
#include "application/app_configuration.hpp"
#include "application/impl/app_state_manager_impl.hpp"
#include "application/impl/chain_spec_impl.hpp"
#include "application/modes/print_chain_info_mode.hpp"
#include "application/modes/recovery_mode.hpp"
#include "authority_discovery/publisher/address_publisher.hpp"
#include "authority_discovery/query/query_impl.hpp"
#include "authorship/impl/block_builder_factory_impl.hpp"
#include "authorship/impl/block_builder_impl.hpp"
#include "authorship/impl/proposer_impl.hpp"
#include "benchmark/block_execution_benchmark.hpp"
#include "blockchain/impl/block_header_repository_impl.hpp"
#include "blockchain/impl/block_storage_impl.hpp"
#include "blockchain/impl/block_tree_impl.hpp"
#include "blockchain/impl/justification_storage_policy.hpp"
#include "clock/impl/basic_waitable_timer.hpp"
#include "clock/impl/clock_impl.hpp"
#include "common/fd_limit.hpp"
#include "common/outcome_throw.hpp"
#include "consensus/babe/impl/babe.hpp"
#include "consensus/babe/impl/babe_block_validator_impl.hpp"
#include "consensus/babe/impl/babe_config_repository_impl.hpp"
#include "consensus/babe/impl/babe_lottery_impl.hpp"
#include "consensus/finality_consensus.hpp"
#include "consensus/grandpa/impl/authority_manager_impl.hpp"
#include "consensus/grandpa/impl/environment_impl.hpp"
#include "consensus/grandpa/impl/grandpa_impl.hpp"
#include "consensus/grandpa/impl/verified_justification_queue.hpp"
#include "consensus/production_consensus.hpp"
#include "consensus/timeline/impl/block_appender_base.hpp"
#include "consensus/timeline/impl/block_executor_impl.hpp"
#include "consensus/timeline/impl/block_header_appender_impl.hpp"
#include "consensus/timeline/impl/consensus_selector_impl.hpp"
#include "consensus/timeline/impl/slots_util_impl.hpp"
#include "consensus/timeline/impl/timeline_impl.hpp"
#include "crypto/bip39/impl/bip39_provider_impl.hpp"
#include "crypto/crypto_store/crypto_store_impl.hpp"
#include "crypto/crypto_store/session_keys.hpp"
#include "crypto/ecdsa/ecdsa_provider_impl.hpp"
#include "crypto/ed25519/ed25519_provider_impl.hpp"
#include "crypto/hasher/hasher_impl.hpp"
#include "crypto/pbkdf2/impl/pbkdf2_provider_impl.hpp"
#include "crypto/random_generator/boost_generator.hpp"
#include "crypto/secp256k1/secp256k1_provider_impl.hpp"
#include "crypto/sr25519/sr25519_provider_impl.hpp"
#include "crypto/vrf/vrf_provider_impl.hpp"
#include "dispute_coordinator/impl/dispute_coordinator_impl.hpp"
#include "dispute_coordinator/impl/storage_impl.hpp"
#include "host_api/impl/host_api_factory_impl.hpp"
#include "injector/bind_by_lambda.hpp"
#include "injector/calculate_genesis_state.hpp"
#include "injector/get_peer_keypair.hpp"
#include "injector/idle_trie_pruner.hpp"
#include "log/configurator.hpp"
#include "log/logger.hpp"
#include "metrics/impl/exposer_impl.hpp"
#include "metrics/impl/metrics_watcher.hpp"
#include "metrics/impl/prometheus/handler_impl.hpp"
#include "metrics/metrics.hpp"
#include "network/beefy/beefy.hpp"
#include "network/impl/block_announce_transmitter_impl.hpp"
#include "network/impl/extrinsic_observer_impl.hpp"
#include "network/impl/grandpa_transmitter_impl.hpp"
#include "network/impl/peer_manager_impl.hpp"
#include "network/impl/protocols/send_dispute_protocol.hpp"
#include "network/impl/protocols/state_protocol_impl.hpp"
#include "network/impl/protocols/sync_protocol_impl.hpp"
#include "network/impl/reputation_repository_impl.hpp"
#include "network/impl/router_libp2p.hpp"
#include "network/impl/state_protocol_observer_impl.hpp"
#include "network/impl/sync_protocol_observer_impl.hpp"
#include "network/impl/synchronizer_impl.hpp"
#include "network/impl/transactions_transmitter_impl.hpp"
#include "network/warp/sync.hpp"
#include "offchain/impl/offchain_local_storage.hpp"
#include "offchain/impl/offchain_persistent_storage.hpp"
#include "offchain/impl/offchain_worker_factory_impl.hpp"
#include "offchain/impl/offchain_worker_impl.hpp"
#include "offchain/impl/offchain_worker_pool_impl.hpp"
#include "offchain/impl/runner.hpp"
#include "outcome/outcome.hpp"
#include "parachain/approval/approval_distribution.hpp"
#include "parachain/availability/bitfield/store_impl.hpp"
#include "parachain/availability/fetch/fetch_impl.hpp"
#include "parachain/availability/recovery/recovery_impl.hpp"
#include "parachain/availability/store/store_impl.hpp"
#include "parachain/backing/store_impl.hpp"
#include "parachain/pvf/module_precompiler.hpp"
#include "parachain/pvf/pvf_impl.hpp"
#include "parachain/validator/impl/parachain_observer_impl.hpp"
#include "parachain/validator/parachain_processor.hpp"
#include "runtime/binaryen/binaryen_memory_provider.hpp"
#include "runtime/binaryen/instance_environment_factory.hpp"
#include "runtime/binaryen/module/module_factory_impl.hpp"
#include "runtime/common/core_api_factory_impl.hpp"
#include "runtime/common/module_repository_impl.hpp"
#include "runtime/common/runtime_instances_pool.hpp"
#include "runtime/common/runtime_properties_cache_impl.hpp"
#include "runtime/common/runtime_upgrade_tracker_impl.hpp"
#include "runtime/common/storage_code_provider.hpp"
#include "runtime/common/trie_storage_provider_impl.hpp"
#include "runtime/executor.hpp"
#include "runtime/module.hpp"
#include "runtime/module_factory.hpp"
#include "runtime/runtime_api/impl/account_nonce_api.hpp"
#include "runtime/runtime_api/impl/authority_discovery_api.hpp"
#include "runtime/runtime_api/impl/babe_api.hpp"
#include "runtime/runtime_api/impl/beefy.hpp"
#include "runtime/runtime_api/impl/block_builder.hpp"
#include "runtime/runtime_api/impl/core.hpp"
#include "runtime/runtime_api/impl/grandpa_api.hpp"
#include "runtime/runtime_api/impl/metadata.hpp"
#include "runtime/runtime_api/impl/mmr.hpp"
#include "runtime/runtime_api/impl/offchain_worker_api.hpp"
#include "runtime/runtime_api/impl/parachain_host.hpp"
#include "runtime/runtime_api/impl/session_keys_api.hpp"
#include "runtime/runtime_api/impl/tagged_transaction_queue.hpp"
#include "runtime/runtime_api/impl/transaction_payment_api.hpp"

#if KAGOME_WASM_COMPILER_WASM_EDGE == 1

#include "runtime/wasm_edge/module_factory_impl.hpp"

#endif

#if KAGOME_WASM_COMPILER_WAVM == 1

#include "runtime/wavm/compartment_wrapper.hpp"
#include "runtime/wavm/instance_environment_factory.hpp"
#include "runtime/wavm/intrinsics/intrinsic_functions.hpp"
#include "runtime/wavm/intrinsics/intrinsic_module.hpp"
#include "runtime/wavm/intrinsics/intrinsic_module_instance.hpp"
#include "runtime/wavm/intrinsics/intrinsic_resolver_impl.hpp"
#include "runtime/wavm/module.hpp"
#include "runtime/wavm/module_cache.hpp"
#include "runtime/wavm/module_factory_impl.hpp"

#endif

#include "storage/changes_trie/impl/storage_changes_tracker_impl.hpp"
#include "storage/rocksdb/rocksdb.hpp"
#include "storage/spaces.hpp"
#include "storage/trie/impl/trie_storage_backend_impl.hpp"
#include "storage/trie/impl/trie_storage_impl.hpp"
#include "storage/trie/polkadot_trie/polkadot_trie_factory_impl.hpp"
#include "storage/trie/serialization/polkadot_codec.hpp"
#include "storage/trie/serialization/trie_serializer_impl.hpp"
#include "storage/trie_pruner/impl/trie_pruner_impl.hpp"
#include "telemetry/impl/service_impl.hpp"
#include "transaction_pool/impl/pool_moderator_impl.hpp"
#include "transaction_pool/impl/transaction_pool_impl.hpp"

namespace {
  template <class T>
  using sptr = std::shared_ptr<T>;

  template <class T>
  using uptr = std::unique_ptr<T>;

  namespace di = boost::di;
  namespace fs = kagome::filesystem;
  using namespace kagome;  // NOLINT

  template <typename C>
  auto useConfig(C c) {
    return boost::di::bind<std::decay_t<C>>().template to(
        std::move(c))[boost::di::override];
  }

  using injector::bind_by_lambda;

  sptr<storage::trie::TrieStorageBackendImpl> get_trie_storage_backend(
      sptr<storage::SpacedStorage> spaced_storage) {
    auto backend =
        std::make_shared<storage::trie::TrieStorageBackendImpl>(spaced_storage);

    return backend;
  }

  sptr<storage::SpacedStorage> get_rocks_db(
      const application::AppConfiguration &app_config,
      sptr<application::ChainSpec> chain_spec) {
    // hack for recovery mode (otherwise - fails due to rocksdb bug)
    bool prevent_destruction = app_config.recoverState().has_value();

    auto options = rocksdb::Options{};
    options.create_if_missing = true;
    options.optimize_filters_for_hits = true;
    options.table_factory.reset(rocksdb::NewBlockBasedTableFactory(
        storage::RocksDb::tableOptionsConfiguration()));

    // Setting limit for open rocksdb files to a half of system soft limit
    auto soft_limit = common::getFdLimit();
    if (!soft_limit) {
      exit(EXIT_FAILURE);
    }
    options.max_open_files = soft_limit.value() / 2;

    auto db_res =
        storage::RocksDb::create(app_config.databasePath(chain_spec->id()),
                                 options,
                                 app_config.dbCacheSize(),
                                 prevent_destruction);
    if (!db_res) {
      auto log = log::createLogger("Injector", "injector");
      log->critical(
          "Can't create RocksDB in {}: {}",
          fs::absolute(app_config.databasePath(chain_spec->id())).native(),
          db_res.error());
      exit(EXIT_FAILURE);
    }
    auto db = std::move(db_res.value());

    return db;
  }

  std::shared_ptr<application::ChainSpec> get_chain_spec(
      const application::AppConfiguration &config) {
    const auto &chainspec_path = config.chainSpecPath();

    auto chain_spec_res =
        application::ChainSpecImpl::loadFrom(chainspec_path.native());
    if (not chain_spec_res.has_value()) {
      auto log = log::createLogger("Injector", "injector");
      log->critical("Can't load chain spec from {}: {}",
                    fs::absolute(chainspec_path.native()).native(),
                    chain_spec_res.error());
      exit(EXIT_FAILURE);
    }
    auto &chain_spec = chain_spec_res.value();

    return std::move(chain_spec);
  }

  sptr<crypto::KeyFileStorage> get_key_file_storage(
      const application::AppConfiguration &config,
      sptr<application::ChainSpec> chain_spec) {
    auto path = config.keystorePath(chain_spec->id());
    auto key_file_storage_res = crypto::KeyFileStorage::createAt(path);
    if (not key_file_storage_res) {
      common::raise(key_file_storage_res.error());
    }

    return std::move(key_file_storage_res.value());
  }

  sptr<libp2p::protocol::kademlia::Config> get_kademlia_config(
      const application::ChainSpec &chain_spec,
      std::chrono::seconds random_wak_interval) {
    libp2p::protocol::kademlia::Config kademlia_config;
    kademlia_config.protocols = {"/" + chain_spec.protocolId() + "/kad"},
    kademlia_config.maxBucketSize = 1000,
    kademlia_config.randomWalk = {.interval = random_wak_interval};

    return std::make_shared<libp2p::protocol::kademlia::Config>(
        std::move(kademlia_config));
  }

  template <typename Injector>
  sptr<blockchain::BlockTree> get_block_tree(const Injector &injector) {
    auto header_repo =
        injector.template create<sptr<blockchain::BlockHeaderRepository>>();

    auto storage = injector.template create<sptr<blockchain::BlockStorage>>();
    auto state_pruner =
        injector.template create<sptr<storage::trie_pruner::TriePruner>>();

    auto extrinsic_observer =
        injector.template create<sptr<network::ExtrinsicObserver>>();

    auto hasher = injector.template create<sptr<crypto::Hasher>>();

    auto chain_events_engine =
        injector
            .template create<primitives::events::ChainSubscriptionEnginePtr>();
    auto ext_events_engine = injector.template create<
        primitives::events::ExtrinsicSubscriptionEnginePtr>();
    auto ext_events_key_repo = injector.template create<
        std::shared_ptr<subscription::ExtrinsicEventKeyRepository>>();

    auto justification_storage_policy = injector.template create<
        std::shared_ptr<blockchain::JustificationStoragePolicy>>();

    auto block_tree_res = blockchain::BlockTreeImpl::create(
        injector.template create<const application::AppConfiguration &>(),
        std::move(header_repo),
        std::move(storage),
        std::move(extrinsic_observer),
        std::move(hasher),
        chain_events_engine,
        std::move(ext_events_engine),
        std::move(ext_events_key_repo),
        std::move(justification_storage_policy),
        std::move(state_pruner),
        injector.template create<std::shared_ptr<::boost::asio::io_context>>());

    if (not block_tree_res.has_value()) {
      common::raise(block_tree_res.error());
    }
    auto &block_tree = block_tree_res.value();

    auto runtime_upgrade_tracker =
        injector.template create<sptr<runtime::RuntimeUpgradeTrackerImpl>>();

    runtime_upgrade_tracker->subscribeToBlockchainEvents(chain_events_engine,
                                                         block_tree);

    return block_tree;
  }

  template <typename Injector>
  sptr<ThreadPool> get_thread_pool(const Injector &injector) {
    size_t cores = std::thread::hardware_concurrency();
    if (cores == 0ul) {
<<<<<<< HEAD
      return ThreadPool::create("worker", 5ull);
    }

    return ThreadPool::create("worker", cores);
=======
      cores = 5;
    }
    return std::make_shared<ThreadPool>(
        injector.template create<sptr<Watchdog>>(), "worker", cores);
>>>>>>> d3ec61e8
  }

  template <typename... Ts>
  auto makeWavmInjector(Ts &&...args) {
    return di::make_injector(
#if KAGOME_WASM_COMPILER_WAVM == 1
        bind_by_lambda<runtime::wavm::CompartmentWrapper>([](const auto
                                                                 &injector) {
          return std::make_shared<kagome::runtime::wavm::CompartmentWrapper>(
              "Runtime Compartment");
        }),
        bind_by_lambda<runtime::wavm::IntrinsicModule>(
            [](const auto &injector) {
              auto compartment = injector.template create<
                  sptr<runtime::wavm::CompartmentWrapper>>();
              runtime::wavm::ModuleParams module_params{};
              auto module = std::make_unique<runtime::wavm::IntrinsicModule>(
                  compartment, module_params.intrinsicMemoryType);
              runtime::wavm::registerHostApiMethods(*module);
              return module;
            }),
        bind_by_lambda<runtime::wavm::IntrinsicModuleInstance>(
            [](const auto &injector) {
              auto module =
                  injector
                      .template create<sptr<runtime::wavm::IntrinsicModule>>();
              return module->instantiate();
            }),
        bind_by_lambda<runtime::wavm::ModuleFactoryImpl>([](const auto
                                                                &injector) {
          std::optional<std::shared_ptr<runtime::wavm::ModuleCache>>
              module_cache_opt;
          auto &app_config =
              injector.template create<const application::AppConfiguration &>();
          if (app_config.useWavmCache()) {
            module_cache_opt = std::make_shared<runtime::wavm::ModuleCache>(
                injector.template create<sptr<crypto::Hasher>>(),
                app_config.runtimeCacheDirPath());
          }
          return std::make_shared<runtime::wavm::ModuleFactoryImpl>(
              injector
                  .template create<sptr<runtime::wavm::CompartmentWrapper>>(),
              injector.template create<sptr<runtime::wavm::ModuleParams>>(),
              injector.template create<sptr<host_api::HostApiFactory>>(),
              injector.template create<sptr<storage::trie::TrieStorage>>(),
              injector.template create<sptr<storage::trie::TrieSerializer>>(),
              injector.template create<sptr<runtime::wavm::IntrinsicModule>>(),
              injector.template create<sptr<runtime::SingleModuleCache>>(),
              module_cache_opt,
              injector.template create<sptr<crypto::Hasher>>());
        }),
        di::bind<runtime::wavm::IntrinsicResolver>.template to<runtime::wavm::IntrinsicResolverImpl>(),
#endif
        std::forward<decltype(args)>(args)...);
  }

  template <typename... Ts>
  auto makeBinaryenInjector(Ts &&...args) {
    return di::make_injector(
        bind_by_lambda<runtime::binaryen::RuntimeExternalInterface>(
            [](const auto &injector) {
              auto host_api =
                  injector.template create<sptr<host_api::HostApi>>();
              auto rei =
                  std::make_shared<runtime::binaryen::RuntimeExternalInterface>(
                      host_api);
              auto memory_provider = injector.template create<
                  sptr<runtime::binaryen::BinaryenMemoryProvider>>();
              memory_provider->setExternalInterface(rei);
              return rei;
            }),
        std::forward<decltype(args)>(args)...);
  }

  template <typename... Ts>
  auto makeWasmEdgeInjector(Ts &&...args) {
    return di::make_injector(
#if KAGOME_WASM_COMPILER_WASM_EDGE == 1
        di::bind<runtime::ModuleFactory>.template to<runtime::wasm_edge::ModuleFactoryImpl>(),
#endif
        std::forward<decltype(args)>(args)...);
  }

  template <typename CommonType,
            typename InterpretedType,
            typename CompiledType,
            typename Injector>
  auto choose_runtime_implementation(
      const Injector &injector,
      application::AppConfiguration::RuntimeExecutionMethod method) {
    using RuntimeExecutionMethod =
        application::AppConfiguration::RuntimeExecutionMethod;
    switch (method) {
      case RuntimeExecutionMethod::Interpret:
        return std::static_pointer_cast<CommonType>(
            injector.template create<sptr<InterpretedType>>());
      case RuntimeExecutionMethod::Compile:
        return std::static_pointer_cast<CommonType>(
            injector.template create<sptr<CompiledType>>());
    }
    throw std::runtime_error("Unknown runtime execution method");
  }

  template <typename Injector>
  std::shared_ptr<runtime::RuntimeUpgradeTrackerImpl>
  get_runtime_upgrade_tracker(const Injector &injector) {
    auto header_repo =
        injector
            .template create<sptr<const blockchain::BlockHeaderRepository>>();
    auto storage = injector.template create<sptr<storage::SpacedStorage>>();
    auto substitutes =
        injector
            .template create<sptr<const primitives::CodeSubstituteBlockIds>>();
    auto block_storage =
        injector.template create<sptr<blockchain::BlockStorage>>();
    auto res =
        runtime::RuntimeUpgradeTrackerImpl::create(std::move(header_repo),
                                                   std::move(storage),
                                                   std::move(substitutes),
                                                   std::move(block_storage));
    if (res.has_error()) {
      throw std::runtime_error("Error creating RuntimeUpgradeTrackerImpl: "
                               + res.error().message());
    }
    return std::shared_ptr<runtime::RuntimeUpgradeTrackerImpl>(
        std::move(res.value()));
  }

#if KAGOME_WASM_COMPILER_WAVM == 1

  using ModuleFactory = runtime::wavm::ModuleFactoryImpl;

#elif KAGOME_WASM_COMPILER_WASM_EDGE == 1

  using ModuleFactory = runtime::wasm_edge::ModuleFactoryImpl;

#endif

  template <typename... Ts>
  auto makeRuntimeInjector(
      application::AppConfiguration::RuntimeExecutionMethod method,
      Ts &&...args) {
    return di::make_injector(
        bind_by_lambda<runtime::RuntimeUpgradeTrackerImpl>(
            [](const auto &injector) {
              return get_runtime_upgrade_tracker(injector);
            }),
        bind_by_lambda<runtime::RuntimeUpgradeTracker>(
            [](const auto &injector) {
              return injector
                  .template create<sptr<runtime::RuntimeUpgradeTrackerImpl>>();
            }),
        makeBinaryenInjector(),
        makeWavmInjector(),
        bind_by_lambda<runtime::RuntimeInstancesPool>([](const auto &injector) {
          auto module_factory =
              injector.template create<sptr<runtime::ModuleFactory>>();
          return std::make_shared<runtime::RuntimeInstancesPool>(
              module_factory);
        }),
        di::bind<runtime::ModuleRepository>.template to<runtime::ModuleRepositoryImpl>(),
        di::bind<runtime::CoreApiFactory>.template to<runtime::CoreApiFactoryImpl>(),
        bind_by_lambda<runtime::ModuleFactory>(
            [method](const auto &injector) -> sptr<runtime::ModuleFactory> {
              return choose_runtime_implementation<
                  runtime::ModuleFactory,
                  runtime::binaryen::ModuleFactoryImpl,
                  ModuleFactory>(injector, method);
            }),
        bind_by_lambda<runtime::Executor>([](const auto &injector)
                                              -> sptr<runtime::Executor> {
          auto ctx_factory =
              injector.template create<sptr<runtime::RuntimeContextFactory>>();
          auto cache =
              injector.template create<sptr<runtime::RuntimePropertiesCache>>();
          return std::make_shared<runtime::Executor>(ctx_factory, cache);
        }),
        di::bind<runtime::TaggedTransactionQueue>.template to<runtime::TaggedTransactionQueueImpl>(),
        di::bind<runtime::ParachainHost>.template to<runtime::ParachainHostImpl>(),
        di::bind<runtime::OffchainWorkerApi>.template to<runtime::OffchainWorkerApiImpl>(),
        di::bind<offchain::OffchainWorkerFactory>.template to<offchain::OffchainWorkerFactoryImpl>(),
        di::bind<offchain::OffchainWorker>.template to<offchain::OffchainWorkerImpl>(),
        di::bind<offchain::OffchainWorkerPool>.template to<offchain::OffchainWorkerPoolImpl>(),
        di::bind<offchain::OffchainPersistentStorage>.template to<offchain::OffchainPersistentStorageImpl>(),
        di::bind<offchain::OffchainLocalStorage>.template to<offchain::OffchainLocalStorageImpl>(),
        di::bind<runtime::Metadata>.template to<runtime::MetadataImpl>(),
        di::bind<runtime::MmrApi>.template to<runtime::MmrApiImpl>(),
        di::bind<runtime::GrandpaApi>.template to<runtime::GrandpaApiImpl>(),
        di::bind<runtime::BeefyApi>.template to<runtime::BeefyApiImpl>(),
        di::bind<runtime::Core>.template to<runtime::CoreImpl>(),
        di::bind<runtime::BabeApi>.template to<runtime::BabeApiImpl>(),
        di::bind<runtime::SessionKeysApi>.template to<runtime::SessionKeysApiImpl>(),
        di::bind<runtime::BlockBuilder>.template to<runtime::BlockBuilderImpl>(),
        di::bind<runtime::TransactionPaymentApi>.template to<runtime::TransactionPaymentApiImpl>(),
        di::bind<runtime::AccountNonceApi>.template to<runtime::AccountNonceApiImpl>(),
        di::bind<runtime::AuthorityDiscoveryApi>.template to<runtime::AuthorityDiscoveryApiImpl>(),
        di::bind<runtime::SingleModuleCache>.template to<runtime::SingleModuleCache>(),
        di::bind<runtime::RuntimePropertiesCache>.template to<runtime::RuntimePropertiesCacheImpl>(),
        std::forward<Ts>(args)...);
  }

  template <typename Injector>
  sptr<primitives::GenesisBlockHeader> get_genesis_block_header(
      const Injector &injector) {
    auto block_storage =
        injector.template create<sptr<blockchain::BlockStorage>>();
    auto block_header_repository =
        injector.template create<sptr<blockchain::BlockHeaderRepository>>();

    auto hash_res =
        block_header_repository->getHashByNumber(primitives::BlockNumber(0));
    BOOST_ASSERT(hash_res.has_value());
    auto &hash = hash_res.value();

    auto header_res = block_storage->getBlockHeader(hash);
    BOOST_ASSERT(header_res.has_value());
    auto &header_opt = header_res.value();
    BOOST_ASSERT(header_opt.has_value());

    return std::make_shared<primitives::GenesisBlockHeader>(
        primitives::GenesisBlockHeader{*header_opt, hash});
  }

  template <typename... Ts>
  auto makeApplicationInjector(sptr<application::AppConfiguration> config,
                               Ts &&...args) {
    // default values for configurations
    api::RpcThreadPool::Configuration rpc_thread_pool_config{};
    api::WsSession::Configuration ws_config{};
    transaction_pool::PoolModeratorImpl::Params pool_moderator_config{};
    transaction_pool::TransactionPool::Limits tp_pool_limits{};
    libp2p::protocol::PingConfig ping_config{};
    host_api::OffchainExtensionConfig offchain_ext_config{
        config->isOffchainIndexingEnabled()};
    parachain::PvfImpl::Config pvf_config{
        .precompile_modules = config->shouldPrecompileParachainModules(),
        .runtime_instance_cache_size =
            config->parachainRuntimeInstanceCacheSize(),
        .precompile_threads_num = config->parachainPrecompilationThreadNum(),
    };

    // clang-format off
    return di::make_injector(
            // bind configs
            useConfig(rpc_thread_pool_config),
            useConfig(ws_config),
            useConfig(pool_moderator_config),
            useConfig(tp_pool_limits),
            useConfig(ping_config),
            useConfig(offchain_ext_config),
            useConfig(pvf_config),

            // inherit host injector
            libp2p::injector::makeHostInjector(
                libp2p::injector::useWssPem(config->nodeWssPem()),
                libp2p::injector::useSecurityAdaptors<
                    libp2p::security::Noise>()[di::override]),

            // inherit kademlia injector
            libp2p::injector::makeKademliaInjector(),
            bind_by_lambda<libp2p::protocol::kademlia::Config>(
                [random_walk{config->getRandomWalkInterval()}](
                    const auto &injector) {
                  auto &chain_spec =
                      injector.template create<application::ChainSpec &>();
                  return get_kademlia_config(chain_spec, random_walk);
                })[boost::di::override],

            di::bind<application::AppStateManager>.template to<application::AppStateManagerImpl>(),
            di::bind<application::AppConfiguration>.to(config),
            bind_by_lambda<primitives::CodeSubstituteBlockIds>(
                [](auto &&injector) {
                  return std::const_pointer_cast<
                      primitives::CodeSubstituteBlockIds>(
                      injector.template create<const application::ChainSpec &>()
                          .codeSubstitutes());
                }),

            // compose peer keypair
            bind_by_lambda<libp2p::crypto::KeyPair>([](const auto &injector) {
              auto &app_config =
                  injector
                      .template create<const application::AppConfiguration &>();
              auto &chain =
                  injector.template create<const application::ChainSpec &>();
              auto &crypto_provider =
                  injector.template create<const crypto::Ed25519Provider &>();
              auto &csprng = injector.template create<crypto::CSPRNG &>();
              auto &crypto_store =
                  injector.template create<crypto::CryptoStore &>();
              return injector::get_peer_keypair(
                  app_config, chain, crypto_provider, csprng, crypto_store);
            })[boost::di::override],

            di::bind<api::Listener *[]>()  // NOLINT
                .template to<api::WsListenerImpl>(),
            di::bind<api::JRpcProcessor *[]>()  // NOLINT
                .template to<api::child_state::ChildStateJrpcProcessor,
                             api::BeefyRpc,
                             api::MmrRpc,
                             api::state::StateJrpcProcessor,
                             api::author::AuthorJRpcProcessor,
                             api::chain::ChainJrpcProcessor,
                             api::system::SystemJrpcProcessor,
                             api::rpc::RpcJRpcProcessor,
                             api::payment::PaymentJRpcProcessor,
                             api::internal::InternalJrpcProcessor>(),

            // starting metrics interfaces
            di::bind<metrics::Handler>.template to<metrics::PrometheusHandler>(),
            di::bind<metrics::Exposer>.template to<metrics::ExposerImpl>(),
            di::bind<metrics::Exposer::Configuration>.to([](const auto
                                                                &injector) {
              return metrics::Exposer::Configuration{
                  injector
                      .template create<application::AppConfiguration const &>()
                      .openmetricsHttpEndpoint()};
            }),
            // hardfix for Mac clang
            di::bind<metrics::Session::Configuration>.to(
                [](const auto &injector) {
                  return metrics::Session::Configuration{};
                }),
            // ending metrics interfaces
            di::bind<api::AuthorApi>.template to<api::AuthorApiImpl>(),
            di::bind<network::Roles>.to(config->roles()),
            di::bind<api::ChainApi>.template to<api::ChainApiImpl>(),
            di::bind<api::ChildStateApi>.template to<api::ChildStateApiImpl>(),
            di::bind<api::StateApi>.template to<api::StateApiImpl>(),
            di::bind<api::SystemApi>.template to<api::SystemApiImpl>(),
            di::bind<api::RpcApi>.template to<api::RpcApiImpl>(),
            di::bind<api::PaymentApi>.template to<api::PaymentApiImpl>(),
            di::bind<api::ApiService>.template to<api::ApiServiceImpl>(),
            di::bind<api::JRpcServer>.template to<api::JRpcServerImpl>(),
            di::bind<authorship::Proposer>.template to<authorship::ProposerImpl>(),
            di::bind<authorship::BlockBuilder>.template to<authorship::BlockBuilderImpl>(),
            di::bind<authorship::BlockBuilderFactory>.template to<authorship::BlockBuilderFactoryImpl>(),
            bind_by_lambda<storage::SpacedStorage>([](const auto &injector) {
              const application::AppConfiguration &config =
                  injector
                      .template create<application::AppConfiguration const &>();
              auto chain_spec =
                  injector.template create<sptr<application::ChainSpec>>();
              BOOST_ASSERT(  // since rocksdb is the only possible option now
                  config.storageBackend()
                  == application::AppConfiguration::StorageBackend::RocksDB);
              return get_rocks_db(config, chain_spec);
            }),
            bind_by_lambda<blockchain::BlockStorage>([](const auto &injector) {
              auto module_factory = injector.template create<sptr<runtime::ModuleFactory>>();
              auto root_res =
                  injector::calculate_genesis_state(
                      injector
                          .template create<const application::ChainSpec &>(),
                      *module_factory,
                      injector
                          .template create<storage::trie::TrieSerializer &>(),
                      injector.template create<
                          sptr<runtime::RuntimePropertiesCache>>());
              if (!root_res) {
                throw std::runtime_error{fmt::format("Failed to calculate genesis state: {}", root_res.error())};
              }
              const auto &hasher =
                  injector.template create<sptr<crypto::Hasher>>();
              const auto &storage =
                  injector.template create<sptr<storage::SpacedStorage>>();
              return blockchain::BlockStorageImpl::create(root_res.value(), storage, hasher)
                  .value();
            }),
            di::bind<blockchain::JustificationStoragePolicy>.template to<blockchain::JustificationStoragePolicyImpl>(),
            bind_by_lambda<blockchain::BlockTree>(
                [](const auto &injector) { return get_block_tree(injector); }),
            di::bind<blockchain::BlockHeaderRepository>.template to<blockchain::BlockHeaderRepositoryImpl>(),
            di::bind<clock::SystemClock>.template to<clock::SystemClockImpl>(),
            di::bind<clock::SteadyClock>.template to<clock::SteadyClockImpl>(),
            di::bind<clock::Timer>.template to<clock::BasicWaitableTimer>(),
            di::bind<network::Synchronizer>.template to<network::SynchronizerImpl>(),
            di::bind<consensus::grandpa::IVerifiedJustificationQueue>.template to<consensus::grandpa::VerifiedJustificationQueue>(),
            di::bind<consensus::grandpa::Environment>.template to<consensus::grandpa::EnvironmentImpl>(),
            di::bind<parachain::IApprovedAncestor>.template to<parachain::ApprovalDistribution>(),
            di::bind<crypto::EcdsaProvider>.template to<crypto::EcdsaProviderImpl>(),
            di::bind<crypto::Ed25519Provider>.template to<crypto::Ed25519ProviderImpl>(),
            di::bind<crypto::Hasher>.template to<crypto::HasherImpl>(),
            di::bind<crypto::Sr25519Provider>.template to<crypto::Sr25519ProviderImpl>(),
            di::bind<crypto::VRFProvider>.template to<crypto::VRFProviderImpl>(),
            di::bind<network::StreamEngine>.template to<network::StreamEngine>(),
            di::bind<network::ReputationRepository>.template to<network::ReputationRepositoryImpl>(),
            di::bind<crypto::Bip39Provider>.template to<crypto::Bip39ProviderImpl>(),
            di::bind<crypto::Pbkdf2Provider>.template to<crypto::Pbkdf2ProviderImpl>(),
            di::bind<crypto::Secp256k1Provider>.template to<crypto::Secp256k1ProviderImpl>(),
            bind_by_lambda<crypto::KeyFileStorage>([](const auto &injector) {
              const application::AppConfiguration &config =
                  injector
                      .template create<application::AppConfiguration const &>();
              auto chain_spec =
                  injector.template create<sptr<application::ChainSpec>>();

              return get_key_file_storage(config, chain_spec);
            }),
            di::bind<crypto::CryptoStore>.template to<crypto::CryptoStoreImpl>(),
            di::bind<host_api::HostApiFactory>.template to<host_api::HostApiFactoryImpl>(),
            makeRuntimeInjector(config->runtimeExecMethod()),
            di::bind<transaction_pool::TransactionPool>.template to<transaction_pool::TransactionPoolImpl>(),
            di::bind<transaction_pool::PoolModerator>.template to<transaction_pool::PoolModeratorImpl>(),
            di::bind<storage::changes_trie::ChangesTracker>.template to<storage::changes_trie::StorageChangesTrackerImpl>(),
            di::bind<network::StateProtocolObserver>.template to<network::StateProtocolObserverImpl>(),
            di::bind<network::SyncProtocolObserver>.template to<network::SyncProtocolObserverImpl>(),
            di::bind<network::DisputeRequestObserver>.template to<dispute::DisputeCoordinatorImpl>(),
            di::bind<parachain::AvailabilityStore>.template to<parachain::AvailabilityStoreImpl>(),
            di::bind<parachain::Fetch>.template to<parachain::FetchImpl>(),
            di::bind<parachain::Recovery>.template to<parachain::RecoveryImpl>(),
            di::bind<parachain::BitfieldStore>.template to<parachain::BitfieldStoreImpl>(),
            di::bind<parachain::BackingStore>.template to<parachain::BackingStoreImpl>(),
            di::bind<parachain::Pvf>.template to<parachain::PvfImpl>(),
            di::bind<network::CollationObserver>.template to<parachain::ParachainObserverImpl>(),
            di::bind<network::ValidationObserver>.template to<parachain::ParachainObserverImpl>(),
            di::bind<network::ReqCollationObserver>.template to<parachain::ParachainObserverImpl>(),
            di::bind<network::ReqPovObserver>.template to<parachain::ParachainObserverImpl>(),
            di::bind<parachain::ParachainObserver>.template to<parachain::ParachainObserverImpl>(),
            bind_by_lambda<ThreadPool>(
                [](const auto &injector) { return get_thread_pool(injector); }),
            bind_by_lambda<storage::trie::TrieStorageBackend>(
                [](const auto &injector) {
                  auto storage =
                      injector.template create<sptr<storage::SpacedStorage>>();
                  return get_trie_storage_backend(
                    storage
                  );
                }),
            bind_by_lambda<storage::trie::TrieStorage>([](const auto
                                                              &injector) {
              return storage::trie::TrieStorageImpl::createEmpty(
                         injector.template create<
                             sptr<storage::trie::PolkadotTrieFactory>>(),
                         injector.template create<sptr<storage::trie::Codec>>(),
                         injector.template create<
                             sptr<storage::trie::TrieSerializer>>(),
                         injector.template create<
                             sptr<storage::trie_pruner::TriePruner>>())
                  .value();
            }),
            di::bind<storage::trie::PolkadotTrieFactory>.template to<storage::trie::PolkadotTrieFactoryImpl>(),
            di::bind<storage::trie::Codec>.template to<storage::trie::PolkadotCodec>(),
            di::bind<storage::trie::TrieSerializer>.template to<storage::trie::TrieSerializerImpl>(),
            bind_by_lambda<storage::trie_pruner::TriePruner>(
                [](const auto &injector)
                    -> sptr<storage::trie_pruner::TriePruner> {
                  const application::AppConfiguration &config =
                      injector.template create<
                          application::AppConfiguration const &>();
                  if (config.statePruningDepth() == std::nullopt
                      && !config.shouldPruneDiscardedStates()) {
                    return std::make_shared<
                        storage::trie_pruner::IdleTriePruner>();
                  }
                  return injector.template create<
                      sptr<storage::trie_pruner::TriePrunerImpl>>();
                }),
            di::bind<runtime::RuntimeContextFactory>.template to<runtime::RuntimeContextFactoryImpl>(),
            di::bind<runtime::RuntimeCodeProvider>.template to<runtime::StorageCodeProvider>(),
            bind_by_lambda<application::ChainSpec>([](const auto &injector) {
              const application::AppConfiguration &config =
                  injector
                      .template create<application::AppConfiguration const &>();
              return get_chain_spec(config);
            }),
            di::bind<network::ExtrinsicObserver>.template to<network::ExtrinsicObserverImpl>(),
            di::bind<consensus::grandpa::AuthorityManager>.template to<consensus::grandpa::AuthorityManagerImpl>(),
            di::bind<network::PeerManager>.template to<network::PeerManagerImpl>(),
            di::bind<network::Router>.template to<network::RouterLibp2p>(),
            di::bind<consensus::BlockHeaderAppender>.template to<consensus::BlockHeaderAppenderImpl>(),
            di::bind<consensus::BlockExecutor>.template to<consensus::BlockExecutorImpl>(),
            di::bind<consensus::grandpa::Grandpa>.template to<consensus::grandpa::GrandpaImpl>(),
            di::bind<consensus::grandpa::JustificationObserver>.template to<consensus::grandpa::GrandpaImpl>(),
            di::bind<consensus::grandpa::RoundObserver>.template to<consensus::grandpa::GrandpaImpl>(),
            di::bind<consensus::grandpa::CatchUpObserver>.template to<consensus::grandpa::GrandpaImpl>(),
            di::bind<consensus::grandpa::NeighborObserver>.template to<consensus::grandpa::GrandpaImpl>(),
            di::bind<consensus::grandpa::GrandpaObserver>.template to<consensus::grandpa::GrandpaImpl>(),
            di::bind<network::BlockAnnounceTransmitter>.template to<network::BlockAnnounceTransmitterImpl>(),
            di::bind<network::GrandpaTransmitter>.template to<network::GrandpaTransmitterImpl>(),
            di::bind<network::TransactionsTransmitter>.template to<network::TransactionsTransmitterImpl>(),
            bind_by_lambda<primitives::GenesisBlockHeader>(
                [](const auto &injector) {
                  return get_genesis_block_header(injector);
                }),
            di::bind<telemetry::TelemetryService>.template to<telemetry::TelemetryServiceImpl>(),
            di::bind<api::InternalApi>.template to<api::InternalApiImpl>(),
            di::bind<consensus::babe::BabeConfigRepository>.template to<consensus::babe::BabeConfigRepositoryImpl>(),
            di::bind<authority_discovery::Query>.template to<authority_discovery::QueryImpl>(),
            di::bind<crypto::SessionKeys>.template to<crypto::SessionKeysImpl>(),
            di::bind<network::SyncProtocol>.template to<network::SyncProtocolImpl>(),
            di::bind<network::StateProtocol>.template to<network::StateProtocolImpl>(),
            di::bind<network::IBeefy>.template to<network::Beefy>(),
            di::bind<consensus::babe::BabeLottery>.template to<consensus::babe::BabeLotteryImpl>(),
            di::bind<network::BlockAnnounceObserver>.template to<consensus::TimelineImpl>(),
            di::bind<dispute::DisputeCoordinator>.template to<dispute::DisputeCoordinatorImpl>(),
            di::bind<dispute::Storage>.template to<dispute::StorageImpl>(),

            di::bind<consensus::ProductionConsensus *[]>()  // NOLINT
                .template to<consensus::babe::Babe
                             //,consensus::aura::Aura
                             //,consensus::sassafras::Sassafras
                            >(),
            di::bind<consensus::FinalityConsensus *[]>()  // NOLINT
                .template to<
                             consensus::grandpa::Grandpa
                            >(),
            di::bind<consensus::ConsensusSelector>.template to<consensus::ConsensusSelectorImpl>(),
            di::bind<consensus::SlotsUtil>.template to<consensus::SlotsUtilImpl>(),
            di::bind<consensus::Timeline>.template to<consensus::TimelineImpl>(),
            di::bind<consensus::babe::BabeBlockValidator>.template to<consensus::babe::BabeBlockValidatorImpl>(),

            // user-defined overrides...
            std::forward<decltype(args)>(args)...);
    // clang-format on
  }

  template <typename... Ts>
  auto makeKagomeNodeInjector(sptr<application::AppConfiguration> app_config,
                              Ts &&...args) {
    return di::make_injector<boost::di::extension::shared_config>(
        makeApplicationInjector(app_config),

        // user-defined overrides...
        std::forward<decltype(args)>(args)...);
  }

}  // namespace

namespace kagome::injector {

  class KagomeNodeInjectorImpl {
   public:
    using Injector =
        decltype(makeKagomeNodeInjector(sptr<application::AppConfiguration>()));

    explicit KagomeNodeInjectorImpl(Injector injector)
        : injector_{std::move(injector)} {}
    Injector injector_;
  };

  KagomeNodeInjector::KagomeNodeInjector(
      sptr<application::AppConfiguration> app_config)
      : pimpl_{std::make_unique<KagomeNodeInjectorImpl>(
          makeKagomeNodeInjector(app_config))} {}

  sptr<application::ChainSpec> KagomeNodeInjector::injectChainSpec() {
    return pimpl_->injector_.template create<sptr<application::ChainSpec>>();
  }

  std::shared_ptr<blockchain::BlockStorage>
  KagomeNodeInjector::injectBlockStorage() {
    return pimpl_->injector_.template create<sptr<blockchain::BlockStorage>>();
  }

  sptr<application::AppStateManager>
  KagomeNodeInjector::injectAppStateManager() {
    return pimpl_->injector_
        .template create<sptr<application::AppStateManager>>();
  }

  sptr<boost::asio::io_context> KagomeNodeInjector::injectIoContext() {
    return pimpl_->injector_.template create<sptr<boost::asio::io_context>>();
  }

  sptr<metrics::Exposer> KagomeNodeInjector::injectOpenMetricsService() {
    // registry here is temporary, it initiates static global registry
    // and registers handler in there
    auto registry = metrics::createRegistry();
    auto handler = pimpl_->injector_.template create<sptr<metrics::Handler>>();
    registry->setHandler(*handler.get());
    auto exposer = pimpl_->injector_.template create<sptr<metrics::Exposer>>();
    exposer->setHandler(handler);
    return exposer;
  }

  sptr<network::Router> KagomeNodeInjector::injectRouter() {
    return pimpl_->injector_.template create<sptr<network::Router>>();
  }

  sptr<network::PeerManager> KagomeNodeInjector::injectPeerManager() {
    return pimpl_->injector_.template create<sptr<network::PeerManager>>();
  }

  sptr<api::ApiService> KagomeNodeInjector::injectRpcApiService() {
    return pimpl_->injector_.template create<sptr<api::ApiService>>();
  }

  std::shared_ptr<clock::SystemClock> KagomeNodeInjector::injectSystemClock() {
    return pimpl_->injector_.template create<sptr<clock::SystemClock>>();
  }

  std::shared_ptr<network::SyncProtocolObserver>
  KagomeNodeInjector::injectSyncObserver() {
    return pimpl_->injector_
        .template create<sptr<network::SyncProtocolObserver>>();
  }

  std::shared_ptr<network::StateProtocolObserver>
  KagomeNodeInjector::injectStateObserver() {
    return pimpl_->injector_
        .template create<sptr<network::StateProtocolObserver>>();
  }

  std::shared_ptr<parachain::ParachainObserver>
  KagomeNodeInjector::injectParachainObserver() {
    return pimpl_->injector_
        .template create<sptr<parachain::ParachainObserver>>();
  }

  std::shared_ptr<parachain::ParachainProcessorImpl>
  KagomeNodeInjector::injectParachainProcessor() {
    return pimpl_->injector_
        .template create<sptr<parachain::ParachainProcessorImpl>>();
  }

  std::shared_ptr<parachain::ApprovalDistribution>
  KagomeNodeInjector::injectApprovalDistribution() {
    return pimpl_->injector_
        .template create<sptr<parachain::ApprovalDistribution>>();
  }

  std::shared_ptr<network::DisputeRequestObserver>
  KagomeNodeInjector::injectDisputeRequestObserver() {
    return pimpl_->injector_.create<sptr<network::DisputeRequestObserver>>();
  }

  std::shared_ptr<dispute::DisputeCoordinator>
  KagomeNodeInjector::injectDisputeCoordinator() {
    return pimpl_->injector_.create<sptr<dispute::DisputeCoordinator>>();
  }

  std::shared_ptr<consensus::Timeline> KagomeNodeInjector::injectTimeline() {
    pimpl_->injector_.template create<sptr<consensus::ConsensusSelector>>();
    pimpl_->injector_.template create<sptr<consensus::SlotsUtil>>();
    return pimpl_->injector_.template create<sptr<consensus::Timeline>>();
  }

  std::shared_ptr<consensus::grandpa::Grandpa>
  KagomeNodeInjector::injectGrandpa() {
    return pimpl_->injector_
        .template create<sptr<consensus::grandpa::Grandpa>>();
  }

  std::shared_ptr<soralog::LoggingSystem>
  KagomeNodeInjector::injectLoggingSystem() {
    return std::make_shared<soralog::LoggingSystem>(
        std::make_shared<kagome::log::Configurator>(
            pimpl_->injector_
                .template create<sptr<libp2p::log::Configurator>>()));
  }

  std::shared_ptr<storage::trie::TrieStorage>
  KagomeNodeInjector::injectTrieStorage() {
    return pimpl_->injector_
        .template create<sptr<storage::trie::TrieStorage>>();
  }

  std::shared_ptr<metrics::MetricsWatcher>
  KagomeNodeInjector::injectMetricsWatcher() {
    return pimpl_->injector_.template create<sptr<metrics::MetricsWatcher>>();
  }

  std::shared_ptr<telemetry::TelemetryService>
  KagomeNodeInjector::injectTelemetryService() {
    return pimpl_->injector_
        .template create<sptr<telemetry::TelemetryService>>();
  }

  std::shared_ptr<application::mode::PrintChainInfoMode>
  KagomeNodeInjector::injectPrintChainInfoMode() {
    return pimpl_->injector_
        .create<sptr<application::mode::PrintChainInfoMode>>();
  }

  std::shared_ptr<application::mode::RecoveryMode>
  KagomeNodeInjector::injectRecoveryMode() {
    return pimpl_->injector_
        .template create<sptr<application::mode::RecoveryMode>>();
  }

  std::shared_ptr<blockchain::BlockTree> KagomeNodeInjector::injectBlockTree() {
    return pimpl_->injector_.template create<sptr<blockchain::BlockTree>>();
  }

  std::shared_ptr<runtime::Executor> KagomeNodeInjector::injectExecutor() {
    return pimpl_->injector_.template create<sptr<runtime::Executor>>();
  }

  std::shared_ptr<storage::SpacedStorage> KagomeNodeInjector::injectStorage() {
    return pimpl_->injector_.template create<sptr<storage::SpacedStorage>>();
  }

  std::shared_ptr<authority_discovery::AddressPublisher>
  KagomeNodeInjector::injectAddressPublisher() {
    return pimpl_->injector_
        .template create<sptr<authority_discovery::AddressPublisher>>();
  }

  std::shared_ptr<benchmark::BlockExecutionBenchmark>
  KagomeNodeInjector::injectBlockBenchmark() {
    return pimpl_->injector_
        .template create<sptr<benchmark::BlockExecutionBenchmark>>();
  }

  std::shared_ptr<Watchdog> KagomeNodeInjector::injectWatchdog() {
    return pimpl_->injector_.template create<sptr<Watchdog>>();
  }
}  // namespace kagome::injector<|MERGE_RESOLUTION|>--- conflicted
+++ resolved
@@ -356,17 +356,10 @@
   sptr<ThreadPool> get_thread_pool(const Injector &injector) {
     size_t cores = std::thread::hardware_concurrency();
     if (cores == 0ul) {
-<<<<<<< HEAD
-      return ThreadPool::create("worker", 5ull);
-    }
-
-    return ThreadPool::create("worker", cores);
-=======
       cores = 5;
     }
     return std::make_shared<ThreadPool>(
         injector.template create<sptr<Watchdog>>(), "worker", cores);
->>>>>>> d3ec61e8
   }
 
   template <typename... Ts>
