--- conflicted
+++ resolved
@@ -708,41 +708,12 @@
         injector.template create<sptr<application::AppStateManager>>(),
         injector.template create<libp2p::Host &>(),
         injector.template create<const application::AppConfiguration &>(),
-        //        injector.template create<sptr<application::ChainSpec>>(),`
         injector.template create<network::OwnPeerInfo &>(),
-<<<<<<< HEAD
-        //        injector.template create<sptr<network::StreamEngine>>(),
-        //        injector.template create<sptr<network::BabeObserver>>(),
-        //        injector.template
-        //        create<sptr<consensus::grandpa::GrandpaObserver>>(),
-        //        injector.template
-        //        create<sptr<network::SyncProtocolObserver>>(),
-        //        injector.template create<sptr<network::ExtrinsicObserver>>(),
-        //        injector.template create<sptr<network::Gossiper>>(),
-=======
         injector.template create<sptr<boost::asio::io_context>>(),
-        injector.template create<sptr<network::StreamEngine>>(),
-        injector.template create<sptr<network::BabeObserver>>(),
-        injector.template create<sptr<consensus::grandpa::GrandpaObserver>>(),
-        injector.template create<sptr<network::SyncProtocolObserver>>(),
-        injector.template create<sptr<network::ExtrinsicObserver>>(),
-        injector.template create<sptr<network::Gossiper>>(),
->>>>>>> 44b2c43d
         injector.template create<const network::BootstrapNodes &>(),
-        //        injector.template create<sptr<blockchain::BlockStorage>>(),
         injector.template create<sptr<libp2p::protocol::Ping>>(),
-        //        injector.template create<sptr<network::PeerManager>>(),
         injector.template create<sptr<blockchain::BlockTree>>(),
-        //        injector.template create<sptr<crypto::Hasher>>(),
-
         injector.template create<sptr<network::ProtocolFactory>>()
-        //        injector.template
-        //        create<sptr<network::BlockAnnounceProtocol>>()
-        //        ,injector.template create<sptr<network::GossipProtocol>>(),
-        //        injector.template
-        //        create<sptr<network::PropagateTransactionsProtocol>>(),
-        //        injector.template create<sptr<network::SupProtocol>>(),
-        //        injector.template create<sptr<network::SyncProtocol>>()
     );
 
     return initialized.value();
