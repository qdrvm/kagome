--- conflicted
+++ resolved
@@ -5,7 +5,6 @@
  */
 
 #include "injector/application_injector.hpp"
-#include "crypto/key_store.hpp"
 
 #define BOOST_DI_CFG_DIAGNOSTICS_LEVEL 2
 #define BOOST_DI_CFG_CTOR_LIMIT_SIZE \
@@ -92,6 +91,7 @@
 #include "crypto/ed25519/ed25519_provider_impl.hpp"
 #include "crypto/elliptic_curves/elliptic_curves_impl.hpp"
 #include "crypto/hasher/hasher_impl.hpp"
+#include "crypto/key_store.hpp"
 #include "crypto/key_store/key_store_impl.hpp"
 #include "crypto/key_store/session_keys.hpp"
 #include "crypto/pbkdf2/impl/pbkdf2_provider_impl.hpp"
@@ -877,11 +877,8 @@
             di::bind<consensus::SlotsUtil>.template to<consensus::SlotsUtilImpl>(),
             di::bind<consensus::Timeline>.template to<consensus::TimelineImpl>(),
             di::bind<consensus::babe::BabeBlockValidator>.template to<consensus::babe::BabeBlockValidatorImpl>(),
-<<<<<<< HEAD
             di::bind<crypto::BandersnatchProvider>.template to<crypto::BandersnatchProviderImpl>(),
-=======
             di::bind<crypto::EllipticCurves>.template to<crypto::EllipticCurvesImpl>(),
->>>>>>> a31f7573
 
             // user-defined overrides...
             std::forward<decltype(args)>(args)...);
