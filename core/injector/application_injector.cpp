--- conflicted
+++ resolved
@@ -1342,16 +1342,8 @@
         di::bind<consensus::babe::Babe>.to(
             [](auto const &injector) { return get_babe(injector); }),
         di::bind<consensus::BabeLottery>.template to<consensus::BabeLotteryImpl>(),
-<<<<<<< HEAD
-        di::bind<network::BabeObserver>.to([](auto const &injector) {
-          return get_babe(injector);
-        })[di::override],
-=======
         di::bind<network::BlockAnnounceObserver>.to(
             [](auto const &injector) { return get_babe(injector); }),
-        di::bind<runtime::GrandpaApi>.template to<runtime::binaryen::GrandpaApiImpl>()
-            [di::override],
->>>>>>> 6b7d0a29
 
         // user-defined overrides...
         std::forward<decltype(args)>(args)...);
