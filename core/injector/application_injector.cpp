/**
 * Copyright Soramitsu Co., Ltd. All Rights Reserved.
 * SPDX-License-Identifier: Apache-2.0
 */

#include "injector/application_injector.hpp"

#define BOOST_DI_CFG_DIAGNOSTICS_LEVEL 2
#define BOOST_DI_CFG_CTOR_LIMIT_SIZE \
  16  // TODO(Harrm): check how it influences on compilation time

#include <boost/di.hpp>
#include <boost/di/extension/scopes/shared.hpp>
#include <libp2p/injector/host_injector.hpp>
#undef U64  // comes from OpenSSL and messes with WAVM
#include <libp2p/injector/kademlia_injector.hpp>
#include <libp2p/log/configurator.hpp>

#include "api/service/author/author_jrpc_processor.hpp"
#include "api/service/author/impl/author_api_impl.hpp"
#include "api/service/chain/chain_jrpc_processor.hpp"
#include "api/service/chain/impl/chain_api_impl.hpp"
#include "api/service/child_state/child_state_jrpc_processor.hpp"
#include "api/service/child_state/impl/child_state_api_impl.hpp"
#include "api/service/impl/api_service_impl.hpp"
#include "api/service/payment/impl/payment_api_impl.hpp"
#include "api/service/payment/payment_jrpc_processor.hpp"
#include "api/service/rpc/impl/rpc_api_impl.hpp"
#include "api/service/rpc/rpc_jrpc_processor.hpp"
#include "api/service/state/impl/state_api_impl.hpp"
#include "api/service/state/state_jrpc_processor.hpp"
#include "api/service/system/impl/system_api_impl.hpp"
#include "api/service/system/system_jrpc_processor.hpp"
#include "api/transport/impl/http/http_listener_impl.hpp"
#include "api/transport/impl/http/http_session.hpp"
#include "api/transport/impl/ws/ws_listener_impl.hpp"
#include "api/transport/impl/ws/ws_session.hpp"
#include "api/transport/rpc_thread_pool.hpp"
#include "application/app_configuration.hpp"
#include "application/impl/app_state_manager_impl.hpp"
#include "application/impl/chain_spec_impl.hpp"
#include "application/modes/recovery_mode.hpp"
#include "authorship/impl/block_builder_factory_impl.hpp"
#include "authorship/impl/block_builder_impl.hpp"
#include "authorship/impl/proposer_impl.hpp"
#include "blockchain/impl/block_header_repository_impl.hpp"
#include "blockchain/impl/block_storage_impl.hpp"
#include "blockchain/impl/block_tree_impl.hpp"
#include "blockchain/impl/justification_storage_policy.hpp"
#include "blockchain/impl/storage_util.hpp"
#include "clock/impl/basic_waitable_timer.hpp"
#include "clock/impl/clock_impl.hpp"
#include "common/outcome_throw.hpp"
#include "consensus/authority/authority_manager.hpp"
#include "consensus/authority/authority_update_observer.hpp"
#include "consensus/authority/impl/authority_manager_impl.hpp"
#include "consensus/authority/impl/schedule_node.hpp"
#include "consensus/babe/impl/babe_impl.hpp"
#include "consensus/babe/impl/babe_lottery_impl.hpp"
#include "consensus/babe/impl/babe_util_impl.hpp"
#include "consensus/babe/impl/block_executor_impl.hpp"
#include "consensus/grandpa/impl/environment_impl.hpp"
#include "consensus/grandpa/impl/grandpa_impl.hpp"
#include "consensus/validation/babe_block_validator.hpp"
#include "crypto/bip39/impl/bip39_provider_impl.hpp"
#include "crypto/crypto_store/crypto_store_impl.hpp"
#include "crypto/crypto_store/session_keys.hpp"
#include "crypto/ecdsa/ecdsa_provider_impl.hpp"
#include "crypto/ed25519/ed25519_provider_impl.hpp"
#include "crypto/hasher/hasher_impl.hpp"
#include "crypto/pbkdf2/impl/pbkdf2_provider_impl.hpp"
#include "crypto/random_generator/boost_generator.hpp"
#include "crypto/secp256k1/secp256k1_provider_impl.hpp"
#include "crypto/sr25519/sr25519_provider_impl.hpp"
#include "crypto/vrf/vrf_provider_impl.hpp"
#include "host_api/impl/host_api_factory_impl.hpp"
#include "host_api/impl/host_api_impl.hpp"
#include "log/configurator.hpp"
#include "log/logger.hpp"
#include "metrics/impl/exposer_impl.hpp"
#include "metrics/impl/metrics_watcher.hpp"
#include "metrics/impl/prometheus/handler_impl.hpp"
#include "metrics/metrics.hpp"
#include "network/impl/block_announce_transmitter_impl.hpp"
#include "network/impl/extrinsic_observer_impl.hpp"
#include "network/impl/grandpa_transmitter_impl.hpp"
#include "network/impl/kademlia_storage_backend.hpp"
#include "network/impl/peer_manager_impl.hpp"
#include "network/impl/rating_repository_impl.hpp"
#include "network/impl/router_libp2p.hpp"
#include "network/impl/sync_protocol_observer_impl.hpp"
#include "network/impl/synchronizer_impl.hpp"
#include "network/impl/transactions_transmitter_impl.hpp"
#include "network/sync_protocol_observer.hpp"
#include "offchain/impl/offchain_local_storage.hpp"
#include "offchain/impl/offchain_persistent_storage.hpp"
#include "offchain/impl/offchain_worker_factory_impl.hpp"
#include "offchain/impl/offchain_worker_impl.hpp"
#include "offchain/impl/offchain_worker_pool_impl.hpp"
#include "outcome/outcome.hpp"
#include "runtime/binaryen/binaryen_memory_provider.hpp"
#include "runtime/binaryen/core_api_factory_impl.hpp"
#include "runtime/binaryen/instance_environment_factory.hpp"
#include "runtime/binaryen/module/module_factory_impl.hpp"
#include "runtime/common/module_repository_impl.hpp"
#include "runtime/common/runtime_upgrade_tracker_impl.hpp"
#include "runtime/common/storage_code_provider.hpp"
#include "runtime/common/trie_storage_provider_impl.hpp"
#include "runtime/executor.hpp"
#include "runtime/module_factory.hpp"
#include "runtime/runtime_api/impl/account_nonce_api.hpp"
#include "runtime/runtime_api/impl/babe_api.hpp"
#include "runtime/runtime_api/impl/block_builder.hpp"
#include "runtime/runtime_api/impl/core.hpp"
#include "runtime/runtime_api/impl/grandpa_api.hpp"
#include "runtime/runtime_api/impl/metadata.hpp"
#include "runtime/runtime_api/impl/offchain_worker_api.hpp"
#include "runtime/runtime_api/impl/parachain_host.hpp"
#include "runtime/runtime_api/impl/session_keys_api.hpp"
#include "runtime/runtime_api/impl/tagged_transaction_queue.hpp"
#include "runtime/runtime_api/impl/transaction_payment_api.hpp"
#include "runtime/wavm/compartment_wrapper.hpp"
#include "runtime/wavm/core_api_factory_impl.hpp"
#include "runtime/wavm/instance_environment_factory.hpp"
#include "runtime/wavm/intrinsics/intrinsic_functions.hpp"
#include "runtime/wavm/intrinsics/intrinsic_module.hpp"
#include "runtime/wavm/intrinsics/intrinsic_module_instance.hpp"
#include "runtime/wavm/intrinsics/intrinsic_resolver_impl.hpp"
#include "runtime/wavm/module.hpp"
#include "runtime/wavm/module_factory_impl.hpp"
#include "storage/changes_trie/impl/storage_changes_tracker_impl.hpp"
#include "storage/database_error.hpp"
#include "storage/leveldb/leveldb.hpp"
#include "storage/predefined_keys.hpp"
#include "storage/trie/impl/trie_storage_backend_impl.hpp"
#include "storage/trie/impl/trie_storage_impl.hpp"
#include "storage/trie/polkadot_trie/polkadot_trie_factory_impl.hpp"
#include "storage/trie/serialization/polkadot_codec.hpp"
#include "storage/trie/serialization/trie_serializer_impl.hpp"
#include "telemetry/impl/service_impl.hpp"
#include "transaction_pool/impl/pool_moderator_impl.hpp"
#include "transaction_pool/impl/transaction_pool_impl.hpp"

namespace {
  template <class T>
  using sptr = std::shared_ptr<T>;

  template <class T>
  using uptr = std::unique_ptr<T>;

  namespace di = boost::di;
  namespace fs = boost::filesystem;
  using namespace kagome;  // NOLINT

  template <typename C>
  auto useConfig(C c) {
    return boost::di::bind<std::decay_t<C>>().template to(
        std::move(c))[boost::di::override];
  }

  template <typename T, typename Fun>
  auto bind_by_lambda(const Fun &fun) {
    return di::bind<T>.to([fun](auto const &injector) {
      static boost::optional<sptr<T>> initialized = boost::none;
      if (not initialized) {
        initialized.emplace(std::move(fun(injector)));
      }
      return initialized.value();
    });
  }

  sptr<api::HttpListenerImpl> get_jrpc_api_http_listener(
      application::AppConfiguration const &config,
      sptr<application::AppStateManager> app_state_manager,
      sptr<api::RpcContext> context,
      api::HttpSession::Configuration http_session_config) {
    static auto initialized =
        std::optional<sptr<api::HttpListenerImpl>>(std::nullopt);
    if (initialized) {
      return initialized.value();
    }

    auto &endpoint = config.rpcHttpEndpoint();

    api::HttpListenerImpl::Configuration listener_config;
    listener_config.endpoint = endpoint;

    auto listener = std::make_shared<api::HttpListenerImpl>(
        app_state_manager, context, listener_config, http_session_config);

    initialized.emplace(std::move(listener));
    return initialized.value();
  }

  sptr<api::WsListenerImpl> get_jrpc_api_ws_listener(
      application::AppConfiguration const &app_config,
      api::WsSession::Configuration ws_session_config,
      sptr<api::RpcContext> context,
      sptr<application::AppStateManager> app_state_manager) {
    static auto initialized =
        std::optional<sptr<api::WsListenerImpl>>(std::nullopt);
    if (initialized) {
      return initialized.value();
    }

    api::WsListenerImpl::Configuration listener_config;
    listener_config.endpoint = app_config.rpcWsEndpoint();
    listener_config.ws_max_connections = app_config.maxWsConnections();

    auto listener =
        std::make_shared<api::WsListenerImpl>(app_state_manager,
                                              context,
                                              listener_config,
                                              std::move(ws_session_config));

    initialized.emplace(std::move(listener));
    return initialized.value();
  }

  sptr<blockchain::BlockStorage> get_block_storage(
      storage::trie::RootHash state_root,
      sptr<crypto::Hasher> hasher,
      sptr<storage::BufferStorage> storage) {
    static auto initialized =
        std::optional<sptr<blockchain::BlockStorage>>(std::nullopt);

    if (initialized) {
      return initialized.value();
    }

    auto block_storage_res =
        blockchain::BlockStorageImpl::create(state_root, storage, hasher);

    if (block_storage_res.has_error()) {
      common::raise(block_storage_res.error());
    }
    auto &block_storage = block_storage_res.value();

    initialized.emplace(std::move(block_storage));
    return initialized.value();
  }

  sptr<storage::trie::TrieStorageBackendImpl> get_trie_storage_backend(
      sptr<storage::BufferStorage> storage) {
    static auto initialized =
        std::optional<sptr<storage::trie::TrieStorageBackendImpl>>(
            std::nullopt);

    if (initialized) {
      return initialized.value();
    }

    auto backend = std::make_shared<storage::trie::TrieStorageBackendImpl>(
        storage, common::Buffer{blockchain::prefix::TRIE_NODE});

    initialized.emplace(std::move(backend));
    return initialized.value();
  }

  template <typename Injector>
  std::pair<sptr<storage::trie::TrieStorage>, kagome::storage::trie::RootHash>
  get_trie_storage_and_root_hash(const Injector &injector) {
    static auto initialized =
        std::optional<std::pair<sptr<storage::trie::TrieStorage>,
                                kagome::storage::trie::RootHash>>(std::nullopt);

    if (initialized) {
      return initialized.value();
    }

    auto factory =
        injector.template create<sptr<storage::trie::PolkadotTrieFactory>>();
    auto codec = injector.template create<sptr<storage::trie::Codec>>();
    auto configuration_storage =
        injector.template create<sptr<application::ChainSpec>>();
    auto serializer =
        injector.template create<sptr<storage::trie::TrieSerializer>>();
    auto tracker =
        injector.template create<sptr<storage::changes_trie::ChangesTracker>>();

    auto trie_storage_res = storage::trie::TrieStorageImpl::createEmpty(
        factory, codec, serializer, tracker);

    if (!trie_storage_res) {
      common::raise(trie_storage_res.error());
    }

    const auto genesis_raw_configs = configuration_storage->getGenesis();
    auto &trie_storage = trie_storage_res.value();

    auto batch_res =
        trie_storage->getPersistentBatchAt(serializer->getEmptyRootHash());
    if (not batch_res) {
      common::raise(batch_res.error());
    }
    auto batch = std::move(batch_res.value());

    auto log = log::createLogger("Injector", "injector");
    for (const auto &[key_, val_] : genesis_raw_configs) {
      auto &key = key_;
      auto &val = val_;
      SL_TRACE(
          log, "Key: {}, Val: {}", key.toHex(), val.toHex().substr(0, 200));
      if (auto res = batch->put(key, val); not res) {
        common::raise(res.error());
      }
    }

    auto res = batch->commit();
    if (res.has_error()) {
      common::raise(res.error());
    }

    auto &root_hash = res.value();

    initialized.emplace(std::move(trie_storage), root_hash);
    return initialized.value();
  }

  sptr<storage::BufferStorage> get_level_db(
      application::AppConfiguration const &app_config,
      sptr<application::ChainSpec> chain_spec) {
    static auto initialized =
        std::optional<sptr<storage::BufferStorage>>(std::nullopt);
    if (initialized) {
      return initialized.value();
    }
    auto options = leveldb::Options{};
    options.create_if_missing = true;
    auto db_res = storage::LevelDB::create(
        app_config.databasePath(chain_spec->id()), options);
    if (!db_res) {
      auto log = log::createLogger("Injector", "injector");
      log->critical("Can't create LevelDB in {}: {}",
                    fs::absolute(app_config.databasePath(chain_spec->id()),
                                 fs::current_path())
                        .native(),
                    db_res.error().message());
      exit(EXIT_FAILURE);
    }
    auto &db = db_res.value();

    initialized.emplace(std::move(db));
    return initialized.value();
  }

  std::shared_ptr<application::ChainSpec> get_chain_spec(
      application::AppConfiguration const &config) {
    static auto initialized =
        std::optional<sptr<application::ChainSpec>>(std::nullopt);
    if (initialized) {
      return initialized.value();
    }
    auto const &chainspec_path = config.chainSpecPath();

    auto chain_spec_res =
        application::ChainSpecImpl::loadFrom(chainspec_path.native());
    if (not chain_spec_res.has_value()) {
      auto log = log::createLogger("Injector", "injector");
      log->critical(
          "Can't load chain spec from {}: {}",
          fs::absolute(chainspec_path.native(), fs::current_path()).native(),
          chain_spec_res.error().message());
      exit(EXIT_FAILURE);
    }
    auto &chain_spec = chain_spec_res.value();

    initialized.emplace(std::move(chain_spec));
    return initialized.value();
  }

  sptr<primitives::BabeConfiguration> get_babe_configuration(
      primitives::BlockHash const &block_hash,
      sptr<runtime::BabeApi> babe_api) {
    static auto initialized =
        std::optional<sptr<primitives::BabeConfiguration>>(std::nullopt);
    if (initialized) {
      return initialized.value();
    }
    auto configuration_res = babe_api->configuration(block_hash);
    if (not configuration_res) {
      common::raise(configuration_res.error());
    }

    auto configuration = std::make_shared<primitives::BabeConfiguration>(
        std::move(configuration_res.value()));

    auto log = log::createLogger("Injector", "injector");
    for (const auto &authority : configuration->genesis_authorities) {
      SL_DEBUG(log, "Babe authority: {:l}", authority.id.id);
    }

    initialized.emplace(std::move(configuration));
    return initialized.value();
  }

  sptr<crypto::KeyFileStorage> get_key_file_storage(
      application::AppConfiguration const &config,
      sptr<application::ChainSpec> chain_spec) {
    static std::optional<sptr<crypto::KeyFileStorage>> initialized =
        std::nullopt;
    static std::optional<fs::path> initialized_path = std::nullopt;

    auto path = config.keystorePath(chain_spec->id());
    if (initialized and initialized_path and initialized_path.value() == path) {
      return initialized.value();
    }
    auto key_file_storage_res = crypto::KeyFileStorage::createAt(path);
    if (not key_file_storage_res) {
      common::raise(key_file_storage_res.error());
    }

    initialized = std::move(key_file_storage_res.value());
    initialized_path = std::move(path);

    return initialized.value();
  }

  const sptr<libp2p::crypto::KeyPair> &get_peer_keypair(
      const application::AppConfiguration &app_config,
      const crypto::Ed25519Provider &crypto_provider,
      const crypto::CryptoStore &crypto_store) {
    static auto initialized =
        std::optional<sptr<libp2p::crypto::KeyPair>>(std::nullopt);

    if (initialized) {
      return initialized.value();
    }

    auto log = log::createLogger("Injector", "injector");

    if (app_config.nodeKey()) {
      log->info("Will use LibP2P keypair from config or 'node-key' CLI arg");

      auto provided_keypair =
          crypto_provider.generateKeypair(app_config.nodeKey().value());
      BOOST_ASSERT(provided_keypair.secret_key == app_config.nodeKey().value());

      auto &&pub = provided_keypair.public_key;
      auto &&priv = provided_keypair.secret_key;

      auto key_pair =
          std::make_shared<libp2p::crypto::KeyPair>(libp2p::crypto::KeyPair{
              .publicKey = {{.type = libp2p::crypto::Key::Type::Ed25519,
                             .data = {pub.begin(), pub.end()}}},
              .privateKey = {{.type = libp2p::crypto::Key::Type::Ed25519,
                              .data = {priv.begin(), priv.end()}}}});

      initialized.emplace(std::move(key_pair));
      return initialized.value();
    }

    if (app_config.nodeKeyFile()) {
      const auto &path = app_config.nodeKeyFile().value();
      log->info(
          "Will use LibP2P keypair from config or 'node-key-file' CLI arg");
      auto key = crypto_store.loadLibp2pKeypair(path);
      if (key.has_error()) {
        log->error("Unable to load user provided key from {}. Error: {}",
                   path,
                   key.error().message());
      } else {
        auto key_pair =
            std::make_shared<libp2p::crypto::KeyPair>(std::move(key.value()));
        initialized.emplace(std::move(key_pair));
        return initialized.value();
      }
    }

    if (crypto_store.getLibp2pKeypair().has_value()) {
      log->info(
          "Will use LibP2P keypair from config or args (loading from base "
          "path)");

      auto stored_keypair = crypto_store.getLibp2pKeypair().value();

      auto key_pair =
          std::make_shared<libp2p::crypto::KeyPair>(std::move(stored_keypair));

      initialized.emplace(std::move(key_pair));
      return initialized.value();
    }

    log->warn(
        "Can not obtain a libp2p keypair from crypto storage. "
        "A unique one will be generated for the current session");

    auto generated_keypair = crypto_provider.generateKeypair();

    auto &&pub = generated_keypair.public_key;
    auto &&priv = generated_keypair.secret_key;

    auto key_pair =
        std::make_shared<libp2p::crypto::KeyPair>(libp2p::crypto::KeyPair{
            .publicKey = {{.type = libp2p::crypto::Key::Type::Ed25519,
                           .data = {pub.begin(), pub.end()}}},
            .privateKey = {{.type = libp2p::crypto::Key::Type::Ed25519,
                            .data = {priv.begin(), priv.end()}}}});

    initialized.emplace(std::move(key_pair));
    return initialized.value();
  }

  sptr<libp2p::protocol::kademlia::Config> get_kademlia_config(
      const application::ChainSpec &chain_spec) {
    static auto initialized =
        std::optional<sptr<libp2p::protocol::kademlia::Config>>(std::nullopt);
    if (initialized) {
      return initialized.value();
    }

    auto kagome_config = std::make_shared<libp2p::protocol::kademlia::Config>(
        libp2p::protocol::kademlia::Config{
            .protocolId = "/" + chain_spec.protocolId() + "/kad",
            .maxBucketSize = 1000,
            .randomWalk = {.interval = std::chrono::minutes(1)}});

    initialized.emplace(std::move(kagome_config));
    return initialized.value();
  }

  template <typename Injector>
  sptr<api::ApiServiceImpl> get_jrpc_api_service(const Injector &injector) {
    static auto initialized =
        std::optional<sptr<api::ApiServiceImpl>>(std::nullopt);
    if (initialized) {
      return initialized.value();
    }

    auto asmgr =
        injector
            .template create<std::shared_ptr<application::AppStateManager>>();
    auto thread_pool = injector.template create<sptr<api::RpcThreadPool>>();
    auto server = injector.template create<sptr<api::JRpcServer>>();
    auto listeners =
        injector.template create<api::ApiServiceImpl::ListenerList>();
    auto processors =
        injector.template create<api::ApiServiceImpl::ProcessorSpan>();
    auto storage_sub_engine = injector.template create<
        primitives::events::StorageSubscriptionEnginePtr>();
    auto chain_sub_engine =
        injector
            .template create<primitives::events::ChainSubscriptionEnginePtr>();
    auto ext_sub_engine = injector.template create<
        primitives::events::ExtrinsicSubscriptionEnginePtr>();
    auto extrinsic_event_key_repo =
        injector
            .template create<sptr<subscription::ExtrinsicEventKeyRepository>>();
    auto block_tree = injector.template create<sptr<blockchain::BlockTree>>();
    auto trie_storage =
        injector.template create<sptr<storage::trie::TrieStorage>>();

    auto api_service =
        std::make_shared<api::ApiServiceImpl>(asmgr,
                                              thread_pool,
                                              listeners,
                                              server,
                                              processors,
                                              storage_sub_engine,
                                              chain_sub_engine,
                                              ext_sub_engine,
                                              extrinsic_event_key_repo,
                                              block_tree,
                                              trie_storage);

    auto child_state_api =
        injector.template create<std::shared_ptr<api::ChildStateApi>>();
    child_state_api->setApiService(api_service);

    auto state_api = injector.template create<std::shared_ptr<api::StateApi>>();
    state_api->setApiService(api_service);

    auto chain_api = injector.template create<std::shared_ptr<api::ChainApi>>();
    chain_api->setApiService(api_service);

    auto author_api =
        injector.template create<std::shared_ptr<api::AuthorApi>>();
    author_api->setApiService(api_service);

    initialized.emplace(std::move(api_service));
    return initialized.value();
  }

  template <typename Injector>
  sptr<blockchain::BlockTree> get_block_tree(const Injector &injector) {
    static auto initialized =
        std::optional<sptr<blockchain::BlockTree>>(std::nullopt);

    if (initialized) {
      return initialized.value();
    }

    auto header_repo =
        injector.template create<sptr<blockchain::BlockHeaderRepository>>();

    auto storage = injector.template create<sptr<blockchain::BlockStorage>>();

    auto extrinsic_observer =
        injector.template create<sptr<network::ExtrinsicObserver>>();

    auto hasher = injector.template create<sptr<crypto::Hasher>>();

    auto chain_events_engine =
        injector
            .template create<primitives::events::ChainSubscriptionEnginePtr>();
    auto ext_events_engine = injector.template create<
        primitives::events::ExtrinsicSubscriptionEnginePtr>();
    auto ext_events_key_repo = injector.template create<
        std::shared_ptr<subscription::ExtrinsicEventKeyRepository>>();

    auto runtime_core =
        injector.template create<std::shared_ptr<runtime::Core>>();
    auto changes_tracker = injector.template create<
        std::shared_ptr<storage::changes_trie::ChangesTracker>>();
    auto babe_configuration =
        injector
            .template create<std::shared_ptr<primitives::BabeConfiguration>>();
    auto babe_util =
        injector.template create<std::shared_ptr<consensus::BabeUtil>>();
<<<<<<< HEAD
    auto justification_storage_policy = injector.template create<
        std::shared_ptr<blockchain::JustificationStoragePolicy>>();
    auto app_state_manager =
        injector
            .template create<std::shared_ptr<application::AppStateManager>>();

    auto block_tree_res = blockchain::BlockTreeImpl::create(
        header_repo,
        std::move(storage),
        std::move(extrinsic_observer),
        std::move(hasher),
        chain_events_engine,
        std::move(ext_events_engine),
        std::move(ext_events_key_repo),
        std::move(runtime_core),
        std::move(changes_tracker),
        std::move(babe_configuration),
        std::move(babe_util),
        std::move(justification_storage_policy),
        std::move(app_state_manager));
=======
    auto block_tree_res =
        blockchain::BlockTreeImpl::create(header_repo,
                                          std::move(storage),
                                          std::move(extrinsic_observer),
                                          std::move(hasher),
                                          chain_events_engine,
                                          std::move(ext_events_engine),
                                          std::move(ext_events_key_repo),
                                          std::move(runtime_core),
                                          std::move(changes_tracker),
                                          std::move(babe_configuration),
                                          std::move(babe_util));
>>>>>>> 75ae1ff0
    if (not block_tree_res.has_value()) {
      common::raise(block_tree_res.error());
    }
    auto &block_tree = block_tree_res.value();

    auto tagged_transaction_queue = injector.template create<
        std::shared_ptr<runtime::TaggedTransactionQueueImpl>>();
    tagged_transaction_queue->setBlockTree(block_tree);

    auto protocol_factory =
        injector.template create<std::shared_ptr<network::ProtocolFactory>>();
    protocol_factory->setBlockTree(block_tree);

    auto runtime_upgrade_tracker =
        injector.template create<sptr<runtime::RuntimeUpgradeTrackerImpl>>();

    runtime_upgrade_tracker->subscribeToBlockchainEvents(chain_events_engine,
                                                         block_tree);

    initialized.emplace(std::move(block_tree));
    return initialized.value();
  }

  template <class Injector>
  sptr<network::PeerManager> get_peer_manager(const Injector &injector) {
    static auto initialized =
        std::optional<sptr<network::PeerManager>>(std::nullopt);
    if (initialized) {
      return initialized.value();
    }

    auto peer_manager = std::make_shared<network::PeerManagerImpl>(
        injector.template create<sptr<application::AppStateManager>>(),
        injector.template create<libp2p::Host &>(),
        injector.template create<sptr<libp2p::protocol::Identify>>(),
        injector.template create<sptr<libp2p::protocol::kademlia::Kademlia>>(),
        injector.template create<sptr<libp2p::basic::Scheduler>>(),
        injector.template create<sptr<network::StreamEngine>>(),
        injector.template create<const application::AppConfiguration &>(),
        injector.template create<sptr<clock::SteadyClock>>(),
        injector.template create<const network::BootstrapNodes &>(),
        injector.template create<const network::OwnPeerInfo &>(),
        injector.template create<sptr<network::Router>>(),
        injector.template create<sptr<storage::BufferStorage>>(),
        injector.template create<sptr<crypto::Hasher>>(),
        injector.template create<sptr<network::PeerRatingRepository>>());

    auto protocol_factory =
        injector.template create<std::shared_ptr<network::ProtocolFactory>>();

    protocol_factory->setPeerManager(peer_manager);

    initialized.emplace(std::move(peer_manager));
    return initialized.value();
  }

  template <typename Injector>
  sptr<consensus::BlockExecutorImpl> get_block_executor(
      const Injector &injector) {
    static auto initialized =
        std::optional<sptr<consensus::BlockExecutorImpl>>(std::nullopt);
    if (initialized) {
      return initialized.value();
    }

    auto block_executor = std::make_shared<consensus::BlockExecutorImpl>(
        injector.template create<sptr<blockchain::BlockTree>>(),
        injector.template create<sptr<runtime::Core>>(),
        injector.template create<sptr<primitives::BabeConfiguration>>(),
        injector.template create<sptr<consensus::BlockValidator>>(),
        injector.template create<sptr<consensus::grandpa::Environment>>(),
        injector.template create<sptr<transaction_pool::TransactionPool>>(),
        injector.template create<sptr<crypto::Hasher>>(),
        injector.template create<sptr<authority::AuthorityUpdateObserver>>(),
        injector.template create<sptr<consensus::BabeUtil>>(),
        injector.template create<sptr<runtime::OffchainWorkerApi>>());

    initialized.emplace(std::move(block_executor));
    return initialized.value();
  }

  template <typename Injector>
  sptr<network::SyncProtocolObserverImpl> get_sync_observer_impl(
      const Injector &injector) {
    static auto initialized =
        std::optional<sptr<network::SyncProtocolObserverImpl>>(std::nullopt);
    if (initialized) {
      return initialized.value();
    }

    auto sync_observer = std::make_shared<network::SyncProtocolObserverImpl>(
        injector.template create<sptr<blockchain::BlockTree>>(),
        injector.template create<sptr<blockchain::BlockHeaderRepository>>());

    auto protocol_factory =
        injector.template create<std::shared_ptr<network::ProtocolFactory>>();

    protocol_factory->setSyncObserver(sync_observer);

    initialized.emplace(std::move(sync_observer));
    return initialized.value();
  }

  template <typename... Ts>
  auto makeWavmInjector(
      application::AppConfiguration::RuntimeExecutionMethod method,
      Ts &&...args) {
    return di::make_injector(
        di::bind<runtime::wavm::CompartmentWrapper>.template to(
            [](const auto &injector) {
              static auto compartment =
                  std::make_shared<kagome::runtime::wavm::CompartmentWrapper>(
                      "Runtime Compartment");
              return compartment;
            }),
        di::bind<runtime::wavm::IntrinsicModule>.template to(
            [](const auto &injector) {
              static std::shared_ptr<runtime::wavm::IntrinsicModule> module =
                  [&injector]() {
                    auto compartment = injector.template create<
                        sptr<runtime::wavm::CompartmentWrapper>>();
                    auto module =
                        std::make_unique<runtime::wavm::IntrinsicModule>(
                            compartment);
                    runtime::wavm::registerHostApiMethods(*module);

                    return module;
                  }();
              return module;
            }),
        di::bind<runtime::wavm::IntrinsicModuleInstance>.template to(
            [](const auto &injector) {
              static std::shared_ptr<runtime::wavm::IntrinsicModuleInstance>
                  instance = [&injector]() {
                    auto module = injector.template create<
                        sptr<runtime::wavm::IntrinsicModule>>();
                    return module->instantiate();
                  }();
              return instance;
            }),
        di::bind<runtime::wavm::IntrinsicResolver>.template to<runtime::wavm::IntrinsicResolverImpl>(),
        std::forward<decltype(args)>(args)...);
  }

  template <typename... Ts>
  auto makeBinaryenInjector(
      application::AppConfiguration::RuntimeExecutionMethod method,
      Ts &&...args) {
    return di::make_injector(
        di::bind<runtime::binaryen::RuntimeExternalInterface>.template to(
            [](const auto &injector) {
              static auto rei = [&injector]() {
                auto host_api =
                    injector.template create<sptr<host_api::HostApi>>();
                auto rei = std::make_shared<
                    runtime::binaryen::RuntimeExternalInterface>(host_api);
                auto memory_provider = injector.template create<
                    sptr<runtime::binaryen::BinaryenMemoryProvider>>();
                memory_provider->setExternalInterface(rei);
                return rei;
              }();
              return rei;
            }),
        std::forward<decltype(args)>(args)...);
  }

  template <typename CommonType,
            typename BinaryenType,
            typename WavmType,
            typename Injector>
  auto choose_runtime_implementation(
      Injector const &injector,
      application::AppConfiguration::RuntimeExecutionMethod method) {
    using RuntimeExecutionMethod =
        application::AppConfiguration::RuntimeExecutionMethod;
    static sptr<CommonType> impl = [method, &injector]() {
      switch (method) {
        case RuntimeExecutionMethod::Interpret:
          return std::static_pointer_cast<CommonType>(
              injector.template create<sptr<BinaryenType>>());
        case RuntimeExecutionMethod::Compile:
          return std::static_pointer_cast<CommonType>(
              injector.template create<sptr<WavmType>>());
      }
      throw std::runtime_error("Unknown runtime execution method");
    }();
    return impl;
  }

  template <typename Injector>
  std::shared_ptr<runtime::RuntimeUpgradeTrackerImpl>
  get_runtime_upgrade_tracker(const Injector &injector) {
    static std::shared_ptr<runtime::RuntimeUpgradeTrackerImpl> instance =
        [&injector]() {
          auto header_repo = injector.template create<
              sptr<const blockchain::BlockHeaderRepository>>();
          auto storage =
              injector.template create<sptr<storage::BufferStorage>>();
          auto substitutes = injector.template create<
              sptr<const primitives::CodeSubstituteBlockIds>>();
          auto block_storage =
              injector.template create<sptr<blockchain::BlockStorage>>();
          auto res = runtime::RuntimeUpgradeTrackerImpl::create(
              std::move(header_repo),
              std::move(storage),
              std::move(substitutes),
              std::move(block_storage));
          if (res.has_error()) {
            throw std::runtime_error(
                "Error creating RuntimeUpgradeTrackerImpl: "
                + res.error().message());
          }
          return std::shared_ptr<runtime::RuntimeUpgradeTrackerImpl>(
              std::move(res.value()));
        }();
    return instance;
  }

  template <typename... Ts>
  auto makeRuntimeInjector(
      application::AppConfiguration::RuntimeExecutionMethod method,
      Ts &&...args) {
    return di::make_injector(
        di::bind<runtime::TrieStorageProvider>.template to<runtime::TrieStorageProviderImpl>(),
        di::bind<runtime::RuntimeUpgradeTrackerImpl>.template to(
            [](auto const &injector) {
              return get_runtime_upgrade_tracker(injector);
            }),
        di::bind<runtime::RuntimeUpgradeTracker>.template to(
            [](auto const &injector) {
              return get_runtime_upgrade_tracker(injector);
            }),
        makeWavmInjector(method),
        makeBinaryenInjector(method),
        di::bind<runtime::ModuleRepository>.template to<runtime::ModuleRepositoryImpl>(),
        di::bind<runtime::CoreApiFactory>.template to(
            [method](const auto &injector) {
              return choose_runtime_implementation<
                  runtime::CoreApiFactory,
                  runtime::binaryen::CoreApiFactoryImpl,
                  runtime::wavm::CoreApiFactoryImpl>(injector, method);
            }),
        di::bind<runtime::ModuleFactory>.template to(
            [method](const auto &injector) {
              return choose_runtime_implementation<
                  runtime::ModuleFactory,
                  runtime::binaryen::ModuleFactoryImpl,
                  runtime::wavm::ModuleFactoryImpl>(injector, method);
            }),
        di::bind<runtime::Executor>.template to([](const auto &injector) {
          static std::optional<std::shared_ptr<runtime::Executor>> initialized;
          if (!initialized) {
            auto env_factory = injector.template create<
                std::shared_ptr<runtime::RuntimeEnvironmentFactory>>();
            auto header_repo = injector.template create<
                std::shared_ptr<blockchain::BlockHeaderRepository>>();
            auto storage = injector.template create<
                std::shared_ptr<storage::trie::TrieStorage>>();
            initialized = std::make_shared<runtime::Executor>(
                std::move(header_repo), std::move(env_factory));
          }
          return initialized.value();
        }),
        di::bind<runtime::TaggedTransactionQueue>.template to<runtime::TaggedTransactionQueueImpl>(),
        di::bind<runtime::ParachainHost>.template to<runtime::ParachainHostImpl>(),
        di::bind<runtime::OffchainWorkerApi>.template to<runtime::OffchainWorkerApiImpl>(),
        di::bind<offchain::OffchainWorkerFactory>.template to<offchain::OffchainWorkerFactoryImpl>(),
        di::bind<offchain::OffchainWorker>.template to<offchain::OffchainWorkerImpl>(),
        di::bind<offchain::OffchainWorkerPool>.template to<offchain::OffchainWorkerPoolImpl>(),
        di::bind<offchain::OffchainPersistentStorage>.template to<offchain::OffchainPersistentStorageImpl>(),
        di::bind<offchain::OffchainLocalStorage>.template to<offchain::OffchainLocalStorageImpl>(),
        di::bind<runtime::Metadata>.template to<runtime::MetadataImpl>(),
        di::bind<runtime::GrandpaApi>.template to<runtime::GrandpaApiImpl>(),
        di::bind<runtime::Core>.template to<runtime::CoreImpl>(),
        di::bind<runtime::BabeApi>.template to<runtime::BabeApiImpl>(),
        di::bind<runtime::SessionKeysApi>.template to<runtime::SessionKeysApiImpl>(),
        di::bind<runtime::BlockBuilder>.template to<runtime::BlockBuilderImpl>(),
        di::bind<runtime::TransactionPaymentApi>.template to<runtime::TransactionPaymentApiImpl>(),
        di::bind<runtime::AccountNonceApi>.template to<runtime::AccountNonceApiImpl>(),
        di::bind<runtime::SingleModuleCache>.template to<runtime::SingleModuleCache>(),
        std::forward<Ts>(args)...);
  }

  template <typename Injector>
  primitives::BlockHash get_last_finalized_hash(const Injector &injector) {
    auto storage = injector.template create<sptr<blockchain::BlockStorage>>();
    if (auto last = storage->getLastFinalized(); last.has_value()) {
      return last.value().hash;
    } else {
      throw std::runtime_error("Cannot lookup last finalized block: "
                               + last.error().message());
    }
  };

  template <typename... Ts>
  auto makeApplicationInjector(const application::AppConfiguration &config,
                               Ts &&...args) {
    // default values for configurations
    api::RpcThreadPool::Configuration rpc_thread_pool_config{};
    api::HttpSession::Configuration http_config{};
    api::WsSession::Configuration ws_config{};
    transaction_pool::PoolModeratorImpl::Params pool_moderator_config{};
    transaction_pool::TransactionPool::Limits tp_pool_limits{};
    libp2p::protocol::PingConfig ping_config{};
    host_api::OffchainExtensionConfig offchain_ext_config{
        config.isOffchainIndexingEnabled()};

    return di::make_injector(
        // bind configs
        useConfig(rpc_thread_pool_config),
        useConfig(http_config),
        useConfig(ws_config),
        useConfig(pool_moderator_config),
        useConfig(tp_pool_limits),
        useConfig(ping_config),
        useConfig(offchain_ext_config),

        // inherit host injector
        libp2p::injector::makeHostInjector(
            libp2p::injector::useSecurityAdaptors<
                libp2p::security::Noise>()[di::override]),

        // inherit kademlia injector
        libp2p::injector::makeKademliaInjector(),
        di::bind<libp2p::protocol::kademlia::Config>.to(
            [](auto const &injector) {
              auto &chain_spec =
                  injector.template create<application::ChainSpec &>();
              return get_kademlia_config(chain_spec);
            })[boost::di::override],

        di::bind<application::AppStateManager>.template to<application::AppStateManagerImpl>(),
        di::bind<application::AppConfiguration>.to(config),
        di::bind<primitives::CodeSubstituteBlockIds>.to(
            get_chain_spec(config)->codeSubstitutes()),

        // compose peer keypair
        di::bind<libp2p::crypto::KeyPair>.to([](auto const &injector) {
          auto &app_config =
              injector.template create<const application::AppConfiguration &>();
          auto &crypto_provider =
              injector.template create<const crypto::Ed25519Provider &>();
          auto &crypto_store =
              injector.template create<const crypto::CryptoStore &>();
          return get_peer_keypair(app_config, crypto_provider, crypto_store);
        })[boost::di::override],

        // bind io_context: 1 per injector
        di::bind<::boost::asio::io_context>.in(
            di::extension::shared)[boost::di::override],

        di::bind<api::ApiServiceImpl::ListenerList>.to([](auto const
                                                              &injector) {
          std::vector<std::shared_ptr<api::Listener>> listeners{
              injector
                  .template create<std::shared_ptr<api::HttpListenerImpl>>(),
              injector.template create<std::shared_ptr<api::WsListenerImpl>>(),
          };
          return api::ApiServiceImpl::ListenerList{std::move(listeners)};
        }),
        di::bind<api::ApiServiceImpl::ProcessorSpan>.to([](auto const
                                                               &injector) {
          static std::vector<std::shared_ptr<api::JRpcProcessor>> processors{
              injector.template create<
                  std::shared_ptr<api::child_state::ChildStateJrpcProcessor>>(),
              injector.template create<
                  std::shared_ptr<api::state::StateJrpcProcessor>>(),
              injector.template create<
                  std::shared_ptr<api::author::AuthorJRpcProcessor>>(),
              injector.template create<
                  std::shared_ptr<api::chain::ChainJrpcProcessor>>(),
              injector.template create<
                  std::shared_ptr<api::system::SystemJrpcProcessor>>(),
              injector.template create<
                  std::shared_ptr<api::rpc::RpcJRpcProcessor>>(),
              injector.template create<
                  std::shared_ptr<api::payment::PaymentJRpcProcessor>>()};
          return api::ApiServiceImpl::ProcessorSpan{processors};
        }),
        // bind interfaces
        di::bind<api::HttpListenerImpl>.to([](const auto &injector) {
          const application::AppConfiguration &config =
              injector.template create<application::AppConfiguration const &>();
          auto app_state_manager =
              injector.template create<sptr<application::AppStateManager>>();
          auto context = injector.template create<sptr<api::RpcContext>>();
          auto &&http_session_config =
              injector.template create<api::HttpSession::Configuration>();

          return get_jrpc_api_http_listener(
              config, app_state_manager, context, http_session_config);
        }),
        di::bind<api::WsListenerImpl>.to([](const auto &injector) {
          auto config =
              injector.template create<api::WsSession::Configuration>();
          auto context = injector.template create<sptr<api::RpcContext>>();
          auto app_state_manager =
              injector.template create<sptr<application::AppStateManager>>();
          const application::AppConfiguration &app_config =
              injector.template create<application::AppConfiguration const &>();
          return get_jrpc_api_ws_listener(
              app_config, config, context, app_state_manager);
        }),
        // starting metrics interfaces
        di::bind<metrics::Handler>.template to<metrics::PrometheusHandler>(),
        di::bind<metrics::Exposer>.template to<metrics::ExposerImpl>(),
        di::bind<metrics::Exposer::Configuration>.to([](const auto &injector) {
          return metrics::Exposer::Configuration{
              injector.template create<application::AppConfiguration const &>()
                  .openmetricsHttpEndpoint()};
        }),
        // hardfix for Mac clang
        di::bind<metrics::Session::Configuration>.to([](const auto &injector) {
          return metrics::Session::Configuration{};
        }),
        // ending metrics interfaces
        di::bind<libp2p::crypto::random::RandomGenerator>.template to<libp2p::crypto::random::BoostRandomGenerator>()
            [di::override],
        di::bind<api::AuthorApi>.template to<api::AuthorApiImpl>(),
        di::bind<crypto::SessionKeys>.template to<crypto::SessionKeys>(),
        di::bind<network::Roles>.to(config.roles()),
        di::bind<api::ChainApi>.template to<api::ChainApiImpl>(),
        di::bind<api::ChildStateApi>.template to<api::ChildStateApiImpl>(),
        di::bind<api::StateApi>.template to<api::StateApiImpl>(),
        di::bind<api::SystemApi>.template to<api::SystemApiImpl>(),
        di::bind<api::RpcApi>.template to<api::RpcApiImpl>(),
        di::bind<api::PaymentApi>.template to<api::PaymentApiImpl>(),
        di::bind<api::ApiService>.to([](const auto &injector) {
          return get_jrpc_api_service(injector);
        }),
        di::bind<api::JRpcServer>.template to<api::JRpcServerImpl>(),
        di::bind<authorship::Proposer>.template to<authorship::ProposerImpl>(),
        di::bind<authorship::BlockBuilder>.template to<authorship::BlockBuilderImpl>(),
        di::bind<authorship::BlockBuilderFactory>.template to<authorship::BlockBuilderFactoryImpl>(),
        di::bind<storage::BufferStorage>.to([](const auto &injector) {
          const application::AppConfiguration &config =
              injector.template create<application::AppConfiguration const &>();
          auto chain_spec =
              injector.template create<sptr<application::ChainSpec>>();
          return get_level_db(config, chain_spec);
        }),
        di::bind<blockchain::BlockStorage>.to([](const auto &injector) {
          auto root_hash = get_trie_storage_and_root_hash(injector).second;
          const auto &hasher = injector.template create<sptr<crypto::Hasher>>();
          const auto &storage =
              injector.template create<sptr<storage::BufferStorage>>();
          return get_block_storage(root_hash, hasher, storage);
        }),
        di::bind<blockchain::JustificationStoragePolicy>.template to<blockchain::JustificationStoragePolicyImpl>(),
        di::bind<blockchain::BlockTree>.to(
            [](auto const &injector) { return get_block_tree(injector); }),
        di::bind<blockchain::BlockHeaderRepository>.template to<blockchain::BlockHeaderRepositoryImpl>(),
        di::bind<clock::SystemClock>.template to<clock::SystemClockImpl>(),
        di::bind<clock::SteadyClock>.template to<clock::SteadyClockImpl>(),
        di::bind<clock::Timer>.template to<clock::BasicWaitableTimer>(),
        di::bind<clock::SystemClock::Duration>.to([](const auto &injector) {
          auto conf =
              injector.template create<sptr<primitives::BabeConfiguration>>();
          return conf->slot_duration;
        }),
        di::bind<primitives::BabeConfiguration>.to([](auto const &injector) {
          // need it to add genesis block if it's not there
          auto babe_api = injector.template create<sptr<runtime::BabeApi>>();
          static auto last_finalized_hash = get_last_finalized_hash(injector);
          return get_babe_configuration(last_finalized_hash, babe_api);
        }),
        di::bind<network::Synchronizer>.template to<network::SynchronizerImpl>(),
        di::bind<consensus::grandpa::Environment>.template to<consensus::grandpa::EnvironmentImpl>(),
        di::bind<consensus::BlockValidator>.template to<consensus::BabeBlockValidator>(),
        di::bind<crypto::EcdsaProvider>.template to<crypto::EcdsaProviderImpl>(),
        di::bind<crypto::Ed25519Provider>.template to<crypto::Ed25519ProviderImpl>(),
        di::bind<crypto::Hasher>.template to<crypto::HasherImpl>(),
        di::bind<crypto::Sr25519Provider>.template to<crypto::Sr25519ProviderImpl>(),
        di::bind<crypto::VRFProvider>.template to<crypto::VRFProviderImpl>(),
        di::bind<network::StreamEngine>.template to<network::StreamEngine>(),
        di::bind<network::PeerRatingRepository>.template to<network::PeerRatingRepositoryImpl>(),
        di::bind<crypto::Bip39Provider>.template to<crypto::Bip39ProviderImpl>(),
        di::bind<crypto::Pbkdf2Provider>.template to<crypto::Pbkdf2ProviderImpl>(),
        di::bind<crypto::Secp256k1Provider>.template to<crypto::Secp256k1ProviderImpl>(),
        di::bind<crypto::KeyFileStorage>.template to([](auto const &injector) {
          const application::AppConfiguration &config =
              injector.template create<application::AppConfiguration const &>();
          auto chain_spec =
              injector.template create<sptr<application::ChainSpec>>();

          return get_key_file_storage(config, chain_spec);
        }),
        di::bind<crypto::CryptoStore>.template to<crypto::CryptoStoreImpl>(),
        di::bind<host_api::HostApi>.template to<host_api::HostApiImpl>(),
        di::bind<host_api::HostApiFactory>.template to<host_api::HostApiFactoryImpl>(),
        makeRuntimeInjector(config.runtimeExecMethod()),
        di::bind<transaction_pool::TransactionPool>.template to<transaction_pool::TransactionPoolImpl>(),
        di::bind<transaction_pool::PoolModerator>.template to<transaction_pool::PoolModeratorImpl>(),
        di::bind<storage::changes_trie::ChangesTracker>.template to<storage::changes_trie::StorageChangesTrackerImpl>(),
        di::bind<network::SyncProtocolObserver>.to([](auto const &injector) {
          return get_sync_observer_impl(injector);
        }),
        di::bind<storage::trie::TrieStorageBackend>.to(
            [](auto const &injector) {
              auto storage =
                  injector.template create<sptr<storage::BufferStorage>>();
              return get_trie_storage_backend(storage);
            }),
        di::bind<storage::trie::TrieStorage>.to([](auto const &injector) {
          return get_trie_storage_and_root_hash(injector).first;
        }),
        di::bind<storage::trie::PolkadotTrieFactory>.template to<storage::trie::PolkadotTrieFactoryImpl>(),
        di::bind<storage::trie::Codec>.template to<storage::trie::PolkadotCodec>(),
        di::bind<storage::trie::TrieSerializer>.template to<storage::trie::TrieSerializerImpl>(),
        di::bind<runtime::RuntimeCodeProvider>.template to<runtime::StorageCodeProvider>(),
        di::bind<application::ChainSpec>.to([](const auto &injector) {
          const application::AppConfiguration &config =
              injector.template create<application::AppConfiguration const &>();
          return get_chain_spec(config);
        }),
        di::bind<network::ExtrinsicObserver>.to([](const auto &injector) {
          return get_extrinsic_observer_impl(injector);
        }),
        di::bind<authority::AuthorityUpdateObserver>.template to<authority::AuthorityManagerImpl>(),
        bind_by_lambda<authority::AuthorityManager>([](auto const &injector) {
          auto auth_manager_impl =
              injector.template create<sptr<authority::AuthorityManagerImpl>>();
          auto block_tree_impl =
              injector.template create<sptr<blockchain::BlockTree>>();
          auto justification_storage_policy = injector.template create<
              sptr<blockchain::JustificationStoragePolicyImpl>>();
          justification_storage_policy->initBlockchainInfo(block_tree_impl);
          return auth_manager_impl;
        }),
        di::bind<network::PeerManager>.to(
            [](auto const &injector) { return get_peer_manager(injector); }),
        di::bind<network::Router>.template to<network::RouterLibp2p>(),
        di::bind<consensus::BlockExecutor>.to(
            [](auto const &injector) { return get_block_executor(injector); }),
        di::bind<consensus::grandpa::Grandpa>.to(
            [](auto const &injector) { return get_grandpa_impl(injector); }),
        di::bind<consensus::grandpa::RoundObserver>.to(
            [](auto const &injector) { return get_grandpa_impl(injector); }),
        di::bind<consensus::grandpa::CatchUpObserver>.to(
            [](auto const &injector) { return get_grandpa_impl(injector); }),
        di::bind<consensus::grandpa::NeighborObserver>.to(
            [](auto const &injector) { return get_grandpa_impl(injector); }),
        di::bind<consensus::grandpa::GrandpaObserver>.to(
            [](auto const &injector) { return get_grandpa_impl(injector); }),
        di::bind<consensus::BabeUtil>.template to<consensus::BabeUtilImpl>(),
        di::bind<network::BlockAnnounceTransmitter>.template to<network::BlockAnnounceTransmitterImpl>(),
        di::bind<network::GrandpaTransmitter>.template to<network::GrandpaTransmitterImpl>(),
        di::bind<network::TransactionsTransmitter>.template to<network::TransactionsTransmitterImpl>(),
        di::bind<primitives::GenesisBlockHeader>.to([](auto const &injector) {
          return get_genesis_block_header(injector);
        }),
        di::bind<application::mode::RecoveryMode>.to(
            [](auto const &injector) { return get_recovery_mode(injector); }),
        di::bind<telemetry::TelemetryService>.template to<telemetry::TelemetryServiceImpl>(),

        // user-defined overrides...
        std::forward<decltype(args)>(args)...);
  }

  template <typename Injector>
  sptr<network::OwnPeerInfo> get_own_peer_info(const Injector &injector) {
    static std::optional<sptr<network::OwnPeerInfo>> initialized{std::nullopt};
    if (initialized) {
      return initialized.value();
    }

    libp2p::crypto::PublicKey public_key;

    const auto &config =
        injector.template create<application::AppConfiguration const &>();

    if (config.roles().flags.authority) {
      auto &crypto_provider =
          injector.template create<const crypto::Ed25519Provider &>();
      auto &crypto_store =
          injector.template create<const crypto::CryptoStore &>();

      auto &local_pair =
          get_peer_keypair(config, crypto_provider, crypto_store);

      public_key = local_pair->publicKey;
    } else {
      auto &&local_pair = injector.template create<libp2p::crypto::KeyPair>();
      public_key = local_pair.publicKey;
    }

    auto &key_marshaller =
        injector.template create<libp2p::crypto::marshaller::KeyMarshaller &>();

    libp2p::peer::PeerId peer_id =
        libp2p::peer::PeerId::fromPublicKey(
            key_marshaller.marshal(public_key).value())
            .value();

    std::vector<libp2p::multi::Multiaddress> listen_addrs =
        config.listenAddresses();
    std::vector<libp2p::multi::Multiaddress> public_addrs =
        config.publicAddresses();

    auto log = log::createLogger("Injector", "injector");
    for (auto &addr : listen_addrs) {
      SL_DEBUG(log, "Peer listening on multiaddr: {}", addr.getStringAddress());
    }
    for (auto &addr : public_addrs) {
      SL_DEBUG(log, "Peer public multiaddr: {}", addr.getStringAddress());
    }

    initialized = std::make_shared<network::OwnPeerInfo>(
        std::move(peer_id), std::move(public_addrs), std::move(listen_addrs));
    return initialized.value();
  }

  template <typename Injector>
  sptr<consensus::babe::Babe> get_babe(const Injector &injector) {
    static auto initialized =
        std::optional<sptr<consensus::babe::Babe>>(std::nullopt);
    if (initialized) {
      return initialized.value();
    }

    auto session_keys = injector.template create<sptr<crypto::SessionKeys>>();

    initialized = std::make_shared<consensus::babe::BabeImpl>(
        injector.template create<sptr<application::AppStateManager>>(),
        injector.template create<sptr<consensus::BabeLottery>>(),
        injector.template create<sptr<primitives::BabeConfiguration>>(),
        injector.template create<sptr<authorship::Proposer>>(),
        injector.template create<sptr<blockchain::BlockTree>>(),
        injector.template create<sptr<network::BlockAnnounceTransmitter>>(),
        injector.template create<sptr<crypto::Sr25519Provider>>(),
        session_keys->getBabeKeyPair(),
        injector.template create<sptr<clock::SystemClock>>(),
        injector.template create<sptr<crypto::Hasher>>(),
        injector.template create<uptr<clock::Timer>>(),
        injector.template create<sptr<authority::AuthorityUpdateObserver>>(),
        injector.template create<sptr<network::Synchronizer>>(),
        injector.template create<sptr<consensus::BabeUtil>>(),
        injector.template create<sptr<runtime::OffchainWorkerApi>>());

    auto protocol_factory =
        injector.template create<std::shared_ptr<network::ProtocolFactory>>();

    protocol_factory->setBabe(initialized.value());

    return initialized.value();
  }

  template <typename Injector>
  sptr<network::ExtrinsicObserverImpl> get_extrinsic_observer_impl(
      const Injector &injector) {
    static auto initialized =
        std::optional<sptr<network::ExtrinsicObserverImpl>>(std::nullopt);
    if (initialized) {
      return initialized.value();
    }

    initialized = std::make_shared<network::ExtrinsicObserverImpl>(
        injector.template create<sptr<transaction_pool::TransactionPool>>());

    auto protocol_factory =
        injector.template create<std::shared_ptr<network::ProtocolFactory>>();

    protocol_factory->setExtrinsicObserver(initialized.value());

    return initialized.value();
  }

  template <typename Injector>
  sptr<consensus::grandpa::GrandpaImpl> get_grandpa_impl(
      const Injector &injector) {
    static auto initialized =
        std::optional<sptr<consensus::grandpa::GrandpaImpl>>(std::nullopt);
    if (initialized) {
      return initialized.value();
    }

    auto session_keys = injector.template create<sptr<crypto::SessionKeys>>();

    initialized = std::make_shared<consensus::grandpa::GrandpaImpl>(
        injector.template create<sptr<application::AppStateManager>>(),
        injector.template create<sptr<consensus::grandpa::Environment>>(),
        injector.template create<sptr<crypto::Ed25519Provider>>(),
        injector.template create<sptr<runtime::GrandpaApi>>(),
        session_keys->getGranKeyPair(),
        injector.template create<sptr<clock::SteadyClock>>(),
        injector.template create<sptr<libp2p::basic::Scheduler>>(),
        injector.template create<sptr<authority::AuthorityManager>>(),
        injector.template create<sptr<network::Synchronizer>>(),
        injector.template create<sptr<network::PeerManager>>(),
        injector.template create<sptr<blockchain::BlockTree>>());

    auto protocol_factory =
        injector.template create<std::shared_ptr<network::ProtocolFactory>>();

    protocol_factory->setGrandpaObserver(initialized.value());

    return initialized.value();
  }

  template <typename Injector>
  sptr<application::mode::RecoveryMode> get_recovery_mode(
      const Injector &injector) {
    static auto initialized =
        std::optional<sptr<application::mode::RecoveryMode>>(std::nullopt);
    if (initialized) {
      return initialized.value();
    }

    const auto &app_config =
        injector.template create<const application::AppConfiguration &>();
    auto storage = injector.template create<sptr<blockchain::BlockStorage>>();
    auto header_repo =
        injector.template create<sptr<blockchain::BlockHeaderRepository>>();
    auto trie_storage =
        injector.template create<sptr<const storage::trie::TrieStorage>>();

    initialized.emplace(new application::mode::RecoveryMode(
        [&app_config,
         storage = std::move(storage),
         header_repo = std::move(header_repo),
         trie_storage = std::move(trie_storage)] {
          BOOST_ASSERT(app_config.recoverState().has_value());
          auto res = blockchain::BlockTreeImpl::recover(
              app_config.recoverState().value(),
              storage,
              header_repo,
              trie_storage);
          auto log = log::createLogger("RecoveryMode", "main");
          if (res.has_error()) {
            SL_ERROR(
                log, "Recovery mode has failed: {}", res.error().message());
            log->flush();
            return EXIT_FAILURE;
          }
          return EXIT_SUCCESS;
        }));

    return initialized.value();
  }

  template <typename... Ts>
  auto makeKagomeNodeInjector(const application::AppConfiguration &app_config,
                              Ts &&...args) {
    using namespace boost;  // NOLINT;

    return di::make_injector(
        makeApplicationInjector(app_config),
        // compose peer info
        di::bind<network::OwnPeerInfo>.to(
            [](const auto &injector) { return get_own_peer_info(injector); }),
        di::bind<consensus::babe::Babe>.to(
            [](auto const &injector) { return get_babe(injector); }),
        di::bind<consensus::BabeLottery>.template to<consensus::BabeLotteryImpl>(),
        di::bind<network::BlockAnnounceObserver>.to(
            [](auto const &injector) { return get_babe(injector); }),

        // user-defined overrides...
        std::forward<decltype(args)>(args)...);
  }

}  // namespace

namespace kagome::injector {

  class KagomeNodeInjectorImpl {
   public:
    using Injector = decltype(makeKagomeNodeInjector(
        std::declval<application::AppConfiguration const &>()));

    explicit KagomeNodeInjectorImpl(Injector injector)
        : injector_{std::move(injector)} {}
    Injector injector_;
  };

  KagomeNodeInjector::KagomeNodeInjector(
      const application::AppConfiguration &app_config)
      : pimpl_{std::make_unique<KagomeNodeInjectorImpl>(
          makeKagomeNodeInjector(app_config))} {}

  sptr<application::ChainSpec> KagomeNodeInjector::injectChainSpec() {
    return pimpl_->injector_.create<sptr<application::ChainSpec>>();
  }

  std::shared_ptr<blockchain::BlockStorage>
  KagomeNodeInjector::injectBlockStorage() {
    return pimpl_->injector_.create<sptr<blockchain::BlockStorage>>();
  }

  sptr<application::AppStateManager>
  KagomeNodeInjector::injectAppStateManager() {
    return pimpl_->injector_.create<sptr<application::AppStateManager>>();
  }

  sptr<boost::asio::io_context> KagomeNodeInjector::injectIoContext() {
    return pimpl_->injector_.create<sptr<boost::asio::io_context>>();
  }

  sptr<metrics::Exposer> KagomeNodeInjector::injectOpenMetricsService() {
    // registry here is temporary, it initiates static global registry
    // and registers handler in there
    auto registry = metrics::createRegistry();
    auto handler = pimpl_->injector_.create<sptr<metrics::Handler>>();
    registry->setHandler(*handler.get());
    auto exposer = pimpl_->injector_.create<sptr<metrics::Exposer>>();
    exposer->setHandler(handler);
    return exposer;
  }

  sptr<network::Router> KagomeNodeInjector::injectRouter() {
    return pimpl_->injector_.create<sptr<network::Router>>();
  }

  sptr<network::PeerManager> KagomeNodeInjector::injectPeerManager() {
    return pimpl_->injector_.create<sptr<network::PeerManager>>();
  }

  sptr<api::ApiService> KagomeNodeInjector::injectRpcApiService() {
    return pimpl_->injector_.create<sptr<api::ApiService>>();
  }

  std::shared_ptr<clock::SystemClock> KagomeNodeInjector::injectSystemClock() {
    return pimpl_->injector_.create<sptr<clock::SystemClock>>();
  }

  std::shared_ptr<network::SyncProtocolObserver>
  KagomeNodeInjector::injectSyncObserver() {
    return pimpl_->injector_.create<sptr<network::SyncProtocolObserver>>();
  }

  std::shared_ptr<consensus::babe::Babe> KagomeNodeInjector::injectBabe() {
    return pimpl_->injector_.create<sptr<consensus::babe::Babe>>();
  }

  std::shared_ptr<consensus::grandpa::Grandpa>
  KagomeNodeInjector::injectGrandpa() {
    return pimpl_->injector_.create<sptr<consensus::grandpa::Grandpa>>();
  }

  std::shared_ptr<soralog::LoggingSystem>
  KagomeNodeInjector::injectLoggingSystem() {
    return std::make_shared<soralog::LoggingSystem>(
        std::make_shared<kagome::log::Configurator>(
            pimpl_->injector_.create<sptr<libp2p::log::Configurator>>()));
  }

  std::shared_ptr<storage::trie::TrieStorage>
  KagomeNodeInjector::injectTrieStorage() {
    return pimpl_->injector_.create<sptr<storage::trie::TrieStorage>>();
  }

  std::shared_ptr<metrics::MetricsWatcher>
  KagomeNodeInjector::injectMetricsWatcher() {
    return pimpl_->injector_.create<sptr<metrics::MetricsWatcher>>();
  }

  std::shared_ptr<telemetry::TelemetryService>
  KagomeNodeInjector::injectTelemetryService() {
    return pimpl_->injector_.create<sptr<telemetry::TelemetryService>>();
  }

  std::shared_ptr<application::mode::RecoveryMode>
  KagomeNodeInjector::injectRecoveryMode() {
    return pimpl_->injector_.create<sptr<application::mode::RecoveryMode>>();
  }

}  // namespace kagome::injector<|MERGE_RESOLUTION|>--- conflicted
+++ resolved
@@ -617,28 +617,12 @@
             .template create<std::shared_ptr<primitives::BabeConfiguration>>();
     auto babe_util =
         injector.template create<std::shared_ptr<consensus::BabeUtil>>();
-<<<<<<< HEAD
     auto justification_storage_policy = injector.template create<
         std::shared_ptr<blockchain::JustificationStoragePolicy>>();
     auto app_state_manager =
         injector
             .template create<std::shared_ptr<application::AppStateManager>>();
 
-    auto block_tree_res = blockchain::BlockTreeImpl::create(
-        header_repo,
-        std::move(storage),
-        std::move(extrinsic_observer),
-        std::move(hasher),
-        chain_events_engine,
-        std::move(ext_events_engine),
-        std::move(ext_events_key_repo),
-        std::move(runtime_core),
-        std::move(changes_tracker),
-        std::move(babe_configuration),
-        std::move(babe_util),
-        std::move(justification_storage_policy),
-        std::move(app_state_manager));
-=======
     auto block_tree_res =
         blockchain::BlockTreeImpl::create(header_repo,
                                           std::move(storage),
@@ -650,8 +634,10 @@
                                           std::move(runtime_core),
                                           std::move(changes_tracker),
                                           std::move(babe_configuration),
-                                          std::move(babe_util));
->>>>>>> 75ae1ff0
+                                          std::move(babe_util),
+                                          std::move(justification_storage_policy),
+                                          std::move(app_state_manager));
+
     if (not block_tree_res.has_value()) {
       common::raise(block_tree_res.error());
     }
