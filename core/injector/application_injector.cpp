
/**
 * Copyright Soramitsu Co., Ltd. All Rights Reserved.
 * SPDX-License-Identifier: Apache-2.0
 */

#include "injector/application_injector.hpp"

#define BOOST_DI_CFG_DIAGNOSTICS_LEVEL 2
#define BOOST_DI_CFG_CTOR_LIMIT_SIZE \
  16  // TODO(Harrm): check how it influences on compilation time

#include <boost/di.hpp>
#include <boost/di/extension/scopes/shared.hpp>
#include <libp2p/injector/host_injector.hpp>
#undef U64  // comes from OpenSSL and messes with WAVM
#include <libp2p/injector/kademlia_injector.hpp>
#include <libp2p/log/configurator.hpp>

#include "api/service/author/author_jrpc_processor.hpp"
#include "api/service/author/impl/author_api_impl.hpp"
#include "api/service/chain/chain_jrpc_processor.hpp"
#include "api/service/chain/impl/chain_api_impl.hpp"
#include "api/service/impl/api_service_impl.hpp"
#include "api/service/payment/impl/payment_api_impl.hpp"
#include "api/service/payment/payment_jrpc_processor.hpp"
#include "api/service/rpc/impl/rpc_api_impl.hpp"
#include "api/service/rpc/rpc_jrpc_processor.hpp"
#include "api/service/state/impl/state_api_impl.hpp"
#include "api/service/state/state_jrpc_processor.hpp"
#include "api/service/system/impl/system_api_impl.hpp"
#include "api/service/system/system_jrpc_processor.hpp"
#include "api/transport/impl/http/http_listener_impl.hpp"
#include "api/transport/impl/http/http_session.hpp"
#include "api/transport/impl/ws/ws_listener_impl.hpp"
#include "api/transport/impl/ws/ws_session.hpp"
#include "api/transport/rpc_thread_pool.hpp"
#include "application/app_configuration.hpp"
#include "application/impl/app_state_manager_impl.hpp"
#include "application/impl/chain_spec_impl.hpp"
#include "authorship/impl/block_builder_factory_impl.hpp"
#include "authorship/impl/block_builder_impl.hpp"
#include "authorship/impl/proposer_impl.hpp"
#include "blockchain/impl/block_tree_impl.hpp"
#include "blockchain/impl/key_value_block_header_repository.hpp"
#include "blockchain/impl/key_value_block_storage.hpp"
#include "blockchain/impl/storage_util.hpp"
#include "clock/impl/basic_waitable_timer.hpp"
#include "clock/impl/clock_impl.hpp"
#include "clock/impl/ticker_impl.hpp"
#include "common/outcome_throw.hpp"
#include "consensus/authority/authority_manager.hpp"
#include "consensus/authority/authority_update_observer.hpp"
#include "consensus/authority/impl/authority_manager_impl.hpp"
#include "consensus/authority/impl/schedule_node.hpp"
#include "consensus/babe/impl/babe_impl.hpp"
#include "consensus/babe/impl/babe_lottery_impl.hpp"
#include "consensus/babe/impl/babe_synchronizer_impl.hpp"
#include "consensus/babe/impl/babe_util_impl.hpp"
#include "consensus/babe/impl/block_executor.hpp"
#include "consensus/grandpa/impl/environment_impl.hpp"
#include "consensus/grandpa/impl/grandpa_impl.hpp"
#include "consensus/validation/babe_block_validator.hpp"
#include "crypto/bip39/impl/bip39_provider_impl.hpp"
#include "crypto/crypto_store/crypto_store_impl.hpp"
#include "crypto/crypto_store/session_keys.hpp"
#include "crypto/ed25519/ed25519_provider_impl.hpp"
#include "crypto/hasher/hasher_impl.hpp"
#include "crypto/pbkdf2/impl/pbkdf2_provider_impl.hpp"
#include "crypto/random_generator/boost_generator.hpp"
#include "crypto/secp256k1/secp256k1_provider_impl.hpp"
#include "crypto/sr25519/sr25519_provider_impl.hpp"
#include "crypto/vrf/vrf_provider_impl.hpp"
#include "host_api/impl/host_api_factory_impl.hpp"
#include "host_api/impl/host_api_impl.hpp"
#include "log/configurator.hpp"
#include "log/logger.hpp"
#include "metrics/impl/exposer_impl.hpp"
#include "metrics/impl/prometheus/handler_impl.hpp"
#include "metrics/metrics.hpp"
#include "network/impl/block_announce_transmitter_impl.hpp"
#include "network/impl/extrinsic_observer_impl.hpp"
#include "network/impl/grandpa_transmitter_impl.hpp"
#include "network/impl/kademlia_storage_backend.hpp"
#include "network/impl/peer_manager_impl.hpp"
#include "network/impl/router_libp2p.hpp"
#include "network/impl/sync_protocol_observer_impl.hpp"
#include "network/impl/transactions_transmitter_impl.hpp"
#include "network/sync_protocol_observer.hpp"
#include "network/types/sync_clients_set.hpp"
#include "outcome/outcome.hpp"
#include "runtime/binaryen/binaryen_memory_provider.hpp"
#include "runtime/binaryen/core_api_factory.hpp"
#include "runtime/binaryen/module/module_factory_impl.hpp"
#include "runtime/binaryen/module/module_impl.hpp"
#include "runtime/common/module_repository_impl.hpp"
#include "runtime/common/runtime_upgrade_tracker_impl.hpp"
#include "runtime/common/storage_code_provider.hpp"
#include "runtime/common/trie_storage_provider_impl.hpp"
#include "runtime/executor.hpp"
#include "runtime/module_factory.hpp"
#include "runtime/runtime_api/impl/account_nonce_api.hpp"
#include "runtime/runtime_api/impl/babe_api.hpp"
#include "runtime/runtime_api/impl/block_builder.hpp"
#include "runtime/runtime_api/impl/core.hpp"
#include "runtime/runtime_api/impl/grandpa_api.hpp"
#include "runtime/runtime_api/impl/metadata.hpp"
#include "runtime/runtime_api/impl/offchain_worker.hpp"
#include "runtime/runtime_api/impl/parachain_host.hpp"
#include "runtime/runtime_api/impl/tagged_transaction_queue.hpp"
#include "runtime/runtime_api/impl/transaction_payment_api.hpp"
#include "runtime/wavm/compartment_wrapper.hpp"
#include "runtime/wavm/core_api_factory.hpp"
#include "runtime/wavm/intrinsics/intrinsic_functions.hpp"
#include "runtime/wavm/intrinsics/intrinsic_module.hpp"
#include "runtime/wavm/intrinsics/intrinsic_module_instance.hpp"
#include "runtime/wavm/intrinsics/intrinsic_resolver_impl.hpp"
#include "runtime/wavm/module.hpp"
#include "runtime/wavm/module_factory_impl.hpp"
#include "runtime/wavm/wavm_memory_provider.hpp"
#include "storage/changes_trie/impl/storage_changes_tracker_impl.hpp"
#include "storage/database_error.hpp"
#include "storage/leveldb/leveldb.hpp"
#include "storage/predefined_keys.hpp"
#include "storage/trie/impl/trie_storage_backend_impl.hpp"
#include "storage/trie/impl/trie_storage_impl.hpp"
#include "storage/trie/polkadot_trie/polkadot_trie_factory_impl.hpp"
#include "storage/trie/serialization/polkadot_codec.hpp"
#include "storage/trie/serialization/trie_serializer_impl.hpp"
#include "transaction_pool/impl/pool_moderator_impl.hpp"
#include "transaction_pool/impl/transaction_pool_impl.hpp"

namespace {
  template <class T>
  using sptr = std::shared_ptr<T>;

  template <class T>
  using uptr = std::unique_ptr<T>;

  namespace di = boost::di;
  namespace fs = boost::filesystem;
  using namespace kagome;  // NOLINT

  template <typename C>
  auto useConfig(C c) {
    return boost::di::bind<std::decay_t<C>>().template to(
        std::move(c))[boost::di::override];
  }

  sptr<api::HttpListenerImpl> get_jrpc_api_http_listener(
      application::AppConfiguration const &config,
      sptr<application::AppStateManager> app_state_manager,
      sptr<api::RpcContext> context,
      api::HttpSession::Configuration http_session_config) {
    static auto initialized =
        boost::optional<sptr<api::HttpListenerImpl>>(boost::none);
    if (initialized) {
      return initialized.value();
    }

    auto &endpoint = config.rpcHttpEndpoint();

    api::HttpListenerImpl::Configuration listener_config;
    listener_config.endpoint = endpoint;

    auto listener = std::make_shared<api::HttpListenerImpl>(
        app_state_manager, context, listener_config, http_session_config);

    initialized.emplace(std::move(listener));
    return initialized.value();
  }

  sptr<api::WsListenerImpl> get_jrpc_api_ws_listener(
      application::AppConfiguration const &app_config,
      api::WsSession::Configuration ws_session_config,
      sptr<api::RpcContext> context,
      sptr<application::AppStateManager> app_state_manager) {
    static auto initialized =
        boost::optional<sptr<api::WsListenerImpl>>(boost::none);
    if (initialized) {
      return initialized.value();
    }

    api::WsListenerImpl::Configuration listener_config;
    listener_config.endpoint = app_config.rpcWsEndpoint();
    listener_config.ws_max_connections = app_config.maxWsConnections();

    auto listener =
        std::make_shared<api::WsListenerImpl>(app_state_manager,
                                              context,
                                              listener_config,
                                              std::move(ws_session_config));

    initialized.emplace(std::move(listener));
    return initialized.value();
  }

  sptr<blockchain::BlockStorage> get_block_storage(
      sptr<crypto::Hasher> hasher,
      sptr<storage::BufferStorage> db,
      sptr<storage::trie::TrieStorage> trie_storage,
      sptr<runtime::GrandpaApi> grandpa_api) {
    static auto initialized =
        boost::optional<sptr<blockchain::BlockStorage>>(boost::none);

    if (initialized) {
      return initialized.value();
    }

    auto storage_res = blockchain::KeyValueBlockStorage::create(
        trie_storage->getRootHash(),
        db,
        hasher,
        [&](const primitives::Block &genesis_block) {
          auto log = log::createLogger("Injector", "injector");

          auto res = db->get(authority::AuthorityManagerImpl::SCHEDULER_TREE);
          if (not res.has_value()
              && res == outcome::failure(storage::DatabaseError::NOT_FOUND)) {
            auto hash_res = db->get(storage::kGenesisBlockHashLookupKey);
            if (not hash_res.has_value()) {
              log->critical("Can't decode genesis block hash: {}",
                            hash_res.error().message());
              common::raise(hash_res.error());
            }

            primitives::BlockHash hash;
            std::copy(
                hash_res.value().begin(), hash_res.value().end(), hash.begin());

            // Get initial authorities from genesis
            auto authorities_res = grandpa_api->authorities(hash);
            if (not authorities_res.has_value()) {
              log->critical("Can't get genesis grandpa authorities: {}",
                            authorities_res.error().message());
              common::raise(authorities_res.error());
            }
            auto &authorities = authorities_res.value();
            authorities.id = 0;

            auto node = authority::ScheduleNode::createAsRoot({0, hash});
            node->actual_authorities =
                std::make_shared<primitives::AuthorityList>(
                    std::move(authorities));

            auto data_res = scale::encode(node);
            if (!data_res.has_value()) {
              log->critical("Can't encode authority manager state: {}",
                            data_res.error().message());
              common::raise(data_res.error());
            }

            auto save_res =
                db->put(authority::AuthorityManagerImpl::SCHEDULER_TREE,
                        common::Buffer(data_res.value()));
            if (!save_res.has_value()) {
              log->critical("Can't store current state: {}",
                            save_res.error().message());
              common::raise(save_res.error());
            }
          }
        });
    if (storage_res.has_error()) {
      common::raise(storage_res.error());
    }
    auto &storage = storage_res.value();

    initialized.emplace(std::move(storage));
    return initialized.value();
  }
  sptr<storage::trie::TrieStorageBackendImpl> get_trie_storage_backend(
      sptr<storage::BufferStorage> storage) {
    static auto initialized =
        boost::optional<sptr<storage::trie::TrieStorageBackendImpl>>(
            boost::none);

    if (initialized) {
      return initialized.value();
    }

    auto backend = std::make_shared<storage::trie::TrieStorageBackendImpl>(
        storage, common::Buffer{blockchain::prefix::TRIE_NODE});

    initialized.emplace(std::move(backend));
    return initialized.value();
  }

  sptr<storage::trie::TrieStorageImpl> get_trie_storage_impl(
      sptr<storage::trie::PolkadotTrieFactory> factory,
      sptr<storage::trie::Codec> codec,
      sptr<storage::trie::TrieSerializer> serializer,
      sptr<storage::changes_trie::ChangesTracker> tracker) {
    static auto initialized =
        boost::optional<sptr<storage::trie::TrieStorageImpl>>(boost::none);

    if (initialized) {
      return initialized.value();
    }

    auto trie_storage_res = storage::trie::TrieStorageImpl::createEmpty(
        factory, codec, serializer, tracker);

    if (!trie_storage_res) {
      common::raise(trie_storage_res.error());
    }
    auto &trie_storage = trie_storage_res.value();

    initialized.emplace(std::move(trie_storage));
    return initialized.value();
  }

  sptr<storage::trie::TrieStorage> get_trie_storage(
      sptr<application::ChainSpec> configuration_storage,
      sptr<storage::trie::TrieStorageImpl> trie_storage) {
    static auto initialized =
        boost::optional<sptr<storage::trie::TrieStorage>>(boost::none);
    if (initialized) {
      return initialized.value();
    }
    const auto genesis_raw_configs = configuration_storage->getGenesis();

    auto batch_res = trie_storage->getPersistentBatch();
    if (not batch_res) {
      common::raise(batch_res.error());
    }
    auto batch = std::move(batch_res.value());

    auto log = log::createLogger("Injector", "injector");

    for (const auto &[key_, val_] : genesis_raw_configs) {
      auto &key = key_;
      auto &val = val_;
      SL_DEBUG(
          log, "Key: {}, Val: {}", key.toHex(), val.toHex().substr(0, 200));
      if (auto res = batch->put(key, val); not res) {
        common::raise(res.error());
      }
    }
    if (auto res = batch->commit(); not res) {
      common::raise(res.error());
    }

    initialized.emplace(std::move(trie_storage));
    return initialized.value();
  }

  sptr<storage::BufferStorage> get_level_db(
      application::AppConfiguration const &app_config,
      sptr<application::ChainSpec> chain_spec) {
    static auto initialized =
        boost::optional<sptr<storage::BufferStorage>>(boost::none);
    if (initialized) {
      return initialized.value();
    }
    auto options = leveldb::Options{};
    options.create_if_missing = true;
    auto db_res = storage::LevelDB::create(
        app_config.databasePath(chain_spec->id()), options);
    if (!db_res) {
      auto log = log::createLogger("Injector", "injector");
      log->critical("Can't create LevelDB in {}: {}",
                    fs::absolute(app_config.databasePath(chain_spec->id()),
                                 fs::current_path())
                        .native(),
                    db_res.error().message());
      exit(EXIT_FAILURE);
    }
    auto &db = db_res.value();

    initialized.emplace(std::move(db));
    return initialized.value();
  }

  std::shared_ptr<application::ChainSpec> get_chain_spec(
      application::AppConfiguration const &config) {
    static auto initialized =
        boost::optional<sptr<application::ChainSpec>>(boost::none);
    if (initialized) {
      return initialized.value();
    }
    auto const &chainspec_path = config.chainSpecPath();

    auto chain_spec_res =
        application::ChainSpecImpl::loadFrom(chainspec_path.native());
    if (not chain_spec_res.has_value()) {
      auto log = log::createLogger("Injector", "injector");
      log->critical(
          "Can't load chain spec from {}: {}",
          fs::absolute(chainspec_path.native(), fs::current_path()).native(),
          chain_spec_res.error().message());
      exit(EXIT_FAILURE);
    }
    auto &chain_spec = chain_spec_res.value();

    initialized.emplace(std::move(chain_spec));
    return initialized.value();
  }

  sptr<primitives::BabeConfiguration> get_babe_configuration(
      sptr<runtime::BabeApi> babe_api) {
    static auto initialized =
        boost::optional<sptr<primitives::BabeConfiguration>>(boost::none);
    if (initialized) {
      return initialized.value();
    }
    auto configuration_res = babe_api->configuration();
    if (not configuration_res) {
      common::raise(configuration_res.error());
    }

    auto configuration = std::make_shared<primitives::BabeConfiguration>(
        std::move(configuration_res.value()));

    auto log = log::createLogger("Injector", "injector");
    for (const auto &authority : configuration->genesis_authorities) {
      SL_DEBUG(log, "Babe authority: {}", authority.id.id.toHex());
    }
    configuration->leadership_rate.first *= 3;

    initialized.emplace(std::move(configuration));
    return initialized.value();
  }

  sptr<crypto::KeyFileStorage> get_key_file_storage(
      application::AppConfiguration const &config,
      sptr<application::ChainSpec> chain_spec) {
    static boost::optional<sptr<crypto::KeyFileStorage>> initialized =
        boost::none;
    static boost::optional<fs::path> initialized_path = boost::none;

    auto path = config.keystorePath(chain_spec->id());
    if (initialized and initialized_path and initialized_path.value() == path) {
      return initialized.value();
    }
    auto key_file_storage_res = crypto::KeyFileStorage::createAt(path);
    if (not key_file_storage_res) {
      common::raise(key_file_storage_res.error());
    }

    initialized = std::move(key_file_storage_res.value());
    initialized_path = std::move(path);

    return initialized.value();
  }

  const sptr<libp2p::crypto::KeyPair> &get_peer_keypair(
      const application::AppConfiguration &app_config,
      const crypto::Ed25519Provider &crypto_provider,
      const crypto::CryptoStore &crypto_store) {
    static auto initialized =
        boost::optional<sptr<libp2p::crypto::KeyPair>>(boost::none);

    if (initialized) {
      return initialized.value();
    }

    auto log = log::createLogger("Injector", "injector");

    if (app_config.nodeKey()) {
      log->info("Will use LibP2P keypair from config or 'node-key' CLI arg");

      auto provided_keypair =
          crypto_provider.generateKeypair(app_config.nodeKey().value());
      BOOST_ASSERT(provided_keypair.secret_key == app_config.nodeKey().value());

      auto &&pub = provided_keypair.public_key;
      auto &&priv = provided_keypair.secret_key;

      auto key_pair =
          std::make_shared<libp2p::crypto::KeyPair>(libp2p::crypto::KeyPair{
              .publicKey = {{.type = libp2p::crypto::Key::Type::Ed25519,
                             .data = {pub.begin(), pub.end()}}},
              .privateKey = {{.type = libp2p::crypto::Key::Type::Ed25519,
                              .data = {priv.begin(), priv.end()}}}});

      initialized.emplace(std::move(key_pair));
      return initialized.value();
    }

    if (app_config.nodeKeyFile()) {
      const auto &path = app_config.nodeKeyFile().value();
      log->info(
          "Will use LibP2P keypair from config or 'node-key-file' CLI arg");
      auto key = crypto_store.loadLibp2pKeypair(path);
      if (key.has_error()) {
        log->error("Unable to load user provided key from {}. Error: {}",
                   path,
                   key.error().message());
      } else {
        auto key_pair =
            std::make_shared<libp2p::crypto::KeyPair>(std::move(key.value()));
        initialized.emplace(std::move(key_pair));
        return initialized.value();
      }
    }

    if (crypto_store.getLibp2pKeypair().has_value()) {
      log->info(
          "Will use LibP2P keypair from config or args (loading from base "
          "path)");

      auto stored_keypair = crypto_store.getLibp2pKeypair().value();

      auto key_pair =
          std::make_shared<libp2p::crypto::KeyPair>(std::move(stored_keypair));

      initialized.emplace(std::move(key_pair));
      return initialized.value();
    }

    log->warn(
        "Can not obtain a libp2p keypair from crypto storage. "
        "A unique one will be generated for the current session");

    auto generated_keypair = crypto_provider.generateKeypair();

    auto &&pub = generated_keypair.public_key;
    auto &&priv = generated_keypair.secret_key;

    auto key_pair =
        std::make_shared<libp2p::crypto::KeyPair>(libp2p::crypto::KeyPair{
            .publicKey = {{.type = libp2p::crypto::Key::Type::Ed25519,
                           .data = {pub.begin(), pub.end()}}},
            .privateKey = {{.type = libp2p::crypto::Key::Type::Ed25519,
                            .data = {priv.begin(), priv.end()}}}});

    initialized.emplace(std::move(key_pair));
    return initialized.value();
  }

  sptr<libp2p::protocol::kademlia::Config> get_kademlia_config(
      const application::ChainSpec &chain_spec) {
    static auto initialized =
        boost::optional<sptr<libp2p::protocol::kademlia::Config>>(boost::none);
    if (initialized) {
      return initialized.value();
    }

    auto kagome_config = std::make_shared<libp2p::protocol::kademlia::Config>(
        libp2p::protocol::kademlia::Config{
            .protocolId = "/" + chain_spec.protocolId() + "/kad",
            .maxBucketSize = 1000,
            .randomWalk = {.interval = std::chrono::minutes(1)}});

    initialized.emplace(std::move(kagome_config));
    return initialized.value();
  }

  template <typename Injector>
  sptr<api::ApiServiceImpl> get_jrpc_api_service(const Injector &injector) {
    static auto initialized =
        boost::optional<sptr<api::ApiServiceImpl>>(boost::none);
    if (initialized) {
      return initialized.value();
    }

    auto asmgr =
        injector
            .template create<std::shared_ptr<application::AppStateManager>>();
    auto thread_pool = injector.template create<sptr<api::RpcThreadPool>>();
    auto server = injector.template create<sptr<api::JRpcServer>>();
    auto listeners =
        injector.template create<api::ApiServiceImpl::ListenerList>();
    auto processors =
        injector.template create<api::ApiServiceImpl::ProcessorSpan>();
    auto storage_sub_engine = injector.template create<
        primitives::events::StorageSubscriptionEnginePtr>();
    auto chain_sub_engine =
        injector
            .template create<primitives::events::ChainSubscriptionEnginePtr>();
    auto ext_sub_engine = injector.template create<
        primitives::events::ExtrinsicSubscriptionEnginePtr>();
    auto extrinsic_event_key_repo =
        injector
            .template create<sptr<subscription::ExtrinsicEventKeyRepository>>();
    auto block_tree = injector.template create<sptr<blockchain::BlockTree>>();
    auto trie_storage =
        injector.template create<sptr<storage::trie::TrieStorage>>();

    auto api_service =
        std::make_shared<api::ApiServiceImpl>(asmgr,
                                              thread_pool,
                                              listeners,
                                              server,
                                              processors,
                                              storage_sub_engine,
                                              chain_sub_engine,
                                              ext_sub_engine,
                                              extrinsic_event_key_repo,
                                              block_tree,
                                              trie_storage);

    auto state_api = injector.template create<std::shared_ptr<api::StateApi>>();
    state_api->setApiService(api_service);

    auto chain_api = injector.template create<std::shared_ptr<api::ChainApi>>();
    chain_api->setApiService(api_service);

    auto author_api =
        injector.template create<std::shared_ptr<api::AuthorApi>>();
    author_api->setApiService(api_service);

    initialized.emplace(std::move(api_service));
    return initialized.value();
  }

  template <typename Injector>
  sptr<blockchain::BlockTree> get_block_tree(const Injector &injector) {
    static auto initialized =
        boost::optional<sptr<blockchain::BlockTree>>(boost::none);

    if (initialized) {
      return initialized.value();
    }
    auto header_repo =
        injector.template create<sptr<blockchain::BlockHeaderRepository>>();

    auto storage = injector.template create<sptr<blockchain::BlockStorage>>();

    auto last_finalized_block_res = storage->getLastFinalizedBlockHash();

    const auto block_id =
        last_finalized_block_res.has_value()
            ? primitives::BlockId{last_finalized_block_res.value()}
            : primitives::BlockId{0};

    auto extrinsic_observer =
        injector.template create<sptr<network::ExtrinsicObserver>>();

    auto hasher = injector.template create<sptr<crypto::Hasher>>();

    auto chain_events_engine =
        injector
            .template create<primitives::events::ChainSubscriptionEnginePtr>();
    auto ext_events_engine = injector.template create<
        primitives::events::ExtrinsicSubscriptionEnginePtr>();
    auto ext_events_key_repo = injector.template create<
        std::shared_ptr<subscription::ExtrinsicEventKeyRepository>>();

    auto runtime_core =
        injector.template create<std::shared_ptr<runtime::Core>>();
    auto babe_configuration =
        injector
            .template create<std::shared_ptr<primitives::BabeConfiguration>>();
    auto babe_util =
        injector.template create<std::shared_ptr<consensus::BabeUtil>>();

    auto block_tree_res =
        blockchain::BlockTreeImpl::create(header_repo,
                                          std::move(storage),
                                          std::move(block_id),
                                          std::move(extrinsic_observer),
                                          std::move(hasher),
                                          std::move(chain_events_engine),
                                          std::move(ext_events_engine),
                                          std::move(ext_events_key_repo),
                                          std::move(runtime_core),
                                          std::move(babe_configuration),
                                          std::move(babe_util));
    if (not block_tree_res.has_value()) {
      common::raise(block_tree_res.error());
    }
    auto &block_tree = block_tree_res.value();

    auto protocol_factory =
        injector.template create<std::shared_ptr<network::ProtocolFactory>>();
    protocol_factory->setBlockTree(block_tree);

    auto runtime_upgrade_tracker =
        injector.template create<sptr<runtime::RuntimeUpgradeTrackerImpl>>();
    auto storage_events_engine = injector.template create<
        primitives::events::StorageSubscriptionEnginePtr>();

    runtime_upgrade_tracker->subscribeToBlockchainEvents(storage_events_engine,
                                                         block_tree);

    initialized.emplace(std::move(block_tree));
    return initialized.value();
  }

  template <class Injector>
  sptr<network::PeerManager> get_peer_manager(const Injector &injector) {
    static auto initialized =
        boost::optional<sptr<network::PeerManager>>(boost::none);
    if (initialized) {
      return initialized.value();
    }

    auto peer_manager = std::make_shared<network::PeerManagerImpl>(
        injector.template create<sptr<application::AppStateManager>>(),
        injector.template create<libp2p::Host &>(),
        injector.template create<sptr<libp2p::protocol::Identify>>(),
        injector.template create<sptr<libp2p::protocol::kademlia::Kademlia>>(),
        injector.template create<sptr<libp2p::protocol::Scheduler>>(),
        injector.template create<sptr<network::StreamEngine>>(),
        injector.template create<const application::AppConfiguration &>(),
        injector.template create<sptr<clock::SteadyClock>>(),
        injector.template create<const network::BootstrapNodes &>(),
        injector.template create<const network::OwnPeerInfo &>(),
        injector.template create<sptr<network::SyncClientsSet>>(),
        injector.template create<sptr<network::Router>>(),
        injector.template create<sptr<storage::BufferStorage>>());

    auto protocol_factory =
        injector.template create<std::shared_ptr<network::ProtocolFactory>>();

    protocol_factory->setPeerManager(peer_manager);

    initialized.emplace(std::move(peer_manager));
    return initialized.value();
  }

  template <typename Injector>
  sptr<consensus::BlockExecutor> get_block_executor(const Injector &injector) {
    static auto initialized =
        boost::optional<sptr<consensus::BlockExecutor>>(boost::none);
    if (initialized) {
      return initialized.value();
    }

    auto block_executor = std::make_shared<consensus::BlockExecutor>(
        injector.template create<sptr<blockchain::BlockTree>>(),
        injector.template create<sptr<runtime::Core>>(),
        injector.template create<sptr<primitives::BabeConfiguration>>(),
        injector.template create<sptr<consensus::BabeSynchronizer>>(),
        injector.template create<sptr<consensus::BlockValidator>>(),
        injector.template create<sptr<consensus::grandpa::Environment>>(),
        injector.template create<sptr<transaction_pool::TransactionPool>>(),
        injector.template create<sptr<crypto::Hasher>>(),
        injector.template create<sptr<authority::AuthorityUpdateObserver>>(),
        injector.template create<sptr<consensus::BabeUtil>>(),
        injector.template create<sptr<boost::asio::io_context>>(),
        injector.template create<uptr<clock::Timer>>());

    initialized.emplace(std::move(block_executor));
    return initialized.value();
  }

  template <typename Injector>
  sptr<network::SyncProtocolObserverImpl> get_sync_observer_impl(
      const Injector &injector) {
    static auto initialized =
        boost::optional<sptr<network::SyncProtocolObserverImpl>>(boost::none);
    if (initialized) {
      return initialized.value();
    }

    auto sync_observer = std::make_shared<network::SyncProtocolObserverImpl>(
        injector.template create<sptr<blockchain::BlockTree>>(),
        injector.template create<sptr<blockchain::BlockHeaderRepository>>());

    auto protocol_factory =
        injector.template create<std::shared_ptr<network::ProtocolFactory>>();

    protocol_factory->setSyncObserver(sync_observer);

    initialized.emplace(std::move(sync_observer));
    return initialized.value();
  }

  template <typename... Ts>
  auto makeWavmInjector(
      application::AppConfiguration::RuntimeExecutionMethod method,
      Ts &&...args) {
    return di::make_injector(
        di::bind<host_api::HostApi>.template to([method](auto const &injector)
                                                    -> std::shared_ptr<
                                                        host_api::HostApi> {
          static boost::optional<std::shared_ptr<host_api::HostApi>> host_api;
          if (host_api.has_value()) return host_api.value();

          host_api = boost::make_optional(
              injector
                  .template create<std::shared_ptr<host_api::HostApiImpl>>());
          if (method
              == application::AppConfiguration::RuntimeExecutionMethod::
                  Compile) {
            auto executor =
                injector.template create<std::shared_ptr<runtime::Executor>>();
            runtime::wavm::pushHostApi(host_api.value());
            auto intrinsic_module = injector.template create<
                std::shared_ptr<runtime::wavm::IntrinsicModule>>();
          }
          return host_api.value();
        })[di::override],
        di::bind<runtime::wavm::CompartmentWrapper>.template to(
            [](const auto &injector) {
              static auto compartment =
                  std::make_shared<kagome::runtime::wavm::CompartmentWrapper>(
                      "Runtime Compartment");
              return compartment;
            }),
        di::bind<runtime::wavm::IntrinsicModule>.template to(
            [](const auto &injector) {
              static std::shared_ptr<runtime::wavm::IntrinsicModule> module =
                  [&injector]() {
                    auto compartment = injector.template create<
                        sptr<runtime::wavm::CompartmentWrapper>>();
                    auto module =
                        std::make_unique<runtime::wavm::IntrinsicModule>(
                            compartment);
                    runtime::wavm::registerHostApiMethods(*module);

                    return module;
                  }();
              return module;
            }),
        di::bind<runtime::wavm::IntrinsicModuleInstance>.template to(
            [](const auto &injector) {
              static std::shared_ptr<runtime::wavm::IntrinsicModuleInstance>
                  instance = [&injector]() {
                    auto module = injector.template create<
                        sptr<runtime::wavm::IntrinsicModule>>();
                    return module->instantiate();
                  }();
              return instance;
            }),
        di::bind<runtime::wavm::IntrinsicResolver>.template to<runtime::wavm::IntrinsicResolverImpl>(),
        std::forward<decltype(args)>(args)...);
  }

  template <typename... Ts>
  auto makeBinaryenInjector(
      application::AppConfiguration::RuntimeExecutionMethod method,
      Ts &&...args) {
    return di::make_injector(
        di::bind<runtime::binaryen::RuntimeExternalInterface>.template to(
            [](const auto &injector) {
              static auto rei = [&injector]() {
                auto host_api =
                    injector.template create<sptr<host_api::HostApi>>();
                auto rei = std::make_shared<
                    runtime::binaryen::RuntimeExternalInterface>(host_api);
                auto memory_provider = injector.template create<
                    sptr<runtime::binaryen::BinaryenMemoryProvider>>();
                memory_provider->setExternalInterface(rei);
                return rei;
              }();
              return rei;
            }),
        std::forward<decltype(args)>(args)...);
  }

  template <typename CommonType,
            typename BinaryenType,
            typename WavmType,
            typename Injector>
  auto choose_runtime_implementation(
      Injector const &injector,
      application::AppConfiguration::RuntimeExecutionMethod method) {
    using RuntimeExecutionMethod =
        application::AppConfiguration::RuntimeExecutionMethod;
    static sptr<CommonType> impl = [method, &injector]() {
      switch (method) {
        case RuntimeExecutionMethod::Interpret:
          return std::static_pointer_cast<CommonType>(
              injector.template create<sptr<BinaryenType>>());
        case RuntimeExecutionMethod::Compile:
          return std::static_pointer_cast<CommonType>(
              injector.template create<sptr<WavmType>>());
      }
    }();
    return impl;
  }

  template <typename... Ts>
  auto makeRuntimeInjector(
      application::AppConfiguration::RuntimeExecutionMethod method,
      Ts &&...args) {
    return di::make_injector(
        di::bind<runtime::TrieStorageProvider>.template to<runtime::TrieStorageProviderImpl>(),
        di::bind<runtime::RuntimeUpgradeTracker>.template to<runtime::RuntimeUpgradeTrackerImpl>(),
        makeWavmInjector(method),
        makeBinaryenInjector(method),
        di::bind<runtime::MemoryProvider>.template to(
            [method](const auto &injector) {
              return choose_runtime_implementation<
                  runtime::MemoryProvider,
                  runtime::binaryen::BinaryenMemoryProvider,
                  runtime::wavm::WavmMemoryProvider>(injector, method);
            }),
        di::bind<runtime::ModuleRepository>.template to<runtime::ModuleRepositoryImpl>(),
        di::bind<runtime::CoreApiFactory>.template to(
            [method](const auto &injector) {
              return choose_runtime_implementation<
                  runtime::CoreApiFactory,
                  runtime::binaryen::BinaryenCoreApiFactory,
                  runtime::wavm::CoreApiFactory>(injector, method);
            }),
        di::bind<runtime::ModuleFactory>.template to(
            [method](const auto &injector) {
              return choose_runtime_implementation<
                  runtime::ModuleFactory,
                  runtime::binaryen::ModuleFactoryImpl,
                  runtime::wavm::ModuleFactoryImpl>(injector, method);
            }),
        di::bind<runtime::Executor>.template to([](const auto &injector) {
          static boost::optional<std::shared_ptr<runtime::Executor>>
              initialized;
          if (!initialized) {
            auto env_factory = injector.template create<
                std::shared_ptr<runtime::RuntimeEnvironmentFactory>>();
            auto header_repo = injector.template create<
                std::shared_ptr<blockchain::BlockHeaderRepository>>();
            initialized = std::make_shared<runtime::Executor>(
                std::move(header_repo), std::move(env_factory));
          }
          return initialized.value();
        }),
        di::bind<runtime::TaggedTransactionQueue>.template to<runtime::TaggedTransactionQueueImpl>(),
        di::bind<runtime::ParachainHost>.template to<runtime::ParachainHostImpl>(),
        di::bind<runtime::OffchainWorker>.template to<runtime::OffchainWorkerImpl>(),
        di::bind<runtime::Metadata>.template to<runtime::MetadataImpl>(),
        di::bind<runtime::GrandpaApi>.template to<runtime::GrandpaApiImpl>(),
        di::bind<runtime::Core>.template to<runtime::CoreImpl>(),
        di::bind<runtime::BabeApi>.template to<runtime::BabeApiImpl>(),
        di::bind<runtime::BlockBuilder>.template to<runtime::BlockBuilderImpl>(),
        di::bind<runtime::TransactionPaymentApi>.template to<runtime::TransactionPaymentApiImpl>(),
        di::bind<runtime::AccountNonceApi>.template to<runtime::AccountNonceApiImpl>(),
        std::forward<Ts>(args)...);
  }

  template <typename... Ts>
  auto makeApplicationInjector(const application::AppConfiguration &config,
                               Ts &&...args) {
    // default values for configurations
    api::RpcThreadPool::Configuration rpc_thread_pool_config{};
    api::HttpSession::Configuration http_config{};
    api::WsSession::Configuration ws_config{};
    transaction_pool::PoolModeratorImpl::Params pool_moderator_config{};
    transaction_pool::TransactionPool::Limits tp_pool_limits{};
    libp2p::protocol::PingConfig ping_config{};

    return di::make_injector(
        // bind configs
        useConfig(rpc_thread_pool_config),
        useConfig(http_config),
        useConfig(ws_config),
        useConfig(pool_moderator_config),
        useConfig(tp_pool_limits),
        useConfig(ping_config),

        // inherit host injector
        libp2p::injector::makeHostInjector(
            libp2p::injector::useSecurityAdaptors<
                libp2p::security::Noise>()[di::override]),

        // inherit kademlia injector
        libp2p::injector::makeKademliaInjector(),
        di::bind<libp2p::protocol::kademlia::Config>.to(
            [](auto const &injector) {
              auto &chain_spec =
                  injector.template create<application::ChainSpec &>();
              return get_kademlia_config(chain_spec);
            })[boost::di::override],

        di::bind<application::AppStateManager>.template to<application::AppStateManagerImpl>(),
        di::bind<application::AppConfiguration>.to(config),

        // compose peer keypair
        di::bind<libp2p::crypto::KeyPair>.to([](auto const &injector) {
          auto &app_config =
              injector.template create<const application::AppConfiguration &>();
          auto &crypto_provider =
              injector.template create<const crypto::Ed25519Provider &>();
          auto &crypto_store =
              injector.template create<const crypto::CryptoStore &>();
          return get_peer_keypair(app_config, crypto_provider, crypto_store);
        })[boost::di::override],

        // bind io_context: 1 per injector
        di::bind<::boost::asio::io_context>.in(
            di::extension::shared)[boost::di::override],

        di::bind<api::ApiServiceImpl::ListenerList>.to([](auto const
                                                              &injector) {
          std::vector<std::shared_ptr<api::Listener>> listeners{
              injector
                  .template create<std::shared_ptr<api::HttpListenerImpl>>(),
              injector.template create<std::shared_ptr<api::WsListenerImpl>>(),
          };
          return api::ApiServiceImpl::ListenerList{std::move(listeners)};
        }),
        di::bind<api::ApiServiceImpl::ProcessorSpan>.to([](auto const
                                                               &injector) {
          static std::vector<std::shared_ptr<api::JRpcProcessor>> processors{
              injector.template create<
                  std::shared_ptr<api::state::StateJrpcProcessor>>(),
              injector.template create<
                  std::shared_ptr<api::author::AuthorJRpcProcessor>>(),
              injector.template create<
                  std::shared_ptr<api::chain::ChainJrpcProcessor>>(),
              injector.template create<
                  std::shared_ptr<api::system::SystemJrpcProcessor>>(),
              injector.template create<
                  std::shared_ptr<api::rpc::RpcJRpcProcessor>>(),
              injector.template create<
                  std::shared_ptr<api::payment::PaymentJRpcProcessor>>()};
          return api::ApiServiceImpl::ProcessorSpan{processors};
        }),
        // bind interfaces
        di::bind<api::HttpListenerImpl>.to([](const auto &injector) {
          const application::AppConfiguration &config =
              injector.template create<application::AppConfiguration const &>();
          auto app_state_manager =
              injector.template create<sptr<application::AppStateManager>>();
          auto context = injector.template create<sptr<api::RpcContext>>();
          auto &&http_session_config =
              injector.template create<api::HttpSession::Configuration>();

          return get_jrpc_api_http_listener(
              config, app_state_manager, context, http_session_config);
        }),
        di::bind<api::WsListenerImpl>.to([](const auto &injector) {
          auto config =
              injector.template create<api::WsSession::Configuration>();
          auto context = injector.template create<sptr<api::RpcContext>>();
          auto app_state_manager =
              injector.template create<sptr<application::AppStateManager>>();
          const application::AppConfiguration &app_config =
              injector.template create<application::AppConfiguration const &>();
          return get_jrpc_api_ws_listener(
              app_config, config, context, app_state_manager);
        }),
        // starting metrics interfaces
        di::bind<metrics::Handler>.template to<metrics::PrometheusHandler>(),
        di::bind<metrics::Exposer>.template to<metrics::ExposerImpl>(),
        di::bind<metrics::Exposer::Configuration>.to([](const auto &injector) {
          return metrics::Exposer::Configuration{
              injector.template create<application::AppConfiguration const &>()
                  .openmetricsHttpEndpoint()};
        }),
        // hardfix for Mac clang
        di::bind<metrics::Session::Configuration>.to([](const auto &injector) {
          return metrics::Session::Configuration{};
        }),
        // ending metrics interfaces
        di::bind<libp2p::crypto::random::RandomGenerator>.template to<libp2p::crypto::random::BoostRandomGenerator>()
            [di::override],
        di::bind<api::AuthorApi>.template to<api::AuthorApiImpl>(),
        di::bind<crypto::SessionKeys>.template to<crypto::SessionKeys>(),
        di::bind<network::Roles>.to(config.roles()),
        di::bind<api::ChainApi>.template to<api::ChainApiImpl>(),
        di::bind<api::StateApi>.template to<api::StateApiImpl>(),
        di::bind<api::SystemApi>.template to<api::SystemApiImpl>(),
        di::bind<api::RpcApi>.template to<api::RpcApiImpl>(),
        di::bind<api::PaymentApi>.template to<api::PaymentApiImpl>(),
        di::bind<api::ApiService>.to([](const auto &injector) {
          return get_jrpc_api_service(injector);
        }),
        di::bind<api::JRpcServer>.template to<api::JRpcServerImpl>(),
        di::bind<authorship::Proposer>.template to<authorship::ProposerImpl>(),
        di::bind<authorship::BlockBuilder>.template to<authorship::BlockBuilderImpl>(),
        di::bind<authorship::BlockBuilderFactory>.template to<authorship::BlockBuilderFactoryImpl>(),
        di::bind<storage::BufferStorage>.to([](const auto &injector) {
          const application::AppConfiguration &config =
              injector.template create<application::AppConfiguration const &>();
          auto chain_spec =
              injector.template create<sptr<application::ChainSpec>>();
          return get_level_db(config, chain_spec);
        }),
        di::bind<blockchain::BlockStorage>.to([](const auto &injector) {
          const auto &hasher = injector.template create<sptr<crypto::Hasher>>();
          const auto &db =
              injector.template create<sptr<storage::BufferStorage>>();
          const auto &trie_storage =
              injector.template create<sptr<storage::trie::TrieStorage>>();
          const auto &grandpa_api =
              injector.template create<sptr<runtime::GrandpaApi>>();
          return get_block_storage(hasher, db, trie_storage, grandpa_api);
        }),
        di::bind<blockchain::BlockTree>.to(
            [](auto const &injector) { return get_block_tree(injector); }),
        di::bind<blockchain::BlockHeaderRepository>.template to<blockchain::KeyValueBlockHeaderRepository>(),
        di::bind<clock::SystemClock>.template to<clock::SystemClockImpl>(),
        di::bind<clock::SteadyClock>.template to<clock::SteadyClockImpl>(),
        di::bind<clock::Timer>.template to<clock::BasicWaitableTimer>(),
        di::bind<clock::Ticker>.template to<clock::TickerImpl>(),
        di::bind<clock::SystemClock::Duration>.to([](const auto &injector) {
          auto conf =
              injector.template create<sptr<primitives::BabeConfiguration>>();
          return conf->slot_duration;
        }),
        di::bind<primitives::BabeConfiguration>.to([](auto const &injector) {
          // need it to add genesis block if it's not there
          injector.template create<sptr<blockchain::BlockStorage>>();
          auto babe_api = injector.template create<sptr<runtime::BabeApi>>();
          return get_babe_configuration(babe_api);
        }),
        di::bind<consensus::BabeSynchronizer>.template to<consensus::BabeSynchronizerImpl>(),
        di::bind<consensus::grandpa::Environment>.template to<consensus::grandpa::EnvironmentImpl>(),
        di::bind<consensus::BlockValidator>.template to<consensus::BabeBlockValidator>(),
        di::bind<crypto::Ed25519Provider>.template to<crypto::Ed25519ProviderImpl>(),
        di::bind<crypto::Hasher>.template to<crypto::HasherImpl>(),
        di::bind<crypto::Sr25519Provider>.template to<crypto::Sr25519ProviderImpl>(),
        di::bind<crypto::VRFProvider>.template to<crypto::VRFProviderImpl>(),
        di::bind<network::StreamEngine>.template to<network::StreamEngine>(),
        di::bind<crypto::Bip39Provider>.template to<crypto::Bip39ProviderImpl>(),
        di::bind<crypto::Pbkdf2Provider>.template to<crypto::Pbkdf2ProviderImpl>(),
        di::bind<crypto::Secp256k1Provider>.template to<crypto::Secp256k1ProviderImpl>(),
        di::bind<crypto::KeyFileStorage>.template to([](auto const &injector) {
          const application::AppConfiguration &config =
              injector.template create<application::AppConfiguration const &>();
          auto chain_spec =
              injector.template create<sptr<application::ChainSpec>>();

          return get_key_file_storage(config, chain_spec);
        }),
        di::bind<crypto::CryptoStore>.template to<crypto::CryptoStoreImpl>(),
<<<<<<< HEAD
        di::bind<host_api::HostApiFactory>.template to<host_api::HostApiFactoryImpl>(),
        makeRuntimeInjector(config.runtimeExecMethod()),
        di::bind<transaction_pool::TransactionPool>.template to<transaction_pool::TransactionPoolImpl>(),
        di::bind<transaction_pool::PoolModerator>.template to<transaction_pool::PoolModeratorImpl>(),
        di::bind<storage::changes_trie::ChangesTracker>.template to<storage::changes_trie::StorageChangesTrackerImpl>(),
        di::bind<consensus::BabeGossiper>.template to<network::GossiperBroadcast>(),
        di::bind<consensus::grandpa::Gossiper>.template to<network::GossiperBroadcast>(),
        di::bind<network::Gossiper>.template to<network::GossiperBroadcast>(),
=======
        di::bind<host_api::HostApiFactory>.template to(
            [](auto const &injector) {
              auto tracker = injector.template create<
                  sptr<storage::changes_trie::ChangesTracker>>();
              auto sr25519_provider =
                  injector.template create<sptr<crypto::Sr25519Provider>>();
              auto ed25519_provider =
                  injector.template create<sptr<crypto::Ed25519Provider>>();
              auto secp256k1_provider =
                  injector.template create<sptr<crypto::Secp256k1Provider>>();
              auto hasher = injector.template create<sptr<crypto::Hasher>>();
              auto crypto_store =
                  injector.template create<sptr<crypto::CryptoStore>>();
              auto bip39_provider =
                  injector.template create<sptr<crypto::Bip39Provider>>();

              return get_host_api_factory(tracker,
                                          sr25519_provider,
                                          ed25519_provider,
                                          secp256k1_provider,
                                          hasher,
                                          crypto_store,
                                          bip39_provider);
            }),
>>>>>>> 758a4388
        di::bind<network::SyncProtocolObserver>.to([](auto const &injector) {
          return get_sync_observer_impl(injector);
        }),
        di::bind<storage::trie::TrieStorageBackend>.to(
            [](auto const &injector) {
              auto storage =
                  injector.template create<sptr<storage::BufferStorage>>();
              return get_trie_storage_backend(storage);
            }),
        di::bind<storage::trie::TrieStorageImpl>.to([](auto const &injector) {
          auto factory =
              injector
                  .template create<sptr<storage::trie::PolkadotTrieFactory>>();
          auto codec = injector.template create<sptr<storage::trie::Codec>>();
          auto serializer =
              injector.template create<sptr<storage::trie::TrieSerializer>>();
          auto tracker = injector.template create<
              sptr<storage::changes_trie::ChangesTracker>>();
          return get_trie_storage_impl(factory, codec, serializer, tracker);
        }),
        di::bind<storage::trie::TrieStorage>.to([](auto const &injector) {
          auto configuration_storage =
              injector.template create<sptr<application::ChainSpec>>();
          auto trie_storage =
              injector.template create<sptr<storage::trie::TrieStorageImpl>>();
          return get_trie_storage(configuration_storage, trie_storage);
        }),
        di::bind<storage::trie::PolkadotTrieFactory>.template to<storage::trie::PolkadotTrieFactoryImpl>(),
        di::bind<storage::trie::Codec>.template to<storage::trie::PolkadotCodec>(),
        di::bind<storage::trie::TrieSerializer>.template to<storage::trie::TrieSerializerImpl>(),
        di::bind<runtime::RuntimeCodeProvider>.template to(
            [](const auto &injector) {
              auto provider = injector.template create<
                  std::shared_ptr<runtime::StorageCodeProvider>>();
              return provider;
            }),
        di::bind<application::ChainSpec>.to([](const auto &injector) {
          const application::AppConfiguration &config =
              injector.template create<application::AppConfiguration const &>();
          return get_chain_spec(config);
        }),
        di::bind<network::ExtrinsicObserver>.to([](const auto &injector) {
          return get_extrinsic_observer_impl(injector);
        }),
        di::bind<authority::AuthorityUpdateObserver>.template to<authority::AuthorityManagerImpl>(),
        di::bind<authority::AuthorityManager>.template to<authority::AuthorityManagerImpl>(),
        di::bind<network::PeerManager>.to(
            [](auto const &injector) { return get_peer_manager(injector); }),
        di::bind<network::Router>.template to<network::RouterLibp2p>(),
        di::bind<consensus::BlockExecutor>.to(
            [](auto const &injector) { return get_block_executor(injector); }),
        di::bind<consensus::grandpa::Grandpa>.to(
            [](auto const &injector) { return get_grandpa_impl(injector); }),
        di::bind<consensus::grandpa::RoundObserver>.to(
            [](auto const &injector) { return get_grandpa_impl(injector); }),
        di::bind<consensus::grandpa::CatchUpObserver>.to(
            [](auto const &injector) { return get_grandpa_impl(injector); }),
        di::bind<consensus::grandpa::NeighborObserver>.to(
            [](auto const &injector) { return get_grandpa_impl(injector); }),
        di::bind<consensus::grandpa::GrandpaObserver>.to(
            [](auto const &injector) { return get_grandpa_impl(injector); }),
        di::bind<consensus::BabeUtil>.template to<consensus::BabeUtilImpl>(),
        di::bind<network::BlockAnnounceTransmitter>.template to<network::BlockAnnounceTransmitterImpl>(),
        di::bind<network::GrandpaTransmitter>.template to<network::GrandpaTransmitterImpl>(),
        di::bind<network::TransactionsTransmitter>.template to<network::TransactionsTransmitterImpl>(),

        // user-defined overrides...
        std::forward<decltype(args)>(args)...);
  }

  template <typename Injector>
  sptr<network::OwnPeerInfo> get_own_peer_info(const Injector &injector) {
    static boost::optional<sptr<network::OwnPeerInfo>> initialized{boost::none};
    if (initialized) {
      return initialized.value();
    }

    libp2p::crypto::PublicKey public_key;

    const auto &config =
        injector.template create<application::AppConfiguration const &>();

    if (config.roles().flags.authority) {
      auto &crypto_provider =
          injector.template create<const crypto::Ed25519Provider &>();
      auto &crypto_store =
          injector.template create<const crypto::CryptoStore &>();

      auto &local_pair =
          get_peer_keypair(config, crypto_provider, crypto_store);

      public_key = local_pair->publicKey;
    } else {
      auto &&local_pair = injector.template create<libp2p::crypto::KeyPair>();
      public_key = local_pair.publicKey;
    }

    auto &key_marshaller =
        injector.template create<libp2p::crypto::marshaller::KeyMarshaller &>();

    libp2p::peer::PeerId peer_id =
        libp2p::peer::PeerId::fromPublicKey(
            key_marshaller.marshal(public_key).value())
            .value();

    std::vector<libp2p::multi::Multiaddress> listen_addrs =
        config.listenAddresses();
    std::vector<libp2p::multi::Multiaddress> public_addrs =
        config.publicAddresses();

    auto log = log::createLogger("Injector", "injector");
    for (auto &addr : listen_addrs) {
      SL_DEBUG(log, "Peer listening on multiaddr: {}", addr.getStringAddress());
    }
    for (auto &addr : public_addrs) {
      SL_DEBUG(log, "Peer public multiaddr: {}", addr.getStringAddress());
    }

    initialized = std::make_shared<network::OwnPeerInfo>(
        std::move(peer_id), std::move(public_addrs), std::move(listen_addrs));
    return initialized.value();
  }

  template <typename Injector>
  sptr<consensus::babe::Babe> get_babe(const Injector &injector) {
    static auto initialized =
        boost::optional<sptr<consensus::babe::Babe>>(boost::none);
    if (initialized) {
      return initialized.value();
    }

    auto session_keys = injector.template create<sptr<crypto::SessionKeys>>();

    initialized = std::make_shared<consensus::babe::BabeImpl>(
        injector.template create<sptr<application::AppStateManager>>(),
        injector.template create<sptr<consensus::BabeLottery>>(),
        injector.template create<sptr<consensus::BlockExecutor>>(),
        injector.template create<sptr<storage::trie::TrieStorage>>(),
        injector.template create<sptr<primitives::BabeConfiguration>>(),
        injector.template create<sptr<authorship::Proposer>>(),
        injector.template create<sptr<blockchain::BlockTree>>(),
        injector.template create<sptr<network::BlockAnnounceTransmitter>>(),
        injector.template create<sptr<crypto::Sr25519Provider>>(),
        session_keys->getBabeKeyPair(),
        injector.template create<sptr<clock::SystemClock>>(),
        injector.template create<sptr<crypto::Hasher>>(),
        injector.template create<uptr<clock::Ticker>>(),
        injector.template create<sptr<authority::AuthorityUpdateObserver>>(),
        injector.template create<sptr<consensus::BabeUtil>>());

    auto protocol_factory =
        injector.template create<std::shared_ptr<network::ProtocolFactory>>();

    protocol_factory->setBabe(initialized.value());

    return initialized.value();
  }

  template <typename Injector>
  sptr<network::ExtrinsicObserverImpl> get_extrinsic_observer_impl(
      const Injector &injector) {
    static auto initialized =
        boost::optional<sptr<network::ExtrinsicObserverImpl>>(boost::none);
    if (initialized) {
      return initialized.value();
    }

    initialized = std::make_shared<network::ExtrinsicObserverImpl>(
        injector.template create<sptr<api::AuthorApi>>());

    auto protocol_factory =
        injector.template create<std::shared_ptr<network::ProtocolFactory>>();

    protocol_factory->setExtrinsicObserver(initialized.value());

    return initialized.value();
  }

  template <typename Injector>
  sptr<consensus::grandpa::GrandpaImpl> get_grandpa_impl(
      const Injector &injector) {
    static auto initialized =
        boost::optional<sptr<consensus::grandpa::GrandpaImpl>>(boost::none);
    if (initialized) {
      return initialized.value();
    }

    auto session_keys = injector.template create<sptr<crypto::SessionKeys>>();

    initialized = std::make_shared<consensus::grandpa::GrandpaImpl>(
        injector.template create<sptr<application::AppStateManager>>(),
        injector.template create<sptr<consensus::grandpa::Environment>>(),
        injector.template create<sptr<storage::BufferStorage>>(),
        injector.template create<sptr<crypto::Ed25519Provider>>(),
        injector.template create<sptr<runtime::GrandpaApi>>(),
        session_keys->getGranKeyPair(),
        injector.template create<sptr<clock::SteadyClock>>(),
        injector.template create<sptr<boost::asio::io_context>>(),
        injector.template create<sptr<authority::AuthorityManager>>(),
        injector.template create<sptr<consensus::babe::Babe>>());

    auto protocol_factory =
        injector.template create<std::shared_ptr<network::ProtocolFactory>>();

    protocol_factory->setGrandpaObserver(initialized.value());

    return initialized.value();
  }

  template <typename... Ts>
  auto makeKagomeNodeInjector(const application::AppConfiguration &app_config,
                              Ts &&...args) {
    using namespace boost;  // NOLINT;

    return di::make_injector(
        makeApplicationInjector(app_config),
        // compose peer info
        di::bind<network::OwnPeerInfo>.to(
            [](const auto &injector) { return get_own_peer_info(injector); }),
        di::bind<consensus::babe::Babe>.to(
            [](auto const &injector) { return get_babe(injector); }),
        di::bind<consensus::BabeLottery>.template to<consensus::BabeLotteryImpl>(),
        di::bind<network::BabeObserver>.to([](auto const &injector) {
          return get_babe(injector);
        })[di::override],

        // user-defined overrides...
        std::forward<decltype(args)>(args)...);
  }

}  // namespace

namespace kagome::injector {

  class KagomeNodeInjectorImpl {
   public:
    using Injector = decltype(makeKagomeNodeInjector(
        std::declval<application::AppConfiguration const &>()));

    KagomeNodeInjectorImpl(Injector injector)
        : injector_{std::move(injector)} {}
    Injector injector_;
  };

  KagomeNodeInjector::KagomeNodeInjector(
      const application::AppConfiguration &app_config)
      : pimpl_{std::make_unique<KagomeNodeInjectorImpl>(
          makeKagomeNodeInjector(app_config))} {
    // need to initialize it before anything calls Runtime API
    pimpl_->injector_.create<sptr<host_api::HostApi>>();
  }

  sptr<application::ChainSpec> KagomeNodeInjector::injectChainSpec() {
    return pimpl_->injector_.create<sptr<application::ChainSpec>>();
  }

  std::shared_ptr<blockchain::BlockStorage>
  KagomeNodeInjector::injectBlockStorage() {
    return pimpl_->injector_.create<sptr<blockchain::BlockStorage>>();
  }

  sptr<application::AppStateManager>
  KagomeNodeInjector::injectAppStateManager() {
    return pimpl_->injector_.create<sptr<application::AppStateManager>>();
  }

  sptr<boost::asio::io_context> KagomeNodeInjector::injectIoContext() {
    return pimpl_->injector_.create<sptr<boost::asio::io_context>>();
  }

  sptr<metrics::Exposer> KagomeNodeInjector::injectOpenMetricsService() {
    // registry here is temporary, it initiates static global registry
    // and registers handler in there
    auto registry = metrics::createRegistry();
    auto handler = pimpl_->injector_.create<sptr<metrics::Handler>>();
    registry->setHandler(*handler.get());
    auto exposer = pimpl_->injector_.create<sptr<metrics::Exposer>>();
    exposer->setHandler(handler);
    return exposer;
  }

  sptr<network::Router> KagomeNodeInjector::injectRouter() {
    return pimpl_->injector_.create<sptr<network::Router>>();
  }

  sptr<network::PeerManager> KagomeNodeInjector::injectPeerManager() {
    return pimpl_->injector_.create<sptr<network::PeerManager>>();
  }

  sptr<api::ApiService> KagomeNodeInjector::injectRpcApiService() {
    return pimpl_->injector_.create<sptr<api::ApiService>>();
  }

  std::shared_ptr<clock::SystemClock> KagomeNodeInjector::injectSystemClock() {
    return pimpl_->injector_.create<sptr<clock::SystemClock>>();
  }

  std::shared_ptr<network::SyncProtocolObserver>
  KagomeNodeInjector::injectSyncObserver() {
    return pimpl_->injector_.create<sptr<network::SyncProtocolObserver>>();
  }

  std::shared_ptr<consensus::babe::Babe> KagomeNodeInjector::injectBabe() {
    return pimpl_->injector_.create<sptr<consensus::babe::Babe>>();
  }

  std::shared_ptr<consensus::grandpa::Grandpa>
  KagomeNodeInjector::injectGrandpa() {
    return pimpl_->injector_.create<sptr<consensus::grandpa::Grandpa>>();
  }

  std::shared_ptr<soralog::LoggingSystem>
  KagomeNodeInjector::injectLoggingSystem() {
    return std::make_shared<soralog::LoggingSystem>(
        std::make_shared<kagome::log::Configurator>(
            pimpl_->injector_.create<sptr<libp2p::log::Configurator>>()));
  }

  std::shared_ptr<storage::trie::TrieStorage>
  KagomeNodeInjector::injectTrieStorage() {
    return pimpl_->injector_.create<sptr<storage::trie::TrieStorage>>();
  }

}  // namespace kagome::injector<|MERGE_RESOLUTION|>--- conflicted
+++ resolved
@@ -1,4 +1,3 @@
-
 /**
  * Copyright Soramitsu Co., Ltd. All Rights Reserved.
  * SPDX-License-Identifier: Apache-2.0
@@ -1107,41 +1106,11 @@
           return get_key_file_storage(config, chain_spec);
         }),
         di::bind<crypto::CryptoStore>.template to<crypto::CryptoStoreImpl>(),
-<<<<<<< HEAD
         di::bind<host_api::HostApiFactory>.template to<host_api::HostApiFactoryImpl>(),
         makeRuntimeInjector(config.runtimeExecMethod()),
         di::bind<transaction_pool::TransactionPool>.template to<transaction_pool::TransactionPoolImpl>(),
         di::bind<transaction_pool::PoolModerator>.template to<transaction_pool::PoolModeratorImpl>(),
         di::bind<storage::changes_trie::ChangesTracker>.template to<storage::changes_trie::StorageChangesTrackerImpl>(),
-        di::bind<consensus::BabeGossiper>.template to<network::GossiperBroadcast>(),
-        di::bind<consensus::grandpa::Gossiper>.template to<network::GossiperBroadcast>(),
-        di::bind<network::Gossiper>.template to<network::GossiperBroadcast>(),
-=======
-        di::bind<host_api::HostApiFactory>.template to(
-            [](auto const &injector) {
-              auto tracker = injector.template create<
-                  sptr<storage::changes_trie::ChangesTracker>>();
-              auto sr25519_provider =
-                  injector.template create<sptr<crypto::Sr25519Provider>>();
-              auto ed25519_provider =
-                  injector.template create<sptr<crypto::Ed25519Provider>>();
-              auto secp256k1_provider =
-                  injector.template create<sptr<crypto::Secp256k1Provider>>();
-              auto hasher = injector.template create<sptr<crypto::Hasher>>();
-              auto crypto_store =
-                  injector.template create<sptr<crypto::CryptoStore>>();
-              auto bip39_provider =
-                  injector.template create<sptr<crypto::Bip39Provider>>();
-
-              return get_host_api_factory(tracker,
-                                          sr25519_provider,
-                                          ed25519_provider,
-                                          secp256k1_provider,
-                                          hasher,
-                                          crypto_store,
-                                          bip39_provider);
-            }),
->>>>>>> 758a4388
         di::bind<network::SyncProtocolObserver>.to([](auto const &injector) {
           return get_sync_observer_impl(injector);
         }),
