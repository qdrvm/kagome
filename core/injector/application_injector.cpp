/**
 * Copyright Soramitsu Co., Ltd. All Rights Reserved.
 * SPDX-License-Identifier: Apache-2.0
 */

#include "injector/application_injector.hpp"

#define BOOST_DI_CFG_DIAGNOSTICS_LEVEL 2
#define BOOST_DI_CFG_CTOR_LIMIT_SIZE \
  16  // TODO(Harrm): check how it influences on compilation time

#include <boost/di.hpp>
#include <boost/di/extension/scopes/shared.hpp>
#include <libp2p/injector/host_injector.hpp>
#undef U64  // comes from OpenSSL and messes with WAVM
#include <libp2p/injector/kademlia_injector.hpp>
#include <libp2p/log/configurator.hpp>

#include "api/service/author/author_jrpc_processor.hpp"
#include "api/service/author/impl/author_api_impl.hpp"
#include "api/service/chain/chain_jrpc_processor.hpp"
#include "api/service/chain/impl/chain_api_impl.hpp"
#include "api/service/impl/api_service_impl.hpp"
#include "api/service/payment/impl/payment_api_impl.hpp"
#include "api/service/payment/payment_jrpc_processor.hpp"
#include "api/service/rpc/impl/rpc_api_impl.hpp"
#include "api/service/rpc/rpc_jrpc_processor.hpp"
#include "api/service/state/impl/state_api_impl.hpp"
#include "api/service/state/state_jrpc_processor.hpp"
#include "api/service/system/impl/system_api_impl.hpp"
#include "api/service/system/system_jrpc_processor.hpp"
#include "api/transport/impl/http/http_listener_impl.hpp"
#include "api/transport/impl/http/http_session.hpp"
#include "api/transport/impl/ws/ws_listener_impl.hpp"
#include "api/transport/impl/ws/ws_session.hpp"
#include "api/transport/rpc_thread_pool.hpp"
#include "application/app_configuration.hpp"
#include "application/impl/app_state_manager_impl.hpp"
#include "application/impl/chain_spec_impl.hpp"
#include "authorship/impl/block_builder_factory_impl.hpp"
#include "authorship/impl/block_builder_impl.hpp"
#include "authorship/impl/proposer_impl.hpp"
#include "blockchain/impl/block_tree_impl.hpp"
#include "blockchain/impl/key_value_block_header_repository.hpp"
#include "blockchain/impl/key_value_block_storage.hpp"
#include "blockchain/impl/storage_util.hpp"
#include "clock/impl/basic_waitable_timer.hpp"
#include "clock/impl/clock_impl.hpp"
#include "common/outcome_throw.hpp"
#include "consensus/authority/authority_manager.hpp"
#include "consensus/authority/authority_update_observer.hpp"
#include "consensus/authority/impl/authority_manager_impl.hpp"
#include "consensus/authority/impl/schedule_node.hpp"
#include "consensus/babe/impl/babe_impl.hpp"
#include "consensus/babe/impl/babe_lottery_impl.hpp"
#include "consensus/babe/impl/babe_synchronizer_impl.hpp"
#include "consensus/babe/impl/babe_util_impl.hpp"
#include "consensus/babe/impl/block_executor.hpp"
#include "consensus/grandpa/impl/environment_impl.hpp"
#include "consensus/grandpa/impl/grandpa_impl.hpp"
#include "consensus/validation/babe_block_validator.hpp"
#include "crypto/bip39/impl/bip39_provider_impl.hpp"
#include "crypto/crypto_store/crypto_store_impl.hpp"
#include "crypto/crypto_store/session_keys.hpp"
#include "crypto/ed25519/ed25519_provider_impl.hpp"
#include "crypto/hasher/hasher_impl.hpp"
#include "crypto/pbkdf2/impl/pbkdf2_provider_impl.hpp"
#include "crypto/random_generator/boost_generator.hpp"
#include "crypto/secp256k1/secp256k1_provider_impl.hpp"
#include "crypto/sr25519/sr25519_provider_impl.hpp"
#include "crypto/vrf/vrf_provider_impl.hpp"
#include "host_api/impl/host_api_factory_impl.hpp"
#include "host_api/impl/host_api_impl.hpp"
#include "log/configurator.hpp"
#include "log/logger.hpp"
#include "metrics/impl/exposer_impl.hpp"
#include "metrics/impl/prometheus/handler_impl.hpp"
#include "metrics/metrics.hpp"
#include "network/impl/block_announce_transmitter_impl.hpp"
#include "network/impl/extrinsic_observer_impl.hpp"
#include "network/impl/grandpa_transmitter_impl.hpp"
#include "network/impl/kademlia_storage_backend.hpp"
#include "network/impl/peer_manager_impl.hpp"
#include "network/impl/router_libp2p.hpp"
#include "network/impl/sync_protocol_observer_impl.hpp"
#include "network/impl/transactions_transmitter_impl.hpp"
#include "network/sync_protocol_observer.hpp"
#include "network/types/sync_clients_set.hpp"
#include "outcome/outcome.hpp"
#include "runtime/binaryen/binaryen_memory_provider.hpp"
#include "runtime/binaryen/core_api_factory_impl.hpp"
#include "runtime/binaryen/instance_environment_factory.hpp"
#include "runtime/binaryen/module/module_factory_impl.hpp"
#include "runtime/common/module_repository_impl.hpp"
#include "runtime/common/runtime_upgrade_tracker_impl.hpp"
#include "runtime/common/storage_code_provider.hpp"
#include "runtime/common/trie_storage_provider_impl.hpp"
#include "runtime/executor.hpp"
#include "runtime/module_factory.hpp"
#include "runtime/runtime_api/impl/account_nonce_api.hpp"
#include "runtime/runtime_api/impl/babe_api.hpp"
#include "runtime/runtime_api/impl/block_builder.hpp"
#include "runtime/runtime_api/impl/core.hpp"
#include "runtime/runtime_api/impl/grandpa_api.hpp"
#include "runtime/runtime_api/impl/metadata.hpp"
#include "runtime/runtime_api/impl/offchain_worker.hpp"
#include "runtime/runtime_api/impl/parachain_host.hpp"
#include "runtime/runtime_api/impl/tagged_transaction_queue.hpp"
#include "runtime/runtime_api/impl/transaction_payment_api.hpp"
#include "runtime/wavm/compartment_wrapper.hpp"
#include "runtime/wavm/core_api_factory_impl.hpp"
#include "runtime/wavm/instance_environment_factory.hpp"
#include "runtime/wavm/intrinsics/intrinsic_functions.hpp"
#include "runtime/wavm/intrinsics/intrinsic_module.hpp"
#include "runtime/wavm/intrinsics/intrinsic_module_instance.hpp"
#include "runtime/wavm/intrinsics/intrinsic_resolver_impl.hpp"
#include "runtime/wavm/module.hpp"
#include "runtime/wavm/module_factory_impl.hpp"
#include "runtime/wavm/wavm_memory_provider.hpp"
#include "storage/changes_trie/impl/storage_changes_tracker_impl.hpp"
#include "storage/database_error.hpp"
#include "storage/leveldb/leveldb.hpp"
#include "storage/predefined_keys.hpp"
#include "storage/trie/impl/trie_storage_backend_impl.hpp"
#include "storage/trie/impl/trie_storage_impl.hpp"
#include "storage/trie/polkadot_trie/polkadot_trie_factory_impl.hpp"
#include "storage/trie/serialization/polkadot_codec.hpp"
#include "storage/trie/serialization/trie_serializer_impl.hpp"
#include "transaction_pool/impl/pool_moderator_impl.hpp"
#include "transaction_pool/impl/transaction_pool_impl.hpp"

namespace {
  template <class T>
  using sptr = std::shared_ptr<T>;

  template <class T>
  using uptr = std::unique_ptr<T>;

  namespace di = boost::di;
  namespace fs = boost::filesystem;
  using namespace kagome;  // NOLINT

  template <typename C>
  auto useConfig(C c) {
    return boost::di::bind<std::decay_t<C>>().template to(
        std::move(c))[boost::di::override];
  }

  sptr<api::HttpListenerImpl> get_jrpc_api_http_listener(
      application::AppConfiguration const &config,
      sptr<application::AppStateManager> app_state_manager,
      sptr<api::RpcContext> context,
      api::HttpSession::Configuration http_session_config) {
    static auto initialized =
        boost::optional<sptr<api::HttpListenerImpl>>(boost::none);
    if (initialized) {
      return initialized.value();
    }

    auto &endpoint = config.rpcHttpEndpoint();

    api::HttpListenerImpl::Configuration listener_config;
    listener_config.endpoint = endpoint;

    auto listener = std::make_shared<api::HttpListenerImpl>(
        app_state_manager, context, listener_config, http_session_config);

    initialized.emplace(std::move(listener));
    return initialized.value();
  }

  sptr<api::WsListenerImpl> get_jrpc_api_ws_listener(
      application::AppConfiguration const &app_config,
      api::WsSession::Configuration ws_session_config,
      sptr<api::RpcContext> context,
      sptr<application::AppStateManager> app_state_manager) {
    static auto initialized =
        boost::optional<sptr<api::WsListenerImpl>>(boost::none);
    if (initialized) {
      return initialized.value();
    }

    api::WsListenerImpl::Configuration listener_config;
    listener_config.endpoint = app_config.rpcWsEndpoint();
    listener_config.ws_max_connections = app_config.maxWsConnections();

    auto listener =
        std::make_shared<api::WsListenerImpl>(app_state_manager,
                                              context,
                                              listener_config,
                                              std::move(ws_session_config));

    initialized.emplace(std::move(listener));
    return initialized.value();
  }

  sptr<blockchain::BlockStorage> get_block_storage(
      sptr<crypto::Hasher> hasher,
      sptr<storage::BufferStorage> db,
      sptr<storage::trie::TrieStorage> trie_storage,
      sptr<runtime::GrandpaApi> grandpa_api) {
    static auto initialized =
        boost::optional<sptr<blockchain::BlockStorage>>(boost::none);

    if (initialized) {
      return initialized.value();
    }

    auto storage_res = blockchain::KeyValueBlockStorage::create(
        trie_storage->getRootHash(),
        db,
        hasher,
        [&](const primitives::Block &genesis_block) {
          auto log = log::createLogger("Injector", "injector");

          auto res = db->get(authority::AuthorityManagerImpl::SCHEDULER_TREE);
          if (not res.has_value()
              && res == outcome::failure(storage::DatabaseError::NOT_FOUND)) {
            auto hash_res = db->get(storage::kGenesisBlockHashLookupKey);
            if (not hash_res.has_value()) {
              log->critical("Can't decode genesis block hash: {}",
                            hash_res.error().message());
              common::raise(hash_res.error());
            }

            primitives::BlockHash hash;
            std::copy(
                hash_res.value().begin(), hash_res.value().end(), hash.begin());

            // Get initial authorities from genesis
            auto authorities_res = grandpa_api->authorities(hash);
            if (not authorities_res.has_value()) {
              log->critical("Can't get genesis grandpa authorities: {}",
                            authorities_res.error().message());
              common::raise(authorities_res.error());
            }
            auto &authorities = authorities_res.value();
            authorities.id = 0;

            auto node = authority::ScheduleNode::createAsRoot({0, hash});
            node->actual_authorities =
                std::make_shared<primitives::AuthorityList>(
                    std::move(authorities));

            auto data_res = scale::encode(node);
            if (!data_res.has_value()) {
              log->critical("Can't encode authority manager state: {}",
                            data_res.error().message());
              common::raise(data_res.error());
            }

            auto save_res =
                db->put(authority::AuthorityManagerImpl::SCHEDULER_TREE,
                        common::Buffer(data_res.value()));
            if (!save_res.has_value()) {
              log->critical("Can't store current state: {}",
                            save_res.error().message());
              common::raise(save_res.error());
            }
          }
        });
    if (storage_res.has_error()) {
      common::raise(storage_res.error());
    }
    auto &storage = storage_res.value();

    initialized.emplace(std::move(storage));
    return initialized.value();
  }
  sptr<storage::trie::TrieStorageBackendImpl> get_trie_storage_backend(
      sptr<storage::BufferStorage> storage) {
    static auto initialized =
        boost::optional<sptr<storage::trie::TrieStorageBackendImpl>>(
            boost::none);

    if (initialized) {
      return initialized.value();
    }

    auto backend = std::make_shared<storage::trie::TrieStorageBackendImpl>(
        storage, common::Buffer{blockchain::prefix::TRIE_NODE});

    initialized.emplace(std::move(backend));
    return initialized.value();
  }

  sptr<storage::trie::TrieStorageImpl> get_trie_storage_impl(
      sptr<storage::trie::PolkadotTrieFactory> factory,
      sptr<storage::trie::Codec> codec,
      sptr<storage::trie::TrieSerializer> serializer,
      sptr<storage::changes_trie::ChangesTracker> tracker) {
    static auto initialized =
        boost::optional<sptr<storage::trie::TrieStorageImpl>>(boost::none);

    if (initialized) {
      return initialized.value();
    }

    auto trie_storage_res = storage::trie::TrieStorageImpl::createEmpty(
        factory, codec, serializer, tracker);

    if (!trie_storage_res) {
      common::raise(trie_storage_res.error());
    }
    auto &trie_storage = trie_storage_res.value();

    initialized.emplace(std::move(trie_storage));
    return initialized.value();
  }

  sptr<storage::trie::TrieStorage> get_trie_storage(
      sptr<application::ChainSpec> configuration_storage,
      sptr<storage::trie::TrieStorageImpl> trie_storage) {
    static auto initialized =
        boost::optional<sptr<storage::trie::TrieStorage>>(boost::none);
    if (initialized) {
      return initialized.value();
    }
    const auto genesis_raw_configs = configuration_storage->getGenesis();

    auto batch_res = trie_storage->getPersistentBatch();
    if (not batch_res) {
      common::raise(batch_res.error());
    }
    auto batch = std::move(batch_res.value());

    auto log = log::createLogger("Injector", "injector");

    for (const auto &[key_, val_] : genesis_raw_configs) {
      auto &key = key_;
      auto &val = val_;
      SL_TRACE(
          log, "Key: {}, Val: {}", key.toHex(), val.toHex().substr(0, 200));
      if (auto res = batch->put(key, val); not res) {
        common::raise(res.error());
      }
    }
    if (auto res = batch->commit(); not res) {
      common::raise(res.error());
    }

    initialized.emplace(std::move(trie_storage));
    return initialized.value();
  }

  sptr<storage::BufferStorage> get_level_db(
      application::AppConfiguration const &app_config,
      sptr<application::ChainSpec> chain_spec) {
    static auto initialized =
        boost::optional<sptr<storage::BufferStorage>>(boost::none);
    if (initialized) {
      return initialized.value();
    }
    auto options = leveldb::Options{};
    options.create_if_missing = true;
    auto db_res = storage::LevelDB::create(
        app_config.databasePath(chain_spec->id()), options);
    if (!db_res) {
      auto log = log::createLogger("Injector", "injector");
      log->critical("Can't create LevelDB in {}: {}",
                    fs::absolute(app_config.databasePath(chain_spec->id()),
                                 fs::current_path())
                        .native(),
                    db_res.error().message());
      exit(EXIT_FAILURE);
    }
    auto &db = db_res.value();

    initialized.emplace(std::move(db));
    return initialized.value();
  }

  std::shared_ptr<application::ChainSpec> get_chain_spec(
      application::AppConfiguration const &config) {
    static auto initialized =
        boost::optional<sptr<application::ChainSpec>>(boost::none);
    if (initialized) {
      return initialized.value();
    }
    auto const &chainspec_path = config.chainSpecPath();

    auto chain_spec_res =
        application::ChainSpecImpl::loadFrom(chainspec_path.native());
    if (not chain_spec_res.has_value()) {
      auto log = log::createLogger("Injector", "injector");
      log->critical(
          "Can't load chain spec from {}: {}",
          fs::absolute(chainspec_path.native(), fs::current_path()).native(),
          chain_spec_res.error().message());
      exit(EXIT_FAILURE);
    }
    auto &chain_spec = chain_spec_res.value();

    initialized.emplace(std::move(chain_spec));
    return initialized.value();
  }

  sptr<primitives::BabeConfiguration> get_babe_configuration(
      primitives::BlockHash const &block_hash,
      sptr<runtime::BabeApi> babe_api) {
    static auto initialized =
        boost::optional<sptr<primitives::BabeConfiguration>>(boost::none);
    if (initialized) {
      return initialized.value();
    }
    auto configuration_res = babe_api->configuration(block_hash);
    if (not configuration_res) {
      common::raise(configuration_res.error());
    }

    auto configuration = std::make_shared<primitives::BabeConfiguration>(
        std::move(configuration_res.value()));

    auto log = log::createLogger("Injector", "injector");
    for (const auto &authority : configuration->genesis_authorities) {
      SL_DEBUG(log, "Babe authority: {}", authority.id.id.toHex());
    }

    initialized.emplace(std::move(configuration));
    return initialized.value();
  }

  sptr<crypto::KeyFileStorage> get_key_file_storage(
      application::AppConfiguration const &config,
      sptr<application::ChainSpec> chain_spec) {
    static boost::optional<sptr<crypto::KeyFileStorage>> initialized =
        boost::none;
    static boost::optional<fs::path> initialized_path = boost::none;

    auto path = config.keystorePath(chain_spec->id());
    if (initialized and initialized_path and initialized_path.value() == path) {
      return initialized.value();
    }
    auto key_file_storage_res = crypto::KeyFileStorage::createAt(path);
    if (not key_file_storage_res) {
      common::raise(key_file_storage_res.error());
    }

    initialized = std::move(key_file_storage_res.value());
    initialized_path = std::move(path);

    return initialized.value();
  }

  const sptr<libp2p::crypto::KeyPair> &get_peer_keypair(
      const application::AppConfiguration &app_config,
      const crypto::Ed25519Provider &crypto_provider,
      const crypto::CryptoStore &crypto_store) {
    static auto initialized =
        boost::optional<sptr<libp2p::crypto::KeyPair>>(boost::none);

    if (initialized) {
      return initialized.value();
    }

    auto log = log::createLogger("Injector", "injector");

    if (app_config.nodeKey()) {
      log->info("Will use LibP2P keypair from config or 'node-key' CLI arg");

      auto provided_keypair =
          crypto_provider.generateKeypair(app_config.nodeKey().value());
      BOOST_ASSERT(provided_keypair.secret_key == app_config.nodeKey().value());

      auto &&pub = provided_keypair.public_key;
      auto &&priv = provided_keypair.secret_key;

      auto key_pair =
          std::make_shared<libp2p::crypto::KeyPair>(libp2p::crypto::KeyPair{
              .publicKey = {{.type = libp2p::crypto::Key::Type::Ed25519,
                             .data = {pub.begin(), pub.end()}}},
              .privateKey = {{.type = libp2p::crypto::Key::Type::Ed25519,
                              .data = {priv.begin(), priv.end()}}}});

      initialized.emplace(std::move(key_pair));
      return initialized.value();
    }

    if (app_config.nodeKeyFile()) {
      const auto &path = app_config.nodeKeyFile().value();
      log->info(
          "Will use LibP2P keypair from config or 'node-key-file' CLI arg");
      auto key = crypto_store.loadLibp2pKeypair(path);
      if (key.has_error()) {
        log->error("Unable to load user provided key from {}. Error: {}",
                   path,
                   key.error().message());
      } else {
        auto key_pair =
            std::make_shared<libp2p::crypto::KeyPair>(std::move(key.value()));
        initialized.emplace(std::move(key_pair));
        return initialized.value();
      }
    }

    if (crypto_store.getLibp2pKeypair().has_value()) {
      log->info(
          "Will use LibP2P keypair from config or args (loading from base "
          "path)");

      auto stored_keypair = crypto_store.getLibp2pKeypair().value();

      auto key_pair =
          std::make_shared<libp2p::crypto::KeyPair>(std::move(stored_keypair));

      initialized.emplace(std::move(key_pair));
      return initialized.value();
    }

    log->warn(
        "Can not obtain a libp2p keypair from crypto storage. "
        "A unique one will be generated for the current session");

    auto generated_keypair = crypto_provider.generateKeypair();

    auto &&pub = generated_keypair.public_key;
    auto &&priv = generated_keypair.secret_key;

    auto key_pair =
        std::make_shared<libp2p::crypto::KeyPair>(libp2p::crypto::KeyPair{
            .publicKey = {{.type = libp2p::crypto::Key::Type::Ed25519,
                           .data = {pub.begin(), pub.end()}}},
            .privateKey = {{.type = libp2p::crypto::Key::Type::Ed25519,
                            .data = {priv.begin(), priv.end()}}}});

    initialized.emplace(std::move(key_pair));
    return initialized.value();
  }

  sptr<libp2p::protocol::kademlia::Config> get_kademlia_config(
      const application::ChainSpec &chain_spec) {
    static auto initialized =
        boost::optional<sptr<libp2p::protocol::kademlia::Config>>(boost::none);
    if (initialized) {
      return initialized.value();
    }

    auto kagome_config = std::make_shared<libp2p::protocol::kademlia::Config>(
        libp2p::protocol::kademlia::Config{
            .protocolId = "/" + chain_spec.protocolId() + "/kad",
            .maxBucketSize = 1000,
            .randomWalk = {.interval = std::chrono::minutes(1)}});

    initialized.emplace(std::move(kagome_config));
    return initialized.value();
  }

  template <typename Injector>
  sptr<api::ApiServiceImpl> get_jrpc_api_service(const Injector &injector) {
    static auto initialized =
        boost::optional<sptr<api::ApiServiceImpl>>(boost::none);
    if (initialized) {
      return initialized.value();
    }

    auto asmgr =
        injector
            .template create<std::shared_ptr<application::AppStateManager>>();
    auto thread_pool = injector.template create<sptr<api::RpcThreadPool>>();
    auto server = injector.template create<sptr<api::JRpcServer>>();
    auto listeners =
        injector.template create<api::ApiServiceImpl::ListenerList>();
    auto processors =
        injector.template create<api::ApiServiceImpl::ProcessorSpan>();
    auto storage_sub_engine = injector.template create<
        primitives::events::StorageSubscriptionEnginePtr>();
    auto chain_sub_engine =
        injector
            .template create<primitives::events::ChainSubscriptionEnginePtr>();
    auto ext_sub_engine = injector.template create<
        primitives::events::ExtrinsicSubscriptionEnginePtr>();
    auto extrinsic_event_key_repo =
        injector
            .template create<sptr<subscription::ExtrinsicEventKeyRepository>>();
    auto block_tree = injector.template create<sptr<blockchain::BlockTree>>();
    auto trie_storage =
        injector.template create<sptr<storage::trie::TrieStorage>>();

    auto api_service =
        std::make_shared<api::ApiServiceImpl>(asmgr,
                                              thread_pool,
                                              listeners,
                                              server,
                                              processors,
                                              storage_sub_engine,
                                              chain_sub_engine,
                                              ext_sub_engine,
                                              extrinsic_event_key_repo,
                                              block_tree,
                                              trie_storage);

    auto state_api = injector.template create<std::shared_ptr<api::StateApi>>();
    state_api->setApiService(api_service);

    auto chain_api = injector.template create<std::shared_ptr<api::ChainApi>>();
    chain_api->setApiService(api_service);

    auto author_api =
        injector.template create<std::shared_ptr<api::AuthorApi>>();
    author_api->setApiService(api_service);

    initialized.emplace(std::move(api_service));
    return initialized.value();
  }

  template <typename Injector>
  sptr<blockchain::BlockTree> get_block_tree(const Injector &injector) {
    static auto initialized =
        boost::optional<sptr<blockchain::BlockTree>>(boost::none);

    if (initialized) {
      return initialized.value();
    }
    auto header_repo =
        injector.template create<sptr<blockchain::BlockHeaderRepository>>();

    auto storage = injector.template create<sptr<blockchain::BlockStorage>>();

    auto last_finalized_block_res = storage->getLastFinalizedBlockHash();

    const auto block_id =
        last_finalized_block_res.has_value()
            ? primitives::BlockId{last_finalized_block_res.value()}
            : primitives::BlockId{0};

    auto extrinsic_observer =
        injector.template create<sptr<network::ExtrinsicObserver>>();

    auto hasher = injector.template create<sptr<crypto::Hasher>>();

    auto chain_events_engine =
        injector
            .template create<primitives::events::ChainSubscriptionEnginePtr>();
    auto ext_events_engine = injector.template create<
        primitives::events::ExtrinsicSubscriptionEnginePtr>();
    auto ext_events_key_repo = injector.template create<
        std::shared_ptr<subscription::ExtrinsicEventKeyRepository>>();

    auto runtime_core =
        injector.template create<std::shared_ptr<runtime::Core>>();
    auto changes_tracker = injector.template create<
        std::shared_ptr<storage::changes_trie::ChangesTracker>>();
    auto babe_configuration =
        injector
            .template create<std::shared_ptr<primitives::BabeConfiguration>>();
    auto babe_util =
        injector.template create<std::shared_ptr<consensus::BabeUtil>>();

    auto block_tree_res =
        blockchain::BlockTreeImpl::create(header_repo,
                                          std::move(storage),
                                          std::move(block_id),
                                          std::move(extrinsic_observer),
                                          std::move(hasher),
                                          chain_events_engine,
                                          std::move(ext_events_engine),
                                          std::move(ext_events_key_repo),
                                          std::move(runtime_core),
                                          std::move(changes_tracker),
                                          std::move(babe_configuration),
                                          std::move(babe_util));
    if (not block_tree_res.has_value()) {
      common::raise(block_tree_res.error());
    }
    auto &block_tree = block_tree_res.value();

    auto tagged_transaction_queue = injector.template create<
        std::shared_ptr<runtime::TaggedTransactionQueueImpl>>();
    tagged_transaction_queue->setBlockTree(block_tree);

    auto protocol_factory =
        injector.template create<std::shared_ptr<network::ProtocolFactory>>();
    protocol_factory->setBlockTree(block_tree);

    auto runtime_upgrade_tracker =
        injector.template create<sptr<runtime::RuntimeUpgradeTrackerImpl>>();

    runtime_upgrade_tracker->subscribeToBlockchainEvents(chain_events_engine,
                                                         block_tree);

    initialized.emplace(std::move(block_tree));
    return initialized.value();
  }

  template <class Injector>
  sptr<network::PeerManager> get_peer_manager(const Injector &injector) {
    static auto initialized =
        boost::optional<sptr<network::PeerManager>>(boost::none);
    if (initialized) {
      return initialized.value();
    }

    auto peer_manager = std::make_shared<network::PeerManagerImpl>(
        injector.template create<sptr<application::AppStateManager>>(),
        injector.template create<libp2p::Host &>(),
        injector.template create<sptr<libp2p::protocol::Identify>>(),
        injector.template create<sptr<libp2p::protocol::kademlia::Kademlia>>(),
        injector.template create<sptr<libp2p::protocol::Scheduler>>(),
        injector.template create<sptr<network::StreamEngine>>(),
        injector.template create<const application::AppConfiguration &>(),
        injector.template create<sptr<clock::SteadyClock>>(),
        injector.template create<const network::BootstrapNodes &>(),
        injector.template create<const network::OwnPeerInfo &>(),
        injector.template create<sptr<network::SyncClientsSet>>(),
        injector.template create<sptr<network::Router>>(),
        injector.template create<sptr<storage::BufferStorage>>());

    auto protocol_factory =
        injector.template create<std::shared_ptr<network::ProtocolFactory>>();

    protocol_factory->setPeerManager(peer_manager);

    initialized.emplace(std::move(peer_manager));
    return initialized.value();
  }

  template <typename Injector>
  sptr<consensus::BlockExecutor> get_block_executor(const Injector &injector) {
    static auto initialized =
        boost::optional<sptr<consensus::BlockExecutor>>(boost::none);
    if (initialized) {
      return initialized.value();
    }

    auto block_executor = std::make_shared<consensus::BlockExecutor>(
        injector.template create<sptr<blockchain::BlockTree>>(),
        injector.template create<sptr<runtime::Core>>(),
        injector.template create<sptr<primitives::BabeConfiguration>>(),
        injector.template create<sptr<consensus::BabeSynchronizer>>(),
        injector.template create<sptr<consensus::BlockValidator>>(),
        injector.template create<sptr<consensus::grandpa::Environment>>(),
        injector.template create<sptr<transaction_pool::TransactionPool>>(),
        injector.template create<sptr<crypto::Hasher>>(),
        injector.template create<sptr<authority::AuthorityUpdateObserver>>(),
        injector.template create<sptr<consensus::BabeUtil>>(),
        injector.template create<sptr<boost::asio::io_context>>(),
        injector.template create<uptr<clock::Timer>>());

    initialized.emplace(std::move(block_executor));
    return initialized.value();
  }

  template <typename Injector>
  sptr<network::SyncProtocolObserverImpl> get_sync_observer_impl(
      const Injector &injector) {
    static auto initialized =
        boost::optional<sptr<network::SyncProtocolObserverImpl>>(boost::none);
    if (initialized) {
      return initialized.value();
    }

    auto sync_observer = std::make_shared<network::SyncProtocolObserverImpl>(
        injector.template create<sptr<blockchain::BlockTree>>(),
        injector.template create<sptr<blockchain::BlockHeaderRepository>>());

    auto protocol_factory =
        injector.template create<std::shared_ptr<network::ProtocolFactory>>();

    protocol_factory->setSyncObserver(sync_observer);

    initialized.emplace(std::move(sync_observer));
    return initialized.value();
  }

  template <typename... Ts>
  auto makeWavmInjector(
      application::AppConfiguration::RuntimeExecutionMethod method,
      Ts &&...args) {
    return di::make_injector(
<<<<<<< HEAD
        di::bind<runtime::RuntimeEnvironmentFactory>.template to(
            [method](auto const &injector)
                -> std::shared_ptr<runtime::RuntimeEnvironmentFactory> {
              static boost::optional<
                  std::shared_ptr<runtime::RuntimeEnvironmentFactory>>
                  env_factory;
              if (env_factory.has_value()) return env_factory.value();

              env_factory = boost::make_optional(
                  std::make_shared<runtime::RuntimeEnvironmentFactory>(
                      injector.template create<
                          sptr<const runtime::RuntimeCodeProvider>>(),
                      injector
                          .template create<sptr<runtime::ModuleRepository>>(),
                      injector.template create<
                          sptr<const blockchain::BlockHeaderRepository>>()));
              if (method
                  == application::AppConfiguration::RuntimeExecutionMethod::
                      Compile) {
                env_factory.value()->setEnvCleanupCallback(
                    [](auto &) { runtime::wavm::popHostApi(); });
              }
              return env_factory.value();
            })[di::override],
=======
>>>>>>> 9a800bee
        di::bind<runtime::wavm::CompartmentWrapper>.template to(
            [](const auto &injector) {
              static auto compartment =
                  std::make_shared<kagome::runtime::wavm::CompartmentWrapper>(
                      "Runtime Compartment");
              return compartment;
            }),
        di::bind<runtime::wavm::IntrinsicModule>.template to(
            [](const auto &injector) {
              static std::shared_ptr<runtime::wavm::IntrinsicModule> module =
                  [&injector]() {
                    auto compartment = injector.template create<
                        sptr<runtime::wavm::CompartmentWrapper>>();
                    auto module =
                        std::make_unique<runtime::wavm::IntrinsicModule>(
                            compartment);
                    runtime::wavm::registerHostApiMethods(*module);

                    return module;
                  }();
              return module;
            }),
        di::bind<runtime::wavm::IntrinsicModuleInstance>.template to(
            [](const auto &injector) {
              static std::shared_ptr<runtime::wavm::IntrinsicModuleInstance>
                  instance = [&injector]() {
                    auto module = injector.template create<
                        sptr<runtime::wavm::IntrinsicModule>>();
                    return module->instantiate();
                  }();
              return instance;
            }),
        di::bind<runtime::wavm::IntrinsicResolver>.template to<runtime::wavm::IntrinsicResolverImpl>(),
        std::forward<decltype(args)>(args)...);
  }

  template <typename... Ts>
  auto makeBinaryenInjector(
      application::AppConfiguration::RuntimeExecutionMethod method,
      Ts &&...args) {
    return di::make_injector(
        di::bind<runtime::binaryen::RuntimeExternalInterface>.template to(
            [](const auto &injector) {
              static auto rei = [&injector]() {
                auto host_api =
                    injector.template create<sptr<host_api::HostApi>>();
                auto rei = std::make_shared<
                    runtime::binaryen::RuntimeExternalInterface>(host_api);
                auto memory_provider = injector.template create<
                    sptr<runtime::binaryen::BinaryenMemoryProvider>>();
                memory_provider->setExternalInterface(rei);
                return rei;
              }();
              return rei;
            }),
        std::forward<decltype(args)>(args)...);
  }

  template <typename CommonType,
            typename BinaryenType,
            typename WavmType,
            typename Injector>
  auto choose_runtime_implementation(
      Injector const &injector,
      application::AppConfiguration::RuntimeExecutionMethod method) {
    using RuntimeExecutionMethod =
        application::AppConfiguration::RuntimeExecutionMethod;
    static sptr<CommonType> impl = [method, &injector]() {
      switch (method) {
        case RuntimeExecutionMethod::Interpret:
          return std::static_pointer_cast<CommonType>(
              injector.template create<sptr<BinaryenType>>());
        case RuntimeExecutionMethod::Compile:
          return std::static_pointer_cast<CommonType>(
              injector.template create<sptr<WavmType>>());
      }
      throw std::runtime_error("Unknown runtime execution method");
    }();
    return impl;
  }

  template <typename... Ts>
  auto makeRuntimeInjector(
      application::AppConfiguration::RuntimeExecutionMethod method,
      Ts &&...args) {
    return di::make_injector(
        di::bind<runtime::TrieStorageProvider>.template to<runtime::TrieStorageProviderImpl>(),
        di::bind<runtime::RuntimeUpgradeTracker>.template to<runtime::RuntimeUpgradeTrackerImpl>(),
        makeWavmInjector(method),
        makeBinaryenInjector(method),
        di::bind<runtime::MemoryProvider>.template to(
            [method](const auto &injector) {
              return choose_runtime_implementation<
                  runtime::MemoryProvider,
                  runtime::binaryen::BinaryenMemoryProvider,
                  runtime::wavm::WavmMemoryProvider>(injector, method);
            }),
        di::bind<runtime::ModuleRepository>.template to<runtime::ModuleRepositoryImpl>(),
        di::bind<runtime::CoreApiFactory>.template to(
            [method](const auto &injector) {
              return choose_runtime_implementation<
                  runtime::CoreApiFactory,
                  runtime::binaryen::CoreApiFactoryImpl,
                  runtime::wavm::CoreApiFactoryImpl>(injector, method);
            }),
        di::bind<runtime::ModuleFactory>.template to(
            [method](const auto &injector) {
              return choose_runtime_implementation<
                  runtime::ModuleFactory,
                  runtime::binaryen::ModuleFactoryImpl,
                  runtime::wavm::ModuleFactoryImpl>(injector, method);
            }),
        di::bind<runtime::Executor>.template to([](const auto &injector) {
          static boost::optional<std::shared_ptr<runtime::Executor>>
              initialized;
          if (!initialized) {
            auto env_factory = injector.template create<
                std::shared_ptr<runtime::RuntimeEnvironmentFactory>>();
            auto header_repo = injector.template create<
                std::shared_ptr<blockchain::BlockHeaderRepository>>();
            auto storage = injector.template create<
                std::shared_ptr<storage::trie::TrieStorage>>();
            initialized = std::make_shared<runtime::Executor>(
                std::move(header_repo), std::move(env_factory));
          }
          return initialized.value();
        }),
        di::bind<runtime::TaggedTransactionQueue>.template to<runtime::TaggedTransactionQueueImpl>(),
        di::bind<runtime::ParachainHost>.template to<runtime::ParachainHostImpl>(),
        di::bind<runtime::OffchainWorker>.template to<runtime::OffchainWorkerImpl>(),
        di::bind<runtime::Metadata>.template to<runtime::MetadataImpl>(),
        di::bind<runtime::GrandpaApi>.template to<runtime::GrandpaApiImpl>(),
        di::bind<runtime::Core>.template to<runtime::CoreImpl>(),
        di::bind<runtime::BabeApi>.template to<runtime::BabeApiImpl>(),
        di::bind<runtime::BlockBuilder>.template to<runtime::BlockBuilderImpl>(),
        di::bind<runtime::TransactionPaymentApi>.template to<runtime::TransactionPaymentApiImpl>(),
        di::bind<runtime::AccountNonceApi>.template to<runtime::AccountNonceApiImpl>(),
        std::forward<Ts>(args)...);
  }

  template <typename... Ts>
  auto makeApplicationInjector(const application::AppConfiguration &config,
                               Ts &&...args) {
    // default values for configurations
    api::RpcThreadPool::Configuration rpc_thread_pool_config{};
    api::HttpSession::Configuration http_config{};
    api::WsSession::Configuration ws_config{};
    transaction_pool::PoolModeratorImpl::Params pool_moderator_config{};
    transaction_pool::TransactionPool::Limits tp_pool_limits{};
    libp2p::protocol::PingConfig ping_config{};

    return di::make_injector(
        // bind configs
        useConfig(rpc_thread_pool_config),
        useConfig(http_config),
        useConfig(ws_config),
        useConfig(pool_moderator_config),
        useConfig(tp_pool_limits),
        useConfig(ping_config),

        // inherit host injector
        libp2p::injector::makeHostInjector(
            libp2p::injector::useSecurityAdaptors<
                libp2p::security::Noise>()[di::override]),

        // inherit kademlia injector
        libp2p::injector::makeKademliaInjector(),
        di::bind<libp2p::protocol::kademlia::Config>.to(
            [](auto const &injector) {
              auto &chain_spec =
                  injector.template create<application::ChainSpec &>();
              return get_kademlia_config(chain_spec);
            })[boost::di::override],

        di::bind<application::AppStateManager>.template to<application::AppStateManagerImpl>(),
        di::bind<application::AppConfiguration>.to(config),

        // compose peer keypair
        di::bind<libp2p::crypto::KeyPair>.to([](auto const &injector) {
          auto &app_config =
              injector.template create<const application::AppConfiguration &>();
          auto &crypto_provider =
              injector.template create<const crypto::Ed25519Provider &>();
          auto &crypto_store =
              injector.template create<const crypto::CryptoStore &>();
          return get_peer_keypair(app_config, crypto_provider, crypto_store);
        })[boost::di::override],

        // bind io_context: 1 per injector
        di::bind<::boost::asio::io_context>.in(
            di::extension::shared)[boost::di::override],

        di::bind<api::ApiServiceImpl::ListenerList>.to([](auto const
                                                              &injector) {
          std::vector<std::shared_ptr<api::Listener>> listeners{
              injector
                  .template create<std::shared_ptr<api::HttpListenerImpl>>(),
              injector.template create<std::shared_ptr<api::WsListenerImpl>>(),
          };
          return api::ApiServiceImpl::ListenerList{std::move(listeners)};
        }),
        di::bind<api::ApiServiceImpl::ProcessorSpan>.to([](auto const
                                                               &injector) {
          static std::vector<std::shared_ptr<api::JRpcProcessor>> processors{
              injector.template create<
                  std::shared_ptr<api::state::StateJrpcProcessor>>(),
              injector.template create<
                  std::shared_ptr<api::author::AuthorJRpcProcessor>>(),
              injector.template create<
                  std::shared_ptr<api::chain::ChainJrpcProcessor>>(),
              injector.template create<
                  std::shared_ptr<api::system::SystemJrpcProcessor>>(),
              injector.template create<
                  std::shared_ptr<api::rpc::RpcJRpcProcessor>>(),
              injector.template create<
                  std::shared_ptr<api::payment::PaymentJRpcProcessor>>()};
          return api::ApiServiceImpl::ProcessorSpan{processors};
        }),
        // bind interfaces
        di::bind<api::HttpListenerImpl>.to([](const auto &injector) {
          const application::AppConfiguration &config =
              injector.template create<application::AppConfiguration const &>();
          auto app_state_manager =
              injector.template create<sptr<application::AppStateManager>>();
          auto context = injector.template create<sptr<api::RpcContext>>();
          auto &&http_session_config =
              injector.template create<api::HttpSession::Configuration>();

          return get_jrpc_api_http_listener(
              config, app_state_manager, context, http_session_config);
        }),
        di::bind<api::WsListenerImpl>.to([](const auto &injector) {
          auto config =
              injector.template create<api::WsSession::Configuration>();
          auto context = injector.template create<sptr<api::RpcContext>>();
          auto app_state_manager =
              injector.template create<sptr<application::AppStateManager>>();
          const application::AppConfiguration &app_config =
              injector.template create<application::AppConfiguration const &>();
          return get_jrpc_api_ws_listener(
              app_config, config, context, app_state_manager);
        }),
        // starting metrics interfaces
        di::bind<metrics::Handler>.template to<metrics::PrometheusHandler>(),
        di::bind<metrics::Exposer>.template to<metrics::ExposerImpl>(),
        di::bind<metrics::Exposer::Configuration>.to([](const auto &injector) {
          return metrics::Exposer::Configuration{
              injector.template create<application::AppConfiguration const &>()
                  .openmetricsHttpEndpoint()};
        }),
        // hardfix for Mac clang
        di::bind<metrics::Session::Configuration>.to([](const auto &injector) {
          return metrics::Session::Configuration{};
        }),
        // ending metrics interfaces
        di::bind<libp2p::crypto::random::RandomGenerator>.template to<libp2p::crypto::random::BoostRandomGenerator>()
            [di::override],
        di::bind<api::AuthorApi>.template to<api::AuthorApiImpl>(),
        di::bind<crypto::SessionKeys>.template to<crypto::SessionKeys>(),
        di::bind<network::Roles>.to(config.roles()),
        di::bind<api::ChainApi>.template to<api::ChainApiImpl>(),
        di::bind<api::StateApi>.template to<api::StateApiImpl>(),
        di::bind<api::SystemApi>.template to<api::SystemApiImpl>(),
        di::bind<api::RpcApi>.template to<api::RpcApiImpl>(),
        di::bind<api::PaymentApi>.template to<api::PaymentApiImpl>(),
        di::bind<api::ApiService>.to([](const auto &injector) {
          return get_jrpc_api_service(injector);
        }),
        di::bind<api::JRpcServer>.template to<api::JRpcServerImpl>(),
        di::bind<authorship::Proposer>.template to<authorship::ProposerImpl>(),
        di::bind<authorship::BlockBuilder>.template to<authorship::BlockBuilderImpl>(),
        di::bind<authorship::BlockBuilderFactory>.template to<authorship::BlockBuilderFactoryImpl>(),
        di::bind<storage::BufferStorage>.to([](const auto &injector) {
          const application::AppConfiguration &config =
              injector.template create<application::AppConfiguration const &>();
          auto chain_spec =
              injector.template create<sptr<application::ChainSpec>>();
          return get_level_db(config, chain_spec);
        }),
        di::bind<blockchain::BlockStorage>.to([](const auto &injector) {
          const auto &hasher = injector.template create<sptr<crypto::Hasher>>();
          const auto &db =
              injector.template create<sptr<storage::BufferStorage>>();
          const auto &trie_storage =
              injector.template create<sptr<storage::trie::TrieStorage>>();
          const auto &grandpa_api =
              injector.template create<sptr<runtime::GrandpaApi>>();
          return get_block_storage(hasher, db, trie_storage, grandpa_api);
        }),
        di::bind<blockchain::BlockTree>.to(
            [](auto const &injector) { return get_block_tree(injector); }),
        di::bind<blockchain::BlockHeaderRepository>.template to<blockchain::KeyValueBlockHeaderRepository>(),
        di::bind<clock::SystemClock>.template to<clock::SystemClockImpl>(),
        di::bind<clock::SteadyClock>.template to<clock::SteadyClockImpl>(),
        di::bind<clock::Timer>.template to<clock::BasicWaitableTimer>(),
        di::bind<clock::SystemClock::Duration>.to([](const auto &injector) {
          auto conf =
              injector.template create<sptr<primitives::BabeConfiguration>>();
          return conf->slot_duration;
        }),
        di::bind<primitives::BabeConfiguration>.to([](auto const &injector) {
          // need it to add genesis block if it's not there
          auto block_storage =
              injector.template create<sptr<blockchain::BlockStorage>>();
          auto babe_api = injector.template create<sptr<runtime::BabeApi>>();
          return get_babe_configuration(
              block_storage->getGenesisBlockHash().value(), babe_api);
        }),
        di::bind<consensus::BabeSynchronizer>.template to<consensus::BabeSynchronizerImpl>(),
        di::bind<consensus::grandpa::Environment>.template to<consensus::grandpa::EnvironmentImpl>(),
        di::bind<consensus::BlockValidator>.template to<consensus::BabeBlockValidator>(),
        di::bind<crypto::Ed25519Provider>.template to<crypto::Ed25519ProviderImpl>(),
        di::bind<crypto::Hasher>.template to<crypto::HasherImpl>(),
        di::bind<crypto::Sr25519Provider>.template to<crypto::Sr25519ProviderImpl>(),
        di::bind<crypto::VRFProvider>.template to<crypto::VRFProviderImpl>(),
        di::bind<network::StreamEngine>.template to<network::StreamEngine>(),
        di::bind<crypto::Bip39Provider>.template to<crypto::Bip39ProviderImpl>(),
        di::bind<crypto::Pbkdf2Provider>.template to<crypto::Pbkdf2ProviderImpl>(),
        di::bind<crypto::Secp256k1Provider>.template to<crypto::Secp256k1ProviderImpl>(),
        di::bind<crypto::KeyFileStorage>.template to([](auto const &injector) {
          const application::AppConfiguration &config =
              injector.template create<application::AppConfiguration const &>();
          auto chain_spec =
              injector.template create<sptr<application::ChainSpec>>();

          return get_key_file_storage(config, chain_spec);
        }),
        di::bind<crypto::CryptoStore>.template to<crypto::CryptoStoreImpl>(),
        di::bind<host_api::HostApi>.template to<host_api::HostApiImpl>(),
        di::bind<host_api::HostApiFactory>.template to<host_api::HostApiFactoryImpl>(),
        makeRuntimeInjector(config.runtimeExecMethod()),
        di::bind<transaction_pool::TransactionPool>.template to<transaction_pool::TransactionPoolImpl>(),
        di::bind<transaction_pool::PoolModerator>.template to<transaction_pool::PoolModeratorImpl>(),
        di::bind<storage::changes_trie::ChangesTracker>.template to<storage::changes_trie::StorageChangesTrackerImpl>(),
        di::bind<network::SyncProtocolObserver>.to([](auto const &injector) {
          return get_sync_observer_impl(injector);
        }),
        di::bind<storage::trie::TrieStorageBackend>.to(
            [](auto const &injector) {
              auto storage =
                  injector.template create<sptr<storage::BufferStorage>>();
              return get_trie_storage_backend(storage);
            }),
        di::bind<storage::trie::TrieStorageImpl>.to([](auto const &injector) {
          auto factory =
              injector
                  .template create<sptr<storage::trie::PolkadotTrieFactory>>();
          auto codec = injector.template create<sptr<storage::trie::Codec>>();
          auto serializer =
              injector.template create<sptr<storage::trie::TrieSerializer>>();
          auto tracker = injector.template create<
              sptr<storage::changes_trie::ChangesTracker>>();
          return get_trie_storage_impl(factory, codec, serializer, tracker);
        }),
        di::bind<storage::trie::TrieStorage>.to([](auto const &injector) {
          auto configuration_storage =
              injector.template create<sptr<application::ChainSpec>>();
          auto trie_storage =
              injector.template create<sptr<storage::trie::TrieStorageImpl>>();
          return get_trie_storage(configuration_storage, trie_storage);
        }),
        di::bind<storage::trie::PolkadotTrieFactory>.template to<storage::trie::PolkadotTrieFactoryImpl>(),
        di::bind<storage::trie::Codec>.template to<storage::trie::PolkadotCodec>(),
        di::bind<storage::trie::TrieSerializer>.template to<storage::trie::TrieSerializerImpl>(),
        di::bind<runtime::RuntimeCodeProvider>.template to<runtime::StorageCodeProvider>(),
        di::bind<application::ChainSpec>.to([](const auto &injector) {
          const application::AppConfiguration &config =
              injector.template create<application::AppConfiguration const &>();
          return get_chain_spec(config);
        }),
        di::bind<network::ExtrinsicObserver>.to([](const auto &injector) {
          return get_extrinsic_observer_impl(injector);
        }),
        di::bind<authority::AuthorityUpdateObserver>.template to<authority::AuthorityManagerImpl>(),
        di::bind<authority::AuthorityManager>.template to<authority::AuthorityManagerImpl>(),
        di::bind<network::PeerManager>.to(
            [](auto const &injector) { return get_peer_manager(injector); }),
        di::bind<network::Router>.template to<network::RouterLibp2p>(),
        di::bind<consensus::BlockExecutor>.to(
            [](auto const &injector) { return get_block_executor(injector); }),
        di::bind<consensus::grandpa::Grandpa>.to(
            [](auto const &injector) { return get_grandpa_impl(injector); }),
        di::bind<consensus::grandpa::RoundObserver>.to(
            [](auto const &injector) { return get_grandpa_impl(injector); }),
        di::bind<consensus::grandpa::CatchUpObserver>.to(
            [](auto const &injector) { return get_grandpa_impl(injector); }),
        di::bind<consensus::grandpa::NeighborObserver>.to(
            [](auto const &injector) { return get_grandpa_impl(injector); }),
        di::bind<consensus::grandpa::GrandpaObserver>.to(
            [](auto const &injector) { return get_grandpa_impl(injector); }),
        di::bind<consensus::BabeUtil>.template to<consensus::BabeUtilImpl>(),
        di::bind<network::BlockAnnounceTransmitter>.template to<network::BlockAnnounceTransmitterImpl>(),
        di::bind<network::GrandpaTransmitter>.template to<network::GrandpaTransmitterImpl>(),
        di::bind<network::TransactionsTransmitter>.template to<network::TransactionsTransmitterImpl>(),

        // user-defined overrides...
        std::forward<decltype(args)>(args)...);
  }

  template <typename Injector>
  sptr<network::OwnPeerInfo> get_own_peer_info(const Injector &injector) {
    static boost::optional<sptr<network::OwnPeerInfo>> initialized{boost::none};
    if (initialized) {
      return initialized.value();
    }

    libp2p::crypto::PublicKey public_key;

    const auto &config =
        injector.template create<application::AppConfiguration const &>();

    if (config.roles().flags.authority) {
      auto &crypto_provider =
          injector.template create<const crypto::Ed25519Provider &>();
      auto &crypto_store =
          injector.template create<const crypto::CryptoStore &>();

      auto &local_pair =
          get_peer_keypair(config, crypto_provider, crypto_store);

      public_key = local_pair->publicKey;
    } else {
      auto &&local_pair = injector.template create<libp2p::crypto::KeyPair>();
      public_key = local_pair.publicKey;
    }

    auto &key_marshaller =
        injector.template create<libp2p::crypto::marshaller::KeyMarshaller &>();

    libp2p::peer::PeerId peer_id =
        libp2p::peer::PeerId::fromPublicKey(
            key_marshaller.marshal(public_key).value())
            .value();

    std::vector<libp2p::multi::Multiaddress> listen_addrs =
        config.listenAddresses();
    std::vector<libp2p::multi::Multiaddress> public_addrs =
        config.publicAddresses();

    auto log = log::createLogger("Injector", "injector");
    for (auto &addr : listen_addrs) {
      SL_DEBUG(log, "Peer listening on multiaddr: {}", addr.getStringAddress());
    }
    for (auto &addr : public_addrs) {
      SL_DEBUG(log, "Peer public multiaddr: {}", addr.getStringAddress());
    }

    initialized = std::make_shared<network::OwnPeerInfo>(
        std::move(peer_id), std::move(public_addrs), std::move(listen_addrs));
    return initialized.value();
  }

  template <typename Injector>
  sptr<consensus::babe::Babe> get_babe(const Injector &injector) {
    static auto initialized =
        boost::optional<sptr<consensus::babe::Babe>>(boost::none);
    if (initialized) {
      return initialized.value();
    }

    auto session_keys = injector.template create<sptr<crypto::SessionKeys>>();

    initialized = std::make_shared<consensus::babe::BabeImpl>(
        injector.template create<sptr<application::AppStateManager>>(),
        injector.template create<sptr<consensus::BabeLottery>>(),
        injector.template create<sptr<consensus::BlockExecutor>>(),
        injector.template create<sptr<storage::trie::TrieStorage>>(),
        injector.template create<sptr<primitives::BabeConfiguration>>(),
        injector.template create<sptr<authorship::Proposer>>(),
        injector.template create<sptr<blockchain::BlockTree>>(),
        injector.template create<sptr<network::BlockAnnounceTransmitter>>(),
        injector.template create<sptr<crypto::Sr25519Provider>>(),
        session_keys->getBabeKeyPair(),
        injector.template create<sptr<clock::SystemClock>>(),
        injector.template create<sptr<crypto::Hasher>>(),
        injector.template create<uptr<clock::Timer>>(),
        injector.template create<sptr<authority::AuthorityUpdateObserver>>(),
        injector.template create<sptr<consensus::BabeUtil>>());

    auto protocol_factory =
        injector.template create<std::shared_ptr<network::ProtocolFactory>>();

    protocol_factory->setBabe(initialized.value());

    return initialized.value();
  }

  template <typename Injector>
  sptr<network::ExtrinsicObserverImpl> get_extrinsic_observer_impl(
      const Injector &injector) {
    static auto initialized =
        boost::optional<sptr<network::ExtrinsicObserverImpl>>(boost::none);
    if (initialized) {
      return initialized.value();
    }

    initialized = std::make_shared<network::ExtrinsicObserverImpl>(
        injector.template create<sptr<api::AuthorApi>>());

    auto protocol_factory =
        injector.template create<std::shared_ptr<network::ProtocolFactory>>();

    protocol_factory->setExtrinsicObserver(initialized.value());

    return initialized.value();
  }

  template <typename Injector>
  sptr<consensus::grandpa::GrandpaImpl> get_grandpa_impl(
      const Injector &injector) {
    static auto initialized =
        boost::optional<sptr<consensus::grandpa::GrandpaImpl>>(boost::none);
    if (initialized) {
      return initialized.value();
    }

    auto session_keys = injector.template create<sptr<crypto::SessionKeys>>();

    initialized = std::make_shared<consensus::grandpa::GrandpaImpl>(
        injector.template create<sptr<application::AppStateManager>>(),
        injector.template create<sptr<consensus::grandpa::Environment>>(),
        injector.template create<sptr<storage::BufferStorage>>(),
        injector.template create<sptr<crypto::Ed25519Provider>>(),
        injector.template create<sptr<runtime::GrandpaApi>>(),
        session_keys->getGranKeyPair(),
        injector.template create<sptr<clock::SteadyClock>>(),
        injector.template create<sptr<boost::asio::io_context>>(),
        injector.template create<sptr<authority::AuthorityManager>>(),
        injector.template create<sptr<consensus::babe::Babe>>());

    auto protocol_factory =
        injector.template create<std::shared_ptr<network::ProtocolFactory>>();

    protocol_factory->setGrandpaObserver(initialized.value());

    return initialized.value();
  }

  template <typename... Ts>
  auto makeKagomeNodeInjector(const application::AppConfiguration &app_config,
                              Ts &&...args) {
    using namespace boost;  // NOLINT;

    return di::make_injector(
        makeApplicationInjector(app_config),
        // compose peer info
        di::bind<network::OwnPeerInfo>.to(
            [](const auto &injector) { return get_own_peer_info(injector); }),
        di::bind<consensus::babe::Babe>.to(
            [](auto const &injector) { return get_babe(injector); }),
        di::bind<consensus::BabeLottery>.template to<consensus::BabeLotteryImpl>(),
        di::bind<network::BlockAnnounceObserver>.to(
            [](auto const &injector) { return get_babe(injector); }),

        // user-defined overrides...
        std::forward<decltype(args)>(args)...);
  }

}  // namespace

namespace kagome::injector {

  class KagomeNodeInjectorImpl {
   public:
    using Injector = decltype(makeKagomeNodeInjector(
        std::declval<application::AppConfiguration const &>()));

    KagomeNodeInjectorImpl(Injector injector)
        : injector_{std::move(injector)} {}
    Injector injector_;
  };

  KagomeNodeInjector::KagomeNodeInjector(
      const application::AppConfiguration &app_config)
      : pimpl_{std::make_unique<KagomeNodeInjectorImpl>(
          makeKagomeNodeInjector(app_config))} {}

  sptr<application::ChainSpec> KagomeNodeInjector::injectChainSpec() {
    return pimpl_->injector_.create<sptr<application::ChainSpec>>();
  }

  std::shared_ptr<blockchain::BlockStorage>
  KagomeNodeInjector::injectBlockStorage() {
    return pimpl_->injector_.create<sptr<blockchain::BlockStorage>>();
  }

  sptr<application::AppStateManager>
  KagomeNodeInjector::injectAppStateManager() {
    return pimpl_->injector_.create<sptr<application::AppStateManager>>();
  }

  sptr<boost::asio::io_context> KagomeNodeInjector::injectIoContext() {
    return pimpl_->injector_.create<sptr<boost::asio::io_context>>();
  }

  sptr<metrics::Exposer> KagomeNodeInjector::injectOpenMetricsService() {
    // registry here is temporary, it initiates static global registry
    // and registers handler in there
    auto registry = metrics::createRegistry();
    auto handler = pimpl_->injector_.create<sptr<metrics::Handler>>();
    registry->setHandler(*handler.get());
    auto exposer = pimpl_->injector_.create<sptr<metrics::Exposer>>();
    exposer->setHandler(handler);
    return exposer;
  }

  sptr<network::Router> KagomeNodeInjector::injectRouter() {
    return pimpl_->injector_.create<sptr<network::Router>>();
  }

  sptr<network::PeerManager> KagomeNodeInjector::injectPeerManager() {
    return pimpl_->injector_.create<sptr<network::PeerManager>>();
  }

  sptr<api::ApiService> KagomeNodeInjector::injectRpcApiService() {
    return pimpl_->injector_.create<sptr<api::ApiService>>();
  }

  std::shared_ptr<clock::SystemClock> KagomeNodeInjector::injectSystemClock() {
    return pimpl_->injector_.create<sptr<clock::SystemClock>>();
  }

  std::shared_ptr<network::SyncProtocolObserver>
  KagomeNodeInjector::injectSyncObserver() {
    return pimpl_->injector_.create<sptr<network::SyncProtocolObserver>>();
  }

  std::shared_ptr<consensus::babe::Babe> KagomeNodeInjector::injectBabe() {
    return pimpl_->injector_.create<sptr<consensus::babe::Babe>>();
  }

  std::shared_ptr<consensus::grandpa::Grandpa>
  KagomeNodeInjector::injectGrandpa() {
    return pimpl_->injector_.create<sptr<consensus::grandpa::Grandpa>>();
  }

  std::shared_ptr<soralog::LoggingSystem>
  KagomeNodeInjector::injectLoggingSystem() {
    return std::make_shared<soralog::LoggingSystem>(
        std::make_shared<kagome::log::Configurator>(
            pimpl_->injector_.create<sptr<libp2p::log::Configurator>>()));
  }

  std::shared_ptr<storage::trie::TrieStorage>
  KagomeNodeInjector::injectTrieStorage() {
    return pimpl_->injector_.create<sptr<storage::trie::TrieStorage>>();
  }

}  // namespace kagome::injector<|MERGE_RESOLUTION|>--- conflicted
+++ resolved
@@ -767,33 +767,6 @@
       application::AppConfiguration::RuntimeExecutionMethod method,
       Ts &&...args) {
     return di::make_injector(
-<<<<<<< HEAD
-        di::bind<runtime::RuntimeEnvironmentFactory>.template to(
-            [method](auto const &injector)
-                -> std::shared_ptr<runtime::RuntimeEnvironmentFactory> {
-              static boost::optional<
-                  std::shared_ptr<runtime::RuntimeEnvironmentFactory>>
-                  env_factory;
-              if (env_factory.has_value()) return env_factory.value();
-
-              env_factory = boost::make_optional(
-                  std::make_shared<runtime::RuntimeEnvironmentFactory>(
-                      injector.template create<
-                          sptr<const runtime::RuntimeCodeProvider>>(),
-                      injector
-                          .template create<sptr<runtime::ModuleRepository>>(),
-                      injector.template create<
-                          sptr<const blockchain::BlockHeaderRepository>>()));
-              if (method
-                  == application::AppConfiguration::RuntimeExecutionMethod::
-                      Compile) {
-                env_factory.value()->setEnvCleanupCallback(
-                    [](auto &) { runtime::wavm::popHostApi(); });
-              }
-              return env_factory.value();
-            })[di::override],
-=======
->>>>>>> 9a800bee
         di::bind<runtime::wavm::CompartmentWrapper>.template to(
             [](const auto &injector) {
               static auto compartment =
