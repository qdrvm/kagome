/**
 * Copyright Soramitsu Co., Ltd. All Rights Reserved.
 * SPDX-License-Identifier: Apache-2.0
 */

#include "injector/application_injector.hpp"
#include "crypto/hasher.hpp"

#define BOOST_DI_CFG_DIAGNOSTICS_LEVEL 2
#define BOOST_DI_CFG_CTOR_LIMIT_SIZE \
  16  // TODO(Harrm): check how it influences on compilation time

#include <boost/di.hpp>
#include <boost/di/extension/scopes/shared.hpp>
#include <libp2p/injector/host_injector.hpp>
#undef U64  // comes from OpenSSL and messes with WAVM
#include <libp2p/injector/kademlia_injector.hpp>
#include <libp2p/log/configurator.hpp>

#include "api/service/author/author_jrpc_processor.hpp"
#include "api/service/author/impl/author_api_impl.hpp"
#include "api/service/chain/chain_jrpc_processor.hpp"
#include "api/service/chain/impl/chain_api_impl.hpp"
#include "api/service/child_state/child_state_jrpc_processor.hpp"
#include "api/service/child_state/impl/child_state_api_impl.hpp"
#include "api/service/impl/api_service_impl.hpp"
#include "api/service/payment/impl/payment_api_impl.hpp"
#include "api/service/payment/payment_jrpc_processor.hpp"
#include "api/service/rpc/impl/rpc_api_impl.hpp"
#include "api/service/rpc/rpc_jrpc_processor.hpp"
#include "api/service/state/impl/state_api_impl.hpp"
#include "api/service/state/state_jrpc_processor.hpp"
#include "api/service/system/impl/system_api_impl.hpp"
#include "api/service/system/system_jrpc_processor.hpp"
#include "api/transport/impl/http/http_listener_impl.hpp"
#include "api/transport/impl/http/http_session.hpp"
#include "api/transport/impl/ws/ws_listener_impl.hpp"
#include "api/transport/impl/ws/ws_session.hpp"
#include "api/transport/rpc_thread_pool.hpp"
#include "application/app_configuration.hpp"
#include "application/impl/app_state_manager_impl.hpp"
#include "application/impl/chain_spec_impl.hpp"
#include "application/modes/print_chain_info_mode.hpp"
#include "application/modes/recovery_mode.hpp"
#include "authorship/impl/block_builder_factory_impl.hpp"
#include "authorship/impl/block_builder_impl.hpp"
#include "authorship/impl/proposer_impl.hpp"
#include "blockchain/impl/block_header_repository_impl.hpp"
#include "blockchain/impl/block_storage_impl.hpp"
#include "blockchain/impl/block_tree_impl.hpp"
#include "blockchain/impl/justification_storage_policy.hpp"
#include "blockchain/impl/storage_util.hpp"
#include "clock/impl/basic_waitable_timer.hpp"
#include "clock/impl/clock_impl.hpp"
#include "common/outcome_throw.hpp"
#include "consensus/authority/authority_manager.hpp"
#include "consensus/authority/authority_update_observer.hpp"
#include "consensus/authority/impl/authority_manager_impl.hpp"
#include "consensus/authority/impl/schedule_node.hpp"
#include "consensus/babe/impl/babe_impl.hpp"
#include "consensus/babe/impl/babe_lottery_impl.hpp"
#include "consensus/babe/impl/babe_util_impl.hpp"
#include "consensus/babe/impl/block_executor_impl.hpp"
#include "consensus/grandpa/impl/environment_impl.hpp"
#include "consensus/grandpa/impl/grandpa_impl.hpp"
#include "consensus/validation/babe_block_validator.hpp"
#include "crypto/bip39/impl/bip39_provider_impl.hpp"
#include "crypto/crypto_store/crypto_store_impl.hpp"
#include "crypto/crypto_store/session_keys.hpp"
#include "crypto/ecdsa/ecdsa_provider_impl.hpp"
#include "crypto/ed25519/ed25519_provider_impl.hpp"
#include "crypto/hasher/hasher_impl.hpp"
#include "crypto/pbkdf2/impl/pbkdf2_provider_impl.hpp"
#include "crypto/random_generator/boost_generator.hpp"
#include "crypto/secp256k1/secp256k1_provider_impl.hpp"
#include "crypto/sr25519/sr25519_provider_impl.hpp"
#include "crypto/vrf/vrf_provider_impl.hpp"
#include "host_api/impl/host_api_factory_impl.hpp"
#include "host_api/impl/host_api_impl.hpp"
#include "log/configurator.hpp"
#include "log/logger.hpp"
#include "metrics/impl/exposer_impl.hpp"
#include "metrics/impl/metrics_watcher.hpp"
#include "metrics/impl/prometheus/handler_impl.hpp"
#include "metrics/metrics.hpp"
#include "network/impl/block_announce_transmitter_impl.hpp"
#include "network/impl/extrinsic_observer_impl.hpp"
#include "network/impl/grandpa_transmitter_impl.hpp"
#include "network/impl/kademlia_storage_backend.hpp"
#include "network/impl/peer_manager_impl.hpp"
#include "network/impl/rating_repository_impl.hpp"
#include "network/impl/router_libp2p.hpp"
#include "network/impl/sync_protocol_observer_impl.hpp"
#include "network/impl/synchronizer_impl.hpp"
#include "network/impl/transactions_transmitter_impl.hpp"
#include "network/sync_protocol_observer.hpp"
#include "offchain/impl/offchain_local_storage.hpp"
#include "offchain/impl/offchain_persistent_storage.hpp"
#include "offchain/impl/offchain_worker_factory_impl.hpp"
#include "offchain/impl/offchain_worker_impl.hpp"
#include "offchain/impl/offchain_worker_pool_impl.hpp"
#include "outcome/outcome.hpp"
#include "runtime/binaryen/binaryen_memory_provider.hpp"
#include "runtime/binaryen/core_api_factory_impl.hpp"
#include "runtime/binaryen/instance_environment_factory.hpp"
#include "runtime/binaryen/module/module_factory_impl.hpp"
#include "runtime/common/module_repository_impl.hpp"
#include "runtime/common/runtime_instances_pool.hpp"
#include "runtime/common/runtime_upgrade_tracker_impl.hpp"
#include "runtime/common/storage_code_provider.hpp"
#include "runtime/common/trie_storage_provider_impl.hpp"
#include "runtime/executor.hpp"
#include "runtime/module_factory.hpp"
#include "runtime/runtime_api/impl/account_nonce_api.hpp"
#include "runtime/runtime_api/impl/babe_api.hpp"
#include "runtime/runtime_api/impl/block_builder.hpp"
#include "runtime/runtime_api/impl/core.hpp"
#include "runtime/runtime_api/impl/grandpa_api.hpp"
#include "runtime/runtime_api/impl/metadata.hpp"
#include "runtime/runtime_api/impl/offchain_worker_api.hpp"
#include "runtime/runtime_api/impl/parachain_host.hpp"
#include "runtime/runtime_api/impl/session_keys_api.hpp"
#include "runtime/runtime_api/impl/tagged_transaction_queue.hpp"
#include "runtime/runtime_api/impl/transaction_payment_api.hpp"
#include "runtime/wavm/compartment_wrapper.hpp"
#include "runtime/wavm/core_api_factory_impl.hpp"
#include "runtime/wavm/instance_environment_factory.hpp"
#include "runtime/wavm/intrinsics/intrinsic_functions.hpp"
#include "runtime/wavm/intrinsics/intrinsic_module.hpp"
#include "runtime/wavm/intrinsics/intrinsic_module_instance.hpp"
#include "runtime/wavm/intrinsics/intrinsic_resolver_impl.hpp"
#include "runtime/wavm/module.hpp"
#include "runtime/wavm/module_cache.hpp"
#include "runtime/wavm/module_factory_impl.hpp"
#include "storage/changes_trie/impl/storage_changes_tracker_impl.hpp"
#include "storage/database_error.hpp"
#include "storage/leveldb/leveldb.hpp"
#include "storage/predefined_keys.hpp"
#include "storage/rocksdb/rocksdb.hpp"
#include "storage/trie/impl/trie_storage_backend_impl.hpp"
#include "storage/trie/impl/trie_storage_impl.hpp"
#include "storage/trie/polkadot_trie/polkadot_trie_factory_impl.hpp"
#include "storage/trie/serialization/polkadot_codec.hpp"
#include "storage/trie/serialization/trie_serializer_impl.hpp"
#include "telemetry/impl/service_impl.hpp"
#include "transaction_pool/impl/pool_moderator_impl.hpp"
#include "transaction_pool/impl/transaction_pool_impl.hpp"

namespace {
  template <class T>
  using sptr = std::shared_ptr<T>;

  template <class T>
  using uptr = std::unique_ptr<T>;

  namespace di = boost::di;
  namespace fs = boost::filesystem;
  using namespace kagome;  // NOLINT

  template <typename C>
  auto useConfig(C c) {
    return boost::di::bind<std::decay_t<C>>().template to(
        std::move(c))[boost::di::override];
  }

  template <typename T, typename Fun>
  auto bind_by_lambda(const Fun &fun) {
    return di::bind<T>.to([fun](auto const &injector) {
      static boost::optional<sptr<T>> initialized = boost::none;
      if (not initialized) {
        initialized.emplace(std::move(fun(injector)));
      }
      return initialized.value();
    });
  }

  sptr<api::HttpListenerImpl> get_jrpc_api_http_listener(
      application::AppConfiguration const &config,
      sptr<application::AppStateManager> app_state_manager,
      sptr<api::RpcContext> context,
      api::HttpSession::Configuration http_session_config) {
    static auto initialized =
        std::optional<sptr<api::HttpListenerImpl>>(std::nullopt);
    if (initialized) {
      return initialized.value();
    }

    auto &endpoint = config.rpcHttpEndpoint();

    api::HttpListenerImpl::Configuration listener_config;
    listener_config.endpoint = endpoint;

    auto listener = std::make_shared<api::HttpListenerImpl>(
        app_state_manager, context, listener_config, http_session_config);

    initialized.emplace(std::move(listener));
    return initialized.value();
  }

  sptr<api::WsListenerImpl> get_jrpc_api_ws_listener(
      application::AppConfiguration const &app_config,
      api::WsSession::Configuration ws_session_config,
      sptr<api::RpcContext> context,
      sptr<application::AppStateManager> app_state_manager) {
    static auto initialized =
        std::optional<sptr<api::WsListenerImpl>>(std::nullopt);
    if (initialized) {
      return initialized.value();
    }

    api::WsListenerImpl::Configuration listener_config;
    listener_config.endpoint = app_config.rpcWsEndpoint();
    listener_config.ws_max_connections = app_config.maxWsConnections();

    auto listener =
        std::make_shared<api::WsListenerImpl>(app_state_manager,
                                              context,
                                              listener_config,
                                              std::move(ws_session_config));

    initialized.emplace(std::move(listener));
    return initialized.value();
  }

  sptr<blockchain::BlockStorage> get_block_storage(
      storage::trie::RootHash state_root,
      sptr<crypto::Hasher> hasher,
      sptr<storage::BufferStorage> storage) {
    static auto initialized =
        std::optional<sptr<blockchain::BlockStorage>>(std::nullopt);

    if (initialized) {
      return initialized.value();
    }

    auto block_storage_res =
        blockchain::BlockStorageImpl::create(state_root, storage, hasher);

    if (block_storage_res.has_error()) {
      common::raise(block_storage_res.error());
    }
    auto &block_storage = block_storage_res.value();

    initialized.emplace(std::move(block_storage));
    return initialized.value();
  }

  sptr<storage::trie::TrieStorageBackendImpl> get_trie_storage_backend(
      sptr<storage::BufferStorage> storage) {
    static auto initialized =
        std::optional<sptr<storage::trie::TrieStorageBackendImpl>>(
            std::nullopt);

    if (initialized) {
      return initialized.value();
    }

    auto backend = std::make_shared<storage::trie::TrieStorageBackendImpl>(
        storage, common::Buffer{blockchain::prefix::TRIE_NODE});

    initialized.emplace(std::move(backend));
    return initialized.value();
  }

  template <typename Injector>
  std::pair<sptr<storage::trie::TrieStorage>, kagome::storage::trie::RootHash>
  get_trie_storage_and_root_hash(const Injector &injector) {
    static auto initialized =
        std::optional<std::pair<sptr<storage::trie::TrieStorage>,
                                kagome::storage::trie::RootHash>>(std::nullopt);

    if (initialized) {
      return initialized.value();
    }

    auto factory =
        injector.template create<sptr<storage::trie::PolkadotTrieFactory>>();
    auto codec = injector.template create<sptr<storage::trie::Codec>>();
    auto configuration_storage =
        injector.template create<sptr<application::ChainSpec>>();
    auto serializer =
        injector.template create<sptr<storage::trie::TrieSerializer>>();
    auto tracker =
        injector.template create<sptr<storage::changes_trie::ChangesTracker>>();

    auto trie_storage_res = storage::trie::TrieStorageImpl::createEmpty(
        factory, codec, serializer, tracker);

    if (!trie_storage_res) {
      common::raise(trie_storage_res.error());
    }

    const auto genesis_raw_configs = configuration_storage->getGenesis();
    auto &trie_storage = trie_storage_res.value();

    auto batch_res =
        trie_storage->getPersistentBatchAt(serializer->getEmptyRootHash());
    if (not batch_res) {
      common::raise(batch_res.error());
    }
    auto batch = std::move(batch_res.value());

    auto log = log::createLogger("Injector", "injector");
    for (const auto &[key_, val_] : genesis_raw_configs) {
      auto &key = key_;
      auto &val = val_;
      SL_TRACE(
          log, "Key: {}, Val: {}", key.toHex(), val.toHex().substr(0, 200));
      if (auto res = batch->put(key, val); not res) {
        common::raise(res.error());
      }
    }

    auto res = batch->commit();
    if (res.has_error()) {
      common::raise(res.error());
    }

    auto &root_hash = res.value();

    initialized.emplace(std::move(trie_storage), root_hash);
    return initialized.value();
  }

  sptr<storage::BufferStorage> get_level_db(
      application::AppConfiguration const &app_config,
      sptr<application::ChainSpec> chain_spec) {
    static auto initialized =
        std::optional<sptr<storage::BufferStorage>>(std::nullopt);
    if (initialized) {
      return initialized.value();
    }
    auto options = leveldb::Options{};
<<<<<<< HEAD
    options.max_open_files = 1000;  // 1000 was the default value
=======
    options.max_open_files =
        -1;  // Unlimited (fix for 'Too many open files' error)
>>>>>>> 8070889a
    options.create_if_missing = true;
    auto db_res = storage::LevelDB::create(
        app_config.databasePath(chain_spec->id()), options);
    if (!db_res) {
      auto log = log::createLogger("Injector", "injector");
      log->critical("Can't create LevelDB in {}: {}",
                    fs::absolute(app_config.databasePath(chain_spec->id()),
                                 fs::current_path())
                        .native(),
                    db_res.error().message());
      exit(EXIT_FAILURE);
    }
    auto &db = db_res.value();

    initialized.emplace(std::move(db));
    return initialized.value();
  }

  sptr<storage::BufferStorage> get_rocks_db(
      application::AppConfiguration const &app_config,
      sptr<application::ChainSpec> chain_spec) {
    static auto initialized =
        std::optional<sptr<storage::BufferStorage>>(std::nullopt);
    if (initialized) {
      return initialized.value();
    }
    auto options = rocksdb::Options{};
    options.create_if_missing = true;
    auto db_res = storage::RocksDB::create(
        app_config.databasePath(chain_spec->id()), options);
    if (!db_res) {
      auto log = log::createLogger("Injector", "injector");
      log->critical("Can't create RocksDB in {}: {}",
                    fs::absolute(app_config.databasePath(chain_spec->id()),
                                 fs::current_path())
                        .native(),
                    db_res.error().message());
      exit(EXIT_FAILURE);
    }
    auto &db = db_res.value();

    initialized.emplace(std::move(db));
    return initialized.value();
  }

  std::shared_ptr<application::ChainSpec> get_chain_spec(
      application::AppConfiguration const &config) {
    static auto initialized =
        std::optional<sptr<application::ChainSpec>>(std::nullopt);
    if (initialized) {
      return initialized.value();
    }
    auto const &chainspec_path = config.chainSpecPath();

    auto chain_spec_res =
        application::ChainSpecImpl::loadFrom(chainspec_path.native());
    if (not chain_spec_res.has_value()) {
      auto log = log::createLogger("Injector", "injector");
      log->critical(
          "Can't load chain spec from {}: {}",
          fs::absolute(chainspec_path.native(), fs::current_path()).native(),
          chain_spec_res.error().message());
      exit(EXIT_FAILURE);
    }
    auto &chain_spec = chain_spec_res.value();

    initialized.emplace(std::move(chain_spec));
    return initialized.value();
  }

  sptr<primitives::BabeConfiguration> get_babe_configuration(
      primitives::BlockHash const &block_hash,
      sptr<runtime::BabeApi> babe_api) {
    static auto initialized =
        std::optional<sptr<primitives::BabeConfiguration>>(std::nullopt);
    if (initialized) {
      return initialized.value();
    }
    auto configuration_res = babe_api->configuration(block_hash);
    if (not configuration_res) {
      common::raise(configuration_res.error());
    }

    auto configuration = std::make_shared<primitives::BabeConfiguration>(
        std::move(configuration_res.value()));

    auto log = log::createLogger("Injector", "injector");
    for (const auto &authority : configuration->genesis_authorities) {
      SL_DEBUG(log, "Babe authority: {:l}", authority.id.id);
    }

    initialized.emplace(std::move(configuration));
    return initialized.value();
  }

  sptr<crypto::KeyFileStorage> get_key_file_storage(
      application::AppConfiguration const &config,
      sptr<application::ChainSpec> chain_spec) {
    static std::optional<sptr<crypto::KeyFileStorage>> initialized =
        std::nullopt;
    static std::optional<fs::path> initialized_path = std::nullopt;

    auto path = config.keystorePath(chain_spec->id());
    if (initialized and initialized_path and initialized_path.value() == path) {
      return initialized.value();
    }
    auto key_file_storage_res = crypto::KeyFileStorage::createAt(path);
    if (not key_file_storage_res) {
      common::raise(key_file_storage_res.error());
    }

    initialized = std::move(key_file_storage_res.value());
    initialized_path = std::move(path);

    return initialized.value();
  }

  const sptr<libp2p::crypto::KeyPair> &get_peer_keypair(
      const application::AppConfiguration &app_config,
      const crypto::Ed25519Provider &crypto_provider,
      const crypto::CryptoStore &crypto_store) {
    static auto initialized =
        std::optional<sptr<libp2p::crypto::KeyPair>>(std::nullopt);

    if (initialized) {
      return initialized.value();
    }

    auto log = log::createLogger("Injector", "injector");

    if (app_config.nodeKey()) {
      log->info("Will use LibP2P keypair from config or 'node-key' CLI arg");

      auto provided_keypair =
          crypto_provider.generateKeypair(app_config.nodeKey().value());
      BOOST_ASSERT(provided_keypair.secret_key == app_config.nodeKey().value());

      auto &&pub = provided_keypair.public_key;
      auto &&priv = provided_keypair.secret_key;

      auto key_pair =
          std::make_shared<libp2p::crypto::KeyPair>(libp2p::crypto::KeyPair{
              .publicKey = {{.type = libp2p::crypto::Key::Type::Ed25519,
                             .data = {pub.begin(), pub.end()}}},
              .privateKey = {{.type = libp2p::crypto::Key::Type::Ed25519,
                              .data = {priv.begin(), priv.end()}}}});

      initialized.emplace(std::move(key_pair));
      return initialized.value();
    }

    if (app_config.nodeKeyFile()) {
      const auto &path = app_config.nodeKeyFile().value();
      log->info(
          "Will use LibP2P keypair from config or 'node-key-file' CLI arg");
      auto key = crypto_store.loadLibp2pKeypair(path);
      if (key.has_error()) {
        log->error("Unable to load user provided key from {}. Error: {}",
                   path,
                   key.error().message());
      } else {
        auto key_pair =
            std::make_shared<libp2p::crypto::KeyPair>(std::move(key.value()));
        initialized.emplace(std::move(key_pair));
        return initialized.value();
      }
    }

    if (crypto_store.getLibp2pKeypair().has_value()) {
      log->info(
          "Will use LibP2P keypair from config or args (loading from base "
          "path)");

      auto stored_keypair = crypto_store.getLibp2pKeypair().value();

      auto key_pair =
          std::make_shared<libp2p::crypto::KeyPair>(std::move(stored_keypair));

      initialized.emplace(std::move(key_pair));
      return initialized.value();
    }

    log->warn(
        "Can not obtain a libp2p keypair from crypto storage. "
        "A unique one will be generated for the current session");

    auto generated_keypair = crypto_provider.generateKeypair();

    auto &&pub = generated_keypair.public_key;
    auto &&priv = generated_keypair.secret_key;

    auto key_pair =
        std::make_shared<libp2p::crypto::KeyPair>(libp2p::crypto::KeyPair{
            .publicKey = {{.type = libp2p::crypto::Key::Type::Ed25519,
                           .data = {pub.begin(), pub.end()}}},
            .privateKey = {{.type = libp2p::crypto::Key::Type::Ed25519,
                            .data = {priv.begin(), priv.end()}}}});

    initialized.emplace(std::move(key_pair));
    return initialized.value();
  }

  sptr<libp2p::protocol::kademlia::Config> get_kademlia_config(
      const application::ChainSpec &chain_spec,
      std::chrono::seconds random_wak_interval) {
    static auto initialized =
        std::optional<sptr<libp2p::protocol::kademlia::Config>>(std::nullopt);
    if (initialized) {
      return initialized.value();
    }

    auto kagome_config = std::make_shared<libp2p::protocol::kademlia::Config>(
        libp2p::protocol::kademlia::Config{
            .protocolId = "/" + chain_spec.protocolId() + "/kad",
            .maxBucketSize = 1000,
<<<<<<< HEAD
            .randomWalk = {.interval = std::chrono::seconds(30)}});
=======
            .randomWalk = {.interval = random_wak_interval}});
>>>>>>> 8070889a

    initialized.emplace(std::move(kagome_config));
    return initialized.value();
  }

  template <typename Injector>
  sptr<api::ApiServiceImpl> get_jrpc_api_service(const Injector &injector) {
    static auto initialized =
        std::optional<sptr<api::ApiServiceImpl>>(std::nullopt);
    if (initialized) {
      return initialized.value();
    }

    auto asmgr =
        injector
            .template create<std::shared_ptr<application::AppStateManager>>();
    auto thread_pool = injector.template create<sptr<api::RpcThreadPool>>();
    auto server = injector.template create<sptr<api::JRpcServer>>();
    auto listeners =
        injector.template create<api::ApiServiceImpl::ListenerList>();
    auto processors =
        injector.template create<api::ApiServiceImpl::ProcessorSpan>();
    auto storage_sub_engine = injector.template create<
        primitives::events::StorageSubscriptionEnginePtr>();
    auto chain_sub_engine =
        injector
            .template create<primitives::events::ChainSubscriptionEnginePtr>();
    auto ext_sub_engine = injector.template create<
        primitives::events::ExtrinsicSubscriptionEnginePtr>();
    auto extrinsic_event_key_repo =
        injector
            .template create<sptr<subscription::ExtrinsicEventKeyRepository>>();
    auto block_tree = injector.template create<sptr<blockchain::BlockTree>>();
    auto trie_storage =
        injector.template create<sptr<storage::trie::TrieStorage>>();

    auto api_service =
        std::make_shared<api::ApiServiceImpl>(asmgr,
                                              thread_pool,
                                              listeners,
                                              server,
                                              processors,
                                              storage_sub_engine,
                                              chain_sub_engine,
                                              ext_sub_engine,
                                              extrinsic_event_key_repo,
                                              block_tree,
                                              trie_storage);

    auto child_state_api =
        injector.template create<std::shared_ptr<api::ChildStateApi>>();
    child_state_api->setApiService(api_service);

    auto state_api = injector.template create<std::shared_ptr<api::StateApi>>();
    state_api->setApiService(api_service);

    auto chain_api = injector.template create<std::shared_ptr<api::ChainApi>>();
    chain_api->setApiService(api_service);

    auto author_api =
        injector.template create<std::shared_ptr<api::AuthorApi>>();
    author_api->setApiService(api_service);

    initialized.emplace(std::move(api_service));
    return initialized.value();
  }

  template <typename Injector>
  sptr<blockchain::BlockTree> get_block_tree(const Injector &injector) {
    static auto initialized =
        std::optional<sptr<blockchain::BlockTree>>(std::nullopt);

    if (initialized) {
      return initialized.value();
    }

    auto header_repo =
        injector.template create<sptr<blockchain::BlockHeaderRepository>>();

    auto storage = injector.template create<sptr<blockchain::BlockStorage>>();

    auto extrinsic_observer =
        injector.template create<sptr<network::ExtrinsicObserver>>();

    auto hasher = injector.template create<sptr<crypto::Hasher>>();

    auto chain_events_engine =
        injector
            .template create<primitives::events::ChainSubscriptionEnginePtr>();
    auto ext_events_engine = injector.template create<
        primitives::events::ExtrinsicSubscriptionEnginePtr>();
    auto ext_events_key_repo = injector.template create<
        std::shared_ptr<subscription::ExtrinsicEventKeyRepository>>();

    auto runtime_core =
        injector.template create<std::shared_ptr<runtime::Core>>();
    auto changes_tracker = injector.template create<
        std::shared_ptr<storage::changes_trie::ChangesTracker>>();
    auto babe_configuration =
        injector
            .template create<std::shared_ptr<primitives::BabeConfiguration>>();
    auto babe_util =
        injector.template create<std::shared_ptr<consensus::BabeUtil>>();
    auto justification_storage_policy = injector.template create<
        std::shared_ptr<blockchain::JustificationStoragePolicy>>();

    auto block_tree_res = blockchain::BlockTreeImpl::create(
        header_repo,
        std::move(storage),
        std::move(extrinsic_observer),
        std::move(hasher),
        chain_events_engine,
        std::move(ext_events_engine),
        std::move(ext_events_key_repo),
        std::move(runtime_core),
        std::move(changes_tracker),
        std::move(babe_configuration),
        std::move(babe_util),
        std::move(justification_storage_policy));

    if (not block_tree_res.has_value()) {
      common::raise(block_tree_res.error());
    }
    auto &block_tree = block_tree_res.value();

    auto tagged_transaction_queue = injector.template create<
        std::shared_ptr<runtime::TaggedTransactionQueueImpl>>();
    tagged_transaction_queue->setBlockTree(block_tree);

    auto protocol_factory =
        injector.template create<std::shared_ptr<network::ProtocolFactory>>();
    protocol_factory->setBlockTree(block_tree);

    auto runtime_upgrade_tracker =
        injector.template create<sptr<runtime::RuntimeUpgradeTrackerImpl>>();

    runtime_upgrade_tracker->subscribeToBlockchainEvents(chain_events_engine,
                                                         block_tree);

    initialized.emplace(std::move(block_tree));
    return initialized.value();
  }

  template <class Injector>
  sptr<network::PeerManager> get_peer_manager(const Injector &injector) {
    static auto initialized =
        std::optional<sptr<network::PeerManager>>(std::nullopt);
    if (initialized) {
      return initialized.value();
    }

    auto peer_manager = std::make_shared<network::PeerManagerImpl>(
        injector.template create<sptr<application::AppStateManager>>(),
        injector.template create<libp2p::Host &>(),
        injector.template create<sptr<libp2p::protocol::Identify>>(),
        injector.template create<sptr<libp2p::protocol::kademlia::Kademlia>>(),
        injector.template create<sptr<libp2p::basic::Scheduler>>(),
        injector.template create<sptr<network::StreamEngine>>(),
        injector.template create<const application::AppConfiguration &>(),
        injector.template create<sptr<clock::SteadyClock>>(),
        injector.template create<const network::BootstrapNodes &>(),
        injector.template create<const network::OwnPeerInfo &>(),
        injector.template create<sptr<network::Router>>(),
        injector.template create<sptr<storage::BufferStorage>>(),
        injector.template create<sptr<crypto::Hasher>>(),
        injector.template create<sptr<network::PeerRatingRepository>>());

    auto protocol_factory =
        injector.template create<std::shared_ptr<network::ProtocolFactory>>();

    protocol_factory->setPeerManager(peer_manager);

    initialized.emplace(std::move(peer_manager));
    return initialized.value();
  }

  template <typename Injector>
  sptr<consensus::BlockExecutorImpl> get_block_executor(
      const Injector &injector) {
    static auto initialized =
        std::optional<sptr<consensus::BlockExecutorImpl>>(std::nullopt);
    if (initialized) {
      return initialized.value();
    }

    auto block_executor = std::make_shared<consensus::BlockExecutorImpl>(
        injector.template create<sptr<blockchain::BlockTree>>(),
        injector.template create<sptr<runtime::Core>>(),
        injector.template create<sptr<primitives::BabeConfiguration>>(),
        injector.template create<sptr<consensus::BlockValidator>>(),
        injector.template create<sptr<consensus::grandpa::Environment>>(),
        injector.template create<sptr<transaction_pool::TransactionPool>>(),
        injector.template create<sptr<crypto::Hasher>>(),
        injector.template create<sptr<authority::AuthorityUpdateObserver>>(),
        injector.template create<sptr<consensus::BabeUtil>>(),
        injector.template create<sptr<runtime::OffchainWorkerApi>>());

    initialized.emplace(std::move(block_executor));
    return initialized.value();
  }

  template <typename Injector>
  sptr<network::SyncProtocolObserverImpl> get_sync_observer_impl(
      const Injector &injector) {
    static auto initialized =
        std::optional<sptr<network::SyncProtocolObserverImpl>>(std::nullopt);
    if (initialized) {
      return initialized.value();
    }

    auto sync_observer = std::make_shared<network::SyncProtocolObserverImpl>(
        injector.template create<sptr<blockchain::BlockTree>>(),
        injector.template create<sptr<blockchain::BlockHeaderRepository>>());

    auto protocol_factory =
        injector.template create<std::shared_ptr<network::ProtocolFactory>>();

    protocol_factory->setSyncObserver(sync_observer);

    initialized.emplace(std::move(sync_observer));
    return initialized.value();
  }

  template <typename... Ts>
  auto makeWavmInjector(
      application::AppConfiguration::RuntimeExecutionMethod method,
      Ts &&...args) {
    return di::make_injector(
        di::bind<runtime::wavm::CompartmentWrapper>.template to(
            [](const auto &injector) {
              static auto compartment =
                  std::make_shared<kagome::runtime::wavm::CompartmentWrapper>(
                      "Runtime Compartment");
              return compartment;
            }),
        di::bind<runtime::wavm::IntrinsicModule>.template to(
            [](const auto &injector) {
              static std::shared_ptr<runtime::wavm::IntrinsicModule> module =
                  [&injector]() {
                    auto compartment = injector.template create<
                        sptr<runtime::wavm::CompartmentWrapper>>();
                    runtime::wavm::ModuleParams module_params{};
                    auto module =
                        std::make_unique<runtime::wavm::IntrinsicModule>(
                            compartment, module_params.intrinsicMemoryType);
                    runtime::wavm::registerHostApiMethods(*module);

                    return module;
                  }();
              return module;
            }),
        di::bind<runtime::wavm::IntrinsicModuleInstance>.template to(
            [](const auto &injector) {
              static std::shared_ptr<runtime::wavm::IntrinsicModuleInstance>
                  instance = [&injector]() {
                    auto module = injector.template create<
                        sptr<runtime::wavm::IntrinsicModule>>();
                    return module->instantiate();
                  }();
              return instance;
            }),
        di::bind<runtime::wavm::IntrinsicResolver>.template to<runtime::wavm::IntrinsicResolverImpl>(),
        std::forward<decltype(args)>(args)...);
  }

  template <typename... Ts>
  auto makeBinaryenInjector(
      application::AppConfiguration::RuntimeExecutionMethod method,
      Ts &&...args) {
    return di::make_injector(
        di::bind<runtime::binaryen::RuntimeExternalInterface>.template to(
            [](const auto &injector) {
              static auto rei = [&injector]() {
                auto host_api =
                    injector.template create<sptr<host_api::HostApi>>();
                auto rei = std::make_shared<
                    runtime::binaryen::RuntimeExternalInterface>(host_api);
                auto memory_provider = injector.template create<
                    sptr<runtime::binaryen::BinaryenMemoryProvider>>();
                memory_provider->setExternalInterface(rei);
                return rei;
              }();
              return rei;
            }),
        std::forward<decltype(args)>(args)...);
  }

  template <typename CommonType,
            typename BinaryenType,
            typename WavmType,
            typename Injector>
  auto choose_runtime_implementation(
      Injector const &injector,
      application::AppConfiguration::RuntimeExecutionMethod method) {
    using RuntimeExecutionMethod =
        application::AppConfiguration::RuntimeExecutionMethod;
    static sptr<CommonType> impl = [method, &injector]() {
      switch (method) {
        case RuntimeExecutionMethod::Interpret:
          return std::static_pointer_cast<CommonType>(
              injector.template create<sptr<BinaryenType>>());
        case RuntimeExecutionMethod::Compile:
          return std::static_pointer_cast<CommonType>(
              injector.template create<sptr<WavmType>>());
      }
      throw std::runtime_error("Unknown runtime execution method");
    }();
    return impl;
  }

  template <typename Injector>
  std::shared_ptr<runtime::RuntimeUpgradeTrackerImpl>
  get_runtime_upgrade_tracker(const Injector &injector) {
    static std::shared_ptr<runtime::RuntimeUpgradeTrackerImpl> instance =
        [&injector]() {
          auto header_repo = injector.template create<
              sptr<const blockchain::BlockHeaderRepository>>();
          auto storage =
              injector.template create<sptr<storage::BufferStorage>>();
          auto substitutes = injector.template create<
              sptr<const primitives::CodeSubstituteBlockIds>>();
          auto block_storage =
              injector.template create<sptr<blockchain::BlockStorage>>();
          auto res = runtime::RuntimeUpgradeTrackerImpl::create(
              std::move(header_repo),
              std::move(storage),
              std::move(substitutes),
              std::move(block_storage));
          if (res.has_error()) {
            throw std::runtime_error(
                "Error creating RuntimeUpgradeTrackerImpl: "
                + res.error().message());
          }
          return std::shared_ptr<runtime::RuntimeUpgradeTrackerImpl>(
              std::move(res.value()));
        }();
    return instance;
  }

  template <typename... Ts>
  auto makeRuntimeInjector(
      application::AppConfiguration::RuntimeExecutionMethod method,
      Ts &&...args) {
    return di::make_injector(
        di::bind<runtime::TrieStorageProvider>.template to<runtime::TrieStorageProviderImpl>(),
        di::bind<runtime::RuntimeUpgradeTrackerImpl>.template to(
            [](auto const &injector) {
              return get_runtime_upgrade_tracker(injector);
            }),
        di::bind<runtime::RuntimeUpgradeTracker>.template to(
            [](auto const &injector) {
              return get_runtime_upgrade_tracker(injector);
            }),
        makeWavmInjector(method),
        makeBinaryenInjector(method),
        di::bind<runtime::ModuleRepository>.template to<runtime::ModuleRepositoryImpl>(),
        di::bind<runtime::CoreApiFactory>.template to(
            [method](const auto &injector) {
              return choose_runtime_implementation<
                  runtime::CoreApiFactory,
                  runtime::binaryen::CoreApiFactoryImpl,
                  runtime::wavm::CoreApiFactoryImpl>(injector, method);
            }),
        di::bind<runtime::wavm::ModuleFactoryImpl>.template to(
            [](const auto &injector) {
              std::optional<std::shared_ptr<runtime::wavm::ModuleCache>>
                  module_cache_opt;
              auto &app_config =
                  injector
                      .template create<const application::AppConfiguration &>();
              if (app_config.useWavmCache()) {
                module_cache_opt = std::make_shared<runtime::wavm::ModuleCache>(
                    injector.template create<sptr<crypto::Hasher>>(),
                    app_config.runtimeCacheDirPath());
              }
              return std::make_shared<runtime::wavm::ModuleFactoryImpl>(
                  injector.template create<
                      sptr<runtime::wavm::CompartmentWrapper>>(),
                  injector.template create<sptr<runtime::wavm::ModuleParams>>(),
                  injector.template create<
                      sptr<runtime::wavm::InstanceEnvironmentFactory>>(),
                  injector
                      .template create<sptr<runtime::wavm::IntrinsicModule>>(),
                  module_cache_opt);
            }),
        di::bind<runtime::ModuleFactory>.template to(
            [method](const auto &injector) {
              return choose_runtime_implementation<
                  runtime::ModuleFactory,
                  runtime::binaryen::ModuleFactoryImpl,
                  runtime::wavm::ModuleFactoryImpl>(injector, method);
            }),
        di::bind<runtime::Executor>.template to([](const auto &injector) {
          static std::optional<std::shared_ptr<runtime::Executor>> initialized;
          if (!initialized) {
            auto env_factory = injector.template create<
                std::shared_ptr<runtime::RuntimeEnvironmentFactory>>();
            auto header_repo = injector.template create<
                std::shared_ptr<blockchain::BlockHeaderRepository>>();
            auto storage = injector.template create<
                std::shared_ptr<storage::trie::TrieStorage>>();
            initialized =
                std::make_shared<runtime::Executor>(std::move(env_factory));
          }
          return initialized.value();
        }),
        di::bind<runtime::TaggedTransactionQueue>.template to<runtime::TaggedTransactionQueueImpl>(),
        di::bind<runtime::ParachainHost>.template to<runtime::ParachainHostImpl>(),
        di::bind<runtime::OffchainWorkerApi>.template to<runtime::OffchainWorkerApiImpl>(),
        di::bind<offchain::OffchainWorkerFactory>.template to<offchain::OffchainWorkerFactoryImpl>(),
        di::bind<offchain::OffchainWorker>.template to<offchain::OffchainWorkerImpl>(),
        di::bind<offchain::OffchainWorkerPool>.template to<offchain::OffchainWorkerPoolImpl>(),
        di::bind<offchain::OffchainPersistentStorage>.template to<offchain::OffchainPersistentStorageImpl>(),
        di::bind<offchain::OffchainLocalStorage>.template to<offchain::OffchainLocalStorageImpl>(),
        di::bind<runtime::Metadata>.template to<runtime::MetadataImpl>(),
        di::bind<runtime::GrandpaApi>.template to<runtime::GrandpaApiImpl>(),
        di::bind<runtime::Core>.template to<runtime::CoreImpl>(),
        di::bind<runtime::BabeApi>.template to<runtime::BabeApiImpl>(),
        di::bind<runtime::SessionKeysApi>.template to<runtime::SessionKeysApiImpl>(),
        di::bind<runtime::BlockBuilder>.template to<runtime::BlockBuilderImpl>(),
        di::bind<runtime::TransactionPaymentApi>.template to<runtime::TransactionPaymentApiImpl>(),
        di::bind<runtime::AccountNonceApi>.template to<runtime::AccountNonceApiImpl>(),
        di::bind<runtime::SingleModuleCache>.template to<runtime::SingleModuleCache>(),
        std::forward<Ts>(args)...);
  }

  template <typename Injector>
  primitives::BlockHash get_last_finalized_hash(const Injector &injector) {
    auto storage = injector.template create<sptr<blockchain::BlockStorage>>();
    if (auto last = storage->getLastFinalized(); last.has_value()) {
      return last.value().hash;
    } else {
      throw std::runtime_error("Cannot lookup last finalized block: "
                               + last.error().message());
    }
  };

  template <typename... Ts>
  auto makeApplicationInjector(const application::AppConfiguration &config,
                               Ts &&...args) {
    // default values for configurations
    api::RpcThreadPool::Configuration rpc_thread_pool_config{};
    api::HttpSession::Configuration http_config{};
    api::WsSession::Configuration ws_config{};
    transaction_pool::PoolModeratorImpl::Params pool_moderator_config{};
    transaction_pool::TransactionPool::Limits tp_pool_limits{};
    libp2p::protocol::PingConfig ping_config{};
    host_api::OffchainExtensionConfig offchain_ext_config{
        config.isOffchainIndexingEnabled()};

    return di::make_injector(
        // bind configs
        useConfig(rpc_thread_pool_config),
        useConfig(http_config),
        useConfig(ws_config),
        useConfig(pool_moderator_config),
        useConfig(tp_pool_limits),
        useConfig(ping_config),
        useConfig(offchain_ext_config),

        // inherit host injector
        libp2p::injector::makeHostInjector(
            libp2p::injector::useSecurityAdaptors<
                libp2p::security::Noise>()[di::override]),

        // inherit kademlia injector
        libp2p::injector::makeKademliaInjector(),
        di::bind<libp2p::protocol::kademlia::Config>.to(
            [random_walk{config.getRandomWalkInterval()}](
                auto const &injector) {
              auto &chain_spec =
                  injector.template create<application::ChainSpec &>();
              return get_kademlia_config(chain_spec, random_walk);
            })[boost::di::override],

        di::bind<application::AppStateManager>.template to<application::AppStateManagerImpl>(),
        di::bind<application::AppConfiguration>.to(config),
        di::bind<primitives::CodeSubstituteBlockIds>.to(
            get_chain_spec(config)->codeSubstitutes()),

        // compose peer keypair
        di::bind<libp2p::crypto::KeyPair>.to([](auto const &injector) {
          auto &app_config =
              injector.template create<const application::AppConfiguration &>();
          auto &crypto_provider =
              injector.template create<const crypto::Ed25519Provider &>();
          auto &crypto_store =
              injector.template create<const crypto::CryptoStore &>();
          return get_peer_keypair(app_config, crypto_provider, crypto_store);
        })[boost::di::override],

        // bind io_context: 1 per injector
        di::bind<::boost::asio::io_context>.in(
            di::extension::shared)[boost::di::override],

        di::bind<api::ApiServiceImpl::ListenerList>.to([](auto const
                                                              &injector) {
          std::vector<std::shared_ptr<api::Listener>> listeners{
              injector
                  .template create<std::shared_ptr<api::HttpListenerImpl>>(),
              injector.template create<std::shared_ptr<api::WsListenerImpl>>(),
          };
          return api::ApiServiceImpl::ListenerList{std::move(listeners)};
        }),
        di::bind<api::ApiServiceImpl::ProcessorSpan>.to([](auto const
                                                               &injector) {
          static std::vector<std::shared_ptr<api::JRpcProcessor>> processors{
              injector.template create<
                  std::shared_ptr<api::child_state::ChildStateJrpcProcessor>>(),
              injector.template create<
                  std::shared_ptr<api::state::StateJrpcProcessor>>(),
              injector.template create<
                  std::shared_ptr<api::author::AuthorJRpcProcessor>>(),
              injector.template create<
                  std::shared_ptr<api::chain::ChainJrpcProcessor>>(),
              injector.template create<
                  std::shared_ptr<api::system::SystemJrpcProcessor>>(),
              injector.template create<
                  std::shared_ptr<api::rpc::RpcJRpcProcessor>>(),
              injector.template create<
                  std::shared_ptr<api::payment::PaymentJRpcProcessor>>()};
          return api::ApiServiceImpl::ProcessorSpan{processors};
        }),
        // bind interfaces
        di::bind<api::HttpListenerImpl>.to([](const auto &injector) {
          const application::AppConfiguration &config =
              injector.template create<application::AppConfiguration const &>();
          auto app_state_manager =
              injector.template create<sptr<application::AppStateManager>>();
          auto context = injector.template create<sptr<api::RpcContext>>();
          auto &&http_session_config =
              injector.template create<api::HttpSession::Configuration>();

          return get_jrpc_api_http_listener(
              config, app_state_manager, context, http_session_config);
        }),
        di::bind<api::WsListenerImpl>.to([](const auto &injector) {
          auto config =
              injector.template create<api::WsSession::Configuration>();
          auto context = injector.template create<sptr<api::RpcContext>>();
          auto app_state_manager =
              injector.template create<sptr<application::AppStateManager>>();
          const application::AppConfiguration &app_config =
              injector.template create<application::AppConfiguration const &>();
          return get_jrpc_api_ws_listener(
              app_config, config, context, app_state_manager);
        }),
        // starting metrics interfaces
        di::bind<metrics::Handler>.template to<metrics::PrometheusHandler>(),
        di::bind<metrics::Exposer>.template to<metrics::ExposerImpl>(),
        di::bind<metrics::Exposer::Configuration>.to([](const auto &injector) {
          return metrics::Exposer::Configuration{
              injector.template create<application::AppConfiguration const &>()
                  .openmetricsHttpEndpoint()};
        }),
        // hardfix for Mac clang
        di::bind<metrics::Session::Configuration>.to([](const auto &injector) {
          return metrics::Session::Configuration{};
        }),
        // ending metrics interfaces
        di::bind<libp2p::crypto::random::RandomGenerator>.template to<libp2p::crypto::random::BoostRandomGenerator>()
            [di::override],
        di::bind<api::AuthorApi>.template to<api::AuthorApiImpl>(),
        di::bind<crypto::SessionKeys>.template to<crypto::SessionKeys>(),
        di::bind<network::Roles>.to(config.roles()),
        di::bind<api::ChainApi>.template to<api::ChainApiImpl>(),
        di::bind<api::ChildStateApi>.template to<api::ChildStateApiImpl>(),
        di::bind<api::StateApi>.template to<api::StateApiImpl>(),
        di::bind<api::SystemApi>.template to<api::SystemApiImpl>(),
        di::bind<api::RpcApi>.template to<api::RpcApiImpl>(),
        di::bind<api::PaymentApi>.template to<api::PaymentApiImpl>(),
        di::bind<api::ApiService>.to([](const auto &injector) {
          return get_jrpc_api_service(injector);
        }),
        di::bind<api::JRpcServer>.template to<api::JRpcServerImpl>(),
        di::bind<authorship::Proposer>.template to<authorship::ProposerImpl>(),
        di::bind<authorship::BlockBuilder>.template to<authorship::BlockBuilderImpl>(),
        di::bind<authorship::BlockBuilderFactory>.template to<authorship::BlockBuilderFactoryImpl>(),
        di::bind<storage::BufferStorage>.to([](const auto &injector) {
          const application::AppConfiguration &config =
              injector.template create<application::AppConfiguration const &>();
          auto chain_spec =
              injector.template create<sptr<application::ChainSpec>>();
          if (config.storageBackend()
              == application::AppConfiguration::StorageBackend::RocksDB) {
            return get_rocks_db(config, chain_spec);
          }
          return get_level_db(config, chain_spec);
        }),
        di::bind<blockchain::BlockStorage>.to([](const auto &injector) {
          auto root_hash = get_trie_storage_and_root_hash(injector).second;
          const auto &hasher = injector.template create<sptr<crypto::Hasher>>();
          const auto &storage =
              injector.template create<sptr<storage::BufferStorage>>();
          return get_block_storage(root_hash, hasher, storage);
        }),
        di::bind<blockchain::JustificationStoragePolicy>.template to<blockchain::JustificationStoragePolicyImpl>(),
        di::bind<blockchain::BlockTree>.to(
            [](auto const &injector) { return get_block_tree(injector); }),
        di::bind<blockchain::BlockHeaderRepository>.template to<blockchain::BlockHeaderRepositoryImpl>(),
        di::bind<clock::SystemClock>.template to<clock::SystemClockImpl>(),
        di::bind<clock::SteadyClock>.template to<clock::SteadyClockImpl>(),
        di::bind<clock::Timer>.template to<clock::BasicWaitableTimer>(),
        di::bind<clock::SystemClock::Duration>.to([](const auto &injector) {
          auto conf =
              injector.template create<sptr<primitives::BabeConfiguration>>();
          return conf->slot_duration;
        }),
        di::bind<primitives::BabeConfiguration>.to([](auto const &injector) {
          // need it to add genesis block if it's not there
          auto babe_api = injector.template create<sptr<runtime::BabeApi>>();
          static auto last_finalized_hash = get_last_finalized_hash(injector);
          return get_babe_configuration(last_finalized_hash, babe_api);
        }),
        di::bind<network::Synchronizer>.template to<network::SynchronizerImpl>(),
        di::bind<consensus::grandpa::Environment>.template to<consensus::grandpa::EnvironmentImpl>(),
        di::bind<consensus::BlockValidator>.template to<consensus::BabeBlockValidator>(),
        di::bind<crypto::EcdsaProvider>.template to<crypto::EcdsaProviderImpl>(),
        di::bind<crypto::Ed25519Provider>.template to<crypto::Ed25519ProviderImpl>(),
        di::bind<crypto::Hasher>.template to<crypto::HasherImpl>(),
        di::bind<crypto::Sr25519Provider>.template to<crypto::Sr25519ProviderImpl>(),
        di::bind<crypto::VRFProvider>.template to<crypto::VRFProviderImpl>(),
        di::bind<network::StreamEngine>.template to<network::StreamEngine>(),
        di::bind<network::PeerRatingRepository>.template to<network::PeerRatingRepositoryImpl>(),
        di::bind<crypto::Bip39Provider>.template to<crypto::Bip39ProviderImpl>(),
        di::bind<crypto::Pbkdf2Provider>.template to<crypto::Pbkdf2ProviderImpl>(),
        di::bind<crypto::Secp256k1Provider>.template to<crypto::Secp256k1ProviderImpl>(),
        di::bind<crypto::KeyFileStorage>.template to([](auto const &injector) {
          const application::AppConfiguration &config =
              injector.template create<application::AppConfiguration const &>();
          auto chain_spec =
              injector.template create<sptr<application::ChainSpec>>();

          return get_key_file_storage(config, chain_spec);
        }),
        di::bind<crypto::CryptoStore>.template to<crypto::CryptoStoreImpl>(),
        di::bind<host_api::HostApi>.template to<host_api::HostApiImpl>(),
        di::bind<host_api::HostApiFactory>.template to<host_api::HostApiFactoryImpl>(),
        makeRuntimeInjector(config.runtimeExecMethod()),
        di::bind<transaction_pool::TransactionPool>.template to<transaction_pool::TransactionPoolImpl>(),
        di::bind<transaction_pool::PoolModerator>.template to<transaction_pool::PoolModeratorImpl>(),
        di::bind<storage::changes_trie::ChangesTracker>.template to<storage::changes_trie::StorageChangesTrackerImpl>(),
        di::bind<network::SyncProtocolObserver>.to([](auto const &injector) {
          return get_sync_observer_impl(injector);
        }),
        di::bind<storage::trie::TrieStorageBackend>.to(
            [](auto const &injector) {
              auto storage =
                  injector.template create<sptr<storage::BufferStorage>>();
              return get_trie_storage_backend(storage);
            }),
        di::bind<storage::trie::TrieStorage>.to([](auto const &injector) {
          return get_trie_storage_and_root_hash(injector).first;
        }),
        di::bind<storage::trie::PolkadotTrieFactory>.template to<storage::trie::PolkadotTrieFactoryImpl>(),
        di::bind<storage::trie::Codec>.template to<storage::trie::PolkadotCodec>(),
        di::bind<storage::trie::TrieSerializer>.template to<storage::trie::TrieSerializerImpl>(),
        di::bind<runtime::RuntimeCodeProvider>.template to<runtime::StorageCodeProvider>(),
        di::bind<application::ChainSpec>.to([](const auto &injector) {
          const application::AppConfiguration &config =
              injector.template create<application::AppConfiguration const &>();
          return get_chain_spec(config);
        }),
        di::bind<network::ExtrinsicObserver>.to([](const auto &injector) {
          return get_extrinsic_observer_impl(injector);
        }),
        di::bind<authority::AuthorityUpdateObserver>.template to<authority::AuthorityManagerImpl>(),
        bind_by_lambda<authority::AuthorityManager>([](auto const &injector) {
          auto auth_manager_impl =
              injector.template create<sptr<authority::AuthorityManagerImpl>>();
          auto block_tree_impl =
              injector.template create<sptr<blockchain::BlockTree>>();
          auto justification_storage_policy = injector.template create<
              sptr<blockchain::JustificationStoragePolicyImpl>>();
          justification_storage_policy->initBlockchainInfo(block_tree_impl);
          return auth_manager_impl;
        }),
        di::bind<network::PeerManager>.to(
            [](auto const &injector) { return get_peer_manager(injector); }),
        di::bind<network::Router>.template to<network::RouterLibp2p>(),
        di::bind<consensus::BlockExecutor>.to(
            [](auto const &injector) { return get_block_executor(injector); }),
        di::bind<consensus::grandpa::Grandpa>.to(
            [](auto const &injector) { return get_grandpa_impl(injector); }),
        di::bind<consensus::grandpa::RoundObserver>.to(
            [](auto const &injector) { return get_grandpa_impl(injector); }),
        di::bind<consensus::grandpa::CatchUpObserver>.to(
            [](auto const &injector) { return get_grandpa_impl(injector); }),
        di::bind<consensus::grandpa::NeighborObserver>.to(
            [](auto const &injector) { return get_grandpa_impl(injector); }),
        di::bind<consensus::grandpa::GrandpaObserver>.to(
            [](auto const &injector) { return get_grandpa_impl(injector); }),
        di::bind<consensus::BabeUtil>.template to<consensus::BabeUtilImpl>(),
        di::bind<network::BlockAnnounceTransmitter>.template to<network::BlockAnnounceTransmitterImpl>(),
        di::bind<network::GrandpaTransmitter>.template to<network::GrandpaTransmitterImpl>(),
        di::bind<network::TransactionsTransmitter>.template to<network::TransactionsTransmitterImpl>(),
        di::bind<primitives::GenesisBlockHeader>.to([](auto const &injector) {
          return get_genesis_block_header(injector);
        }),
        di::bind<application::mode::RecoveryMode>.to(
            [](auto const &injector) { return get_recovery_mode(injector); }),
        di::bind<telemetry::TelemetryService>.template to<telemetry::TelemetryServiceImpl>(),

        // user-defined overrides...
        std::forward<decltype(args)>(args)...);
  }

  template <typename Injector>
  sptr<network::OwnPeerInfo> get_own_peer_info(const Injector &injector) {
    static std::optional<sptr<network::OwnPeerInfo>> initialized{std::nullopt};
    if (initialized) {
      return initialized.value();
    }

    libp2p::crypto::PublicKey public_key;

    const auto &config =
        injector.template create<application::AppConfiguration const &>();

    if (config.roles().flags.authority) {
      auto &crypto_provider =
          injector.template create<const crypto::Ed25519Provider &>();
      auto &crypto_store =
          injector.template create<const crypto::CryptoStore &>();

      auto &local_pair =
          get_peer_keypair(config, crypto_provider, crypto_store);

      public_key = local_pair->publicKey;
    } else {
      auto &&local_pair = injector.template create<libp2p::crypto::KeyPair>();
      public_key = local_pair.publicKey;
    }

    auto &key_marshaller =
        injector.template create<libp2p::crypto::marshaller::KeyMarshaller &>();

    libp2p::peer::PeerId peer_id =
        libp2p::peer::PeerId::fromPublicKey(
            key_marshaller.marshal(public_key).value())
            .value();

    std::vector<libp2p::multi::Multiaddress> listen_addrs =
        config.listenAddresses();
    std::vector<libp2p::multi::Multiaddress> public_addrs =
        config.publicAddresses();

    auto log = log::createLogger("Injector", "injector");
    for (auto &addr : listen_addrs) {
      SL_DEBUG(log, "Peer listening on multiaddr: {}", addr.getStringAddress());
    }
    for (auto &addr : public_addrs) {
      SL_DEBUG(log, "Peer public multiaddr: {}", addr.getStringAddress());
    }

    initialized = std::make_shared<network::OwnPeerInfo>(
        std::move(peer_id), std::move(public_addrs), std::move(listen_addrs));
    return initialized.value();
  }

  template <typename Injector>
  sptr<consensus::babe::Babe> get_babe(const Injector &injector) {
    static auto initialized =
        std::optional<sptr<consensus::babe::Babe>>(std::nullopt);
    if (initialized) {
      return initialized.value();
    }

    auto session_keys = injector.template create<sptr<crypto::SessionKeys>>();

    initialized = std::make_shared<consensus::babe::BabeImpl>(
        injector.template create<sptr<application::AppStateManager>>(),
        injector.template create<sptr<consensus::BabeLottery>>(),
        injector.template create<sptr<primitives::BabeConfiguration>>(),
        injector.template create<sptr<authorship::Proposer>>(),
        injector.template create<sptr<blockchain::BlockTree>>(),
        injector.template create<sptr<network::BlockAnnounceTransmitter>>(),
        injector.template create<sptr<crypto::Sr25519Provider>>(),
        session_keys->getBabeKeyPair(),
        injector.template create<sptr<clock::SystemClock>>(),
        injector.template create<sptr<crypto::Hasher>>(),
        injector.template create<uptr<clock::Timer>>(),
        injector.template create<sptr<authority::AuthorityUpdateObserver>>(),
        injector.template create<sptr<network::Synchronizer>>(),
        injector.template create<sptr<consensus::BabeUtil>>(),
        injector.template create<sptr<runtime::OffchainWorkerApi>>());

    auto protocol_factory =
        injector.template create<std::shared_ptr<network::ProtocolFactory>>();

    protocol_factory->setBabe(initialized.value());

    return initialized.value();
  }

  template <typename Injector>
  sptr<network::ExtrinsicObserverImpl> get_extrinsic_observer_impl(
      const Injector &injector) {
    static auto initialized =
        std::optional<sptr<network::ExtrinsicObserverImpl>>(std::nullopt);
    if (initialized) {
      return initialized.value();
    }

    initialized = std::make_shared<network::ExtrinsicObserverImpl>(
        injector.template create<sptr<transaction_pool::TransactionPool>>());

    auto protocol_factory =
        injector.template create<std::shared_ptr<network::ProtocolFactory>>();

    protocol_factory->setExtrinsicObserver(initialized.value());

    return initialized.value();
  }

  template <typename Injector>
  sptr<consensus::grandpa::GrandpaImpl> get_grandpa_impl(
      const Injector &injector) {
    static auto initialized =
        std::optional<sptr<consensus::grandpa::GrandpaImpl>>(std::nullopt);
    if (initialized) {
      return initialized.value();
    }

    auto session_keys = injector.template create<sptr<crypto::SessionKeys>>();

    initialized = std::make_shared<consensus::grandpa::GrandpaImpl>(
        injector.template create<sptr<application::AppStateManager>>(),
        injector.template create<sptr<consensus::grandpa::Environment>>(),
        injector.template create<sptr<crypto::Ed25519Provider>>(),
        injector.template create<sptr<runtime::GrandpaApi>>(),
        session_keys->getGranKeyPair(),
        injector.template create<sptr<clock::SteadyClock>>(),
        injector.template create<sptr<libp2p::basic::Scheduler>>(),
        injector.template create<sptr<authority::AuthorityManager>>(),
        injector.template create<sptr<network::Synchronizer>>(),
        injector.template create<sptr<network::PeerManager>>(),
        injector.template create<sptr<blockchain::BlockTree>>());

    auto protocol_factory =
        injector.template create<std::shared_ptr<network::ProtocolFactory>>();

    protocol_factory->setGrandpaObserver(initialized.value());

    return initialized.value();
  }

  template <typename Injector>
  sptr<application::mode::RecoveryMode> get_recovery_mode(
      const Injector &injector) {
    static auto initialized =
        std::optional<sptr<application::mode::RecoveryMode>>(std::nullopt);
    if (initialized) {
      return initialized.value();
    }

    const auto &app_config =
        injector.template create<const application::AppConfiguration &>();
    auto storage = injector.template create<sptr<blockchain::BlockStorage>>();
    auto header_repo =
        injector.template create<sptr<blockchain::BlockHeaderRepository>>();
    auto trie_storage =
        injector.template create<sptr<const storage::trie::TrieStorage>>();
    auto authority_manager =
        injector.template create<sptr<authority::AuthorityManager>>();

    initialized.emplace(new application::mode::RecoveryMode(
        [&app_config,
         authority_manager,
         storage = std::move(storage),
         header_repo = std::move(header_repo),
         trie_storage = std::move(trie_storage)] {
          BOOST_ASSERT(app_config.recoverState().has_value());
          auto res = blockchain::BlockTreeImpl::recover(
              app_config.recoverState().value(),
              storage,
              header_repo,
              trie_storage);

          auto log = log::createLogger("RecoveryMode", "main");
          if (res.has_error()) {
            SL_ERROR(
                log, "Recovery mode has failed: {}", res.error().message());
            log->flush();
            return EXIT_FAILURE;
          }
          auto number =
              header_repo->getNumberById(app_config.recoverState().value());
          res = authority_manager->recalculateStoredState(number.value());
          if (res.has_error()) {
            SL_ERROR(
                log, "Recovery mode has failed: {}", res.error().message());
            log->flush();
            return EXIT_FAILURE;
          }
          return EXIT_SUCCESS;
        }));

    return initialized.value();
  }

  template <typename... Ts>
  auto makeKagomeNodeInjector(const application::AppConfiguration &app_config,
                              Ts &&...args) {
    using namespace boost;  // NOLINT;

    return di::make_injector(
        makeApplicationInjector(app_config),
        // compose peer info
        di::bind<network::OwnPeerInfo>.to(
            [](const auto &injector) { return get_own_peer_info(injector); }),
        di::bind<consensus::babe::Babe>.to(
            [](auto const &injector) { return get_babe(injector); }),
        di::bind<consensus::BabeLottery>.template to<consensus::BabeLotteryImpl>(),
        di::bind<network::BlockAnnounceObserver>.to(
            [](auto const &injector) { return get_babe(injector); }),

        // user-defined overrides...
        std::forward<decltype(args)>(args)...);
  }

}  // namespace

namespace kagome::injector {

  class KagomeNodeInjectorImpl {
   public:
    using Injector = decltype(makeKagomeNodeInjector(
        std::declval<application::AppConfiguration const &>()));

    explicit KagomeNodeInjectorImpl(Injector injector)
        : injector_{std::move(injector)} {}
    Injector injector_;
  };

  KagomeNodeInjector::KagomeNodeInjector(
      const application::AppConfiguration &app_config)
      : pimpl_{std::make_unique<KagomeNodeInjectorImpl>(
          makeKagomeNodeInjector(app_config))} {}

  sptr<application::ChainSpec> KagomeNodeInjector::injectChainSpec() {
    return pimpl_->injector_.create<sptr<application::ChainSpec>>();
  }

  std::shared_ptr<blockchain::BlockStorage>
  KagomeNodeInjector::injectBlockStorage() {
    return pimpl_->injector_.create<sptr<blockchain::BlockStorage>>();
  }

  sptr<application::AppStateManager>
  KagomeNodeInjector::injectAppStateManager() {
    return pimpl_->injector_.create<sptr<application::AppStateManager>>();
  }

  sptr<boost::asio::io_context> KagomeNodeInjector::injectIoContext() {
    return pimpl_->injector_.create<sptr<boost::asio::io_context>>();
  }

  sptr<metrics::Exposer> KagomeNodeInjector::injectOpenMetricsService() {
    // registry here is temporary, it initiates static global registry
    // and registers handler in there
    auto registry = metrics::createRegistry();
    auto handler = pimpl_->injector_.create<sptr<metrics::Handler>>();
    registry->setHandler(*handler.get());
    auto exposer = pimpl_->injector_.create<sptr<metrics::Exposer>>();
    exposer->setHandler(handler);
    return exposer;
  }

  sptr<network::Router> KagomeNodeInjector::injectRouter() {
    return pimpl_->injector_.create<sptr<network::Router>>();
  }

  sptr<network::PeerManager> KagomeNodeInjector::injectPeerManager() {
    return pimpl_->injector_.create<sptr<network::PeerManager>>();
  }

  sptr<api::ApiService> KagomeNodeInjector::injectRpcApiService() {
    return pimpl_->injector_.create<sptr<api::ApiService>>();
  }

  std::shared_ptr<clock::SystemClock> KagomeNodeInjector::injectSystemClock() {
    return pimpl_->injector_.create<sptr<clock::SystemClock>>();
  }

  std::shared_ptr<network::SyncProtocolObserver>
  KagomeNodeInjector::injectSyncObserver() {
    return pimpl_->injector_.create<sptr<network::SyncProtocolObserver>>();
  }

  std::shared_ptr<consensus::babe::Babe> KagomeNodeInjector::injectBabe() {
    return pimpl_->injector_.create<sptr<consensus::babe::Babe>>();
  }

  std::shared_ptr<consensus::grandpa::Grandpa>
  KagomeNodeInjector::injectGrandpa() {
    return pimpl_->injector_.create<sptr<consensus::grandpa::Grandpa>>();
  }

  std::shared_ptr<soralog::LoggingSystem>
  KagomeNodeInjector::injectLoggingSystem() {
    return std::make_shared<soralog::LoggingSystem>(
        std::make_shared<kagome::log::Configurator>(
            pimpl_->injector_.create<sptr<libp2p::log::Configurator>>()));
  }

  std::shared_ptr<storage::trie::TrieStorage>
  KagomeNodeInjector::injectTrieStorage() {
    return pimpl_->injector_.create<sptr<storage::trie::TrieStorage>>();
  }

  std::shared_ptr<metrics::MetricsWatcher>
  KagomeNodeInjector::injectMetricsWatcher() {
    return pimpl_->injector_.create<sptr<metrics::MetricsWatcher>>();
  }

  std::shared_ptr<telemetry::TelemetryService>
  KagomeNodeInjector::injectTelemetryService() {
    return pimpl_->injector_.create<sptr<telemetry::TelemetryService>>();
  }

  std::shared_ptr<application::mode::PrintChainInfoMode>
  KagomeNodeInjector::injectPrintChainInfoMode() {
    return pimpl_->injector_
        .create<sptr<application::mode::PrintChainInfoMode>>();
  }

  std::shared_ptr<application::mode::RecoveryMode>
  KagomeNodeInjector::injectRecoveryMode() {
    return pimpl_->injector_.create<sptr<application::mode::RecoveryMode>>();
  }

}  // namespace kagome::injector<|MERGE_RESOLUTION|>--- conflicted
+++ resolved
@@ -331,12 +331,8 @@
       return initialized.value();
     }
     auto options = leveldb::Options{};
-<<<<<<< HEAD
-    options.max_open_files = 1000;  // 1000 was the default value
-=======
     options.max_open_files =
         -1;  // Unlimited (fix for 'Too many open files' error)
->>>>>>> 8070889a
     options.create_if_missing = true;
     auto db_res = storage::LevelDB::create(
         app_config.databasePath(chain_spec->id()), options);
@@ -552,11 +548,7 @@
         libp2p::protocol::kademlia::Config{
             .protocolId = "/" + chain_spec.protocolId() + "/kad",
             .maxBucketSize = 1000,
-<<<<<<< HEAD
-            .randomWalk = {.interval = std::chrono::seconds(30)}});
-=======
             .randomWalk = {.interval = random_wak_interval}});
->>>>>>> 8070889a
 
     initialized.emplace(std::move(kagome_config));
     return initialized.value();
