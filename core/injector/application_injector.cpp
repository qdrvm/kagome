--- conflicted
+++ resolved
@@ -187,51 +187,7 @@
     }
 
     auto storage_res = blockchain::KeyValueBlockStorage::create(
-        trie_storage->getRootHash(),
-        db,
-        hasher,
-        [/*&db, &grandpa_api*/](const primitives::Block &genesis_block) {
-          // handle genesis initialization, which happens when there is not
-          // authorities and last completed round in the storage
-          //          if (not db->get(storage::kAuthoritySetKey)) {
-          //            // insert authorities
-          //            const auto &weighted_authorities_res =
-          //            grandpa_api->authorities(
-          //                primitives::BlockId(primitives::BlockNumber{0}));
-          //            BOOST_ASSERT_MSG(weighted_authorities_res,
-          //                             "grandpa_api_->authorities failed");
-          //            const auto &weighted_authorities =
-          //            weighted_authorities_res.value();
-          //
-          //            auto log = log::createLogger("Injector", "kagome");
-          //
-          //            for (const auto &authority : weighted_authorities) {
-          //              log->info("Grandpa authority: {}",
-          //              authority.id.id.toHex());
-          //            }
-          //
-          //            consensus::grandpa::VoterSet voters{0};
-          //            for (const auto &weighted_authority :
-          //            weighted_authorities) {
-          //              voters.insert(
-          //                  primitives::GrandpaSessionKey{weighted_authority.id.id},
-          //                  weighted_authority.weight);
-          //              SL_DEBUG(log,
-          //                       "Added to grandpa authorities: {}, weight:
-          //                       {}", weighted_authority.id.id.toHex(),
-          //                       weighted_authority.weight);
-          //            }
-          //            BOOST_ASSERT_MSG(voters.size() != 0, "Grandpa voters are
-          //            empty"); auto authorities_put_res =
-          //                db->put(storage::kAuthoritySetKey,
-          //                        common::Buffer(scale::encode(voters).value()));
-          //            if (not authorities_put_res) {
-          //              BOOST_ASSERT_MSG(false, "Could not insert
-          //              authorities");
-          //              BOOST_UNREACHABLE_RETURN(std::exit(EXIT_FAILURE));
-          //            }
-          //          }
-        });
+        trie_storage->getRootHash(), db, hasher, [](auto...) {});
     if (storage_res.has_error()) {
       common::raise(storage_res.error());
     }
@@ -491,10 +447,6 @@
       return initialized.value();
     }
 
-<<<<<<< HEAD
-    if (crypto_store.getLibp2pKeypair().has_value()) {
-      log->info("Will use LibP2P keypair from config or args");
-=======
     if (app_config.nodeKeyFile()) {
       const auto &path = app_config.nodeKeyFile().value();
       log->info(
@@ -516,7 +468,6 @@
       log->info(
           "Will use LibP2P keypair from config or args (loading from base "
           "path)");
->>>>>>> 93281b56
 
       auto stored_keypair = crypto_store.getLibp2pKeypair().value();
 
@@ -771,7 +722,7 @@
 
   template <typename... Ts>
   auto makeApplicationInjector(const application::AppConfiguration &config,
-                               Ts &&...args) {
+                               Ts &&... args) {
     // default values for configurations
     api::RpcThreadPool::Configuration rpc_thread_pool_config{};
     api::HttpSession::Configuration http_config{};
@@ -1259,11 +1210,7 @@
 
   template <typename... Ts>
   auto makeKagomeNodeInjector(const application::AppConfiguration &app_config,
-<<<<<<< HEAD
                               Ts &&... args) {
-=======
-                              Ts &&...args) {
->>>>>>> 93281b56
     using namespace boost;  // NOLINT;
 
     return di::make_injector(
