--- conflicted
+++ resolved
@@ -25,10 +25,7 @@
 #include "api/transport/impl/ws/ws_listener_impl.hpp"
 #include "api/transport/impl/ws/ws_session.hpp"
 #include "api/transport/rpc_thread_pool.hpp"
-<<<<<<< HEAD
-=======
 #include "application/impl/app_state_manager_impl.hpp"
->>>>>>> a2563313
 #include "application/impl/configuration_storage_impl.hpp"
 #include "authorship/impl/block_builder_factory_impl.hpp"
 #include "authorship/impl/block_builder_impl.hpp"
@@ -156,16 +153,10 @@
     }
 
     auto context = injector.template create<sptr<api::RpcContext>>();
-<<<<<<< HEAD
-    auto extrinsic_tcp_version = boost::asio::ip::tcp::v4();
-    api::HttpListenerImpl::Configuration listener_config{
-        boost::asio::ip::tcp::endpoint{extrinsic_tcp_version, rpc_port}};
-=======
 
     api::HttpListenerImpl::Configuration listener_config;
     listener_config.endpoint = endpoint;
 
->>>>>>> a2563313
     auto &&http_session_config =
         injector.template create<api::HttpSession::Configuration>();
 
@@ -185,16 +176,10 @@
     }
 
     auto context = injector.template create<sptr<api::RpcContext>>();
-<<<<<<< HEAD
-    auto extrinsic_tcp_version = boost::asio::ip::tcp::v4();
-    api::WsListenerImpl::Configuration listener_config{
-        boost::asio::ip::tcp::endpoint{extrinsic_tcp_version, rpc_port}};
-=======
 
     api::WsListenerImpl::Configuration listener_config;
     listener_config.endpoint = endpoint;
 
->>>>>>> a2563313
     auto &&ws_session_config =
         injector.template create<api::WsSession::Configuration>();
 
