--- conflicted
+++ resolved
@@ -11,6 +11,10 @@
 #include <boost/asio/io_context.hpp>
 
 #include "clock/clock.hpp"
+
+namespace soralog {
+  class LoggingSystem;
+}
 
 namespace kagome {
   namespace application {
@@ -37,587 +41,7 @@
   }
 }  // namespace kagome
 
-<<<<<<< HEAD
 namespace kagome::injector {
-=======
-  // block storage getter
-  template <typename Injector>
-  sptr<blockchain::BlockStorage> get_block_storage(const Injector &injector) {
-    static auto initialized =
-        boost::optional<sptr<blockchain::BlockStorage>>(boost::none);
-
-    if (initialized) {
-      return initialized.value();
-    }
-    auto &&hasher = injector.template create<sptr<crypto::Hasher>>();
-
-    const auto &db = injector.template create<sptr<storage::BufferStorage>>();
-
-    const auto &trie_storage =
-        injector.template create<sptr<storage::trie::TrieStorage>>();
-
-    auto storage = blockchain::KeyValueBlockStorage::create(
-        trie_storage->getRootHash(),
-        db,
-        hasher,
-        [&db, &injector](const primitives::Block &genesis_block) {
-          // handle genesis initialization, which happens when there is not
-          // authorities and last completed round in the storage
-          if (not db->get(storage::kAuthoritySetKey)) {
-            // insert authorities
-            auto grandpa_api =
-                injector.template create<sptr<runtime::GrandpaApi>>();
-            const auto &weighted_authorities_res = grandpa_api->authorities(
-                primitives::BlockId(primitives::BlockNumber{0}));
-            BOOST_ASSERT_MSG(weighted_authorities_res,
-                             "grandpa_api_->authorities failed");
-            const auto &weighted_authorities = weighted_authorities_res.value();
-
-            auto log = log::createLogger("injector", "kagome");
-
-            for (const auto authority : weighted_authorities) {
-              log->info("Grandpa authority: {}", authority.id.id.toHex());
-            }
-
-            consensus::grandpa::VoterSet voters{0};
-            for (const auto &weighted_authority : weighted_authorities) {
-              voters.insert(
-                  primitives::GrandpaSessionKey{weighted_authority.id.id},
-                  weighted_authority.weight);
-              log->debug("Added to grandpa authorities: {}, weight: {}",
-                         weighted_authority.id.id.toHex(),
-                         weighted_authority.weight);
-            }
-            BOOST_ASSERT_MSG(voters.size() != 0, "Grandpa voters are empty");
-            auto authorities_put_res =
-                db->put(storage::kAuthoritySetKey,
-                        common::Buffer(scale::encode(voters).value()));
-            if (not authorities_put_res) {
-              BOOST_ASSERT_MSG(false, "Could not insert authorities");
-              std::exit(1);
-            }
-          }
-        });
-    if (storage.has_error()) {
-      common::raise(storage.error());
-    }
-    initialized = storage.value();
-    return initialized.value();
-  }
-
-  // block tree getter
-  template <typename Injector>
-  sptr<blockchain::BlockTree> get_block_tree(const Injector &injector) {
-    static auto initialized =
-        boost::optional<sptr<blockchain::BlockTree>>(boost::none);
-
-    if (initialized) {
-      return initialized.value();
-    }
-    auto header_repo =
-        injector.template create<sptr<blockchain::BlockHeaderRepository>>();
-
-    auto storage = injector.template create<sptr<blockchain::BlockStorage>>();
-
-    auto last_finalized_block_res = storage->getLastFinalizedBlockHash();
-
-    const auto block_id =
-        last_finalized_block_res.has_value()
-            ? primitives::BlockId{last_finalized_block_res.value()}
-            : primitives::BlockId{0};
-
-    auto extrinsic_observer =
-        injector.template create<sptr<network::ExtrinsicObserver>>();
-
-    auto hasher = injector.template create<sptr<crypto::Hasher>>();
-
-    auto chain_events_engine =
-        injector
-            .template create<primitives::events::ChainSubscriptionEnginePtr>();
-    auto ext_events_engine = injector.template create<
-        primitives::events::ExtrinsicSubscriptionEnginePtr>();
-    auto ext_events_key_repo = injector.template create<
-        std::shared_ptr<subscription::ExtrinsicEventKeyRepository>>();
-
-    auto runtime_core =
-        injector.template create<std::shared_ptr<runtime::Core>>();
-    auto babe_configuration =
-        injector
-            .template create<std::shared_ptr<primitives::BabeConfiguration>>();
-    auto babe_util =
-        injector.template create<std::shared_ptr<consensus::BabeUtil>>();
-
-    auto tree =
-        blockchain::BlockTreeImpl::create(std::move(header_repo),
-                                          storage,
-                                          block_id,
-                                          std::move(extrinsic_observer),
-                                          std::move(hasher),
-                                          std::move(chain_events_engine),
-                                          std::move(ext_events_engine),
-                                          std::move(ext_events_key_repo),
-                                          std::move(runtime_core),
-                                          std::move(babe_configuration),
-                                          std::move(babe_util));
-    if (!tree) {
-      common::raise(tree.error());
-    }
-    initialized = tree.value();
-    return initialized.value();
-  }
-
-  template <typename Injector>
-  sptr<host_api::HostApiFactoryImpl> get_host_api_factory(
-      const Injector &injector) {
-    static auto initialized =
-        boost::optional<sptr<host_api::HostApiFactoryImpl>>(boost::none);
-    if (initialized) {
-      return initialized.value();
-    }
-    auto tracker =
-        injector.template create<sptr<storage::changes_trie::ChangesTracker>>();
-    auto sr25519_provider =
-        injector.template create<sptr<crypto::Sr25519Provider>>();
-    auto ed25519_provider =
-        injector.template create<sptr<crypto::Ed25519Provider>>();
-    auto secp256k1_provider =
-        injector.template create<sptr<crypto::Secp256k1Provider>>();
-    auto hasher = injector.template create<sptr<crypto::Hasher>>();
-    auto crypto_store = injector.template create<sptr<crypto::CryptoStore>>();
-    auto bip39_provider =
-        injector.template create<sptr<crypto::Bip39Provider>>();
-
-    initialized =
-        std::make_shared<host_api::HostApiFactoryImpl>(tracker,
-                                                       sr25519_provider,
-                                                       ed25519_provider,
-                                                       secp256k1_provider,
-                                                       hasher,
-                                                       crypto_store,
-                                                       bip39_provider);
-    return initialized.value();
-  }
-
-  template <typename Injector>
-  sptr<storage::trie::TrieStorageBackendImpl> get_trie_storage_backend(
-      const Injector &injector) {
-    static auto initialized =
-        boost::optional<sptr<storage::trie::TrieStorageBackendImpl>>(
-            boost::none);
-
-    if (initialized) {
-      return initialized.value();
-    }
-    auto storage = injector.template create<sptr<storage::BufferStorage>>();
-    using blockchain::prefix::TRIE_NODE;
-    auto backend = std::make_shared<storage::trie::TrieStorageBackendImpl>(
-        storage, common::Buffer{TRIE_NODE});
-    initialized = backend;
-    return backend;
-  }
-
-  template <typename Injector>
-  sptr<storage::trie::TrieStorageImpl> get_trie_storage_impl(
-      const Injector &injector) {
-    static auto initialized =
-        boost::optional<sptr<storage::trie::TrieStorageImpl>>(boost::none);
-
-    if (initialized) {
-      return initialized.value();
-    }
-    auto factory =
-        injector.template create<sptr<storage::trie::PolkadotTrieFactory>>();
-    auto codec = injector.template create<sptr<storage::trie::Codec>>();
-    auto serializer =
-        injector.template create<sptr<storage::trie::TrieSerializer>>();
-    auto tracker =
-        injector.template create<sptr<storage::changes_trie::ChangesTracker>>();
-    auto trie_storage_res = storage::trie::TrieStorageImpl::createEmpty(
-        factory, codec, serializer, tracker);
-    if (!trie_storage_res) {
-      common::raise(trie_storage_res.error());
-    }
-
-    sptr<storage::trie::TrieStorageImpl> trie_storage =
-        std::move(trie_storage_res.value());
-    initialized = trie_storage;
-    return trie_storage;
-  }
-
-  template <typename Injector>
-  sptr<storage::trie::TrieStorage> get_trie_storage(const Injector &injector) {
-    static auto initialized =
-        boost::optional<sptr<storage::trie::TrieStorage>>(boost::none);
-    if (initialized) {
-      return initialized.value();
-    }
-    auto configuration_storage =
-        injector.template create<sptr<application::ChainSpec>>();
-    const auto &genesis_raw_configs = configuration_storage->getGenesis();
-
-    auto trie_storage =
-        injector.template create<sptr<storage::trie::TrieStorageImpl>>();
-    auto batch = trie_storage->getPersistentBatch();
-    if (not batch) {
-      common::raise(batch.error());
-    }
-
-    auto log = log::createLogger("injector", "kagome");
-
-    for (const auto &[key, val] : genesis_raw_configs) {
-      log->debug("Key: {}, Val: {}", key.toHex(), val.toHex().substr(0, 200));
-      if (auto res = batch.value()->put(key, val); not res) {
-        common::raise(res.error());
-      }
-    }
-    if (auto res = batch.value()->commit(); not res) {
-      common::raise(res.error());
-    }
-
-    initialized = trie_storage;
-    return trie_storage;
-  }
-
-  // level db getter
-  template <typename Injector>
-  sptr<storage::BufferStorage> get_level_db(const Injector &injector) {
-    static auto initialized =
-        boost::optional<sptr<storage::BufferStorage>>(boost::none);
-    if (initialized) {
-      return initialized.value();
-    }
-    const application::AppConfiguration &config =
-        injector.template create<application::AppConfiguration const &>();
-
-    auto genesis_config =
-        injector.template create<sptr<application::ChainSpec>>();
-    auto options = leveldb::Options{};
-    options.create_if_missing = true;
-    auto db = storage::LevelDB::create(
-        config.databasePath(genesis_config->id()), options);
-    if (!db) {
-      auto log = log::createLogger("injector", "kagome");
-      log->critical("Can't create LevelDB in {}: {}",
-                    fs::absolute(config.databasePath(genesis_config->id()),
-                                 fs::current_path())
-                        .native(),
-                    db.error().message());
-      exit(EXIT_FAILURE);
-    }
-    initialized = db.value();
-    return initialized.value();
-  }
-
-  // configuration storage getter
-  template <typename Injector>
-  std::shared_ptr<application::ChainSpec> get_genesis_config(
-      const Injector &injector) {
-    static auto initialized =
-        boost::optional<sptr<application::ChainSpec>>(boost::none);
-    if (initialized) {
-      return initialized.value();
-    }
-    const application::AppConfiguration &config =
-        injector.template create<application::AppConfiguration const &>();
-    auto const &genesis_path = config.genesisPath();
-
-    auto genesis_config_res =
-        application::ChainSpecImpl::loadFrom(genesis_path.native());
-    if (genesis_config_res.has_error()) {
-      common::raise(genesis_config_res.error());
-    }
-    initialized = genesis_config_res.value();
-    return genesis_config_res.value();
-  }
-
-  template <typename Injector>
-  sptr<primitives::BabeConfiguration> get_babe_configuration(
-      const Injector &injector) {
-    static auto initialized =
-        boost::optional<sptr<primitives::BabeConfiguration>>(boost::none);
-    if (initialized) {
-      return *initialized;
-    }
-
-    auto babe_api = injector.template create<sptr<runtime::BabeApi>>();
-    auto configuration_res = babe_api->configuration();
-    if (not configuration_res) {
-      common::raise(configuration_res.error());
-    }
-    auto config = configuration_res.value();
-    auto log = log::createLogger("injector", "kagome");
-    for (const auto &authority : config.genesis_authorities) {
-      log->debug("Babe authority: {}", authority.id.id.toHex());
-    }
-    config.leadership_rate.first *= 3;
-    initialized = std::make_shared<primitives::BabeConfiguration>(config);
-    return *initialized;
-  }
-
-  template <typename Injector>
-  consensus::SlotsStrategy get_slots_strategy(const Injector &injector) {
-    static auto initialized =
-        boost::optional<consensus::SlotsStrategy>(boost::none);
-    if (not initialized) {
-      const application::AppConfiguration &config =
-          injector.template create<const application::AppConfiguration &>();
-      initialized = config.isUnixSlotsStrategy()
-                        ? consensus::SlotsStrategy::FromUnixEpoch
-                        : consensus::SlotsStrategy::FromZero;
-    }
-    return *initialized;
-  }
-
-  template <class Injector>
-  sptr<crypto::KeyFileStorage> get_key_file_storage(const Injector &injector) {
-    static auto initialized =
-        boost::optional<sptr<crypto::KeyFileStorage>>(boost::none);
-    if (initialized) {
-      return *initialized;
-    }
-
-    const application::AppConfiguration &config =
-        injector.template create<application::AppConfiguration const &>();
-    auto genesis_config =
-        injector.template create<sptr<application::ChainSpec>>();
-
-    auto path = config.keystorePath(genesis_config->id());
-    auto key_file_storage_res = crypto::KeyFileStorage::createAt(path);
-    if (not key_file_storage_res) {
-      common::raise(key_file_storage_res.error());
-    }
-    initialized = std::move(key_file_storage_res.value());
-
-    return *initialized;
-  }
-
-  template <class Injector>
-  sptr<consensus::grandpa::FinalizationObserver> get_finalization_observer(
-      const Injector &injector) {
-    static auto instance = boost::optional<
-        std::shared_ptr<consensus::grandpa::FinalizationObserver>>(boost::none);
-    if (instance) {
-      return *instance;
-    }
-
-    instance = std::make_shared<consensus::grandpa::FinalizationComposite>(
-        injector.template create<
-            std::shared_ptr<authority::AuthorityManagerImpl>>());
-
-    return *instance;
-  }
-
-  template <class Injector>
-  sptr<network::Router> get_router(const Injector &injector) {
-    static auto initialized =
-        boost::optional<sptr<network::Router>>(boost::none);
-    if (initialized) {
-      return initialized.value();
-    }
-    initialized = std::make_shared<network::RouterLibp2p>(
-        injector.template create<sptr<application::AppStateManager>>(),
-        injector.template create<libp2p::Host &>(),
-        injector.template create<const application::AppConfiguration &>(),
-        injector.template create<sptr<application::ChainSpec>>(),
-        injector.template create<network::OwnPeerInfo &>(),
-        injector.template create<sptr<network::StreamEngine>>(),
-        injector.template create<sptr<network::BabeObserver>>(),
-        injector.template create<sptr<consensus::grandpa::GrandpaObserver>>(),
-        injector.template create<sptr<network::SyncProtocolObserver>>(),
-        injector.template create<sptr<network::ExtrinsicObserver>>(),
-        injector.template create<sptr<network::Gossiper>>(),
-        injector.template create<const network::BootstrapNodes &>(),
-        injector.template create<sptr<blockchain::BlockStorage>>(),
-        injector.template create<sptr<libp2p::protocol::Ping>>(),
-        injector.template create<sptr<network::PeerManager>>(),
-        injector.template create<sptr<blockchain::BlockTree>>(),
-        injector.template create<sptr<crypto::Hasher>>());
-    return initialized.value();
-  }
-
-  template <class Injector>
-  sptr<network::PeerManager> get_peer_manager(const Injector &injector) {
-    static auto initialized =
-        boost::optional<sptr<network::PeerManager>>(boost::none);
-    if (initialized) {
-      return initialized.value();
-    }
-    initialized = std::make_shared<network::PeerManagerImpl>(
-        injector.template create<sptr<application::AppStateManager>>(),
-        injector.template create<libp2p::Host &>(),
-        injector.template create<sptr<libp2p::protocol::Identify>>(),
-        injector.template create<sptr<libp2p::protocol::kademlia::Kademlia>>(),
-        injector.template create<sptr<libp2p::protocol::Scheduler>>(),
-        injector.template create<sptr<network::StreamEngine>>(),
-        injector.template create<const application::AppConfiguration &>(),
-        injector.template create<const application::ChainSpec &>(),
-        injector.template create<sptr<clock::SteadyClock>>(),
-        injector.template create<const network::BootstrapNodes &>(),
-        injector.template create<const network::OwnPeerInfo &>(),
-        injector.template create<sptr<network::SyncClientsSet>>(),
-        injector.template create<sptr<blockchain::BlockTree>>(),
-        injector.template create<sptr<crypto::Hasher>>(),
-        injector.template create<sptr<blockchain::BlockStorage>>(),
-        injector.template create<sptr<network::BabeObserver>>());
-    return initialized.value();
-  }
-
-  template <typename Injector>
-  sptr<libp2p::crypto::KeyPair> get_peer_keypair(const Injector &injector) {
-    static auto initialized =
-        boost::optional<sptr<libp2p::crypto::KeyPair>>(boost::none);
-
-    if (initialized) {
-      return initialized.value();
-    }
-
-    auto &app_config =
-        injector.template create<const application::AppConfiguration &>();
-    auto &crypto_provider =
-        injector.template create<const crypto::Ed25519Provider &>();
-    auto &crypto_store =
-        injector.template create<const crypto::CryptoStore &>();
-
-    auto log = log::createLogger("injector", "kagome");
-
-    if (app_config.nodeKey()) {
-      log->info("Will use LibP2P keypair from config or args");
-
-      auto provided_keypair =
-          crypto_provider.generateKeypair(app_config.nodeKey().value());
-      BOOST_ASSERT(provided_keypair.secret_key == app_config.nodeKey().value());
-
-      auto &&pub = provided_keypair.public_key;
-      auto &&priv = provided_keypair.secret_key;
-
-      initialized =
-          std::make_shared<libp2p::crypto::KeyPair>(libp2p::crypto::KeyPair{
-              .publicKey = {{.type = libp2p::crypto::Key::Type::Ed25519,
-                             .data = {pub.begin(), pub.end()}}},
-              .privateKey = {{.type = libp2p::crypto::Key::Type::Ed25519,
-                              .data = {priv.begin(), priv.end()}}}});
-      return initialized.value();
-    }
-
-    if (crypto_store.getLibp2pKeypair()) {
-      log->info("Will use LibP2P keypair from key storage");
-
-      auto stored_keypair = crypto_store.getLibp2pKeypair().value();
-
-      initialized =
-          std::make_shared<libp2p::crypto::KeyPair>(std::move(stored_keypair));
-      return initialized.value();
-    }
-
-    log->warn(
-        "Can not get LibP2P keypair from crypto storage. "
-        "Unique one will be generated for current running");
-
-    auto generated_keypair = crypto_provider.generateKeypair();
-
-    auto &&pub = generated_keypair.public_key;
-    auto &&priv = generated_keypair.secret_key;
-
-    initialized =
-        std::make_shared<libp2p::crypto::KeyPair>(libp2p::crypto::KeyPair{
-            .publicKey = {{.type = libp2p::crypto::Key::Type::Ed25519,
-                           .data = {pub.begin(), pub.end()}}},
-            .privateKey = {{.type = libp2p::crypto::Key::Type::Ed25519,
-                            .data = {priv.begin(), priv.end()}}}});
-
-    return initialized.value();
-  }
-
-  template <typename Injector>
-  sptr<consensus::BlockExecutor> get_block_executor(const Injector &injector) {
-    static auto initialized =
-        boost::optional<sptr<consensus::BlockExecutor>>(boost::none);
-    if (initialized) {
-      return *initialized;
-    }
-
-    initialized = std::make_shared<consensus::BlockExecutor>(
-        injector.template create<sptr<blockchain::BlockTree>>(),
-        injector.template create<sptr<runtime::Core>>(),
-        injector.template create<sptr<primitives::BabeConfiguration>>(),
-        injector.template create<sptr<consensus::BabeSynchronizer>>(),
-        injector.template create<sptr<consensus::BlockValidator>>(),
-        injector.template create<sptr<consensus::grandpa::Environment>>(),
-        injector.template create<sptr<transaction_pool::TransactionPool>>(),
-        injector.template create<sptr<crypto::Hasher>>(),
-        injector.template create<sptr<authority::AuthorityUpdateObserver>>(),
-        injector.template create<sptr<consensus::BabeUtil>>(),
-        injector.template create<sptr<boost::asio::io_context>>(),
-        injector.template create<uptr<clock::Timer>>());
-    return *initialized;
-  }
-
-  template <typename Injector>
-  sptr<libp2p::protocol::kademlia::Config> get_kademlia_config(
-      const Injector &injector) {
-    static auto initialized =
-        boost::optional<sptr<libp2p::protocol::kademlia::Config>>(boost::none);
-    if (initialized) {
-      return *initialized;
-    }
-
-    auto &chain_spec = injector.template create<application::ChainSpec &>();
-
-    auto kagome_config = std::make_shared<libp2p::protocol::kademlia::Config>(
-        libp2p::protocol::kademlia::Config{
-            .protocolId = "/" + chain_spec.protocolId() + "/kad",
-            .maxBucketSize = 1000,
-            .randomWalk = {.interval = std::chrono::minutes(1)}});
-
-    initialized = std::move(kagome_config);
-    return *initialized;
-  }
-
-  template <typename... Ts>
-  auto makeApplicationInjector(const application::AppConfiguration &config,
-                               Ts &&... args) {
-    using namespace boost;  // NOLINT;
-
-    // default values for configurations
-    api::RpcThreadPool::Configuration rpc_thread_pool_config{};
-    api::HttpSession::Configuration http_config{};
-    api::WsSession::Configuration ws_config{};
-    transaction_pool::PoolModeratorImpl::Params pool_moderator_config{};
-    transaction_pool::TransactionPool::Limits tp_pool_limits{};
-    libp2p::protocol::PingConfig ping_config{};
-
-    return di::make_injector(
-        // bind configs
-        injector::useConfig(rpc_thread_pool_config),
-        injector::useConfig(http_config),
-        injector::useConfig(ws_config),
-        injector::useConfig(pool_moderator_config),
-        injector::useConfig(tp_pool_limits),
-        injector::useConfig(ping_config),
-
-        // inherit host injector
-        libp2p::injector::makeHostInjector(
-            libp2p::injector::useSecurityAdaptors<
-                libp2p::security::Noise>()[di::override]),
-
-        // inherit kademlia injector
-        libp2p::injector::makeKademliaInjector(),
-        di::bind<libp2p::protocol::kademlia::Config>.to([](auto const &inj) {
-          return get_kademlia_config(inj);
-        })[boost::di::override],
-
-        di::bind<application::AppStateManager>.template to<application::AppStateManagerImpl>(),
-        di::bind<application::AppConfiguration>.to(config),
-
-        // compose peer keypair
-        di::bind<libp2p::crypto::KeyPair>.to([](auto const &inj) {
-          return get_peer_keypair(inj);
-        })[boost::di::override],
-
-        // bind io_context: 1 per injector
-        di::bind<::boost::asio::io_context>.in(
-            di::extension::shared)[boost::di::override],
->>>>>>> 6939e3b7
 
   class SyncingNodeInjector {
    public:
@@ -649,6 +73,7 @@
     std::shared_ptr<clock::SystemClock> injectSystemClock() noexcept;
     std::shared_ptr<consensus::babe::Babe> injectBabe() noexcept;
     std::shared_ptr<consensus::grandpa::Grandpa> injectGrandpa() noexcept;
+    std::shared_ptr<soralog::LoggingSystem> injectLoggingSystem() noexcept;
 
    protected:
     std::shared_ptr<class ValidatingNodeInjectorImpl> pimpl_;
