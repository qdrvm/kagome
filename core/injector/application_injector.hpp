--- conflicted
+++ resolved
@@ -169,12 +169,8 @@
                                           processors,
                                           std::move(subscription_engine));
 
-<<<<<<< HEAD
-    auto state_api =
-        injector.template create<std::shared_ptr<api::StateApiImpl>>();
-=======
     auto state_api = injector.template create<std::shared_ptr<api::StateApi>>();
->>>>>>> ea48c6e7
+
     state_api->setApiService(initialized.value());
     return initialized.value();
   }
@@ -361,15 +357,13 @@
           return core_factory->createWithCode(wasm_provider);
         };
 
-<<<<<<< HEAD
     auto core_factory_method = [&injector](
                                    sptr<runtime::WasmProvider> wasm_provider) {
       auto core_factory =
           injector.template create<sptr<runtime::binaryen::CoreFactoryImpl>>();
       return core_factory->createWithCode(wasm_provider);
     };
-=======
->>>>>>> ea48c6e7
+
     initialized =
         std::make_shared<extensions::ExtensionFactoryImpl>(tracker,
                                                            sr25519_provider,
