/**
 * Copyright Soramitsu Co., Ltd. All Rights Reserved.
 * SPDX-License-Identifier: Apache-2.0
 */

#ifndef KAGOME_CORE_INJECTOR_APPLICATION_INJECTOR_HPP
#define KAGOME_CORE_INJECTOR_APPLICATION_INJECTOR_HPP

#include <boost/di.hpp>
#include <boost/di/extension/scopes/shared.hpp>
#include <libp2p/injector/host_injector.hpp>
#include <libp2p/peer/peer_info.hpp>
#include <outcome/outcome.hpp>

#include "api/extrinsic/extrinsic_jrpc_processor.hpp"
#include "api/extrinsic/impl/extrinsic_api_impl.hpp"
#include "api/service/api_service.hpp"
#include "api/state/impl/readonly_trie_builder_impl.hpp"
#include "api/state/impl/state_api_impl.hpp"
#include "api/state/state_jrpc_processor.hpp"
#include "api/transport/impl/http/http_listener_impl.hpp"
#include "api/transport/impl/http/http_session.hpp"
#include "api/transport/impl/ws/ws_listener_impl.hpp"
#include "api/transport/impl/ws/ws_session.hpp"
#include "application/impl/configuration_storage_impl.hpp"
#include "application/impl/local_key_storage.hpp"
#include "authorship/impl/block_builder_factory_impl.hpp"
#include "authorship/impl/block_builder_impl.hpp"
#include "authorship/impl/proposer_impl.hpp"
#include "blockchain/impl/block_tree_impl.hpp"
#include "blockchain/impl/key_value_block_header_repository.hpp"
#include "blockchain/impl/key_value_block_storage.hpp"
#include "blockchain/impl/storage_util.hpp"
#include "boost/di/extension/injections/extensible_injector.hpp"
#include "clock/impl/basic_waitable_timer.hpp"
#include "clock/impl/clock_impl.hpp"
#include "common/outcome_throw.hpp"
#include "consensus/babe/babe_lottery.hpp"
#include "consensus/babe/common.hpp"
#include "consensus/babe/impl/babe_impl.hpp"
#include "consensus/babe/impl/babe_lottery_impl.hpp"
#include "consensus/babe/impl/babe_synchronizer_impl.hpp"
#include "consensus/babe/impl/epoch_storage_impl.hpp"
#include "consensus/grandpa/chain.hpp"
#include "consensus/grandpa/gossiper.hpp"
#include "consensus/grandpa/impl/environment_impl.hpp"
#include "consensus/grandpa/impl/launcher_impl.hpp"
#include "consensus/grandpa/structs.hpp"
#include "consensus/grandpa/vote_graph.hpp"
#include "consensus/grandpa/vote_tracker.hpp"
#include "consensus/synchronizer/impl/synchronizer_impl.hpp"
#include "consensus/validation/babe_block_validator.hpp"
#include "crypto/ed25519/ed25519_provider_impl.hpp"
#include "crypto/hasher/hasher_impl.hpp"
#include "crypto/random_generator/boost_generator.hpp"
#include "crypto/sr25519/sr25519_provider_impl.hpp"
#include "crypto/vrf/vrf_provider_impl.hpp"
#include "extensions/impl/extension_factory_impl.hpp"
#include "network/impl/gossiper_broadcast.hpp"
#include "network/impl/router_libp2p.hpp"
#include "network/sync_protocol_client.hpp"
#include "network/sync_protocol_observer.hpp"
#include "network/types/sync_clients_set.hpp"
#include "runtime/binaryen/runtime_api/babe_api_impl.hpp"
#include "runtime/binaryen/runtime_api/block_builder_impl.hpp"
#include "runtime/binaryen/runtime_api/core_impl.hpp"
#include "runtime/binaryen/runtime_api/grandpa_impl.hpp"
#include "runtime/binaryen/runtime_api/metadata_impl.hpp"
#include "runtime/binaryen/runtime_api/offchain_worker_impl.hpp"
#include "runtime/binaryen/runtime_api/parachain_host_impl.hpp"
#include "runtime/binaryen/runtime_api/tagged_transaction_queue_impl.hpp"
#include "runtime/common/storage_wasm_provider.hpp"
#include "storage/leveldb/leveldb.hpp"
#include "storage/predefined_keys.hpp"
#include "storage/trie/impl/polkadot_codec.hpp"
#include "storage/trie/impl/polkadot_node.hpp"
#include "storage/trie/impl/polkadot_trie_db.hpp"
#include "storage/trie/impl/trie_db_backend_impl.hpp"
#include "storage/trie/trie_db_reader.hpp"
#include "transaction_pool/impl/pool_moderator_impl.hpp"
#include "transaction_pool/impl/transaction_pool_impl.hpp"

namespace kagome::injector {
  enum class InjectorError {
    INDEX_OUT_OF_BOUND = 1,  // index out of bound
  };
}

OUTCOME_HPP_DECLARE_ERROR(kagome::injector, InjectorError);

namespace kagome::injector {
  namespace di = boost::di;

  template <typename C>
  auto useConfig(C c) {
    return boost::di::bind<std::decay_t<C>>().template to(
        std::move(c))[boost::di::override];
  }

  template <class T>
  using sptr = std::shared_ptr<T>;

  template <class T>
  using uptr = std::unique_ptr<T>;

  namespace {

    // sr25519 kp getter
    auto get_sr25519_keypair =
        [](const auto &injector) -> sptr<crypto::SR25519Keypair> {
      static auto initialized =
          boost::optional<sptr<crypto::SR25519Keypair>>(boost::none);
      if (initialized) {
        return initialized.value();
      }
      auto &key_storage = injector.template create<application::KeyStorage &>();
      auto &&sr25519_kp = key_storage.getLocalSr25519Keypair();

      initialized = std::make_shared<crypto::SR25519Keypair>(sr25519_kp);
      return initialized.value();
    };

    // ed25519 kp getter
    auto get_ed25519_keypair =
        [](const auto &injector) -> sptr<crypto::ED25519Keypair> {
      static auto initialized =
          boost::optional<sptr<crypto::ED25519Keypair>>(boost::none);
      if (initialized) {
        return initialized.value();
      }
      auto &key_storage = injector.template create<application::KeyStorage &>();
      auto &&ed25519_kp = key_storage.getLocalEd25519Keypair();

      initialized = std::make_shared<crypto::ED25519Keypair>(ed25519_kp);
      return initialized.value();
    };

    // peer info getter
    auto get_peer_info = [](const auto &injector,
                            uint16_t p2p_port) -> sptr<libp2p::peer::PeerInfo> {
      static auto initialized =
          boost::optional<sptr<libp2p::peer::PeerInfo>>(boost::none);
      if (initialized) {
        return initialized.value();
      }

      // get key storage
      auto &keys = injector.template create<application::KeyStorage &>();
      auto &&local_pair = keys.getP2PKeypair();
      libp2p::crypto::PublicKey &public_key = local_pair.publicKey;
      auto &key_marshaller =
          injector
              .template create<libp2p::crypto::marshaller::KeyMarshaller &>();

      libp2p::peer::PeerId peer_id =
          libp2p::peer::PeerId::fromPublicKey(
              key_marshaller.marshal(public_key).value())
              .value();
      spdlog::debug("Received peer id: {}", peer_id.toBase58());
      std::string multiaddress_str =
          "/ip4/127.0.0.1/tcp/" + std::to_string(p2p_port);
      spdlog::debug("Received multiaddr: {}", multiaddress_str);
      auto multiaddress = libp2p::multi::Multiaddress::create(multiaddress_str);
      if (!multiaddress) {
        common::raise(multiaddress.error());  // exception
      }
      std::vector<libp2p::multi::Multiaddress> addresses;
      addresses.push_back(std::move(multiaddress.value()));
      libp2p::peer::PeerInfo peer_info{peer_id, std::move(addresses)};

      initialized =
          std::make_shared<libp2p::peer::PeerInfo>(std::move(peer_info));
      return initialized.value();
    };

    auto get_peer_keypair =
        [](const auto &injector) -> sptr<libp2p::crypto::KeyPair> {
      static auto initialized =
          boost::optional<sptr<libp2p::crypto::KeyPair>>(boost::none);

      if (initialized) {
        return initialized.value();
      }

      // get key storage
      auto &keys = injector.template create<application::KeyStorage &>();
      auto &&local_pair = keys.getP2PKeypair();
      initialized = std::make_shared<libp2p::crypto::KeyPair>(local_pair);
      return initialized.value();
    };

    auto get_boot_nodes = [](const auto &injector) -> sptr<network::PeerList> {
      static auto initialized =
          boost::optional<sptr<network::PeerList>>(boost::none);
      if (initialized) {
        return initialized.value();
      }
      auto &cfg =
          injector.template create<application::ConfigurationStorage &>();

      initialized = std::make_shared<network::PeerList>(cfg.getBootNodes());
      return initialized.value();
    };

<<<<<<< HEAD
    // extrinsic api listener getter
    auto get_extrinsic_api_listener =
        [](const auto &injector, uint16_t rpc_port) -> sptr<api::Listener> {
=======
    auto get_authority_index =
        [](const auto &injector) -> sptr<primitives::AuthorityIndex> {
      static auto initialized =
          boost::optional<sptr<primitives::AuthorityIndex>>(boost::none);
      if (initialized) {
        return initialized.value();
      }

      auto core = injector.template create<sptr<runtime::Core>>();
      if (auto version_res = core->version(); version_res) {
        auto version = version_res.value();
        spdlog::debug("Spec name: {}. Implementation name: {}",
                      version.spec_name,
                      version.impl_name);
      } else {
        common::raise(version_res.error());
      }

      // TODO(kamilsa): uncomment when execute with real runtime
      auto grandpa_api = injector.template create<sptr<runtime::Grandpa>>();
      auto &keys = injector.template create<application::KeyStorage &>();
      auto &&local_pair = keys.getLocalEd25519Keypair();
      auto &public_key = local_pair.public_key;
      auto &&authorities_res = grandpa_api->authorities(
          primitives::BlockId(primitives::BlockNumber{0}));
      if (authorities_res.has_error()) {
        common::raise(authorities_res.error());
      }
      auto &&authorities = authorities_res.value();

      uint64_t index = 0;
      for (auto &auth : authorities) {
        if (public_key == auth.id.id) {
          break;
        }
        ++index;
      }
      if (index >= authorities.size()) {
        common::raise(InjectorError::INDEX_OUT_OF_BOUND);
      }
      //      uint64_t index = 0;

      initialized = std::make_shared<primitives::AuthorityIndex>(
          primitives::AuthorityIndex{index});
      return initialized.value();
    };

    auto get_jrpc_api_service =
        [](const auto &injector) -> sptr<api::ApiService> {
>>>>>>> cdfe0497
      static auto initialized =
          boost::optional<sptr<api::ApiService>>(boost::none);
      if (initialized) {
        return initialized.value();
      }
      std::vector<std::shared_ptr<api::Listener>> listeners{
          injector.template create<std::shared_ptr<api::HttpListenerImpl>>(),
          injector.template create<std::shared_ptr<api::WsListenerImpl>>(),
      };
      auto server =
          injector.template create<std::shared_ptr<api::JRpcServer>>();
      std::vector<std::shared_ptr<api::JRpcProcessor>> processors{
          injector.template create<std::shared_ptr<api::StateJrpcProcessor>>(),
          injector
              .template create<std::shared_ptr<api::ExtrinsicJRpcProcessor>>()};
      initialized =
          std::make_shared<api::ApiService>(listeners, server, processors);
      return initialized.value();
    };

    // jrpc api listener (over HTTP) getter
    auto get_jrpc_api_http_listener =
        [](const auto &injector,
           uint16_t rpc_port) -> sptr<api::HttpListenerImpl> {
      static auto initialized =
          boost::optional<sptr<api::HttpListenerImpl>>(boost::none);
      if (initialized) {
        return initialized.value();
      }

      auto &context = injector.template create<boost::asio::io_context &>();
      auto extrinsic_tcp_version = boost::asio::ip::tcp::v4();
      api::HttpListenerImpl::Configuration listener_config{
          boost::asio::ip::tcp::endpoint{extrinsic_tcp_version, rpc_port}};
      auto &&http_session_config =
          injector.template create<api::HttpSession::Configuration>();

      initialized = std::make_shared<api::HttpListenerImpl>(
          context, listener_config, http_session_config);
      return initialized.value();
    };

    // jrpc api listener (over Websockets) getter
    auto get_jrpc_api_ws_listener =
        [](const auto &injector,
           uint16_t rpc_port) -> sptr<api::WsListenerImpl> {
      static auto initialized =
          boost::optional<sptr<api::WsListenerImpl>>(boost::none);
      if (initialized) {
        return initialized.value();
      }

      auto &context = injector.template create<boost::asio::io_context &>();
      auto extrinsic_tcp_version = boost::asio::ip::tcp::v4();
      api::WsListenerImpl::Configuration listener_config{
          boost::asio::ip::tcp::endpoint{extrinsic_tcp_version, rpc_port}};
      auto &&ws_session_config =
          injector.template create<api::WsSession::Configuration>();

      initialized = std::make_shared<api::WsListenerImpl>(
          context, listener_config, ws_session_config);
      return initialized.value();
    };

    // block storage getter
    auto get_block_storage =
        [](const auto &injector) -> sptr<blockchain::BlockStorage> {
      static auto initialized =
          boost::optional<sptr<blockchain::BlockStorage>>(boost::none);

      if (initialized) {
        return initialized.value();
      }
      auto &&hasher = injector.template create<sptr<crypto::Hasher>>();

      const auto &db = injector.template create<sptr<storage::BufferStorage>>();

      const auto &trie_db =
          injector.template create<sptr<storage::trie::TrieDb>>();

      auto storage = blockchain::KeyValueBlockStorage::createWithGenesis(
          trie_db->getRootHash(),
          db,
          hasher,
          [&db, &injector](const primitives::Block &genesis_block) {
            // handle genesis initialization, which happens when there is not
            // authorities and last completed round in the storage
            if (not db->get(storage::kAuthoritySetKey)) {
              // insert authorities
              auto grandpa_api =
                  injector.template create<sptr<runtime::Grandpa>>();
              const auto &weighted_authorities_res = grandpa_api->authorities(
                  primitives::BlockId(primitives::BlockNumber{0}));
              BOOST_ASSERT_MSG(weighted_authorities_res,
                               "grandpa_api_->authorities failed");
              const auto &weighted_authorities =
                  weighted_authorities_res.value();
              consensus::grandpa::VoterSet voters{0};
              for (const auto &weighted_authority : weighted_authorities) {
                voters.insert(weighted_authority.id.id, 1);
                spdlog::debug("Added to grandpa authorities: {}",
                              weighted_authority.id.id.toHex());
              }
              BOOST_ASSERT_MSG(voters.size() != 0, "Grandpa voters are empty");
              BOOST_ASSERT_MSG(
                  db->put(storage::kAuthoritySetKey,
                          common::Buffer(scale::encode(voters).value())),
                  "Could not insert authorities");

              // insert last completed round
              consensus::grandpa::CompletedRound zero_round;
              zero_round.round_number = 0;
              const auto &hasher = injector.template create<crypto::Hasher &>();
              auto genesis_hash = hasher.blake2b_256(
                  scale::encode(genesis_block.header).value());
              spdlog::debug("Genesis hash in injector: {}",
                            genesis_hash.toHex());
              zero_round.state.prevote_ghost =
                  consensus::grandpa::Prevote(0, genesis_hash);
              zero_round.state.estimate =
                  primitives::BlockInfo(0, genesis_hash);
              zero_round.state.finalized =
                  primitives::BlockInfo(0, genesis_hash);
              BOOST_ASSERT_MSG(
                  db->put(storage::kSetStateKey,
                          common::Buffer(scale::encode(zero_round).value())),
                  "Could not insert completed round");
            }
          });
      if (storage.has_error()) {
        common::raise(storage.error());
      }
      initialized = storage.value();
      return initialized.value();
    };

    // block tree getter
    auto get_block_tree =
        [](const auto &injector) -> sptr<blockchain::BlockTree> {
      static auto initialized =
          boost::optional<sptr<blockchain::BlockTree>>(boost::none);

      if (initialized) {
        return initialized.value();
      }
      auto header_repo =
          injector.template create<sptr<blockchain::BlockHeaderRepository>>();

      auto &&storage =
          injector.template create<sptr<blockchain::BlockStorage>>();

      // block id is zero for genesis launch
      const primitives::BlockId block_id = 0;

      auto &&hasher = injector.template create<sptr<crypto::Hasher>>();

      auto &&tree = blockchain::BlockTreeImpl::create(
          std::move(header_repo), storage, block_id, std::move(hasher));
      if (!tree) {
        common::raise(tree.error());
      }
      initialized = tree.value();
      return initialized.value();
    };

    // polkadot trie db getter
    auto get_polkadot_trie_db_backend =
        [](const auto &injector) -> sptr<storage::trie::TrieDbBackendImpl> {
      static auto initialized =
          boost::optional<sptr<storage::trie::TrieDbBackendImpl>>(boost::none);

      if (initialized) {
        return initialized.value();
      }
      auto storage = injector.template create<sptr<storage::BufferStorage>>();
      using blockchain::prefix::TRIE_NODE;
      auto backend = std::make_shared<storage::trie::TrieDbBackendImpl>(
          storage, common::Buffer{TRIE_NODE});
      initialized = backend;
      return backend;
    };

    auto get_polkadot_trie_db =
        [](const auto &injector) -> sptr<storage::trie::PolkadotTrieDb> {
      static auto initialized =
          boost::optional<sptr<storage::trie::PolkadotTrieDb>>(boost::none);

      if (initialized) {
        return initialized.value();
      }
      auto backend =
          injector.template create<sptr<storage::trie::TrieDbBackend>>();
      sptr<storage::trie::PolkadotTrieDb> polkadot_trie_db =
          storage::trie::PolkadotTrieDb::createEmpty(backend);
      initialized = polkadot_trie_db;
      return polkadot_trie_db;
    };

    // trie db getter
    auto get_trie_db = [](const auto &injector) -> sptr<storage::trie::TrieDb> {
      static auto initialized =
          boost::optional<sptr<storage::trie::TrieDb>>(boost::none);
      if (initialized) {
        return initialized.value();
      }
      auto configuration_storage =
          injector.template create<sptr<application::ConfigurationStorage>>();
      const auto &genesis_raw_configs = configuration_storage->getGenesis();

      auto trie_db =
          injector.template create<sptr<storage::trie::PolkadotTrieDb>>();
      for (const auto &[key, val] : genesis_raw_configs) {
        spdlog::debug("Key: {} ({}), Val: {}",
                      key.toHex(),
                      key.data(),
                      val.toHex().substr(0, 200));
        if (auto res = trie_db->put(key, val); not res) {
          common::raise(res.error());
        }
      }
      initialized = trie_db;
      return trie_db;
    };

    // level db getter
    template <typename Injector>
    sptr<storage::BufferStorage> get_level_db(std::string_view leveldb_path,
                                              const Injector &injector) {
      static auto initialized =
          boost::optional<sptr<storage::BufferStorage>>(boost::none);
      if (initialized) {
        return initialized.value();
      }
      auto options = leveldb::Options{};
      options.create_if_missing = true;
      auto db = storage::LevelDB::create(leveldb_path, options);
      if (!db) {
        common::raise(db.error());
      }
      initialized = db.value();
      return initialized.value();
    };

    // configuration storage getter
    template <typename Injector>
    std::shared_ptr<application::ConfigurationStorage>
    get_configuration_storage(std::string_view genesis_path,
                              const Injector &injector) {
      static auto initialized =
          boost::optional<sptr<application::ConfigurationStorage>>(boost::none);
      if (initialized) {
        return initialized.value();
      }
      auto config_storage_res = application::ConfigurationStorageImpl::create(
          std::string(genesis_path));
      if (config_storage_res.has_error()) {
        common::raise(config_storage_res.error());
      }
      initialized = config_storage_res.value();
      return config_storage_res.value();
    };

    // key storage getter
    template <typename Injector>
    sptr<application::KeyStorage> get_key_storage(
        std::string_view keystore_path, const Injector &injector) {
      static auto initialized =
          boost::optional<sptr<application::KeyStorage>>(boost::none);
      if (initialized) {
        return initialized.value();
      }
      auto &&result =
          application::LocalKeyStorage::create(std::string(keystore_path));
      if (!result) {
        common::raise(result.error());
      }
      initialized = result.value();
      return result.value();
    };

    auto get_sync_clients_set =
        [](const auto &injector) -> sptr<network::SyncClientsSet> {
      static auto initialized =
          boost::optional<sptr<network::SyncClientsSet>>(boost::none);
      if (initialized) {
        return initialized.value();
      }
      auto configuration_storage =
          injector.template create<sptr<application::ConfigurationStorage>>();
      auto peer_infos = configuration_storage->getBootNodes().peers;

      auto host = injector.template create<sptr<libp2p::Host>>();
      auto block_tree = injector.template create<sptr<blockchain::BlockTree>>();
      auto block_header_repository =
          injector.template create<sptr<blockchain::BlockHeaderRepository>>();

      auto res = std::make_shared<network::SyncClientsSet>();
      auto current_peer_synchronizer =
          injector.template create<sptr<consensus::Synchronizer>>();
      res->clients.insert(current_peer_synchronizer);

      auto current_peer_info =
          injector.template create<libp2p::peer::PeerInfo>();
      for (const auto &peer_info : peer_infos) {
<<<<<<< HEAD
        if (peer_info.id != current_peer_info.id) {
          res->clients.insert(std::make_shared<consensus::SynchronizerImpl>(
              *host, peer_info, block_tree, block_header_repository));
        }
=======
        res->clients.insert(std::make_shared<consensus::SynchronizerImpl>(
            *host,
            peer_info,
            block_tree,
            block_header_repository,
            injector.template create<consensus::SynchronizerConfig>()));
>>>>>>> cdfe0497
      }
      initialized = res;
      return res;
    };

    auto get_babe = [](const auto &injector) -> sptr<consensus::Babe> {
      static auto initialized =
          boost::optional<sptr<consensus::BabeImpl>>(boost::none);
      if (initialized) {
        return *initialized;
      }

      initialized = std::make_shared<consensus::BabeImpl>(
          injector.template create<sptr<consensus::BabeLottery>>(),
          injector.template create<sptr<consensus::BabeSynchronizer>>(),
          injector.template create<sptr<consensus::BabeBlockValidator>>(),
          injector.template create<sptr<consensus::EpochStorage>>(),
          injector.template create<sptr<runtime::BabeApi>>(),
          injector.template create<sptr<runtime::Core>>(),
          injector.template create<sptr<authorship::Proposer>>(),
          injector.template create<sptr<blockchain::BlockTree>>(),
          injector.template create<sptr<network::BabeGossiper>>(),
          injector.template create<crypto::SR25519Keypair>(),
          injector.template create<sptr<clock::SystemClock>>(),
          injector.template create<sptr<crypto::Hasher>>(),
          injector.template create<uptr<clock::Timer>>());
      return *initialized;
    };

    auto get_babe_observer = get_babe;

  }  // namespace

  template <typename... Ts>
  auto makeApplicationInjector(const std::string &genesis_path,
                               const std::string &keystore_path,
                               const std::string &leveldb_path,
                               uint16_t p2p_port,
                               uint16_t rpc_http_port,
                               uint16_t rpc_ws_port,
                               Ts &&... args) {
    using namespace boost;  // NOLINT;

    // default values for configurations
    api::HttpSession::Configuration http_config{};
    api::WsSession::Configuration ws_config{};
    transaction_pool::PoolModeratorImpl::Params pool_moderator_config{};
    consensus::SynchronizerConfig synchronizer_config{};
    transaction_pool::TransactionPool::Limits tp_pool_limits{};
    return di::make_injector(
        // bind configs
        injector::useConfig(http_config),
        injector::useConfig(ws_config),
        injector::useConfig(pool_moderator_config),
        injector::useConfig(synchronizer_config),
        injector::useConfig(tp_pool_limits),

        // inherit host injector
        libp2p::injector::makeHostInjector(),
        // bind sr25519 keypair
        di::bind<crypto::SR25519Keypair>.to(std::move(get_sr25519_keypair)),
        // bind ed25519 keypair
        di::bind<crypto::ED25519Keypair>.to(std::move(get_ed25519_keypair)),
        // compose peer info
        di::bind<libp2p::peer::PeerInfo>.to([p2p_port](const auto &injector) {
          return get_peer_info(injector, p2p_port);
        }),
        // compose peer keypair
        di::bind<libp2p::crypto::KeyPair>.to(
            std::move(get_peer_keypair))[boost::di::override],
        // bind boot nodes
        di::bind<network::PeerList>.to(std::move(get_boot_nodes)),

        // bind io_context: 1 per injector
        di::bind<::boost::asio::io_context>.in(
            di::extension::shared)[boost::di::override],

        // bind interfaces
        di::bind<api::HttpListenerImpl>.to(
            [rpc_http_port](const auto &injector) {
              return get_jrpc_api_http_listener(injector, rpc_http_port);
            }),
        di::bind<api::WsListenerImpl>.to([rpc_ws_port](const auto &injector) {
          return get_jrpc_api_ws_listener(injector, rpc_ws_port);
        }),
        di::bind<api::ReadonlyTrieBuilder>.template to<api::ReadonlyTrieBuilderImpl>(),
        di::bind<api::ExtrinsicApi>.template to<api::ExtrinsicApiImpl>(),
        di::bind<api::StateApi>.template to<api::StateApiImpl>(),
        di::bind<api::ApiService>.to(std::move(get_jrpc_api_service)),
        di::bind<api::JRpcServer>.template to<api::JRpcServerImpl>(),
        di::bind<authorship::Proposer>.template to<authorship::ProposerImpl>(),
        di::bind<authorship::BlockBuilder>.template to<authorship::BlockBuilderImpl>(),
        di::bind<authorship::BlockBuilderFactory>.template to<authorship::BlockBuilderFactoryImpl>(),
        di::bind<storage::BufferStorage>.to(
            [leveldb_path](const auto &injector) {
              return get_level_db(leveldb_path, injector);
            }),
        di::bind<blockchain::BlockStorage>.to(std::move(get_block_storage)),
        di::bind<blockchain::BlockTree>.to(std::move(get_block_tree)),
        di::bind<blockchain::BlockHeaderRepository>.template to<blockchain::KeyValueBlockHeaderRepository>(),
        di::bind<clock::SystemClock>.template to<clock::SystemClockImpl>(),
        di::bind<clock::SteadyClock>.template to<clock::SteadyClockImpl>(),
        di::bind<clock::Timer>.template to<clock::BasicWaitableTimer>(),
        di::bind<consensus::Babe>.to(std::move(get_babe)),
        di::bind<consensus::BabeSynchronizer>.template to<consensus::BabeSynchronizerImpl>(),
        di::bind<consensus::BabeLottery>.template to<consensus::BabeLotteryImpl>(),
        di::bind<network::BabeObserver>.to(std::move(get_babe_observer)),
        di::bind<consensus::grandpa::RoundObserver>.template to<consensus::grandpa::LauncherImpl>(),
        di::bind<consensus::grandpa::Launcher>.template to<consensus::grandpa::LauncherImpl>(),
        di::bind<consensus::grandpa::Environment>.template to<consensus::grandpa::EnvironmentImpl>(),
        di::bind<consensus::EpochStorage>.template to<consensus::EpochStorageImpl>(),
        di::bind<consensus::Synchronizer>.template to<consensus::SynchronizerImpl>(),
        di::bind<consensus::BlockValidator>.template to<consensus::BabeBlockValidator>(),
        di::bind<crypto::ED25519Provider>.template to<crypto::ED25519ProviderImpl>(),
        di::bind<crypto::Hasher>.template to<crypto::HasherImpl>(),
        di::bind<crypto::SR25519Provider>.template to<crypto::SR25519ProviderImpl>(),
        di::bind<crypto::VRFProvider>.template to<crypto::VRFProviderImpl>(),
        di::bind<extensions::ExtensionFactory>.template to<extensions::ExtensionFactoryImpl>(),
        di::bind<network::BabeGossiper>.template to<network::GossiperBroadcast>(),
        di::bind<consensus::grandpa::Gossiper>.template to<network::GossiperBroadcast>(),
        di::bind<network::Gossiper>.template to<network::GossiperBroadcast>(),
        di::bind<network::Router>.template to<network::RouterLibp2p>(),
        di::bind<network::SyncClientsSet>.to(std::move(get_sync_clients_set)),
        di::bind<network::SyncProtocolClient>.template to<consensus::SynchronizerImpl>(),
        di::bind<network::SyncProtocolObserver>.template to<consensus::SynchronizerImpl>(),
        di::bind<runtime::TaggedTransactionQueue>.template to<runtime::binaryen::TaggedTransactionQueueImpl>(),
        di::bind<runtime::ParachainHost>.template to<runtime::binaryen::ParachainHostImpl>(),
        di::bind<runtime::OffchainWorker>.template to<runtime::binaryen::OffchainWorkerImpl>(),
        di::bind<runtime::Metadata>.template to<runtime::binaryen::MetadataImpl>(),
        di::bind<runtime::Grandpa>.template to<runtime::binaryen::GrandpaImpl>(),
        di::bind<runtime::Core>.template to<runtime::binaryen::CoreImpl>(),
        di::bind<runtime::BabeApi>.template to<runtime::binaryen::BabeApiImpl>(),
        di::bind<runtime::BlockBuilder>.template to<runtime::binaryen::BlockBuilderImpl>(),
        di::bind<transaction_pool::TransactionPool>.template to<transaction_pool::TransactionPoolImpl>(),
        di::bind<transaction_pool::PoolModerator>.template to<transaction_pool::PoolModeratorImpl>(),
        di::bind<storage::trie::TrieDbBackend>.to(
            std::move(get_polkadot_trie_db_backend)),
        di::bind<storage::trie::PolkadotTrieDb>.to(
            std::move(get_polkadot_trie_db)),
        di::bind<storage::trie::TrieDb>.to(std::move(get_trie_db)),
        di::bind<storage::trie::TrieDbReader>.to(std::move(get_trie_db)),
        di::bind<storage::trie::Codec>.template to<storage::trie::PolkadotCodec>(),
        di::bind<runtime::WasmProvider>.template to<runtime::StorageWasmProvider>(),
        di::bind<application::ConfigurationStorage>.to(
            [genesis_path](const auto &injector) {
              return get_configuration_storage(genesis_path, injector);
            }),
        di::bind<application::KeyStorage>.to(
            [keystore_path](const auto &injector) {
              return get_key_storage(keystore_path, injector);
            }),

        // user-defined overrides...
        std::forward<decltype(args)>(args)...);
    auto leveldb_options = leveldb::Options();
    leveldb_options.create_if_missing = true;

    // make injector
  }
}  // namespace kagome::injector

#endif  // KAGOME_CORE_INJECTOR_APPLICATION_INJECTOR_HPP<|MERGE_RESOLUTION|>--- conflicted
+++ resolved
@@ -202,61 +202,8 @@
       return initialized.value();
     };
 
-<<<<<<< HEAD
-    // extrinsic api listener getter
-    auto get_extrinsic_api_listener =
-        [](const auto &injector, uint16_t rpc_port) -> sptr<api::Listener> {
-=======
-    auto get_authority_index =
-        [](const auto &injector) -> sptr<primitives::AuthorityIndex> {
-      static auto initialized =
-          boost::optional<sptr<primitives::AuthorityIndex>>(boost::none);
-      if (initialized) {
-        return initialized.value();
-      }
-
-      auto core = injector.template create<sptr<runtime::Core>>();
-      if (auto version_res = core->version(); version_res) {
-        auto version = version_res.value();
-        spdlog::debug("Spec name: {}. Implementation name: {}",
-                      version.spec_name,
-                      version.impl_name);
-      } else {
-        common::raise(version_res.error());
-      }
-
-      // TODO(kamilsa): uncomment when execute with real runtime
-      auto grandpa_api = injector.template create<sptr<runtime::Grandpa>>();
-      auto &keys = injector.template create<application::KeyStorage &>();
-      auto &&local_pair = keys.getLocalEd25519Keypair();
-      auto &public_key = local_pair.public_key;
-      auto &&authorities_res = grandpa_api->authorities(
-          primitives::BlockId(primitives::BlockNumber{0}));
-      if (authorities_res.has_error()) {
-        common::raise(authorities_res.error());
-      }
-      auto &&authorities = authorities_res.value();
-
-      uint64_t index = 0;
-      for (auto &auth : authorities) {
-        if (public_key == auth.id.id) {
-          break;
-        }
-        ++index;
-      }
-      if (index >= authorities.size()) {
-        common::raise(InjectorError::INDEX_OUT_OF_BOUND);
-      }
-      //      uint64_t index = 0;
-
-      initialized = std::make_shared<primitives::AuthorityIndex>(
-          primitives::AuthorityIndex{index});
-      return initialized.value();
-    };
-
     auto get_jrpc_api_service =
         [](const auto &injector) -> sptr<api::ApiService> {
->>>>>>> cdfe0497
       static auto initialized =
           boost::optional<sptr<api::ApiService>>(boost::none);
       if (initialized) {
@@ -561,19 +508,14 @@
       auto current_peer_info =
           injector.template create<libp2p::peer::PeerInfo>();
       for (const auto &peer_info : peer_infos) {
-<<<<<<< HEAD
         if (peer_info.id != current_peer_info.id) {
           res->clients.insert(std::make_shared<consensus::SynchronizerImpl>(
-              *host, peer_info, block_tree, block_header_repository));
-        }
-=======
-        res->clients.insert(std::make_shared<consensus::SynchronizerImpl>(
-            *host,
+              *host,
             peer_info,
             block_tree,
             block_header_repository,
             injector.template create<consensus::SynchronizerConfig>()));
->>>>>>> cdfe0497
+        }
       }
       initialized = res;
       return res;
