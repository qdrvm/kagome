/**
 * Copyright Soramitsu Co., Ltd. All Rights Reserved.
 * SPDX-License-Identifier: Apache-2.0
 */

#ifndef KAGOME_CORE_INJECTOR_APPLICATION_INJECTOR_HPP
#define KAGOME_CORE_INJECTOR_APPLICATION_INJECTOR_HPP

#include <memory>

<<<<<<< HEAD
#include "api/service/author/author_jrpc_processor.hpp"
#include "api/service/author/impl/author_api_impl.hpp"
#include "api/service/chain/chain_jrpc_processor.hpp"
#include "api/service/chain/impl/chain_api_impl.hpp"
#include "api/service/impl/api_service_impl.hpp"
#include "api/service/payment/impl/payment_api_impl.hpp"
#include "api/service/payment/payment_jrpc_processor.hpp"
#include "api/service/rpc/impl/rpc_api_impl.hpp"
#include "api/service/rpc/rpc_jrpc_processor.hpp"
#include "api/service/state/impl/state_api_impl.hpp"
#include "api/service/state/state_jrpc_processor.hpp"
#include "api/service/system/impl/system_api_impl.hpp"
#include "api/service/system/system_jrpc_processor.hpp"
#include "api/transport/impl/http/http_listener_impl.hpp"
#include "api/transport/impl/http/http_session.hpp"
#include "api/transport/impl/ws/ws_listener_impl.hpp"
#include "api/transport/impl/ws/ws_session.hpp"
#include "api/transport/rpc_thread_pool.hpp"
#include "application/app_configuration.hpp"
#include "application/impl/app_state_manager_impl.hpp"
#include "application/impl/chain_spec_impl.hpp"
#include "authorship/impl/block_builder_factory_impl.hpp"
#include "authorship/impl/block_builder_impl.hpp"
#include "authorship/impl/proposer_impl.hpp"
#include "blockchain/impl/block_tree_impl.hpp"
#include "blockchain/impl/key_value_block_header_repository.hpp"
#include "blockchain/impl/key_value_block_storage.hpp"
#include "blockchain/impl/storage_util.hpp"
#include "boost/di/extension/injections/extensible_injector.hpp"
#include "clock/impl/basic_waitable_timer.hpp"
#include "clock/impl/clock_impl.hpp"
#include "common/outcome_throw.hpp"
#include "consensus/authority/authority_manager.hpp"
#include "consensus/authority/authority_update_observer.hpp"
#include "consensus/authority/impl/authority_manager_impl.hpp"
#include "consensus/babe/babe_lottery.hpp"
#include "consensus/babe/common.hpp"
#include "consensus/babe/impl/babe_lottery_impl.hpp"
#include "consensus/babe/impl/babe_synchronizer_impl.hpp"
#include "consensus/babe/impl/babe_util_impl.hpp"
#include "consensus/babe/impl/block_executor.hpp"
#include "consensus/babe/types/slots_strategy.hpp"
#include "consensus/grandpa/finalization_observer.hpp"
#include "consensus/grandpa/impl/environment_impl.hpp"
#include "consensus/grandpa/impl/finalization_composite.hpp"
#include "consensus/grandpa/impl/grandpa_impl.hpp"
#include "consensus/grandpa/impl/vote_crypto_provider_impl.hpp"
#include "consensus/grandpa/structs.hpp"
#include "consensus/grandpa/vote_graph.hpp"
#include "consensus/grandpa/vote_tracker.hpp"
#include "consensus/validation/babe_block_validator.hpp"
#include "crypto/bip39/impl/bip39_provider_impl.hpp"
#include "crypto/crypto_store/crypto_store_impl.hpp"
#include "crypto/ed25519/ed25519_provider_impl.hpp"
#include "crypto/hasher/hasher_impl.hpp"
#include "crypto/pbkdf2/impl/pbkdf2_provider_impl.hpp"
#include "crypto/random_generator/boost_generator.hpp"
#include "crypto/secp256k1/secp256k1_provider_impl.hpp"
#include "crypto/sr25519/sr25519_provider_impl.hpp"
#include "crypto/vrf/vrf_provider_impl.hpp"
#include "host_api/impl/host_api_factory_impl.hpp"
#include "network/impl/dummy_sync_protocol_client.hpp"
#include "network/impl/extrinsic_observer_impl.hpp"
#include "network/impl/gossiper_broadcast.hpp"
#include "network/impl/kademlia_storage_backend.hpp"
#include "network/impl/peer_manager_impl.hpp"
#include "network/impl/remote_sync_protocol_client.hpp"
#include "network/impl/router_libp2p.hpp"
#include "network/impl/sync_protocol_observer_impl.hpp"
#include "network/protocols/block_announce_protocol.hpp"
#include "network/protocols/gossip_protocol.hpp"
#include "network/protocols/propagate_transactions_protocol.hpp"
#include "network/protocols/sup_protocol.hpp"
#include "network/protocols/sync_protocol.hpp"
#include "network/sync_protocol_client.hpp"
#include "network/sync_protocol_observer.hpp"
#include "network/types/sync_clients_set.hpp"
#include "outcome/outcome.hpp"
#include "runtime/binaryen/module/wasm_module_factory_impl.hpp"
#include "runtime/binaryen/module/wasm_module_impl.hpp"
#include "runtime/binaryen/runtime_api/account_nonce_api_impl.hpp"
#include "runtime/binaryen/runtime_api/babe_api_impl.hpp"
#include "runtime/binaryen/runtime_api/block_builder_impl.hpp"
#include "runtime/binaryen/runtime_api/core_factory_impl.hpp"
#include "runtime/binaryen/runtime_api/core_impl.hpp"
#include "runtime/binaryen/runtime_api/grandpa_api_impl.hpp"
#include "runtime/binaryen/runtime_api/metadata_impl.hpp"
#include "runtime/binaryen/runtime_api/offchain_worker_impl.hpp"
#include "runtime/binaryen/runtime_api/parachain_host_impl.hpp"
#include "runtime/binaryen/runtime_api/tagged_transaction_queue_impl.hpp"
#include "runtime/binaryen/runtime_api/transaction_payment_api_impl.hpp"
#include "runtime/common/storage_wasm_provider.hpp"
#include "runtime/common/trie_storage_provider_impl.hpp"
#include "storage/changes_trie/impl/storage_changes_tracker_impl.hpp"
#include "storage/leveldb/leveldb.hpp"
#include "storage/predefined_keys.hpp"
#include "storage/trie/impl/trie_storage_backend_impl.hpp"
#include "storage/trie/impl/trie_storage_impl.hpp"
#include "storage/trie/polkadot_trie/polkadot_node.hpp"
#include "storage/trie/polkadot_trie/polkadot_trie_factory_impl.hpp"
#include "storage/trie/serialization/polkadot_codec.hpp"
#include "storage/trie/serialization/trie_serializer_impl.hpp"
#include "transaction_pool/impl/pool_moderator_impl.hpp"
#include "transaction_pool/impl/transaction_pool_impl.hpp"
=======
#include <boost/asio/io_context.hpp>
>>>>>>> 0e62f25b

#include "clock/clock.hpp"

namespace soralog {
  class LoggingSystem;
}

namespace kagome {
  namespace application {
    class AppConfiguration;
    class ChainSpec;
    class AppStateManager;
  }  // namespace application

  namespace network {
    class Router;
    class PeerManager;
  }  // namespace network

  namespace api {
    class ApiService;
  }

  namespace consensus::babe {
    class Babe;
  }

  namespace consensus::grandpa {
    class Grandpa;
  }
}  // namespace kagome

<<<<<<< HEAD
  // block storage getter
  template <typename Injector>
  sptr<blockchain::BlockStorage> get_block_storage(const Injector &injector) {
    static auto initialized =
        boost::optional<sptr<blockchain::BlockStorage>>(boost::none);

    if (initialized) {
      return initialized.value();
    }
    auto &&hasher = injector.template create<sptr<crypto::Hasher>>();

    const auto &db = injector.template create<sptr<storage::BufferStorage>>();

    const auto &trie_storage =
        injector.template create<sptr<storage::trie::TrieStorage>>();

    auto storage = blockchain::KeyValueBlockStorage::create(
        trie_storage->getRootHash(),
        db,
        hasher,
        [&db, &injector](const primitives::Block &genesis_block) {
          // handle genesis initialization, which happens when there is not
          // authorities and last completed round in the storage
          if (not db->get(storage::kAuthoritySetKey)) {
            // insert authorities
            auto grandpa_api =
                injector.template create<sptr<runtime::GrandpaApi>>();
            const auto &weighted_authorities_res = grandpa_api->authorities(
                primitives::BlockId(primitives::BlockNumber{0}));
            BOOST_ASSERT_MSG(weighted_authorities_res,
                             "grandpa_api_->authorities failed");
            const auto &weighted_authorities = weighted_authorities_res.value();

            auto log = log::createLogger("injector", "kagome");

            for (const auto authority : weighted_authorities) {
              log->info("Grandpa authority: {}", authority.id.id.toHex());
            }

            consensus::grandpa::VoterSet voters{0};
            for (const auto &weighted_authority : weighted_authorities) {
              voters.insert(
                  primitives::GrandpaSessionKey{weighted_authority.id.id},
                  weighted_authority.weight);
              log->debug("Added to grandpa authorities: {}, weight: {}",
                         weighted_authority.id.id.toHex(),
                         weighted_authority.weight);
            }
            BOOST_ASSERT_MSG(voters.size() != 0, "Grandpa voters are empty");
            auto authorities_put_res =
                db->put(storage::kAuthoritySetKey,
                        common::Buffer(scale::encode(voters).value()));
            if (not authorities_put_res) {
              BOOST_ASSERT_MSG(false, "Could not insert authorities");
              std::exit(1);
            }
          }
        });
    if (storage.has_error()) {
      common::raise(storage.error());
    }
    initialized = storage.value();
    return initialized.value();
  }

  // block tree getter
  template <typename Injector>
  sptr<blockchain::BlockTree> get_block_tree(const Injector &injector) {
    static auto initialized =
        boost::optional<sptr<blockchain::BlockTree>>(boost::none);

    if (initialized) {
      return initialized.value();
    }
    auto header_repo =
        injector.template create<sptr<blockchain::BlockHeaderRepository>>();

    auto storage = injector.template create<sptr<blockchain::BlockStorage>>();

    auto last_finalized_block_res = storage->getLastFinalizedBlockHash();

    const auto block_id =
        last_finalized_block_res.has_value()
            ? primitives::BlockId{last_finalized_block_res.value()}
            : primitives::BlockId{0};

    auto extrinsic_observer =
        injector.template create<sptr<network::ExtrinsicObserver>>();

    auto hasher = injector.template create<sptr<crypto::Hasher>>();

    auto chain_events_engine =
        injector
            .template create<primitives::events::ChainSubscriptionEnginePtr>();
    auto ext_events_engine = injector.template create<
        primitives::events::ExtrinsicSubscriptionEnginePtr>();
    auto ext_events_key_repo = injector.template create<
        std::shared_ptr<subscription::ExtrinsicEventKeyRepository>>();

    auto runtime_core =
        injector.template create<std::shared_ptr<runtime::Core>>();
    auto babe_configuration =
        injector
            .template create<std::shared_ptr<primitives::BabeConfiguration>>();
    auto babe_util =
        injector.template create<std::shared_ptr<consensus::BabeUtil>>();

    auto tree =
        blockchain::BlockTreeImpl::create(std::move(header_repo),
                                          storage,
                                          block_id,
                                          std::move(extrinsic_observer),
                                          std::move(hasher),
                                          std::move(chain_events_engine),
                                          std::move(ext_events_engine),
                                          std::move(ext_events_key_repo),
                                          std::move(runtime_core),
                                          std::move(babe_configuration),
                                          std::move(babe_util));
    if (!tree) {
      common::raise(tree.error());
    }
    initialized = tree.value();
    return initialized.value();
  }

  template <typename Injector>
  sptr<host_api::HostApiFactoryImpl> get_host_api_factory(
      const Injector &injector) {
    static auto initialized =
        boost::optional<sptr<host_api::HostApiFactoryImpl>>(boost::none);
    if (initialized) {
      return initialized.value();
    }
    auto tracker =
        injector.template create<sptr<storage::changes_trie::ChangesTracker>>();
    auto sr25519_provider =
        injector.template create<sptr<crypto::Sr25519Provider>>();
    auto ed25519_provider =
        injector.template create<sptr<crypto::Ed25519Provider>>();
    auto secp256k1_provider =
        injector.template create<sptr<crypto::Secp256k1Provider>>();
    auto hasher = injector.template create<sptr<crypto::Hasher>>();
    auto crypto_store = injector.template create<sptr<crypto::CryptoStore>>();
    auto bip39_provider =
        injector.template create<sptr<crypto::Bip39Provider>>();

    initialized =
        std::make_shared<host_api::HostApiFactoryImpl>(tracker,
                                                       sr25519_provider,
                                                       ed25519_provider,
                                                       secp256k1_provider,
                                                       hasher,
                                                       crypto_store,
                                                       bip39_provider);
    return initialized.value();
  }

  template <typename Injector>
  sptr<storage::trie::TrieStorageBackendImpl> get_trie_storage_backend(
      const Injector &injector) {
    static auto initialized =
        boost::optional<sptr<storage::trie::TrieStorageBackendImpl>>(
            boost::none);

    if (initialized) {
      return initialized.value();
    }
    auto storage = injector.template create<sptr<storage::BufferStorage>>();
    using blockchain::prefix::TRIE_NODE;
    auto backend = std::make_shared<storage::trie::TrieStorageBackendImpl>(
        storage, common::Buffer{TRIE_NODE});
    initialized = backend;
    return backend;
  }

  template <typename Injector>
  sptr<storage::trie::TrieStorageImpl> get_trie_storage_impl(
      const Injector &injector) {
    static auto initialized =
        boost::optional<sptr<storage::trie::TrieStorageImpl>>(boost::none);

    if (initialized) {
      return initialized.value();
    }
    auto factory =
        injector.template create<sptr<storage::trie::PolkadotTrieFactory>>();
    auto codec = injector.template create<sptr<storage::trie::Codec>>();
    auto serializer =
        injector.template create<sptr<storage::trie::TrieSerializer>>();
    auto tracker =
        injector.template create<sptr<storage::changes_trie::ChangesTracker>>();
    auto trie_storage_res = storage::trie::TrieStorageImpl::createEmpty(
        factory, codec, serializer, tracker);
    if (!trie_storage_res) {
      common::raise(trie_storage_res.error());
    }

    sptr<storage::trie::TrieStorageImpl> trie_storage =
        std::move(trie_storage_res.value());
    initialized = trie_storage;
    return trie_storage;
  }

  template <typename Injector>
  sptr<storage::trie::TrieStorage> get_trie_storage(const Injector &injector) {
    static auto initialized =
        boost::optional<sptr<storage::trie::TrieStorage>>(boost::none);
    if (initialized) {
      return initialized.value();
    }
    auto configuration_storage =
        injector.template create<sptr<application::ChainSpec>>();
    const auto &genesis_raw_configs = configuration_storage->getGenesis();

    auto trie_storage =
        injector.template create<sptr<storage::trie::TrieStorageImpl>>();
    auto batch = trie_storage->getPersistentBatch();
    if (not batch) {
      common::raise(batch.error());
    }

    auto log = log::createLogger("injector", "kagome");

    for (const auto &[key, val] : genesis_raw_configs) {
      log->debug("Key: {}, Val: {}", key.toHex(), val.toHex().substr(0, 200));
      if (auto res = batch.value()->put(key, val); not res) {
        common::raise(res.error());
      }
    }
    if (auto res = batch.value()->commit(); not res) {
      common::raise(res.error());
    }

    initialized = trie_storage;
    return trie_storage;
  }

  // level db getter
  template <typename Injector>
  sptr<storage::BufferStorage> get_level_db(const Injector &injector) {
    static auto initialized =
        boost::optional<sptr<storage::BufferStorage>>(boost::none);
    if (initialized) {
      return initialized.value();
    }
    const application::AppConfiguration &config =
        injector.template create<application::AppConfiguration const &>();

    auto genesis_config =
        injector.template create<sptr<application::ChainSpec>>();
    auto options = leveldb::Options{};
    options.create_if_missing = true;
    auto db = storage::LevelDB::create(
        config.databasePath(genesis_config->id()), options);
    if (!db) {
      auto log = log::createLogger("injector", "kagome");
      log->critical("Can't create LevelDB in {}: {}",
                    fs::absolute(config.databasePath(genesis_config->id()),
                                 fs::current_path())
                        .native(),
                    db.error().message());
      exit(EXIT_FAILURE);
    }
    initialized = db.value();
    return initialized.value();
  }

  // configuration storage getter
  template <typename Injector>
  std::shared_ptr<application::ChainSpec> get_genesis_config(
      const Injector &injector) {
    static auto initialized =
        boost::optional<sptr<application::ChainSpec>>(boost::none);
    if (initialized) {
      return initialized.value();
    }
    const application::AppConfiguration &config =
        injector.template create<application::AppConfiguration const &>();
    auto const &genesis_path = config.chainSpecPath();

    auto genesis_config_res =
        application::ChainSpecImpl::loadFrom(genesis_path.native());
    if (genesis_config_res.has_error()) {
      common::raise(genesis_config_res.error());
    }
    initialized = genesis_config_res.value();
    return genesis_config_res.value();
  }

  template <typename Injector>
  sptr<primitives::BabeConfiguration> get_babe_configuration(
      const Injector &injector) {
    static auto initialized =
        boost::optional<sptr<primitives::BabeConfiguration>>(boost::none);
    if (initialized) {
      return *initialized;
    }

    auto babe_api = injector.template create<sptr<runtime::BabeApi>>();
    auto configuration_res = babe_api->configuration();
    if (not configuration_res) {
      common::raise(configuration_res.error());
    }
    auto config = configuration_res.value();
    auto log = log::createLogger("injector", "kagome");
    for (const auto &authority : config.genesis_authorities) {
      log->debug("Babe authority: {}", authority.id.id.toHex());
    }
    config.leadership_rate.first *= 3;
    initialized = std::make_shared<primitives::BabeConfiguration>(config);
    return *initialized;
  }

  template <typename Injector>
  consensus::SlotsStrategy get_slots_strategy(const Injector &injector) {
    static auto initialized =
        boost::optional<consensus::SlotsStrategy>(boost::none);
    if (not initialized) {
      const application::AppConfiguration &config =
          injector.template create<const application::AppConfiguration &>();
      initialized = config.isUnixSlotsStrategy()
                        ? consensus::SlotsStrategy::FromUnixEpoch
                        : consensus::SlotsStrategy::FromZero;
    }
    return *initialized;
  }

  template <class Injector>
  sptr<crypto::KeyFileStorage> get_key_file_storage(const Injector &injector) {
    static auto initialized =
        boost::optional<sptr<crypto::KeyFileStorage>>(boost::none);
    if (initialized) {
      return *initialized;
    }

    const application::AppConfiguration &config =
        injector.template create<application::AppConfiguration const &>();
    auto chainspec = injector.template create<sptr<application::ChainSpec>>();

    auto path = config.keystorePath(chainspec->id());
    auto key_file_storage_res = crypto::KeyFileStorage::createAt(path);
    if (not key_file_storage_res) {
      common::raise(key_file_storage_res.error());
    }
    initialized = std::move(key_file_storage_res.value());

    return *initialized;
  }

  template <class Injector>
  sptr<consensus::grandpa::FinalizationObserver> get_finalization_observer(
      const Injector &injector) {
    static auto instance = boost::optional<
        std::shared_ptr<consensus::grandpa::FinalizationObserver>>(boost::none);
    if (instance) {
      return *instance;
    }

    instance = std::make_shared<consensus::grandpa::FinalizationComposite>(
        injector.template create<
            std::shared_ptr<authority::AuthorityManagerImpl>>());

    return *instance;
  }

  template <class Injector>
  sptr<network::Router> get_router(const Injector &injector) {
    static auto initialized =
        boost::optional<sptr<network::Router>>(boost::none);
    if (initialized) {
      return initialized.value();
    }
    initialized = std::make_shared<network::RouterLibp2p>(
        injector.template create<sptr<application::AppStateManager>>(),
        injector.template create<libp2p::Host &>(),
        injector.template create<const application::AppConfiguration &>(),
        //        injector.template create<sptr<application::ChainSpec>>(),
        injector.template create<network::OwnPeerInfo &>(),
        //        injector.template create<sptr<network::StreamEngine>>(),
        //        injector.template create<sptr<network::BabeObserver>>(),
        //        injector.template
        //        create<sptr<consensus::grandpa::GrandpaObserver>>(),
        //        injector.template
        //        create<sptr<network::SyncProtocolObserver>>(),
        //        injector.template create<sptr<network::ExtrinsicObserver>>(),
        //        injector.template create<sptr<network::Gossiper>>(),
        injector.template create<const network::BootstrapNodes &>(),
        //        injector.template create<sptr<blockchain::BlockStorage>>(),
        injector.template create<sptr<libp2p::protocol::Ping>>(),
        //        injector.template create<sptr<network::PeerManager>>(),
        //        injector.template create<sptr<blockchain::BlockTree>>(),
        //        injector.template create<sptr<crypto::Hasher>>(),
        injector.template create<sptr<network::BlockAnnounceProtocol>>()

        //        ,injector.template create<sptr<network::GossipProtocol>>(),
        //        injector.template
        //            create<sptr<network::PropagateTransactionsProtocol>>(),
        //        injector.template create<sptr<network::SupProtocol>>(),
        //        injector.template create<sptr<network::SyncProtocol>>()
    );
    return initialized.value();
  }

  template <class Injector>
  sptr<network::PeerManager> get_peer_manager(const Injector &injector) {
    static auto initialized =
        boost::optional<sptr<network::PeerManager>>(boost::none);
    if (initialized) {
      return initialized.value();
    }
    initialized = std::make_shared<network::PeerManagerImpl>(
        injector.template create<sptr<application::AppStateManager>>(),
        injector.template create<libp2p::Host &>(),
        injector.template create<sptr<libp2p::protocol::Identify>>(),
        injector.template create<sptr<libp2p::protocol::kademlia::Kademlia>>(),
        injector.template create<sptr<libp2p::protocol::Scheduler>>(),
        injector.template create<sptr<network::StreamEngine>>(),
        injector.template create<const application::AppConfiguration &>(),
        injector.template create<const application::ChainSpec &>(),
        injector.template create<sptr<clock::SteadyClock>>(),
        injector.template create<const network::BootstrapNodes &>(),
        injector.template create<const network::OwnPeerInfo &>(),
        injector.template create<sptr<network::SyncClientsSet>>(),
        injector.template create<sptr<blockchain::BlockTree>>(),
        injector.template create<sptr<crypto::Hasher>>(),
        injector.template create<sptr<blockchain::BlockStorage>>(),
        injector.template create<sptr<network::BabeObserver>>(),
        injector.template create<sptr<network::BlockAnnounceProtocol>>()
//        ,injector.template create<sptr<network::GossipProtocol>>(),
//        injector.template create<sptr<network::PropagateTransactionsProtocol>>(),
//        injector.template create<sptr<network::SupProtocol>>(),
//        injector.template create<sptr<network::SyncProtocol>>()
        );
    return initialized.value();
  }

  template <typename Injector>
  sptr<libp2p::crypto::KeyPair> get_peer_keypair(const Injector &injector) {
    static auto initialized =
        boost::optional<sptr<libp2p::crypto::KeyPair>>(boost::none);

    if (initialized) {
      return initialized.value();
    }

    auto &app_config =
        injector.template create<const application::AppConfiguration &>();
    auto &crypto_provider =
        injector.template create<const crypto::Ed25519Provider &>();
    auto &crypto_store =
        injector.template create<const crypto::CryptoStore &>();

    auto log = log::createLogger("injector", "kagome");

    if (app_config.nodeKey()) {
      log->info("Will use LibP2P keypair from config or args");

      auto provided_keypair =
          crypto_provider.generateKeypair(app_config.nodeKey().value());
      BOOST_ASSERT(provided_keypair.secret_key == app_config.nodeKey().value());

      auto &&pub = provided_keypair.public_key;
      auto &&priv = provided_keypair.secret_key;

      initialized =
          std::make_shared<libp2p::crypto::KeyPair>(libp2p::crypto::KeyPair{
              .publicKey = {{.type = libp2p::crypto::Key::Type::Ed25519,
                             .data = {pub.begin(), pub.end()}}},
              .privateKey = {{.type = libp2p::crypto::Key::Type::Ed25519,
                              .data = {priv.begin(), priv.end()}}}});
      return initialized.value();
    }

    if (crypto_store.getLibp2pKeypair()) {
      log->info("Will use LibP2P keypair from key storage");

      auto stored_keypair = crypto_store.getLibp2pKeypair().value();

      initialized =
          std::make_shared<libp2p::crypto::KeyPair>(std::move(stored_keypair));
      return initialized.value();
    }

    log->warn(
        "Can not get LibP2P keypair from crypto storage. "
        "Unique one will be generated for current running");

    auto generated_keypair = crypto_provider.generateKeypair();

    auto &&pub = generated_keypair.public_key;
    auto &&priv = generated_keypair.secret_key;

    initialized =
        std::make_shared<libp2p::crypto::KeyPair>(libp2p::crypto::KeyPair{
            .publicKey = {{.type = libp2p::crypto::Key::Type::Ed25519,
                           .data = {pub.begin(), pub.end()}}},
            .privateKey = {{.type = libp2p::crypto::Key::Type::Ed25519,
                            .data = {priv.begin(), priv.end()}}}});

    return initialized.value();
  }

  template <typename Injector>
  sptr<consensus::BlockExecutor> get_block_executor(const Injector &injector) {
    static auto initialized =
        boost::optional<sptr<consensus::BlockExecutor>>(boost::none);
    if (initialized) {
      return *initialized;
    }

    initialized = std::make_shared<consensus::BlockExecutor>(
        injector.template create<sptr<blockchain::BlockTree>>(),
        injector.template create<sptr<runtime::Core>>(),
        injector.template create<sptr<primitives::BabeConfiguration>>(),
        injector.template create<sptr<consensus::BabeSynchronizer>>(),
        injector.template create<sptr<consensus::BlockValidator>>(),
        injector.template create<sptr<consensus::grandpa::Environment>>(),
        injector.template create<sptr<transaction_pool::TransactionPool>>(),
        injector.template create<sptr<crypto::Hasher>>(),
        injector.template create<sptr<authority::AuthorityUpdateObserver>>(),
        injector.template create<sptr<consensus::BabeUtil>>(),
        injector.template create<sptr<boost::asio::io_context>>(),
        injector.template create<uptr<clock::Timer>>());
    return *initialized;
  }

  template <typename Injector>
  sptr<libp2p::protocol::kademlia::Config> get_kademlia_config(
      const Injector &injector) {
    static auto initialized =
        boost::optional<sptr<libp2p::protocol::kademlia::Config>>(boost::none);
    if (initialized) {
      return *initialized;
    }

    auto &chain_spec = injector.template create<application::ChainSpec &>();

    auto kagome_config = std::make_shared<libp2p::protocol::kademlia::Config>(
        libp2p::protocol::kademlia::Config{
            .protocolId = "/" + chain_spec.protocolId() + "/kad",
            .maxBucketSize = 1000,
            .randomWalk = {.interval = std::chrono::minutes(1)}});

    initialized = std::move(kagome_config);
    return *initialized;
  }

  template <typename... Ts>
  auto makeApplicationInjector(const application::AppConfiguration &config,
                               Ts &&... args) {
    using namespace boost;  // NOLINT;

    // default values for configurations
    api::RpcThreadPool::Configuration rpc_thread_pool_config{};
    api::HttpSession::Configuration http_config{};
    api::WsSession::Configuration ws_config{};
    transaction_pool::PoolModeratorImpl::Params pool_moderator_config{};
    transaction_pool::TransactionPool::Limits tp_pool_limits{};
    libp2p::protocol::PingConfig ping_config{};

    return di::make_injector(
        // bind configs
        injector::useConfig(rpc_thread_pool_config),
        injector::useConfig(http_config),
        injector::useConfig(ws_config),
        injector::useConfig(pool_moderator_config),
        injector::useConfig(tp_pool_limits),
        injector::useConfig(ping_config),

        // inherit host injector
        libp2p::injector::makeHostInjector(
            libp2p::injector::useSecurityAdaptors<
                libp2p::security::Noise>()[di::override]),

        // inherit kademlia injector
        libp2p::injector::makeKademliaInjector(),
        di::bind<libp2p::protocol::kademlia::Config>.to([](auto const &inj) {
          return get_kademlia_config(inj);
        })[boost::di::override],

        di::bind<application::AppStateManager>.template to<application::AppStateManagerImpl>(),
        di::bind<application::AppConfiguration>.to(config),

        // compose peer keypair
        di::bind<libp2p::crypto::KeyPair>.to([](auto const &inj) {
          return get_peer_keypair(inj);
        })[boost::di::override],

        // bind io_context: 1 per injector
        di::bind<::boost::asio::io_context>.in(
            di::extension::shared)[boost::di::override],

        // bind interfaces
        di::bind<api::HttpListenerImpl>.to([](const auto &injector) {
          return get_jrpc_api_http_listener(injector);
        }),
        di::bind<api::WsListenerImpl>.to([](const auto &injector) {
          return get_jrpc_api_ws_listener(injector);
        }),
        di::bind<libp2p::crypto::random::RandomGenerator>.template to<libp2p::crypto::random::BoostRandomGenerator>()
            [di::override],
        di::bind<api::AuthorApi>.template to<api::AuthorApiImpl>(),
        di::bind<api::ChainApi>.template to<api::ChainApiImpl>(),
        di::bind<api::StateApi>.template to<api::StateApiImpl>(),
        di::bind<api::SystemApi>.template to<api::SystemApiImpl>(),
        di::bind<api::RpcApi>.template to<api::RpcApiImpl>(),
        di::bind<api::PaymentApi>.template to<api::PaymentApiImpl>(),
        di::bind<api::ApiService>.to([](const auto &injector) {
          return get_jrpc_api_service(injector);
        }),
        di::bind<api::JRpcServer>.template to<api::JRpcServerImpl>(),
        di::bind<authorship::Proposer>.template to<authorship::ProposerImpl>(),
        di::bind<authorship::BlockBuilder>.template to<authorship::BlockBuilderImpl>(),
        di::bind<authorship::BlockBuilderFactory>.template to<authorship::BlockBuilderFactoryImpl>(),
        di::bind<storage::BufferStorage>.to(
            [](const auto &injector) { return get_level_db(injector); }),
        di::bind<blockchain::BlockStorage>.to(
            [](const auto &injector) { return get_block_storage(injector); }),
        di::bind<blockchain::BlockTree>.to(
            [](auto const &inj) { return get_block_tree(inj); }),
        di::bind<blockchain::BlockHeaderRepository>.template to<blockchain::KeyValueBlockHeaderRepository>(),
        di::bind<clock::SystemClock>.template to<clock::SystemClockImpl>(),
        di::bind<clock::SteadyClock>.template to<clock::SteadyClockImpl>(),
        di::bind<clock::Timer>.template to<clock::BasicWaitableTimer>(),
        di::bind<primitives::BabeConfiguration>.to([](auto const &injector) {
          return get_babe_configuration(injector);
        }),
        di::bind<consensus::BabeSynchronizer>.template to<consensus::BabeSynchronizerImpl>(),
        di::bind<consensus::SlotsStrategy>.template to(
            [](const auto &injector) { return get_slots_strategy(injector); }),
        di::bind<consensus::grandpa::Environment>.template to<consensus::grandpa::EnvironmentImpl>(),
        di::bind<consensus::BlockValidator>.template to<consensus::BabeBlockValidator>(),
        di::bind<crypto::Ed25519Provider>.template to<crypto::Ed25519ProviderImpl>(),
        di::bind<crypto::Hasher>.template to<crypto::HasherImpl>(),
        di::bind<crypto::Sr25519Provider>.template to<crypto::Sr25519ProviderImpl>(),
        di::bind<crypto::VRFProvider>.template to<crypto::VRFProviderImpl>(),
        di::bind<network::StreamEngine>.template to<network::StreamEngine>(),
        di::bind<crypto::Bip39Provider>.template to<crypto::Bip39ProviderImpl>(),
        di::bind<crypto::Pbkdf2Provider>.template to<crypto::Pbkdf2ProviderImpl>(),
        di::bind<crypto::Secp256k1Provider>.template to<crypto::Secp256k1ProviderImpl>(),
        di::bind<crypto::KeyFileStorage>.template to([](auto const &injector) {
          return get_key_file_storage(injector);
        }),
        di::bind<crypto::CryptoStore>.template to<crypto::CryptoStoreImpl>(),
        di::bind<host_api::HostApiFactory>.template to(
            [](auto const &injector) {
              return get_host_api_factory(injector);
            }),
        di::bind<consensus::BabeGossiper>.template to<network::GossiperBroadcast>(),
        di::bind<consensus::grandpa::Gossiper>.template to<network::GossiperBroadcast>(),
        di::bind<network::Gossiper>.template to<network::GossiperBroadcast>(),
        di::bind<network::SyncProtocolObserver>.template to<network::SyncProtocolObserverImpl>(),
        di::bind<runtime::binaryen::WasmModule>.template to<runtime::binaryen::WasmModuleImpl>(),
        di::bind<runtime::binaryen::WasmModuleFactory>.template to<runtime::binaryen::WasmModuleFactoryImpl>(),
        di::bind<runtime::binaryen::CoreFactory>.template to<runtime::binaryen::CoreFactoryImpl>(),
        di::bind<runtime::binaryen::RuntimeEnvironmentFactory>.template to<runtime::binaryen::RuntimeEnvironmentFactoryImpl>(),
        di::bind<runtime::TaggedTransactionQueue>.template to<runtime::binaryen::TaggedTransactionQueueImpl>(),
        di::bind<runtime::ParachainHost>.template to<runtime::binaryen::ParachainHostImpl>(),
        di::bind<runtime::OffchainWorker>.template to<runtime::binaryen::OffchainWorkerImpl>(),
        di::bind<runtime::Metadata>.template to<runtime::binaryen::MetadataImpl>(),
        di::bind<runtime::GrandpaApi>.template to<runtime::binaryen::GrandpaApiImpl>(),
        di::bind<runtime::Core>.template to<runtime::binaryen::CoreImpl>(),
        di::bind<runtime::BabeApi>.template to<runtime::binaryen::BabeApiImpl>(),
        di::bind<runtime::BlockBuilder>.template to<runtime::binaryen::BlockBuilderImpl>(),
        di::bind<runtime::TransactionPaymentApi>.template to<runtime::binaryen::TransactionPaymentApiImpl>(),
        di::bind<runtime::AccountNonceApi>.template to<runtime::binaryen::AccountNonceApiImpl>(),
        di::bind<runtime::TrieStorageProvider>.template to<runtime::TrieStorageProviderImpl>(),
        di::bind<transaction_pool::TransactionPool>.template to<transaction_pool::TransactionPoolImpl>(),
        di::bind<transaction_pool::PoolModerator>.template to<transaction_pool::PoolModeratorImpl>(),
        di::bind<storage::changes_trie::ChangesTracker>.template to<storage::changes_trie::StorageChangesTrackerImpl>(),
        di::bind<storage::trie::TrieStorageBackend>.to(
            [](auto const &inj) { return get_trie_storage_backend(inj); }),
        di::bind<storage::trie::TrieStorageImpl>.to(
            [](auto const &inj) { return get_trie_storage_impl(inj); }),
        di::bind<storage::trie::TrieStorage>.to(
            [](auto const &inj) { return get_trie_storage(inj); }),
        di::bind<storage::trie::PolkadotTrieFactory>.template to<storage::trie::PolkadotTrieFactoryImpl>(),
        di::bind<storage::trie::Codec>.template to<storage::trie::PolkadotCodec>(),
        di::bind<storage::trie::TrieSerializer>.template to<storage::trie::TrieSerializerImpl>(),
        di::bind<runtime::WasmProvider>.template to<runtime::StorageWasmProvider>(),
        di::bind<application::ChainSpec>.to(
            [](const auto &injector) { return get_genesis_config(injector); }),
        di::bind<network::ExtrinsicObserver>.template to<network::ExtrinsicObserverImpl>(),
        di::bind<network::ExtrinsicGossiper>.template to<network::GossiperBroadcast>(),
        di::bind<authority::AuthorityUpdateObserver>.template to<authority::AuthorityManagerImpl>(),
        di::bind<authority::AuthorityManager>.template to<authority::AuthorityManagerImpl>(),
        di::bind<consensus::grandpa::FinalizationObserver>.to(
            [](auto const &inj) { return get_finalization_observer(inj); }),
        di::bind<network::PeerManager>.to(
            [](auto const &inj) { return get_peer_manager(inj); }),
        di::bind<network::Router>.to(
            [](const auto &injector) { return get_router(injector); }),
        di::bind<consensus::BlockExecutor>.to(
            [](auto const &inj) { return get_block_executor(inj); }),
        di::bind<consensus::grandpa::RoundObserver>.template to<consensus::grandpa::GrandpaImpl>(),
        di::bind<consensus::grandpa::CatchUpObserver>.template to<consensus::grandpa::GrandpaImpl>(),
        di::bind<consensus::grandpa::GrandpaObserver>.template to<consensus::grandpa::GrandpaImpl>(),
        di::bind<consensus::grandpa::Grandpa>.template to<consensus::grandpa::GrandpaImpl>(),
        di::bind<consensus::BabeUtil>.template to<consensus::BabeUtilImpl>(),
=======
namespace kagome::injector {
>>>>>>> 0e62f25b

  /**
   * Dependency injector for a syncing node. Provides all major components
   * required by the kagome syncing node application.
   */
  class SyncingNodeInjector final {
   public:
    explicit SyncingNodeInjector(const application::AppConfiguration &);

    std::shared_ptr<application::ChainSpec> injectChainSpec();
    std::shared_ptr<application::AppStateManager> injectAppStateManager();
    std::shared_ptr<boost::asio::io_context> injectIoContext();
    std::shared_ptr<network::Router> injectRouter();
    std::shared_ptr<network::PeerManager> injectPeerManager();
    std::shared_ptr<api::ApiService> injectRpcApiService();

   protected:
    std::shared_ptr<class SyncingNodeInjectorImpl> pimpl_;
  };

  /**
   * Dependency injector for a validating node. Provides all major components
   * required by the kagome validating node application.
   */
  class ValidatingNodeInjector final {
   public:
    explicit ValidatingNodeInjector(const application::AppConfiguration &);

    std::shared_ptr<application::ChainSpec> injectChainSpec();
    std::shared_ptr<application::AppStateManager> injectAppStateManager();
    std::shared_ptr<boost::asio::io_context> injectIoContext();
    std::shared_ptr<network::Router> injectRouter();
    std::shared_ptr<network::PeerManager> injectPeerManager();
    std::shared_ptr<api::ApiService> injectRpcApiService();
    std::shared_ptr<clock::SystemClock> injectSystemClock();
    std::shared_ptr<consensus::babe::Babe> injectBabe();
    std::shared_ptr<consensus::grandpa::Grandpa> injectGrandpa();
    std::shared_ptr<soralog::LoggingSystem> injectLoggingSystem();

   protected:
    std::shared_ptr<class ValidatingNodeInjectorImpl> pimpl_;
  };

}  // namespace kagome::injector

#endif  // KAGOME_CORE_INJECTOR_APPLICATION_INJECTOR_HPP<|MERGE_RESOLUTION|>--- conflicted
+++ resolved
@@ -8,114 +8,7 @@
 
 #include <memory>
 
-<<<<<<< HEAD
-#include "api/service/author/author_jrpc_processor.hpp"
-#include "api/service/author/impl/author_api_impl.hpp"
-#include "api/service/chain/chain_jrpc_processor.hpp"
-#include "api/service/chain/impl/chain_api_impl.hpp"
-#include "api/service/impl/api_service_impl.hpp"
-#include "api/service/payment/impl/payment_api_impl.hpp"
-#include "api/service/payment/payment_jrpc_processor.hpp"
-#include "api/service/rpc/impl/rpc_api_impl.hpp"
-#include "api/service/rpc/rpc_jrpc_processor.hpp"
-#include "api/service/state/impl/state_api_impl.hpp"
-#include "api/service/state/state_jrpc_processor.hpp"
-#include "api/service/system/impl/system_api_impl.hpp"
-#include "api/service/system/system_jrpc_processor.hpp"
-#include "api/transport/impl/http/http_listener_impl.hpp"
-#include "api/transport/impl/http/http_session.hpp"
-#include "api/transport/impl/ws/ws_listener_impl.hpp"
-#include "api/transport/impl/ws/ws_session.hpp"
-#include "api/transport/rpc_thread_pool.hpp"
-#include "application/app_configuration.hpp"
-#include "application/impl/app_state_manager_impl.hpp"
-#include "application/impl/chain_spec_impl.hpp"
-#include "authorship/impl/block_builder_factory_impl.hpp"
-#include "authorship/impl/block_builder_impl.hpp"
-#include "authorship/impl/proposer_impl.hpp"
-#include "blockchain/impl/block_tree_impl.hpp"
-#include "blockchain/impl/key_value_block_header_repository.hpp"
-#include "blockchain/impl/key_value_block_storage.hpp"
-#include "blockchain/impl/storage_util.hpp"
-#include "boost/di/extension/injections/extensible_injector.hpp"
-#include "clock/impl/basic_waitable_timer.hpp"
-#include "clock/impl/clock_impl.hpp"
-#include "common/outcome_throw.hpp"
-#include "consensus/authority/authority_manager.hpp"
-#include "consensus/authority/authority_update_observer.hpp"
-#include "consensus/authority/impl/authority_manager_impl.hpp"
-#include "consensus/babe/babe_lottery.hpp"
-#include "consensus/babe/common.hpp"
-#include "consensus/babe/impl/babe_lottery_impl.hpp"
-#include "consensus/babe/impl/babe_synchronizer_impl.hpp"
-#include "consensus/babe/impl/babe_util_impl.hpp"
-#include "consensus/babe/impl/block_executor.hpp"
-#include "consensus/babe/types/slots_strategy.hpp"
-#include "consensus/grandpa/finalization_observer.hpp"
-#include "consensus/grandpa/impl/environment_impl.hpp"
-#include "consensus/grandpa/impl/finalization_composite.hpp"
-#include "consensus/grandpa/impl/grandpa_impl.hpp"
-#include "consensus/grandpa/impl/vote_crypto_provider_impl.hpp"
-#include "consensus/grandpa/structs.hpp"
-#include "consensus/grandpa/vote_graph.hpp"
-#include "consensus/grandpa/vote_tracker.hpp"
-#include "consensus/validation/babe_block_validator.hpp"
-#include "crypto/bip39/impl/bip39_provider_impl.hpp"
-#include "crypto/crypto_store/crypto_store_impl.hpp"
-#include "crypto/ed25519/ed25519_provider_impl.hpp"
-#include "crypto/hasher/hasher_impl.hpp"
-#include "crypto/pbkdf2/impl/pbkdf2_provider_impl.hpp"
-#include "crypto/random_generator/boost_generator.hpp"
-#include "crypto/secp256k1/secp256k1_provider_impl.hpp"
-#include "crypto/sr25519/sr25519_provider_impl.hpp"
-#include "crypto/vrf/vrf_provider_impl.hpp"
-#include "host_api/impl/host_api_factory_impl.hpp"
-#include "network/impl/dummy_sync_protocol_client.hpp"
-#include "network/impl/extrinsic_observer_impl.hpp"
-#include "network/impl/gossiper_broadcast.hpp"
-#include "network/impl/kademlia_storage_backend.hpp"
-#include "network/impl/peer_manager_impl.hpp"
-#include "network/impl/remote_sync_protocol_client.hpp"
-#include "network/impl/router_libp2p.hpp"
-#include "network/impl/sync_protocol_observer_impl.hpp"
-#include "network/protocols/block_announce_protocol.hpp"
-#include "network/protocols/gossip_protocol.hpp"
-#include "network/protocols/propagate_transactions_protocol.hpp"
-#include "network/protocols/sup_protocol.hpp"
-#include "network/protocols/sync_protocol.hpp"
-#include "network/sync_protocol_client.hpp"
-#include "network/sync_protocol_observer.hpp"
-#include "network/types/sync_clients_set.hpp"
-#include "outcome/outcome.hpp"
-#include "runtime/binaryen/module/wasm_module_factory_impl.hpp"
-#include "runtime/binaryen/module/wasm_module_impl.hpp"
-#include "runtime/binaryen/runtime_api/account_nonce_api_impl.hpp"
-#include "runtime/binaryen/runtime_api/babe_api_impl.hpp"
-#include "runtime/binaryen/runtime_api/block_builder_impl.hpp"
-#include "runtime/binaryen/runtime_api/core_factory_impl.hpp"
-#include "runtime/binaryen/runtime_api/core_impl.hpp"
-#include "runtime/binaryen/runtime_api/grandpa_api_impl.hpp"
-#include "runtime/binaryen/runtime_api/metadata_impl.hpp"
-#include "runtime/binaryen/runtime_api/offchain_worker_impl.hpp"
-#include "runtime/binaryen/runtime_api/parachain_host_impl.hpp"
-#include "runtime/binaryen/runtime_api/tagged_transaction_queue_impl.hpp"
-#include "runtime/binaryen/runtime_api/transaction_payment_api_impl.hpp"
-#include "runtime/common/storage_wasm_provider.hpp"
-#include "runtime/common/trie_storage_provider_impl.hpp"
-#include "storage/changes_trie/impl/storage_changes_tracker_impl.hpp"
-#include "storage/leveldb/leveldb.hpp"
-#include "storage/predefined_keys.hpp"
-#include "storage/trie/impl/trie_storage_backend_impl.hpp"
-#include "storage/trie/impl/trie_storage_impl.hpp"
-#include "storage/trie/polkadot_trie/polkadot_node.hpp"
-#include "storage/trie/polkadot_trie/polkadot_trie_factory_impl.hpp"
-#include "storage/trie/serialization/polkadot_codec.hpp"
-#include "storage/trie/serialization/trie_serializer_impl.hpp"
-#include "transaction_pool/impl/pool_moderator_impl.hpp"
-#include "transaction_pool/impl/transaction_pool_impl.hpp"
-=======
 #include <boost/asio/io_context.hpp>
->>>>>>> 0e62f25b
 
 #include "clock/clock.hpp"
 
@@ -148,710 +41,7 @@
   }
 }  // namespace kagome
 
-<<<<<<< HEAD
-  // block storage getter
-  template <typename Injector>
-  sptr<blockchain::BlockStorage> get_block_storage(const Injector &injector) {
-    static auto initialized =
-        boost::optional<sptr<blockchain::BlockStorage>>(boost::none);
-
-    if (initialized) {
-      return initialized.value();
-    }
-    auto &&hasher = injector.template create<sptr<crypto::Hasher>>();
-
-    const auto &db = injector.template create<sptr<storage::BufferStorage>>();
-
-    const auto &trie_storage =
-        injector.template create<sptr<storage::trie::TrieStorage>>();
-
-    auto storage = blockchain::KeyValueBlockStorage::create(
-        trie_storage->getRootHash(),
-        db,
-        hasher,
-        [&db, &injector](const primitives::Block &genesis_block) {
-          // handle genesis initialization, which happens when there is not
-          // authorities and last completed round in the storage
-          if (not db->get(storage::kAuthoritySetKey)) {
-            // insert authorities
-            auto grandpa_api =
-                injector.template create<sptr<runtime::GrandpaApi>>();
-            const auto &weighted_authorities_res = grandpa_api->authorities(
-                primitives::BlockId(primitives::BlockNumber{0}));
-            BOOST_ASSERT_MSG(weighted_authorities_res,
-                             "grandpa_api_->authorities failed");
-            const auto &weighted_authorities = weighted_authorities_res.value();
-
-            auto log = log::createLogger("injector", "kagome");
-
-            for (const auto authority : weighted_authorities) {
-              log->info("Grandpa authority: {}", authority.id.id.toHex());
-            }
-
-            consensus::grandpa::VoterSet voters{0};
-            for (const auto &weighted_authority : weighted_authorities) {
-              voters.insert(
-                  primitives::GrandpaSessionKey{weighted_authority.id.id},
-                  weighted_authority.weight);
-              log->debug("Added to grandpa authorities: {}, weight: {}",
-                         weighted_authority.id.id.toHex(),
-                         weighted_authority.weight);
-            }
-            BOOST_ASSERT_MSG(voters.size() != 0, "Grandpa voters are empty");
-            auto authorities_put_res =
-                db->put(storage::kAuthoritySetKey,
-                        common::Buffer(scale::encode(voters).value()));
-            if (not authorities_put_res) {
-              BOOST_ASSERT_MSG(false, "Could not insert authorities");
-              std::exit(1);
-            }
-          }
-        });
-    if (storage.has_error()) {
-      common::raise(storage.error());
-    }
-    initialized = storage.value();
-    return initialized.value();
-  }
-
-  // block tree getter
-  template <typename Injector>
-  sptr<blockchain::BlockTree> get_block_tree(const Injector &injector) {
-    static auto initialized =
-        boost::optional<sptr<blockchain::BlockTree>>(boost::none);
-
-    if (initialized) {
-      return initialized.value();
-    }
-    auto header_repo =
-        injector.template create<sptr<blockchain::BlockHeaderRepository>>();
-
-    auto storage = injector.template create<sptr<blockchain::BlockStorage>>();
-
-    auto last_finalized_block_res = storage->getLastFinalizedBlockHash();
-
-    const auto block_id =
-        last_finalized_block_res.has_value()
-            ? primitives::BlockId{last_finalized_block_res.value()}
-            : primitives::BlockId{0};
-
-    auto extrinsic_observer =
-        injector.template create<sptr<network::ExtrinsicObserver>>();
-
-    auto hasher = injector.template create<sptr<crypto::Hasher>>();
-
-    auto chain_events_engine =
-        injector
-            .template create<primitives::events::ChainSubscriptionEnginePtr>();
-    auto ext_events_engine = injector.template create<
-        primitives::events::ExtrinsicSubscriptionEnginePtr>();
-    auto ext_events_key_repo = injector.template create<
-        std::shared_ptr<subscription::ExtrinsicEventKeyRepository>>();
-
-    auto runtime_core =
-        injector.template create<std::shared_ptr<runtime::Core>>();
-    auto babe_configuration =
-        injector
-            .template create<std::shared_ptr<primitives::BabeConfiguration>>();
-    auto babe_util =
-        injector.template create<std::shared_ptr<consensus::BabeUtil>>();
-
-    auto tree =
-        blockchain::BlockTreeImpl::create(std::move(header_repo),
-                                          storage,
-                                          block_id,
-                                          std::move(extrinsic_observer),
-                                          std::move(hasher),
-                                          std::move(chain_events_engine),
-                                          std::move(ext_events_engine),
-                                          std::move(ext_events_key_repo),
-                                          std::move(runtime_core),
-                                          std::move(babe_configuration),
-                                          std::move(babe_util));
-    if (!tree) {
-      common::raise(tree.error());
-    }
-    initialized = tree.value();
-    return initialized.value();
-  }
-
-  template <typename Injector>
-  sptr<host_api::HostApiFactoryImpl> get_host_api_factory(
-      const Injector &injector) {
-    static auto initialized =
-        boost::optional<sptr<host_api::HostApiFactoryImpl>>(boost::none);
-    if (initialized) {
-      return initialized.value();
-    }
-    auto tracker =
-        injector.template create<sptr<storage::changes_trie::ChangesTracker>>();
-    auto sr25519_provider =
-        injector.template create<sptr<crypto::Sr25519Provider>>();
-    auto ed25519_provider =
-        injector.template create<sptr<crypto::Ed25519Provider>>();
-    auto secp256k1_provider =
-        injector.template create<sptr<crypto::Secp256k1Provider>>();
-    auto hasher = injector.template create<sptr<crypto::Hasher>>();
-    auto crypto_store = injector.template create<sptr<crypto::CryptoStore>>();
-    auto bip39_provider =
-        injector.template create<sptr<crypto::Bip39Provider>>();
-
-    initialized =
-        std::make_shared<host_api::HostApiFactoryImpl>(tracker,
-                                                       sr25519_provider,
-                                                       ed25519_provider,
-                                                       secp256k1_provider,
-                                                       hasher,
-                                                       crypto_store,
-                                                       bip39_provider);
-    return initialized.value();
-  }
-
-  template <typename Injector>
-  sptr<storage::trie::TrieStorageBackendImpl> get_trie_storage_backend(
-      const Injector &injector) {
-    static auto initialized =
-        boost::optional<sptr<storage::trie::TrieStorageBackendImpl>>(
-            boost::none);
-
-    if (initialized) {
-      return initialized.value();
-    }
-    auto storage = injector.template create<sptr<storage::BufferStorage>>();
-    using blockchain::prefix::TRIE_NODE;
-    auto backend = std::make_shared<storage::trie::TrieStorageBackendImpl>(
-        storage, common::Buffer{TRIE_NODE});
-    initialized = backend;
-    return backend;
-  }
-
-  template <typename Injector>
-  sptr<storage::trie::TrieStorageImpl> get_trie_storage_impl(
-      const Injector &injector) {
-    static auto initialized =
-        boost::optional<sptr<storage::trie::TrieStorageImpl>>(boost::none);
-
-    if (initialized) {
-      return initialized.value();
-    }
-    auto factory =
-        injector.template create<sptr<storage::trie::PolkadotTrieFactory>>();
-    auto codec = injector.template create<sptr<storage::trie::Codec>>();
-    auto serializer =
-        injector.template create<sptr<storage::trie::TrieSerializer>>();
-    auto tracker =
-        injector.template create<sptr<storage::changes_trie::ChangesTracker>>();
-    auto trie_storage_res = storage::trie::TrieStorageImpl::createEmpty(
-        factory, codec, serializer, tracker);
-    if (!trie_storage_res) {
-      common::raise(trie_storage_res.error());
-    }
-
-    sptr<storage::trie::TrieStorageImpl> trie_storage =
-        std::move(trie_storage_res.value());
-    initialized = trie_storage;
-    return trie_storage;
-  }
-
-  template <typename Injector>
-  sptr<storage::trie::TrieStorage> get_trie_storage(const Injector &injector) {
-    static auto initialized =
-        boost::optional<sptr<storage::trie::TrieStorage>>(boost::none);
-    if (initialized) {
-      return initialized.value();
-    }
-    auto configuration_storage =
-        injector.template create<sptr<application::ChainSpec>>();
-    const auto &genesis_raw_configs = configuration_storage->getGenesis();
-
-    auto trie_storage =
-        injector.template create<sptr<storage::trie::TrieStorageImpl>>();
-    auto batch = trie_storage->getPersistentBatch();
-    if (not batch) {
-      common::raise(batch.error());
-    }
-
-    auto log = log::createLogger("injector", "kagome");
-
-    for (const auto &[key, val] : genesis_raw_configs) {
-      log->debug("Key: {}, Val: {}", key.toHex(), val.toHex().substr(0, 200));
-      if (auto res = batch.value()->put(key, val); not res) {
-        common::raise(res.error());
-      }
-    }
-    if (auto res = batch.value()->commit(); not res) {
-      common::raise(res.error());
-    }
-
-    initialized = trie_storage;
-    return trie_storage;
-  }
-
-  // level db getter
-  template <typename Injector>
-  sptr<storage::BufferStorage> get_level_db(const Injector &injector) {
-    static auto initialized =
-        boost::optional<sptr<storage::BufferStorage>>(boost::none);
-    if (initialized) {
-      return initialized.value();
-    }
-    const application::AppConfiguration &config =
-        injector.template create<application::AppConfiguration const &>();
-
-    auto genesis_config =
-        injector.template create<sptr<application::ChainSpec>>();
-    auto options = leveldb::Options{};
-    options.create_if_missing = true;
-    auto db = storage::LevelDB::create(
-        config.databasePath(genesis_config->id()), options);
-    if (!db) {
-      auto log = log::createLogger("injector", "kagome");
-      log->critical("Can't create LevelDB in {}: {}",
-                    fs::absolute(config.databasePath(genesis_config->id()),
-                                 fs::current_path())
-                        .native(),
-                    db.error().message());
-      exit(EXIT_FAILURE);
-    }
-    initialized = db.value();
-    return initialized.value();
-  }
-
-  // configuration storage getter
-  template <typename Injector>
-  std::shared_ptr<application::ChainSpec> get_genesis_config(
-      const Injector &injector) {
-    static auto initialized =
-        boost::optional<sptr<application::ChainSpec>>(boost::none);
-    if (initialized) {
-      return initialized.value();
-    }
-    const application::AppConfiguration &config =
-        injector.template create<application::AppConfiguration const &>();
-    auto const &genesis_path = config.chainSpecPath();
-
-    auto genesis_config_res =
-        application::ChainSpecImpl::loadFrom(genesis_path.native());
-    if (genesis_config_res.has_error()) {
-      common::raise(genesis_config_res.error());
-    }
-    initialized = genesis_config_res.value();
-    return genesis_config_res.value();
-  }
-
-  template <typename Injector>
-  sptr<primitives::BabeConfiguration> get_babe_configuration(
-      const Injector &injector) {
-    static auto initialized =
-        boost::optional<sptr<primitives::BabeConfiguration>>(boost::none);
-    if (initialized) {
-      return *initialized;
-    }
-
-    auto babe_api = injector.template create<sptr<runtime::BabeApi>>();
-    auto configuration_res = babe_api->configuration();
-    if (not configuration_res) {
-      common::raise(configuration_res.error());
-    }
-    auto config = configuration_res.value();
-    auto log = log::createLogger("injector", "kagome");
-    for (const auto &authority : config.genesis_authorities) {
-      log->debug("Babe authority: {}", authority.id.id.toHex());
-    }
-    config.leadership_rate.first *= 3;
-    initialized = std::make_shared<primitives::BabeConfiguration>(config);
-    return *initialized;
-  }
-
-  template <typename Injector>
-  consensus::SlotsStrategy get_slots_strategy(const Injector &injector) {
-    static auto initialized =
-        boost::optional<consensus::SlotsStrategy>(boost::none);
-    if (not initialized) {
-      const application::AppConfiguration &config =
-          injector.template create<const application::AppConfiguration &>();
-      initialized = config.isUnixSlotsStrategy()
-                        ? consensus::SlotsStrategy::FromUnixEpoch
-                        : consensus::SlotsStrategy::FromZero;
-    }
-    return *initialized;
-  }
-
-  template <class Injector>
-  sptr<crypto::KeyFileStorage> get_key_file_storage(const Injector &injector) {
-    static auto initialized =
-        boost::optional<sptr<crypto::KeyFileStorage>>(boost::none);
-    if (initialized) {
-      return *initialized;
-    }
-
-    const application::AppConfiguration &config =
-        injector.template create<application::AppConfiguration const &>();
-    auto chainspec = injector.template create<sptr<application::ChainSpec>>();
-
-    auto path = config.keystorePath(chainspec->id());
-    auto key_file_storage_res = crypto::KeyFileStorage::createAt(path);
-    if (not key_file_storage_res) {
-      common::raise(key_file_storage_res.error());
-    }
-    initialized = std::move(key_file_storage_res.value());
-
-    return *initialized;
-  }
-
-  template <class Injector>
-  sptr<consensus::grandpa::FinalizationObserver> get_finalization_observer(
-      const Injector &injector) {
-    static auto instance = boost::optional<
-        std::shared_ptr<consensus::grandpa::FinalizationObserver>>(boost::none);
-    if (instance) {
-      return *instance;
-    }
-
-    instance = std::make_shared<consensus::grandpa::FinalizationComposite>(
-        injector.template create<
-            std::shared_ptr<authority::AuthorityManagerImpl>>());
-
-    return *instance;
-  }
-
-  template <class Injector>
-  sptr<network::Router> get_router(const Injector &injector) {
-    static auto initialized =
-        boost::optional<sptr<network::Router>>(boost::none);
-    if (initialized) {
-      return initialized.value();
-    }
-    initialized = std::make_shared<network::RouterLibp2p>(
-        injector.template create<sptr<application::AppStateManager>>(),
-        injector.template create<libp2p::Host &>(),
-        injector.template create<const application::AppConfiguration &>(),
-        //        injector.template create<sptr<application::ChainSpec>>(),
-        injector.template create<network::OwnPeerInfo &>(),
-        //        injector.template create<sptr<network::StreamEngine>>(),
-        //        injector.template create<sptr<network::BabeObserver>>(),
-        //        injector.template
-        //        create<sptr<consensus::grandpa::GrandpaObserver>>(),
-        //        injector.template
-        //        create<sptr<network::SyncProtocolObserver>>(),
-        //        injector.template create<sptr<network::ExtrinsicObserver>>(),
-        //        injector.template create<sptr<network::Gossiper>>(),
-        injector.template create<const network::BootstrapNodes &>(),
-        //        injector.template create<sptr<blockchain::BlockStorage>>(),
-        injector.template create<sptr<libp2p::protocol::Ping>>(),
-        //        injector.template create<sptr<network::PeerManager>>(),
-        //        injector.template create<sptr<blockchain::BlockTree>>(),
-        //        injector.template create<sptr<crypto::Hasher>>(),
-        injector.template create<sptr<network::BlockAnnounceProtocol>>()
-
-        //        ,injector.template create<sptr<network::GossipProtocol>>(),
-        //        injector.template
-        //            create<sptr<network::PropagateTransactionsProtocol>>(),
-        //        injector.template create<sptr<network::SupProtocol>>(),
-        //        injector.template create<sptr<network::SyncProtocol>>()
-    );
-    return initialized.value();
-  }
-
-  template <class Injector>
-  sptr<network::PeerManager> get_peer_manager(const Injector &injector) {
-    static auto initialized =
-        boost::optional<sptr<network::PeerManager>>(boost::none);
-    if (initialized) {
-      return initialized.value();
-    }
-    initialized = std::make_shared<network::PeerManagerImpl>(
-        injector.template create<sptr<application::AppStateManager>>(),
-        injector.template create<libp2p::Host &>(),
-        injector.template create<sptr<libp2p::protocol::Identify>>(),
-        injector.template create<sptr<libp2p::protocol::kademlia::Kademlia>>(),
-        injector.template create<sptr<libp2p::protocol::Scheduler>>(),
-        injector.template create<sptr<network::StreamEngine>>(),
-        injector.template create<const application::AppConfiguration &>(),
-        injector.template create<const application::ChainSpec &>(),
-        injector.template create<sptr<clock::SteadyClock>>(),
-        injector.template create<const network::BootstrapNodes &>(),
-        injector.template create<const network::OwnPeerInfo &>(),
-        injector.template create<sptr<network::SyncClientsSet>>(),
-        injector.template create<sptr<blockchain::BlockTree>>(),
-        injector.template create<sptr<crypto::Hasher>>(),
-        injector.template create<sptr<blockchain::BlockStorage>>(),
-        injector.template create<sptr<network::BabeObserver>>(),
-        injector.template create<sptr<network::BlockAnnounceProtocol>>()
-//        ,injector.template create<sptr<network::GossipProtocol>>(),
-//        injector.template create<sptr<network::PropagateTransactionsProtocol>>(),
-//        injector.template create<sptr<network::SupProtocol>>(),
-//        injector.template create<sptr<network::SyncProtocol>>()
-        );
-    return initialized.value();
-  }
-
-  template <typename Injector>
-  sptr<libp2p::crypto::KeyPair> get_peer_keypair(const Injector &injector) {
-    static auto initialized =
-        boost::optional<sptr<libp2p::crypto::KeyPair>>(boost::none);
-
-    if (initialized) {
-      return initialized.value();
-    }
-
-    auto &app_config =
-        injector.template create<const application::AppConfiguration &>();
-    auto &crypto_provider =
-        injector.template create<const crypto::Ed25519Provider &>();
-    auto &crypto_store =
-        injector.template create<const crypto::CryptoStore &>();
-
-    auto log = log::createLogger("injector", "kagome");
-
-    if (app_config.nodeKey()) {
-      log->info("Will use LibP2P keypair from config or args");
-
-      auto provided_keypair =
-          crypto_provider.generateKeypair(app_config.nodeKey().value());
-      BOOST_ASSERT(provided_keypair.secret_key == app_config.nodeKey().value());
-
-      auto &&pub = provided_keypair.public_key;
-      auto &&priv = provided_keypair.secret_key;
-
-      initialized =
-          std::make_shared<libp2p::crypto::KeyPair>(libp2p::crypto::KeyPair{
-              .publicKey = {{.type = libp2p::crypto::Key::Type::Ed25519,
-                             .data = {pub.begin(), pub.end()}}},
-              .privateKey = {{.type = libp2p::crypto::Key::Type::Ed25519,
-                              .data = {priv.begin(), priv.end()}}}});
-      return initialized.value();
-    }
-
-    if (crypto_store.getLibp2pKeypair()) {
-      log->info("Will use LibP2P keypair from key storage");
-
-      auto stored_keypair = crypto_store.getLibp2pKeypair().value();
-
-      initialized =
-          std::make_shared<libp2p::crypto::KeyPair>(std::move(stored_keypair));
-      return initialized.value();
-    }
-
-    log->warn(
-        "Can not get LibP2P keypair from crypto storage. "
-        "Unique one will be generated for current running");
-
-    auto generated_keypair = crypto_provider.generateKeypair();
-
-    auto &&pub = generated_keypair.public_key;
-    auto &&priv = generated_keypair.secret_key;
-
-    initialized =
-        std::make_shared<libp2p::crypto::KeyPair>(libp2p::crypto::KeyPair{
-            .publicKey = {{.type = libp2p::crypto::Key::Type::Ed25519,
-                           .data = {pub.begin(), pub.end()}}},
-            .privateKey = {{.type = libp2p::crypto::Key::Type::Ed25519,
-                            .data = {priv.begin(), priv.end()}}}});
-
-    return initialized.value();
-  }
-
-  template <typename Injector>
-  sptr<consensus::BlockExecutor> get_block_executor(const Injector &injector) {
-    static auto initialized =
-        boost::optional<sptr<consensus::BlockExecutor>>(boost::none);
-    if (initialized) {
-      return *initialized;
-    }
-
-    initialized = std::make_shared<consensus::BlockExecutor>(
-        injector.template create<sptr<blockchain::BlockTree>>(),
-        injector.template create<sptr<runtime::Core>>(),
-        injector.template create<sptr<primitives::BabeConfiguration>>(),
-        injector.template create<sptr<consensus::BabeSynchronizer>>(),
-        injector.template create<sptr<consensus::BlockValidator>>(),
-        injector.template create<sptr<consensus::grandpa::Environment>>(),
-        injector.template create<sptr<transaction_pool::TransactionPool>>(),
-        injector.template create<sptr<crypto::Hasher>>(),
-        injector.template create<sptr<authority::AuthorityUpdateObserver>>(),
-        injector.template create<sptr<consensus::BabeUtil>>(),
-        injector.template create<sptr<boost::asio::io_context>>(),
-        injector.template create<uptr<clock::Timer>>());
-    return *initialized;
-  }
-
-  template <typename Injector>
-  sptr<libp2p::protocol::kademlia::Config> get_kademlia_config(
-      const Injector &injector) {
-    static auto initialized =
-        boost::optional<sptr<libp2p::protocol::kademlia::Config>>(boost::none);
-    if (initialized) {
-      return *initialized;
-    }
-
-    auto &chain_spec = injector.template create<application::ChainSpec &>();
-
-    auto kagome_config = std::make_shared<libp2p::protocol::kademlia::Config>(
-        libp2p::protocol::kademlia::Config{
-            .protocolId = "/" + chain_spec.protocolId() + "/kad",
-            .maxBucketSize = 1000,
-            .randomWalk = {.interval = std::chrono::minutes(1)}});
-
-    initialized = std::move(kagome_config);
-    return *initialized;
-  }
-
-  template <typename... Ts>
-  auto makeApplicationInjector(const application::AppConfiguration &config,
-                               Ts &&... args) {
-    using namespace boost;  // NOLINT;
-
-    // default values for configurations
-    api::RpcThreadPool::Configuration rpc_thread_pool_config{};
-    api::HttpSession::Configuration http_config{};
-    api::WsSession::Configuration ws_config{};
-    transaction_pool::PoolModeratorImpl::Params pool_moderator_config{};
-    transaction_pool::TransactionPool::Limits tp_pool_limits{};
-    libp2p::protocol::PingConfig ping_config{};
-
-    return di::make_injector(
-        // bind configs
-        injector::useConfig(rpc_thread_pool_config),
-        injector::useConfig(http_config),
-        injector::useConfig(ws_config),
-        injector::useConfig(pool_moderator_config),
-        injector::useConfig(tp_pool_limits),
-        injector::useConfig(ping_config),
-
-        // inherit host injector
-        libp2p::injector::makeHostInjector(
-            libp2p::injector::useSecurityAdaptors<
-                libp2p::security::Noise>()[di::override]),
-
-        // inherit kademlia injector
-        libp2p::injector::makeKademliaInjector(),
-        di::bind<libp2p::protocol::kademlia::Config>.to([](auto const &inj) {
-          return get_kademlia_config(inj);
-        })[boost::di::override],
-
-        di::bind<application::AppStateManager>.template to<application::AppStateManagerImpl>(),
-        di::bind<application::AppConfiguration>.to(config),
-
-        // compose peer keypair
-        di::bind<libp2p::crypto::KeyPair>.to([](auto const &inj) {
-          return get_peer_keypair(inj);
-        })[boost::di::override],
-
-        // bind io_context: 1 per injector
-        di::bind<::boost::asio::io_context>.in(
-            di::extension::shared)[boost::di::override],
-
-        // bind interfaces
-        di::bind<api::HttpListenerImpl>.to([](const auto &injector) {
-          return get_jrpc_api_http_listener(injector);
-        }),
-        di::bind<api::WsListenerImpl>.to([](const auto &injector) {
-          return get_jrpc_api_ws_listener(injector);
-        }),
-        di::bind<libp2p::crypto::random::RandomGenerator>.template to<libp2p::crypto::random::BoostRandomGenerator>()
-            [di::override],
-        di::bind<api::AuthorApi>.template to<api::AuthorApiImpl>(),
-        di::bind<api::ChainApi>.template to<api::ChainApiImpl>(),
-        di::bind<api::StateApi>.template to<api::StateApiImpl>(),
-        di::bind<api::SystemApi>.template to<api::SystemApiImpl>(),
-        di::bind<api::RpcApi>.template to<api::RpcApiImpl>(),
-        di::bind<api::PaymentApi>.template to<api::PaymentApiImpl>(),
-        di::bind<api::ApiService>.to([](const auto &injector) {
-          return get_jrpc_api_service(injector);
-        }),
-        di::bind<api::JRpcServer>.template to<api::JRpcServerImpl>(),
-        di::bind<authorship::Proposer>.template to<authorship::ProposerImpl>(),
-        di::bind<authorship::BlockBuilder>.template to<authorship::BlockBuilderImpl>(),
-        di::bind<authorship::BlockBuilderFactory>.template to<authorship::BlockBuilderFactoryImpl>(),
-        di::bind<storage::BufferStorage>.to(
-            [](const auto &injector) { return get_level_db(injector); }),
-        di::bind<blockchain::BlockStorage>.to(
-            [](const auto &injector) { return get_block_storage(injector); }),
-        di::bind<blockchain::BlockTree>.to(
-            [](auto const &inj) { return get_block_tree(inj); }),
-        di::bind<blockchain::BlockHeaderRepository>.template to<blockchain::KeyValueBlockHeaderRepository>(),
-        di::bind<clock::SystemClock>.template to<clock::SystemClockImpl>(),
-        di::bind<clock::SteadyClock>.template to<clock::SteadyClockImpl>(),
-        di::bind<clock::Timer>.template to<clock::BasicWaitableTimer>(),
-        di::bind<primitives::BabeConfiguration>.to([](auto const &injector) {
-          return get_babe_configuration(injector);
-        }),
-        di::bind<consensus::BabeSynchronizer>.template to<consensus::BabeSynchronizerImpl>(),
-        di::bind<consensus::SlotsStrategy>.template to(
-            [](const auto &injector) { return get_slots_strategy(injector); }),
-        di::bind<consensus::grandpa::Environment>.template to<consensus::grandpa::EnvironmentImpl>(),
-        di::bind<consensus::BlockValidator>.template to<consensus::BabeBlockValidator>(),
-        di::bind<crypto::Ed25519Provider>.template to<crypto::Ed25519ProviderImpl>(),
-        di::bind<crypto::Hasher>.template to<crypto::HasherImpl>(),
-        di::bind<crypto::Sr25519Provider>.template to<crypto::Sr25519ProviderImpl>(),
-        di::bind<crypto::VRFProvider>.template to<crypto::VRFProviderImpl>(),
-        di::bind<network::StreamEngine>.template to<network::StreamEngine>(),
-        di::bind<crypto::Bip39Provider>.template to<crypto::Bip39ProviderImpl>(),
-        di::bind<crypto::Pbkdf2Provider>.template to<crypto::Pbkdf2ProviderImpl>(),
-        di::bind<crypto::Secp256k1Provider>.template to<crypto::Secp256k1ProviderImpl>(),
-        di::bind<crypto::KeyFileStorage>.template to([](auto const &injector) {
-          return get_key_file_storage(injector);
-        }),
-        di::bind<crypto::CryptoStore>.template to<crypto::CryptoStoreImpl>(),
-        di::bind<host_api::HostApiFactory>.template to(
-            [](auto const &injector) {
-              return get_host_api_factory(injector);
-            }),
-        di::bind<consensus::BabeGossiper>.template to<network::GossiperBroadcast>(),
-        di::bind<consensus::grandpa::Gossiper>.template to<network::GossiperBroadcast>(),
-        di::bind<network::Gossiper>.template to<network::GossiperBroadcast>(),
-        di::bind<network::SyncProtocolObserver>.template to<network::SyncProtocolObserverImpl>(),
-        di::bind<runtime::binaryen::WasmModule>.template to<runtime::binaryen::WasmModuleImpl>(),
-        di::bind<runtime::binaryen::WasmModuleFactory>.template to<runtime::binaryen::WasmModuleFactoryImpl>(),
-        di::bind<runtime::binaryen::CoreFactory>.template to<runtime::binaryen::CoreFactoryImpl>(),
-        di::bind<runtime::binaryen::RuntimeEnvironmentFactory>.template to<runtime::binaryen::RuntimeEnvironmentFactoryImpl>(),
-        di::bind<runtime::TaggedTransactionQueue>.template to<runtime::binaryen::TaggedTransactionQueueImpl>(),
-        di::bind<runtime::ParachainHost>.template to<runtime::binaryen::ParachainHostImpl>(),
-        di::bind<runtime::OffchainWorker>.template to<runtime::binaryen::OffchainWorkerImpl>(),
-        di::bind<runtime::Metadata>.template to<runtime::binaryen::MetadataImpl>(),
-        di::bind<runtime::GrandpaApi>.template to<runtime::binaryen::GrandpaApiImpl>(),
-        di::bind<runtime::Core>.template to<runtime::binaryen::CoreImpl>(),
-        di::bind<runtime::BabeApi>.template to<runtime::binaryen::BabeApiImpl>(),
-        di::bind<runtime::BlockBuilder>.template to<runtime::binaryen::BlockBuilderImpl>(),
-        di::bind<runtime::TransactionPaymentApi>.template to<runtime::binaryen::TransactionPaymentApiImpl>(),
-        di::bind<runtime::AccountNonceApi>.template to<runtime::binaryen::AccountNonceApiImpl>(),
-        di::bind<runtime::TrieStorageProvider>.template to<runtime::TrieStorageProviderImpl>(),
-        di::bind<transaction_pool::TransactionPool>.template to<transaction_pool::TransactionPoolImpl>(),
-        di::bind<transaction_pool::PoolModerator>.template to<transaction_pool::PoolModeratorImpl>(),
-        di::bind<storage::changes_trie::ChangesTracker>.template to<storage::changes_trie::StorageChangesTrackerImpl>(),
-        di::bind<storage::trie::TrieStorageBackend>.to(
-            [](auto const &inj) { return get_trie_storage_backend(inj); }),
-        di::bind<storage::trie::TrieStorageImpl>.to(
-            [](auto const &inj) { return get_trie_storage_impl(inj); }),
-        di::bind<storage::trie::TrieStorage>.to(
-            [](auto const &inj) { return get_trie_storage(inj); }),
-        di::bind<storage::trie::PolkadotTrieFactory>.template to<storage::trie::PolkadotTrieFactoryImpl>(),
-        di::bind<storage::trie::Codec>.template to<storage::trie::PolkadotCodec>(),
-        di::bind<storage::trie::TrieSerializer>.template to<storage::trie::TrieSerializerImpl>(),
-        di::bind<runtime::WasmProvider>.template to<runtime::StorageWasmProvider>(),
-        di::bind<application::ChainSpec>.to(
-            [](const auto &injector) { return get_genesis_config(injector); }),
-        di::bind<network::ExtrinsicObserver>.template to<network::ExtrinsicObserverImpl>(),
-        di::bind<network::ExtrinsicGossiper>.template to<network::GossiperBroadcast>(),
-        di::bind<authority::AuthorityUpdateObserver>.template to<authority::AuthorityManagerImpl>(),
-        di::bind<authority::AuthorityManager>.template to<authority::AuthorityManagerImpl>(),
-        di::bind<consensus::grandpa::FinalizationObserver>.to(
-            [](auto const &inj) { return get_finalization_observer(inj); }),
-        di::bind<network::PeerManager>.to(
-            [](auto const &inj) { return get_peer_manager(inj); }),
-        di::bind<network::Router>.to(
-            [](const auto &injector) { return get_router(injector); }),
-        di::bind<consensus::BlockExecutor>.to(
-            [](auto const &inj) { return get_block_executor(inj); }),
-        di::bind<consensus::grandpa::RoundObserver>.template to<consensus::grandpa::GrandpaImpl>(),
-        di::bind<consensus::grandpa::CatchUpObserver>.template to<consensus::grandpa::GrandpaImpl>(),
-        di::bind<consensus::grandpa::GrandpaObserver>.template to<consensus::grandpa::GrandpaImpl>(),
-        di::bind<consensus::grandpa::Grandpa>.template to<consensus::grandpa::GrandpaImpl>(),
-        di::bind<consensus::BabeUtil>.template to<consensus::BabeUtilImpl>(),
-=======
 namespace kagome::injector {
->>>>>>> 0e62f25b
 
   /**
    * Dependency injector for a syncing node. Provides all major components
