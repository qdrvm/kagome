--- conflicted
+++ resolved
@@ -41,17 +41,15 @@
     class SyncProtocolObserver;
   }  // namespace network
 
-<<<<<<< HEAD
+  namespace parachain {
+    struct ParachainObserverImpl;
+    struct ParachainProcessorImpl;
+  }  // namespace parachain
+
   namespace runtime {
     class Executor;
   }
 
-=======
-  namespace parachain {
-    struct ParachainObserverImpl;
-    struct ParachainProcessorImpl;
-  }  // namespace parachain
->>>>>>> 9a8e31c4
 
   namespace api {
     class ApiService;
