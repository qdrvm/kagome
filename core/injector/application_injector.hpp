--- conflicted
+++ resolved
@@ -41,14 +41,11 @@
     class SyncProtocolObserver;
   }  // namespace network
 
-<<<<<<< HEAD
-=======
   namespace parachain {
     struct ParachainObserverImpl;
     struct ParachainProcessorImpl;
   }  // namespace parachain
 
->>>>>>> 0041a0b8
   namespace runtime {
     class Executor;
   }
