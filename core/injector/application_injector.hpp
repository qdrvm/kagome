--- conflicted
+++ resolved
@@ -856,11 +856,8 @@
         di::bind<runtime::Core>.template to<runtime::binaryen::CoreImpl>(),
         di::bind<runtime::BabeApi>.template to<runtime::binaryen::BabeApiImpl>(),
         di::bind<runtime::BlockBuilder>.template to<runtime::binaryen::BlockBuilderImpl>(),
-<<<<<<< HEAD
         di::bind<runtime::TransactionPaymentApi>.template to<runtime::binaryen::TransactionPaymentApiImpl>(),
-=======
         di::bind<runtime::AccountNonceApi>.template to<runtime::binaryen::AccountNonceApiImpl>(),
->>>>>>> 984f998a
         di::bind<runtime::TrieStorageProvider>.template to<runtime::TrieStorageProviderImpl>(),
         di::bind<transaction_pool::TransactionPool>.template to<transaction_pool::TransactionPoolImpl>(),
         di::bind<transaction_pool::PoolModerator>.template to<transaction_pool::PoolModeratorImpl>(),
