/**
 * Copyright Soramitsu Co., Ltd. All Rights Reserved.
 * SPDX-License-Identifier: Apache-2.0
 */

#ifndef KAGOME_CORE_INJECTOR_APPLICATION_INJECTOR_HPP
#define KAGOME_CORE_INJECTOR_APPLICATION_INJECTOR_HPP

#include <boost/di.hpp>
#include <boost/di/extension/scopes/shared.hpp>
#include <libp2p/injector/host_injector.hpp>
#include <libp2p/injector/kademlia_injector.hpp>

#include "api/service/api_service.hpp"
#include "api/service/author/author_jrpc_processor.hpp"
#include "api/service/author/impl/author_api_impl.hpp"
#include "api/service/chain/chain_jrpc_processor.hpp"
#include "api/service/chain/impl/chain_api_impl.hpp"
#include "api/service/rpc/impl/rpc_api_impl.hpp"
#include "api/service/rpc/rpc_jrpc_processor.hpp"
#include "api/service/state/impl/state_api_impl.hpp"
#include "api/service/state/state_jrpc_processor.hpp"
#include "api/service/system/impl/system_api_impl.hpp"
#include "api/service/system/system_jrpc_processor.hpp"
#include "api/transport/impl/http/http_listener_impl.hpp"
#include "api/transport/impl/http/http_session.hpp"
#include "api/transport/impl/ws/ws_listener_impl.hpp"
#include "api/transport/impl/ws/ws_session.hpp"
#include "api/transport/rpc_thread_pool.hpp"
#include "application/app_configuration.hpp"
#include "application/impl/app_state_manager_impl.hpp"
#include "application/impl/chain_spec_impl.hpp"
#include "authorship/impl/block_builder_factory_impl.hpp"
#include "authorship/impl/block_builder_impl.hpp"
#include "authorship/impl/proposer_impl.hpp"
#include "blockchain/impl/block_tree_impl.hpp"
#include "blockchain/impl/key_value_block_header_repository.hpp"
#include "blockchain/impl/key_value_block_storage.hpp"
#include "blockchain/impl/storage_util.hpp"
#include "boost/di/extension/injections/extensible_injector.hpp"
#include "clock/impl/basic_waitable_timer.hpp"
#include "clock/impl/clock_impl.hpp"
#include "common/outcome_throw.hpp"
#include "consensus/authority/authority_manager.hpp"
#include "consensus/authority/authority_update_observer.hpp"
#include "consensus/authority/impl/authority_manager_impl.hpp"
#include "consensus/babe/babe_lottery.hpp"
#include "consensus/babe/common.hpp"
#include "consensus/babe/impl/block_executor.hpp"
#include "consensus/babe/impl/babe_lottery_impl.hpp"
#include "consensus/babe/impl/babe_synchronizer_impl.hpp"
#include "consensus/babe/impl/epoch_storage_impl.hpp"
#include "consensus/babe/types/slots_strategy.hpp"
#include "consensus/grandpa/finalization_observer.hpp"
#include "consensus/grandpa/impl/environment_impl.hpp"
#include "consensus/grandpa/impl/finalization_composite.hpp"
#include "consensus/grandpa/impl/vote_crypto_provider_impl.hpp"
#include "consensus/grandpa/structs.hpp"
#include "consensus/grandpa/vote_graph.hpp"
#include "consensus/grandpa/vote_tracker.hpp"
#include "consensus/validation/babe_block_validator.hpp"
#include "consensus/validation/justification_validator_impl.hpp"
#include "crypto/bip39/impl/bip39_provider_impl.hpp"
#include "crypto/crypto_store/crypto_store_impl.hpp"
#include "crypto/ed25519/ed25519_provider_impl.hpp"
#include "crypto/hasher/hasher_impl.hpp"
#include "crypto/pbkdf2/impl/pbkdf2_provider_impl.hpp"
#include "crypto/random_generator/boost_generator.hpp"
#include "crypto/secp256k1/secp256k1_provider_impl.hpp"
#include "crypto/sr25519/sr25519_provider_impl.hpp"
#include "crypto/vrf/vrf_provider_impl.hpp"
#include "extensions/impl/extension_factory_impl.hpp"
#include "network/impl/dummy_sync_protocol_client.hpp"
#include "network/impl/extrinsic_observer_impl.hpp"
#include "network/impl/gossiper_broadcast.hpp"
#include "network/impl/kademlia_storage_backend.hpp"
#include "network/impl/peer_manager_impl.hpp"
#include "network/impl/remote_sync_protocol_client.hpp"
#include "network/impl/router_libp2p.hpp"
#include "network/impl/sync_protocol_observer_impl.hpp"
#include "network/sync_protocol_client.hpp"
#include "network/sync_protocol_observer.hpp"
#include "network/types/sync_clients_set.hpp"
#include "outcome/outcome.hpp"
#include "runtime/binaryen/module/wasm_module_factory_impl.hpp"
#include "runtime/binaryen/module/wasm_module_impl.hpp"
#include "runtime/binaryen/runtime_api/babe_api_impl.hpp"
#include "runtime/binaryen/runtime_api/block_builder_impl.hpp"
#include "runtime/binaryen/runtime_api/core_factory_impl.hpp"
#include "runtime/binaryen/runtime_api/core_impl.hpp"
#include "runtime/binaryen/runtime_api/grandpa_api_impl.hpp"
#include "runtime/binaryen/runtime_api/metadata_impl.hpp"
#include "runtime/binaryen/runtime_api/offchain_worker_impl.hpp"
#include "runtime/binaryen/runtime_api/parachain_host_impl.hpp"
#include "runtime/binaryen/runtime_api/tagged_transaction_queue_impl.hpp"
#include "runtime/common/storage_wasm_provider.hpp"
#include "runtime/common/trie_storage_provider_impl.hpp"
#include "storage/changes_trie/impl/storage_changes_tracker_impl.hpp"
#include "storage/leveldb/leveldb.hpp"
#include "storage/predefined_keys.hpp"
#include "storage/trie/impl/trie_storage_backend_impl.hpp"
#include "storage/trie/impl/trie_storage_impl.hpp"
#include "storage/trie/polkadot_trie/polkadot_node.hpp"
#include "storage/trie/polkadot_trie/polkadot_trie_factory_impl.hpp"
#include "storage/trie/serialization/polkadot_codec.hpp"
#include "storage/trie/serialization/trie_serializer_impl.hpp"
#include "transaction_pool/impl/pool_moderator_impl.hpp"
#include "transaction_pool/impl/transaction_pool_impl.hpp"

namespace kagome::injector {
  namespace di = boost::di;
  namespace fs = boost::filesystem;

  template <typename C>
  auto useConfig(C c) {
    return boost::di::bind<std::decay_t<C>>().template to(
        std::move(c))[boost::di::override];
  }

  template <class T>
  using sptr = std::shared_ptr<T>;

  template <class T>
  using uptr = std::unique_ptr<T>;

  template <typename Injector>
<<<<<<< HEAD
  sptr<network::BootstrapNodes> get_bootstrap_nodes(const Injector &injector) {
    static auto initialized =
        boost::optional<sptr<network::BootstrapNodes>>(boost::none);
    if (initialized) {
      return initialized.value();
    }
    auto &cfg = injector.template create<application::ChainSpec &>();

    initialized = std::make_shared<network::BootstrapNodes>(cfg.getBootNodes());
    return initialized.value();
  }

  template <typename Injector>
=======
>>>>>>> 8ce4e581
  sptr<api::ApiService> get_jrpc_api_service(const Injector &injector) {
    static auto initialized =
        boost::optional<sptr<api::ApiService>>(boost::none);
    if (initialized) {
      return initialized.value();
    }
    using SubscriptionEnginePtr = std::shared_ptr<
        subscription::SubscriptionEngine<common::Buffer,
                                         std::shared_ptr<api::Session>,
                                         common::Buffer,
                                         primitives::BlockHash>>;
    auto subscription_engine =
        injector.template create<SubscriptionEnginePtr>();

    auto events_engine =
        injector.template create<subscriptions::EventsSubscriptionEnginePtr>();

    auto app_state_manager =
        injector
            .template create<std::shared_ptr<application::AppStateManager>>();
    auto rpc_thread_pool =
        injector.template create<std::shared_ptr<api::RpcThreadPool>>();
    std::vector<std::shared_ptr<api::Listener>> listeners{
        injector.template create<std::shared_ptr<api::HttpListenerImpl>>(),
        injector.template create<std::shared_ptr<api::WsListenerImpl>>(),
    };
    auto server = injector.template create<std::shared_ptr<api::JRpcServer>>();
    std::vector<std::shared_ptr<api::JRpcProcessor>> processors{
        injector
            .template create<std::shared_ptr<api::state::StateJrpcProcessor>>(),
        injector.template create<
            std::shared_ptr<api::author::AuthorJRpcProcessor>>(),
        injector
            .template create<std::shared_ptr<api::chain::ChainJrpcProcessor>>(),
        injector.template create<
            std::shared_ptr<api::system::SystemJrpcProcessor>>(),
        injector
            .template create<std::shared_ptr<api::rpc::RpcJRpcProcessor>>()};
    auto block_tree = injector.template create<sptr<blockchain::BlockTree>>();
    const auto &trie_storage =
        injector.template create<sptr<storage::trie::TrieStorage>>();

    initialized =
        std::make_shared<api::ApiService>(std::move(app_state_manager),
                                          std::move(rpc_thread_pool),
                                          std::move(listeners),
                                          std::move(server),
                                          processors,
                                          std::move(subscription_engine),
                                          std::move(events_engine),
                                          std::move(block_tree),
                                          std::move(trie_storage));

    auto state_api = injector.template create<std::shared_ptr<api::StateApi>>();
    state_api->setApiService(initialized.value());

    auto chain_api = injector.template create<std::shared_ptr<api::ChainApi>>();
    chain_api->setApiService(initialized.value());

    return initialized.value();
  }

  // jrpc api listener (over HTTP) getter
  template <typename Injector>
  sptr<api::HttpListenerImpl> get_jrpc_api_http_listener(
      const Injector &injector) {
    static auto initialized =
        boost::optional<sptr<api::HttpListenerImpl>>(boost::none);
    if (initialized) {
      return initialized.value();
    }

    const application::AppConfiguration &config =
        injector.template create<application::AppConfiguration const &>();
    auto &endpoint = config.rpcHttpEndpoint();

    auto app_state_manager =
        injector.template create<sptr<application::AppStateManager>>();

    auto context = injector.template create<sptr<api::RpcContext>>();

    api::HttpListenerImpl::Configuration listener_config;
    listener_config.endpoint = endpoint;

    auto &&http_session_config =
        injector.template create<api::HttpSession::Configuration>();

    initialized = std::make_shared<api::HttpListenerImpl>(
        app_state_manager, context, listener_config, http_session_config);
    return initialized.value();
  }

  // jrpc api listener (over Websockets) getter
  template <typename Injector>
  sptr<api::WsListenerImpl> get_jrpc_api_ws_listener(const Injector &injector) {
    static auto initialized =
        boost::optional<sptr<api::WsListenerImpl>>(boost::none);
    if (initialized) {
      return initialized.value();
    }
    const application::AppConfiguration &config =
        injector.template create<application::AppConfiguration const &>();
    auto &endpoint = config.rpcWsEndpoint();

    auto app_state_manager =
        injector.template create<sptr<application::AppStateManager>>();

    auto context = injector.template create<sptr<api::RpcContext>>();

    api::WsListenerImpl::Configuration listener_config;
    listener_config.endpoint = endpoint;

    auto &&ws_session_config =
        injector.template create<api::WsSession::Configuration>();

    initialized = std::make_shared<api::WsListenerImpl>(
        app_state_manager, context, listener_config, ws_session_config);
    return initialized.value();
  }

  // block storage getter
  template <typename Injector>
  sptr<blockchain::BlockStorage> get_block_storage(const Injector &injector) {
    static auto initialized =
        boost::optional<sptr<blockchain::BlockStorage>>(boost::none);

    if (initialized) {
      return initialized.value();
    }
    auto &&hasher = injector.template create<sptr<crypto::Hasher>>();

    const auto &db = injector.template create<sptr<storage::BufferStorage>>();

    const auto &trie_storage =
        injector.template create<sptr<storage::trie::TrieStorage>>();

    auto storage = blockchain::KeyValueBlockStorage::create(
        trie_storage->getRootHash(),
        db,
        hasher,
        [&db, &injector](const primitives::Block &genesis_block) {
          // handle genesis initialization, which happens when there is not
          // authorities and last completed round in the storage
          if (not db->get(storage::kAuthoritySetKey)) {
            // insert authorities
            auto grandpa_api =
                injector.template create<sptr<runtime::GrandpaApi>>();
            const auto &weighted_authorities_res = grandpa_api->authorities(
                primitives::BlockId(primitives::BlockNumber{0}));
            BOOST_ASSERT_MSG(weighted_authorities_res,
                             "grandpa_api_->authorities failed");
            const auto &weighted_authorities = weighted_authorities_res.value();

            for (const auto authority : weighted_authorities) {
              spdlog::info("Grandpa authority: {}", authority.id.id.toHex());
            }

            consensus::grandpa::VoterSet voters{0};
            for (const auto &weighted_authority : weighted_authorities) {
              voters.insert(
                  primitives::GrandpaSessionKey{weighted_authority.id.id},
                  weighted_authority.weight);
              spdlog::debug("Added to grandpa authorities: {}, weight: {}",
                            weighted_authority.id.id.toHex(),
                            weighted_authority.weight);
            }
            BOOST_ASSERT_MSG(voters.size() != 0, "Grandpa voters are empty");
            auto authorities_put_res =
                db->put(storage::kAuthoritySetKey,
                        common::Buffer(scale::encode(voters).value()));
            if (not authorities_put_res) {
              BOOST_ASSERT_MSG(false, "Could not insert authorities");
              std::exit(1);
            }
          }
        });
    if (storage.has_error()) {
      common::raise(storage.error());
    }
    initialized = storage.value();
    return initialized.value();
  }

  template <typename Injector>
  sptr<consensus::EpochStorage> get_epoch_storage(const Injector &injector) {
    static boost::optional<sptr<consensus::EpochStorageImpl>> obj;
    if (!obj) {
      obj = std::make_shared<consensus::EpochStorageImpl>(
          injector.template create<sptr<storage::BufferStorage>>());
      if (!(*obj)->contains(0) || !(*obj)->contains(1)) {
        auto configuration =
            injector.template create<sptr<primitives::BabeConfiguration>>();
        consensus::NextEpochDescriptor init_epoch_desc{
            .authorities = configuration->genesis_authorities,
            .randomness = configuration->randomness};

        const bool init_epoch_desc_ok =
            (*obj)->addEpochDescriptor(0, init_epoch_desc).has_value();
        BOOST_ASSERT(init_epoch_desc_ok);
      }
    }

    return obj.value();
  }

  // block tree getter
  template <typename Injector>
  sptr<blockchain::BlockTree> get_block_tree(const Injector &injector) {
    static auto initialized =
        boost::optional<sptr<blockchain::BlockTree>>(boost::none);

    if (initialized) {
      return initialized.value();
    }
    auto header_repo =
        injector.template create<sptr<blockchain::BlockHeaderRepository>>();

    auto &&storage = injector.template create<sptr<blockchain::BlockStorage>>();

    auto last_finalized_block_res = storage->getLastFinalizedBlockHash();

    const auto block_id =
        last_finalized_block_res.has_value()
            ? primitives::BlockId{last_finalized_block_res.value()}
            : primitives::BlockId{0};

    auto &&extrinsic_observer =
        injector.template create<sptr<network::ExtrinsicObserver>>();

    auto &&hasher = injector.template create<sptr<crypto::Hasher>>();

    auto &&events_engine =
        injector.template create<subscriptions::EventsSubscriptionEnginePtr>();

    auto &&runtime_core =
        injector.template create<std::shared_ptr<runtime::Core>>();

    auto &&tree =
        blockchain::BlockTreeImpl::create(std::move(header_repo),
                                          storage,
                                          block_id,
                                          std::move(extrinsic_observer),
                                          std::move(hasher),
                                          std::move(events_engine),
                                          std::move(runtime_core));
    if (!tree) {
      common::raise(tree.error());
    }
    initialized = tree.value();
    return initialized.value();
  }

  template <typename Injector>
  sptr<extensions::ExtensionFactoryImpl> get_extension_factory(
      const Injector &injector) {
    static auto initialized =
        boost::optional<sptr<extensions::ExtensionFactoryImpl>>(boost::none);
    if (initialized) {
      return initialized.value();
    }
    auto tracker =
        injector.template create<sptr<storage::changes_trie::ChangesTracker>>();
    auto sr25519_provider =
        injector.template create<sptr<crypto::Sr25519Provider>>();
    auto ed25519_provider =
        injector.template create<sptr<crypto::Ed25519Provider>>();
    auto secp256k1_provider =
        injector.template create<sptr<crypto::Secp256k1Provider>>();
    auto hasher = injector.template create<sptr<crypto::Hasher>>();
    auto crypto_store = injector.template create<sptr<crypto::CryptoStore>>();
    auto bip39_provider =
        injector.template create<sptr<crypto::Bip39Provider>>();
    auto core_factory_method =
        [&injector](sptr<runtime::WasmProvider> wasm_provider) {
          auto core_factory =
              injector.template create<sptr<runtime::CoreFactory>>();
          return core_factory->createWithCode(wasm_provider);
        };

    initialized =
        std::make_shared<extensions::ExtensionFactoryImpl>(tracker,
                                                           sr25519_provider,
                                                           ed25519_provider,
                                                           secp256k1_provider,
                                                           hasher,
                                                           crypto_store,
                                                           bip39_provider,
                                                           core_factory_method);
    return initialized.value();
  }

  template <typename Injector>
  sptr<storage::trie::TrieStorageBackendImpl> get_trie_storage_backend(
      const Injector &injector) {
    static auto initialized =
        boost::optional<sptr<storage::trie::TrieStorageBackendImpl>>(
            boost::none);

    if (initialized) {
      return initialized.value();
    }
    auto storage = injector.template create<sptr<storage::BufferStorage>>();
    using blockchain::prefix::TRIE_NODE;
    auto backend = std::make_shared<storage::trie::TrieStorageBackendImpl>(
        storage, common::Buffer{TRIE_NODE});
    initialized = backend;
    return backend;
  }

  template <typename Injector>
  sptr<storage::trie::TrieStorageImpl> get_trie_storage_impl(
      const Injector &injector) {
    static auto initialized =
        boost::optional<sptr<storage::trie::TrieStorageImpl>>(boost::none);

    if (initialized) {
      return initialized.value();
    }
    auto factory =
        injector.template create<sptr<storage::trie::PolkadotTrieFactory>>();
    auto codec = injector.template create<sptr<storage::trie::Codec>>();
    auto serializer =
        injector.template create<sptr<storage::trie::TrieSerializer>>();
    auto tracker =
        injector.template create<sptr<storage::changes_trie::ChangesTracker>>();
    auto trie_storage_res = storage::trie::TrieStorageImpl::createEmpty(
        factory, codec, serializer, tracker);
    if (!trie_storage_res) {
      common::raise(trie_storage_res.error());
    }

    sptr<storage::trie::TrieStorageImpl> trie_storage =
        std::move(trie_storage_res.value());
    initialized = trie_storage;
    return trie_storage;
  }

  template <typename Injector>
  sptr<storage::trie::TrieStorage> get_trie_storage(const Injector &injector) {
    static auto initialized =
        boost::optional<sptr<storage::trie::TrieStorage>>(boost::none);
    if (initialized) {
      return initialized.value();
    }
    auto configuration_storage =
        injector.template create<sptr<application::ChainSpec>>();
    const auto &genesis_raw_configs = configuration_storage->getGenesis();

    auto trie_storage =
        injector.template create<sptr<storage::trie::TrieStorageImpl>>();
    auto batch = trie_storage->getPersistentBatch();
    if (not batch) {
      common::raise(batch.error());
    }
    for (const auto &[key, val] : genesis_raw_configs) {
      spdlog::debug(
          "Key: {}, Val: {}", key.toHex(), val.toHex().substr(0, 200));
      if (auto res = batch.value()->put(key, val); not res) {
        common::raise(res.error());
      }
    }
    if (auto res = batch.value()->commit(); not res) {
      common::raise(res.error());
    }

    initialized = trie_storage;
    return trie_storage;
  }

  // level db getter
  template <typename Injector>
  sptr<storage::BufferStorage> get_level_db(const Injector &injector) {
    static auto initialized =
        boost::optional<sptr<storage::BufferStorage>>(boost::none);
    if (initialized) {
      return initialized.value();
    }
    const application::AppConfiguration &config =
        injector.template create<application::AppConfiguration const &>();

    auto genesis_config =
        injector.template create<sptr<application::ChainSpec>>();
    auto options = leveldb::Options{};
    options.create_if_missing = true;
    auto db = storage::LevelDB::create(
        config.databasePath(genesis_config->id()), options);
    if (!db) {
<<<<<<< HEAD
      spdlog::critical("Can't create LevelDB in {}: {}",
                       fs::absolute(config.database_path(genesis_config->id()),
                                    fs::current_path())
                           .native(),
                       db.error().message());
=======
      spdlog::critical("Can't open database: {}", db.error().message());
>>>>>>> 8ce4e581
      exit(EXIT_FAILURE);
    }
    initialized = db.value();
    return initialized.value();
  }

  // configuration storage getter
  template <typename Injector>
  std::shared_ptr<application::ChainSpec> get_genesis_config(
      const Injector &injector) {
    static auto initialized =
        boost::optional<sptr<application::ChainSpec>>(boost::none);
    if (initialized) {
      return initialized.value();
    }
    const application::AppConfiguration &config =
        injector.template create<application::AppConfiguration const &>();
    auto const &genesis_path = config.genesisPath();

    auto genesis_config_res =
        application::ChainSpecImpl::create(genesis_path.native());
    if (genesis_config_res.has_error()) {
      common::raise(genesis_config_res.error());
    }
    initialized = genesis_config_res.value();
    return genesis_config_res.value();
  }

  template <typename Injector>
  sptr<network::SyncClientsSet> get_sync_clients_set(const Injector &injector) {
    static auto initialized =
        boost::optional<sptr<network::SyncClientsSet>>(boost::none);
    if (initialized) {
      return initialized.value();
    }
    auto genesis_config =
        injector.template create<sptr<application::ChainSpec>>();
<<<<<<< HEAD
    auto peer_infos = genesis_config->getBootNodes();
=======
    auto &boot_nodes =
        injector.template create<const network::BootstrapNodes &>();
>>>>>>> 8ce4e581

    auto host = injector.template create<sptr<libp2p::Host>>();

    auto block_tree = injector.template create<sptr<blockchain::BlockTree>>();
    auto block_header_repository =
        injector.template create<sptr<blockchain::BlockHeaderRepository>>();

    auto res = std::make_shared<network::SyncClientsSet>();

    auto &current_peer_info =
<<<<<<< HEAD
        injector.template create<const network::OwnPeerInfo &>();
    for (auto &peer_info : peer_infos) {
=======
        injector.template create<network::OwnPeerInfo &>();
    for (auto &peer_info : boot_nodes) {
>>>>>>> 8ce4e581
      spdlog::debug("Added peer with id: {}", peer_info.id.toBase58());
      if (peer_info.id != current_peer_info.id) {
        res->clients.emplace_back(
            std::make_shared<network::RemoteSyncProtocolClient>(
                *host, peer_info, genesis_config));
      } else {
        res->clients.emplace_back(
            std::make_shared<network::DummySyncProtocolClient>());
      }
    }
    std::reverse(res->clients.begin(), res->clients.end());
    initialized = res;
    return res;
  }

  template <typename Injector>
  sptr<primitives::BabeConfiguration> get_babe_configuration(
      const Injector &injector) {
    static auto initialized =
        boost::optional<sptr<primitives::BabeConfiguration>>(boost::none);
    if (initialized) {
      return *initialized;
    }

    auto babe_api = injector.template create<sptr<runtime::BabeApi>>();
    auto configuration_res = babe_api->configuration();
    if (not configuration_res) {
      common::raise(configuration_res.error());
    }
    auto config = configuration_res.value();
    for (const auto &authority : config.genesis_authorities) {
      spdlog::debug("Babe authority: {}", authority.id.id.toHex());
    }
    config.leadership_rate.first *= 3;
    initialized = std::make_shared<primitives::BabeConfiguration>(config);
    return *initialized;
  }

  template <typename Injector>
  consensus::SlotsStrategy get_slots_strategy(const Injector &injector) {
    static auto initialized =
        boost::optional<consensus::SlotsStrategy>(boost::none);
    if (not initialized) {
      const application::AppConfiguration &config =
          injector.template create<const application::AppConfiguration &>();
      initialized = config.isUnixSlotsStrategy()
                        ? consensus::SlotsStrategy::FromUnixEpoch
                        : consensus::SlotsStrategy::FromZero;
    }
    return *initialized;
  }

  template <class Injector>
  sptr<crypto::KeyFileStorage> get_key_file_storage(const Injector &injector) {
    static auto initialized =
        boost::optional<sptr<crypto::KeyFileStorage>>(boost::none);
    if (initialized) {
      return *initialized;
    }

    const application::AppConfiguration &config =
        injector.template create<application::AppConfiguration const &>();
    auto genesis_config =
        injector.template create<sptr<application::ChainSpec>>();

    auto path = config.keystorePath(genesis_config->id());
    auto key_file_storage_res = crypto::KeyFileStorage::createAt(path);
    if (not key_file_storage_res) {
      common::raise(key_file_storage_res.error());
    }
    initialized = std::move(key_file_storage_res.value());

    return *initialized;
  }

  template <class Injector>
  sptr<consensus::grandpa::FinalizationObserver> get_finalization_observer(
      const Injector &injector) {
    static auto instance = boost::optional<
        std::shared_ptr<consensus::grandpa::FinalizationObserver>>(boost::none);
    if (instance) {
      return *instance;
    }

    instance = std::make_shared<consensus::grandpa::FinalizationComposite>(
        injector.template create<
            std::shared_ptr<authority::AuthorityManagerImpl>>());

    return *instance;
  }

<<<<<<< HEAD
  template <class Injector>
  sptr<network::Router> get_router(const Injector &injector) {
    static auto initialized =
        boost::optional<sptr<network::Router>>(boost::none);
    if (initialized) {
      return initialized.value();
    }
    initialized = std::make_shared<network::RouterLibp2p>(
        injector.template create<sptr<application::AppStateManager>>(),
        injector.template create<libp2p::Host &>(),
        injector.template create<const application::AppConfiguration &>(),
        injector.template create<sptr<application::ChainSpec>>(),
        injector.template create<network::OwnPeerInfo &>(),
        injector.template create<sptr<network::StreamEngine>>(),
        injector.template create<sptr<network::BabeObserver>>(),
        injector.template create<sptr<consensus::grandpa::GrandpaObserver>>(),
        injector.template create<sptr<network::SyncProtocolObserver>>(),
        injector.template create<sptr<network::ExtrinsicObserver>>(),
        injector.template create<sptr<network::Gossiper>>(),
        injector.template create<sptr<blockchain::BlockStorage>>(),
        injector.template create<sptr<libp2p::protocol::Identify>>(),
        injector.template create<sptr<libp2p::protocol::Ping>>());
    return initialized.value();
  }

=======
  template <typename Injector>
  sptr<libp2p::crypto::KeyPair> get_peer_keypair(const Injector &injector) {
    static auto initialized =
        boost::optional<sptr<libp2p::crypto::KeyPair>>(boost::none);

    if (initialized) {
      return initialized.value();
    }

    auto &app_config =
        injector.template create<const application::AppConfiguration &>();
    auto &crypto_provider =
        injector.template create<const crypto::Ed25519Provider &>();
    auto &crypto_store =
        injector.template create<const crypto::CryptoStore &>();

    if (app_config.nodeKey()) {
      spdlog::info("Will use LibP2P keypair from config or args");

      auto provided_keypair =
          crypto_provider.generateKeypair(app_config.nodeKey().value());
      BOOST_ASSERT(provided_keypair.secret_key == app_config.nodeKey().value());

      auto &&pub = provided_keypair.public_key;
      auto &&priv = provided_keypair.secret_key;

      initialized =
          std::make_shared<libp2p::crypto::KeyPair>(libp2p::crypto::KeyPair{
              .publicKey = {{.type = libp2p::crypto::Key::Type::Ed25519,
                             .data = {pub.begin(), pub.end()}}},
              .privateKey = {{.type = libp2p::crypto::Key::Type::Ed25519,
                              .data = {priv.begin(), priv.end()}}}});
      return initialized.value();
    }

    if (crypto_store.getLibp2pKeypair()) {
      spdlog::info("Will use LibP2P keypair from key storage");

      auto stored_keypair = crypto_store.getLibp2pKeypair().value();

      initialized =
          std::make_shared<libp2p::crypto::KeyPair>(std::move(stored_keypair));
      return initialized.value();
    }

    spdlog::warn(
        "Can not get LibP2P keypair from crypto storage. "
        "Will be temporary generated unique one");

    auto generated_keypair = crypto_provider.generateKeypair();

    auto &&pub = generated_keypair.public_key;
    auto &&priv = generated_keypair.secret_key;

    initialized =
        std::make_shared<libp2p::crypto::KeyPair>(libp2p::crypto::KeyPair{
            .publicKey = {{.type = libp2p::crypto::Key::Type::Ed25519,
                           .data = {pub.begin(), pub.end()}}},
            .privateKey = {{.type = libp2p::crypto::Key::Type::Ed25519,
                            .data = {priv.begin(), priv.end()}}}});

    return initialized.value();
  }

  template <typename Injector>
  sptr<consensus::BlockExecutor> get_block_executor(const Injector &injector) {
    static auto initialized =
        boost::optional<sptr<consensus::BlockExecutor>>(boost::none);
    if (initialized) {
      return *initialized;
    }

    initialized = std::make_shared<consensus::BlockExecutor>(
        injector.template create<sptr<blockchain::BlockTree>>(),
        injector.template create<sptr<runtime::Core>>(),
        injector.template create<sptr<primitives::BabeConfiguration>>(),
        injector.template create<sptr<consensus::BabeSynchronizer>>(),
        injector.template create<sptr<consensus::BlockValidator>>(),
        injector.template create<sptr<consensus::JustificationValidator>>(),
        injector.template create<sptr<consensus::EpochStorage>>(),
        injector.template create<sptr<transaction_pool::TransactionPool>>(),
        injector.template create<sptr<crypto::Hasher>>(),
        injector.template create<sptr<authority::AuthorityUpdateObserver>>(),
        injector.template create<consensus::SlotsStrategy>());
    return *initialized;
  }

>>>>>>> 8ce4e581
  template <typename... Ts>
  auto makeApplicationInjector(const application::AppConfiguration &config,
                               Ts &&... args) {
    using namespace boost;  // NOLINT;

    // default values for configurations
    api::RpcThreadPool::Configuration rpc_thread_pool_config{};
    api::HttpSession::Configuration http_config{};
    api::WsSession::Configuration ws_config{};
    transaction_pool::PoolModeratorImpl::Params pool_moderator_config{};
    transaction_pool::TransactionPool::Limits tp_pool_limits{};
    libp2p::protocol::PingConfig ping_config{};
    libp2p::protocol::kademlia::Config kademlia_config{};

    return di::make_injector(
        // bind configs
        injector::useConfig(rpc_thread_pool_config),
        injector::useConfig(http_config),
        injector::useConfig(ws_config),
        injector::useConfig(pool_moderator_config),
        injector::useConfig(tp_pool_limits),
        injector::useConfig(ping_config),

        // inherit host injector
        libp2p::injector::makeHostInjector(
            libp2p::injector::useSecurityAdaptors<
                libp2p::security::Noise>()[di::override]),

<<<<<<< HEAD
        // inherit kademlia injector
        libp2p::injector::makeKademliaInjector(
            libp2p::injector::useKademliaConfig(kademlia_config)),

        // bind boot nodes
        di::bind<network::BootstrapNodes>.to(
            [](auto const &inj) { return get_bootstrap_nodes(inj); }),
=======
>>>>>>> 8ce4e581
        di::bind<application::AppStateManager>.template to<application::AppStateManagerImpl>(),
        di::bind<application::AppConfiguration>.to(config),

        // compose peer keypair
        di::bind<libp2p::crypto::KeyPair>.to([](auto const &inj) {
          return get_peer_keypair(inj);
        })[boost::di::override],

        // bind io_context: 1 per injector
        di::bind<::boost::asio::io_context>.in(
            di::extension::shared)[boost::di::override],

        // bind interfaces
        di::bind<api::HttpListenerImpl>.to([](const auto &injector) {
          return get_jrpc_api_http_listener(injector);
        }),
        di::bind<api::WsListenerImpl>.to([](const auto &injector) {
          return get_jrpc_api_ws_listener(injector);
        }),
        di::bind<libp2p::crypto::random::RandomGenerator>.template to<libp2p::crypto::random::BoostRandomGenerator>()
            [di::override],
        di::bind<api::AuthorApi>.template to<api::AuthorApiImpl>(),
        di::bind<api::ChainApi>.template to<api::ChainApiImpl>(),
        di::bind<api::StateApi>.template to<api::StateApiImpl>(),
        di::bind<api::SystemApi>.template to<api::SystemApiImpl>(),
        di::bind<api::RpcApi>.template to<api::RpcApiImpl>(),
        di::bind<api::ApiService>.to([](const auto &injector) {
          return get_jrpc_api_service(injector);
        }),
        di::bind<api::JRpcServer>.template to<api::JRpcServerImpl>(),
        di::bind<authorship::Proposer>.template to<authorship::ProposerImpl>(),
        di::bind<authorship::BlockBuilder>.template to<authorship::BlockBuilderImpl>(),
        di::bind<authorship::BlockBuilderFactory>.template to<authorship::BlockBuilderFactoryImpl>(),
        di::bind<storage::BufferStorage>.to(
            [](const auto &injector) { return get_level_db(injector); }),
        di::bind<blockchain::BlockStorage>.to(
            [](const auto &injector) { return get_block_storage(injector); }),
        di::bind<blockchain::BlockTree>.to(
            [](auto const &inj) { return get_block_tree(inj); }),
        di::bind<blockchain::BlockHeaderRepository>.template to<blockchain::KeyValueBlockHeaderRepository>(),
        di::bind<clock::SystemClock>.template to<clock::SystemClockImpl>(),
        di::bind<clock::SteadyClock>.template to<clock::SteadyClockImpl>(),
        di::bind<clock::Timer>.template to<clock::BasicWaitableTimer>(),
        di::bind<primitives::BabeConfiguration>.to([](auto const &injector) {
          return get_babe_configuration(injector);
        }),
        di::bind<consensus::BabeSynchronizer>.template to<consensus::BabeSynchronizerImpl>(),
        di::bind<consensus::SlotsStrategy>.template to(
            [](const auto &injector) { return get_slots_strategy(injector); }),
        di::bind<consensus::grandpa::Environment>.template to<consensus::grandpa::EnvironmentImpl>(),
        di::bind<consensus::EpochStorage>.to(
            [](auto const &injector) { return get_epoch_storage(injector); }),
        di::bind<consensus::BlockValidator>.template to<consensus::BabeBlockValidator>(),
        di::bind<consensus::JustificationValidator>.template to<consensus::JustificationValidatorImpl>(),
        di::bind<crypto::Ed25519Provider>.template to<crypto::Ed25519ProviderImpl>(),
        di::bind<crypto::Hasher>.template to<crypto::HasherImpl>(),
        di::bind<crypto::Sr25519Provider>.template to<crypto::Sr25519ProviderImpl>(),
        di::bind<crypto::VRFProvider>.template to<crypto::VRFProviderImpl>(),
        di::bind<network::StreamEngine>.template to<network::StreamEngine>(),
        di::bind<crypto::Bip39Provider>.template to<crypto::Bip39ProviderImpl>(),
        di::bind<crypto::Pbkdf2Provider>.template to<crypto::Pbkdf2ProviderImpl>(),
        di::bind<crypto::Secp256k1Provider>.template to<crypto::Secp256k1ProviderImpl>(),
        di::bind<crypto::KeyFileStorage>.template to([](auto const &injector) {
          return get_key_file_storage(injector);
        }),
        di::bind<crypto::CryptoStore>.template to<crypto::CryptoStoreImpl>(),
        di::bind<extensions::ExtensionFactory>.template to(
            [](auto const &injector) {
              return get_extension_factory(injector);
            }),
        di::bind<consensus::BabeGossiper>.template to<network::GossiperBroadcast>(),
        di::bind<consensus::grandpa::Gossiper>.template to<network::GossiperBroadcast>(),
        di::bind<network::Gossiper>.template to<network::GossiperBroadcast>(),
        di::bind<network::SyncClientsSet>.to([](auto const &injector) {
          return get_sync_clients_set(injector);
        }),
        di::bind<network::SyncProtocolObserver>.template to<network::SyncProtocolObserverImpl>(),
        di::bind<runtime::binaryen::WasmModule>.template to<runtime::binaryen::WasmModuleImpl>(),
        di::bind<runtime::binaryen::WasmModuleFactory>.template to<runtime::binaryen::WasmModuleFactoryImpl>(),
        di::bind<runtime::CoreFactory>.template to<runtime::binaryen::CoreFactoryImpl>(),
        di::bind<runtime::TaggedTransactionQueue>.template to<runtime::binaryen::TaggedTransactionQueueImpl>(),
        di::bind<runtime::ParachainHost>.template to<runtime::binaryen::ParachainHostImpl>(),
        di::bind<runtime::OffchainWorker>.template to<runtime::binaryen::OffchainWorkerImpl>(),
        di::bind<runtime::Metadata>.template to<runtime::binaryen::MetadataImpl>(),
        di::bind<runtime::GrandpaApi>.template to<runtime::binaryen::GrandpaApiImpl>(),
        di::bind<runtime::Core>.template to<runtime::binaryen::CoreImpl>(),
        di::bind<runtime::BabeApi>.template to<runtime::binaryen::BabeApiImpl>(),
        di::bind<runtime::BlockBuilder>.template to<runtime::binaryen::BlockBuilderImpl>(),
        di::bind<runtime::TrieStorageProvider>.template to<runtime::TrieStorageProviderImpl>(),
        di::bind<transaction_pool::TransactionPool>.template to<transaction_pool::TransactionPoolImpl>(),
        di::bind<transaction_pool::PoolModerator>.template to<transaction_pool::PoolModeratorImpl>(),
        di::bind<storage::changes_trie::ChangesTracker>.template to<storage::changes_trie::StorageChangesTrackerImpl>(),
        di::bind<storage::trie::TrieStorageBackend>.to(
            [](auto const &inj) { return get_trie_storage_backend(inj); }),
        di::bind<storage::trie::TrieStorageImpl>.to(
            [](auto const &inj) { return get_trie_storage_impl(inj); }),
        di::bind<storage::trie::TrieStorage>.to(
            [](auto const &inj) { return get_trie_storage(inj); }),
        di::bind<storage::trie::PolkadotTrieFactory>.template to<storage::trie::PolkadotTrieFactoryImpl>(),
        di::bind<storage::trie::Codec>.template to<storage::trie::PolkadotCodec>(),
        di::bind<storage::trie::TrieSerializer>.template to<storage::trie::TrieSerializerImpl>(),
        di::bind<runtime::WasmProvider>.template to<runtime::StorageWasmProvider>(),
        di::bind<application::ChainSpec>.to(
            [](const auto &injector) { return get_genesis_config(injector); }),
        di::bind<network::ExtrinsicObserver>.template to<network::ExtrinsicObserverImpl>(),
        di::bind<network::ExtrinsicGossiper>.template to<network::GossiperBroadcast>(),
        di::bind<authority::AuthorityUpdateObserver>.template to<authority::AuthorityManagerImpl>(),
        di::bind<authority::AuthorityManager>.template to<authority::AuthorityManagerImpl>(),
        di::bind<consensus::grandpa::FinalizationObserver>.to(
            [](auto const &inj) { return get_finalization_observer(inj); }),
<<<<<<< HEAD
        di::bind<network::PeerManager>.template to<network::PeerManagerImpl>(),

        di::bind<network::Router>.to(
            [](const auto &injector) { return get_router(injector); }),
=======
        di::bind<network::Router>.template to([](auto const &injector) {
          static auto initialized =
              boost::optional<sptr<network::RouterLibp2p>>(boost::none);
          if (initialized) {
            return initialized.value();
          }
          initialized = std::make_shared<network::RouterLibp2p>(
              injector.template create<libp2p::Host &>(),
              injector.template create<sptr<network::BabeObserver>>(),
              injector
                  .template create<sptr<consensus::grandpa::GrandpaObserver>>(),
              injector.template create<sptr<network::SyncProtocolObserver>>(),
              injector.template create<sptr<network::ExtrinsicObserver>>(),
              injector.template create<sptr<network::Gossiper>>(),
              injector.template create<const network::BootstrapNodes &>(),
              injector.template create<network::OwnPeerInfo &>(),
              injector.template create<sptr<kagome::application::ChainSpec>>(),
              injector.template create<sptr<blockchain::BlockStorage>>(),
              injector.template create<sptr<libp2p::protocol::Identify>>(),
              injector.template create<sptr<libp2p::protocol::Ping>>());
          return initialized.value();
        }),
        di::bind<consensus::BlockExecutor>.to(
            [](auto const &inj) { return get_block_executor(inj); }),
>>>>>>> 8ce4e581

        // user-defined overrides...
        std::forward<decltype(args)>(args)...);
  }

}  // namespace kagome::injector

#endif  // KAGOME_CORE_INJECTOR_APPLICATION_INJECTOR_HPP<|MERGE_RESOLUTION|>--- conflicted
+++ resolved
@@ -124,22 +124,6 @@
   using uptr = std::unique_ptr<T>;
 
   template <typename Injector>
-<<<<<<< HEAD
-  sptr<network::BootstrapNodes> get_bootstrap_nodes(const Injector &injector) {
-    static auto initialized =
-        boost::optional<sptr<network::BootstrapNodes>>(boost::none);
-    if (initialized) {
-      return initialized.value();
-    }
-    auto &cfg = injector.template create<application::ChainSpec &>();
-
-    initialized = std::make_shared<network::BootstrapNodes>(cfg.getBootNodes());
-    return initialized.value();
-  }
-
-  template <typename Injector>
-=======
->>>>>>> 8ce4e581
   sptr<api::ApiService> get_jrpc_api_service(const Injector &injector) {
     static auto initialized =
         boost::optional<sptr<api::ApiService>>(boost::none);
@@ -527,15 +511,11 @@
     auto db = storage::LevelDB::create(
         config.databasePath(genesis_config->id()), options);
     if (!db) {
-<<<<<<< HEAD
       spdlog::critical("Can't create LevelDB in {}: {}",
-                       fs::absolute(config.database_path(genesis_config->id()),
+                       fs::absolute(config.databasePath(genesis_config->id()),
                                     fs::current_path())
                            .native(),
                        db.error().message());
-=======
-      spdlog::critical("Can't open database: {}", db.error().message());
->>>>>>> 8ce4e581
       exit(EXIT_FAILURE);
     }
     initialized = db.value();
@@ -573,12 +553,8 @@
     }
     auto genesis_config =
         injector.template create<sptr<application::ChainSpec>>();
-<<<<<<< HEAD
-    auto peer_infos = genesis_config->getBootNodes();
-=======
     auto &boot_nodes =
         injector.template create<const network::BootstrapNodes &>();
->>>>>>> 8ce4e581
 
     auto host = injector.template create<sptr<libp2p::Host>>();
 
@@ -589,13 +565,8 @@
     auto res = std::make_shared<network::SyncClientsSet>();
 
     auto &current_peer_info =
-<<<<<<< HEAD
         injector.template create<const network::OwnPeerInfo &>();
-    for (auto &peer_info : peer_infos) {
-=======
-        injector.template create<network::OwnPeerInfo &>();
     for (auto &peer_info : boot_nodes) {
->>>>>>> 8ce4e581
       spdlog::debug("Added peer with id: {}", peer_info.id.toBase58());
       if (peer_info.id != current_peer_info.id) {
         res->clients.emplace_back(
@@ -687,7 +658,6 @@
     return *instance;
   }
 
-<<<<<<< HEAD
   template <class Injector>
   sptr<network::Router> get_router(const Injector &injector) {
     static auto initialized =
@@ -707,13 +677,13 @@
         injector.template create<sptr<network::SyncProtocolObserver>>(),
         injector.template create<sptr<network::ExtrinsicObserver>>(),
         injector.template create<sptr<network::Gossiper>>(),
+        injector.template create<const network::BootstrapNodes &>(),
         injector.template create<sptr<blockchain::BlockStorage>>(),
         injector.template create<sptr<libp2p::protocol::Identify>>(),
         injector.template create<sptr<libp2p::protocol::Ping>>());
     return initialized.value();
   }
 
-=======
   template <typename Injector>
   sptr<libp2p::crypto::KeyPair> get_peer_keypair(const Injector &injector) {
     static auto initialized =
@@ -801,7 +771,6 @@
     return *initialized;
   }
 
->>>>>>> 8ce4e581
   template <typename... Ts>
   auto makeApplicationInjector(const application::AppConfiguration &config,
                                Ts &&... args) {
@@ -830,16 +799,13 @@
             libp2p::injector::useSecurityAdaptors<
                 libp2p::security::Noise>()[di::override]),
 
-<<<<<<< HEAD
         // inherit kademlia injector
         libp2p::injector::makeKademliaInjector(
             libp2p::injector::useKademliaConfig(kademlia_config)),
 
         // bind boot nodes
-        di::bind<network::BootstrapNodes>.to(
-            [](auto const &inj) { return get_bootstrap_nodes(inj); }),
-=======
->>>>>>> 8ce4e581
+//        di::bind<network::BootstrapNodes>.to(
+//            [](auto const &inj) { return get_bootstrap_nodes(inj); }),
         di::bind<application::AppStateManager>.template to<application::AppStateManagerImpl>(),
         di::bind<application::AppConfiguration>.to(config),
 
@@ -950,37 +916,12 @@
         di::bind<authority::AuthorityManager>.template to<authority::AuthorityManagerImpl>(),
         di::bind<consensus::grandpa::FinalizationObserver>.to(
             [](auto const &inj) { return get_finalization_observer(inj); }),
-<<<<<<< HEAD
         di::bind<network::PeerManager>.template to<network::PeerManagerImpl>(),
 
         di::bind<network::Router>.to(
             [](const auto &injector) { return get_router(injector); }),
-=======
-        di::bind<network::Router>.template to([](auto const &injector) {
-          static auto initialized =
-              boost::optional<sptr<network::RouterLibp2p>>(boost::none);
-          if (initialized) {
-            return initialized.value();
-          }
-          initialized = std::make_shared<network::RouterLibp2p>(
-              injector.template create<libp2p::Host &>(),
-              injector.template create<sptr<network::BabeObserver>>(),
-              injector
-                  .template create<sptr<consensus::grandpa::GrandpaObserver>>(),
-              injector.template create<sptr<network::SyncProtocolObserver>>(),
-              injector.template create<sptr<network::ExtrinsicObserver>>(),
-              injector.template create<sptr<network::Gossiper>>(),
-              injector.template create<const network::BootstrapNodes &>(),
-              injector.template create<network::OwnPeerInfo &>(),
-              injector.template create<sptr<kagome::application::ChainSpec>>(),
-              injector.template create<sptr<blockchain::BlockStorage>>(),
-              injector.template create<sptr<libp2p::protocol::Identify>>(),
-              injector.template create<sptr<libp2p::protocol::Ping>>());
-          return initialized.value();
-        }),
         di::bind<consensus::BlockExecutor>.to(
             [](auto const &inj) { return get_block_executor(inj); }),
->>>>>>> 8ce4e581
 
         // user-defined overrides...
         std::forward<decltype(args)>(args)...);
