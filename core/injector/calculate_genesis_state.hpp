--- conflicted
+++ resolved
@@ -10,11 +10,8 @@
 #include "runtime/common/uncompress_code_if_needed.hpp"
 #include "runtime/heap_alloc_strategy_heappages.hpp"
 #include "runtime/runtime_api/impl/core.hpp"
-<<<<<<< HEAD
 #include "runtime/runtime_instances_pool.hpp"
-=======
 #include "runtime/wabt/version.hpp"
->>>>>>> 9b12f3a7
 #include "storage/predefined_keys.hpp"
 #include "storage/trie/polkadot_trie/polkadot_trie_impl.hpp"
 #include "storage/trie/serialization/trie_serializer.hpp"
@@ -37,40 +34,30 @@
     };
     auto top_trie = trie_from(chain_spec.getGenesisTopSection());
     OUTCOME_TRY(code, top_trie->get(storage::kRuntimeCodeKey));
-<<<<<<< HEAD
 
-    runtime::MemoryLimits config;
-    BOOST_OUTCOME_TRY(config.heap_alloc_strategy,
-                      heapAllocStrategyHeappagesDefault(*top_trie));
     auto code_hash = hasher.blake2b_256(code);
-    OUTCOME_TRY(instance,
-                module_factory.instantiateFromCode(
-                    code_hash,
-                    [&] { return std::make_shared<Buffer>(code); },
-                    {config}));
-    OUTCOME_TRY(ctx, runtime::RuntimeContextFactory::fromCode(instance));
-    OUTCOME_TRY(runtime_version,
-                runtime_cache->getVersion(
-                    ctx.module_instance->getCodeHash(),
-                    [&]() -> outcome::result<primitives::Version> {
-                      return ctx.module_instance
-                          ->callAndDecodeExportFunction<primitives::Version>(
-                              ctx, "Core_version");
-                    }));
-    auto version = storage::trie::StateVersion{runtime_version.state_version};
-=======
     BOOST_OUTCOME_TRY(code, runtime::uncompressCodeIfNeeded(code));
     OUTCOME_TRY(runtime_version, runtime::readEmbeddedVersion(code));
     if (not runtime_version) {
       runtime::MemoryLimits config;
       BOOST_OUTCOME_TRY(config.heap_alloc_strategy,
                         heapAllocStrategyHeappagesDefault(*top_trie));
-      BOOST_OUTCOME_TRY(runtime_version,
-                        runtime::callCoreVersion(
-                            module_factory, code, config, runtime_cache));
+      OUTCOME_TRY(instance,
+                  module_factory.instantiateFromCode(
+                      code_hash,
+                      [&] { return std::make_shared<Buffer>(code); },
+                      {config}));
+      OUTCOME_TRY(ctx, runtime::RuntimeContextFactory::fromCode(instance));
+      OUTCOME_TRY(runtime_version,
+                  runtime_cache->getVersion(
+                      ctx.module_instance->getCodeHash(),
+                      [&]() -> outcome::result<primitives::Version> {
+                        return ctx.module_instance
+                            ->callAndDecodeExportFunction<primitives::Version>(
+                                ctx, "Core_version");
+                      }));
     }
     auto version = storage::trie::StateVersion{runtime_version->state_version};
->>>>>>> 9b12f3a7
     std::vector<std::shared_ptr<storage::trie::PolkadotTrie>> child_tries;
     for (auto &[child, kv] : chain_spec.getGenesisChildrenDefaultSection()) {
       child_tries.emplace_back(trie_from(kv));
