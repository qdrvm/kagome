/**
 * Copyright Soramitsu Co., Ltd. All Rights Reserved.
 * SPDX-License-Identifier: Apache-2.0
 */

#ifndef KAGOME_CORE_INJECTOR_BLOCK_PRODUCING_NODE_INJECTOR_HPP
#define KAGOME_CORE_INJECTOR_BLOCK_PRODUCING_NODE_INJECTOR_HPP

#include "application/app_config.hpp"
#include "application/impl/local_key_storage.hpp"
#include "consensus/babe/impl/babe_impl.hpp"
#include "consensus/babe/impl/syncing_babe_observer.hpp"
#include "consensus/grandpa/impl/syncing_round_observer.hpp"
#include "injector/application_injector.hpp"
#include "injector/validating_node_injector.hpp"
#include "runtime/dummy/grandpa_dummy.hpp"
#include "storage/in_memory/in_memory_storage.hpp"

namespace kagome::injector {
  namespace di = boost::di;

  template <typename... Ts>
  auto makeBlockProducingNodeInjector(application::AppConfigPtr app_config,
                                      Ts &&... args) {
    using namespace boost;  // NOLINT;
    assert(app_config);

<<<<<<< HEAD
    auto get_babe_observer = get_babe;
=======
>>>>>>> 00c24887
    return di::make_injector(

        // inherit application injector
        makeApplicationInjector(app_config->genesis_path(),
                                app_config->leveldb_path(),
                                app_config->rpc_http_endpoint(),
                                app_config->rpc_ws_endpoint()),
        // bind sr25519 keypair
        di::bind<crypto::SR25519Keypair>.to(
            [](auto const &inj) { return get_sr25519_keypair(inj); }),
        // bind ed25519 keypair
        di::bind<crypto::ED25519Keypair>.to(
            [](auto const &inj) { return get_ed25519_keypair(inj); }),
        // compose peer keypair
        di::bind<libp2p::crypto::KeyPair>.to([](auto const &inj) {
          return get_peer_keypair(inj);
        })[boost::di::override],
        // peer info
        di::bind<network::OwnPeerInfo>.to(
            [p2p_port{app_config->p2p_port()}](const auto &injector) {
              return get_peer_info(injector, p2p_port);
            }),

        di::bind<consensus::Babe>.to(
            [](auto const &inj) { return get_babe(inj); }),
        di::bind<consensus::BabeLottery>.template to<consensus::BabeLotteryImpl>(),
        di::bind<network::BabeObserver>.to(
            [](auto const &inj) { return get_babe(inj); }),

        di::bind<consensus::grandpa::RoundObserver>.template to<consensus::grandpa::SyncingRoundObserver>(),
        di::bind<application::KeyStorage>.to(
            [app_config](const auto &injector) {
              return get_key_storage(app_config->keystore_path(), injector);
            }),
        di::bind<runtime::Grandpa>.template to<runtime::dummy::GrandpaDummy>()
            [boost::di::override],
        di::bind<crypto::CryptoStore>.template to(
            [keystore_path](const auto &injector) {
              return get_crypto_store(keystore_path, injector);
            })[boost::di::override],
        // user-defined overrides...
        std::forward<decltype(args)>(args)...);
  }
}  // namespace kagome::injector

#endif  // KAGOME_CORE_INJECTOR_BLOCK_PRODUCING_NODE_INJECTOR_HPP<|MERGE_RESOLUTION|>--- conflicted
+++ resolved
@@ -25,10 +25,6 @@
     using namespace boost;  // NOLINT;
     assert(app_config);
 
-<<<<<<< HEAD
-    auto get_babe_observer = get_babe;
-=======
->>>>>>> 00c24887
     return di::make_injector(
 
         // inherit application injector
