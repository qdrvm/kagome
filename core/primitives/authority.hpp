/**
 * Copyright Soramitsu Co., Ltd. All Rights Reserved.
 * SPDX-License-Identifier: Apache-2.0
 */

#ifndef KAGOME_AUTHORITY_HPP
#define KAGOME_AUTHORITY_HPP

#include <cstdint>
#include <functional>

#include "primitives/common.hpp"
#include "primitives/session_key.hpp"
#include "scale/tie.hpp"

namespace kagome::primitives {

  using AuthorityWeight = uint64_t;
  using AuthoritySetId = uint64_t;
  using AuthorityListSize = uint64_t;

  struct AuthorityId {
    SCALE_TIE(1);
    SCALE_TIE_EQ(AuthorityId);

    GenericSessionKey id;
  };

  inline bool operator<(const AuthorityId &lhs, const AuthorityId &rhs) {
    return lhs.id < rhs.id;
  }

  /**
   * Authority index
   */
  using AuthorityIndex = uint32_t;

  /**
   * Authority, which participate in block production and finalization
   */
  struct Authority {
    SCALE_TIE(2);
    SCALE_TIE_EQ(Authority);

    AuthorityId id;
    AuthorityWeight weight{};
  };

<<<<<<< HEAD
  /**
   * @brief outputs object of type AuthorityId to stream
   * @tparam Stream output stream type
   * @param s stream reference
   * @param v value to output
   * @return reference to stream
   */
  template <class Stream,
            typename = std::enable_if_t<Stream::is_encoder_stream>>
  Stream &operator<<(Stream &s, const AuthorityId &a) {
    return s << a.id;
  }

  /**
   * @brief decodes object of type AuthorityId from stream
   * @tparam Stream input stream type
   * @param s stream reference
   * @param v value to decode
   * @return reference to stream
   */
  template <class Stream,
            typename = std::enable_if_t<Stream::is_decoder_stream>>
  Stream &operator>>(Stream &s, AuthorityId &a) {
    return s >> a.id;
  }

  /**
   * @brief outputs object of type Authority to stream
   * @tparam Stream output stream type
   * @param s stream reference
   * @param v value to output
   * @return reference to stream
   */
  template <class Stream,
            typename = std::enable_if_t<Stream::is_encoder_stream>>
  Stream &operator<<(Stream &s, const Authority &a) {
    return s << a.id << a.weight;
  }

  /**
   * @brief decodes object of type Authority from stream
   * @tparam Stream input stream type
   * @param s stream reference
   * @param v value to decode
   * @return reference to stream
   */
  template <class Stream,
            typename = std::enable_if_t<Stream::is_decoder_stream>>
  Stream &operator>>(Stream &s, Authority &a) {
    return s >> a.id >> a.weight;
  }

  /**
   * List of authorities
   */
  using AuthorityList = std::vector<Authority>;

  /*
   * List of authorities with an identifier
   */
  struct AuthoritySet {
    AuthoritySet() = default;

    AuthoritySet(AuthoritySetId id, AuthorityList authorities)
        : id{id}, authorities{authorities} {}

    AuthoritySetId id{};
    AuthorityList authorities;
=======
  /// Special type for vector of authorities
  struct AuthorityList : public std::vector<Authority> {
    AuthorityListId id{};
>>>>>>> d5709d6e

    auto begin() {
      return authorities.begin();
    }

    auto end() {
      return authorities.end();
    }

    auto begin() const {
      return authorities.cbegin();
    }

    auto end() const {
      return authorities.cend();
    }
  };

  template <class Stream,
            typename = std::enable_if_t<Stream::is_decoder_stream>>
  Stream &operator>>(Stream &s, AuthoritySet &a) {
    return s >> a.id >> a.authorities;
  }

  template <class Stream,
            typename = std::enable_if_t<Stream::is_encoder_stream>>
  Stream &operator<<(Stream &s, const AuthoritySet &a) {
    return s << a.id << a.authorities;
  }

}  // namespace kagome::primitives

#endif  // KAGOME_AUTHORITY_HPP<|MERGE_RESOLUTION|>--- conflicted
+++ resolved
@@ -46,7 +46,6 @@
     AuthorityWeight weight{};
   };
 
-<<<<<<< HEAD
   /**
    * @brief outputs object of type AuthorityId to stream
    * @tparam Stream output stream type
@@ -115,11 +114,6 @@
 
     AuthoritySetId id{};
     AuthorityList authorities;
-=======
-  /// Special type for vector of authorities
-  struct AuthorityList : public std::vector<Authority> {
-    AuthorityListId id{};
->>>>>>> d5709d6e
 
     auto begin() {
       return authorities.begin();
