--- conflicted
+++ resolved
@@ -62,7 +62,6 @@
     outcome::result<parachain::DutyRoster> decodeDutyRoster(
         Stream &stream) const override;
 
-<<<<<<< HEAD
     outcome::result<Buffer> encodeDigest(const Digest &digest) const override;
 
     outcome::result<Digest> decodeDigest(Stream &stream) const override;
@@ -79,13 +78,9 @@
     outcome::result<std::vector<primitives::WeightedAuthority>>
     decodeGrandpaAuthorities(Stream &stream) const override;
 
-   protected:
-    std::unique_ptr<scale::BufferScaleCodec> buffer_codec_;
-=======
-   private:
+    private:
     std::unique_ptr<scale::BufferScaleCodec>
         buffer_codec_;  ///< scale codec for common::Buffer
->>>>>>> 012aab48
   };
 }  // namespace kagome::primitives
 
