--- conflicted
+++ resolved
@@ -46,16 +46,10 @@
      * with the same
      */
     template <typename T>
-<<<<<<< HEAD
-    outcome::result<void> putData(InherentIdentifier identifier, T inherent) {
+    outcome::result<void> putData(InherentIdentifier identifier, const T& inherent) {
       if (data.try_emplace(identifier,
                            common::Buffer(scale::encode(inherent).value()))
               .second) {
-=======
-    outcome::result<void> putData(InherentIdentifier identifier, const T& inherent) {
-      if (data.find(identifier) == data.end()) {
-        data[identifier] = common::Buffer(scale::encode(inherent).value());
->>>>>>> 61677477
         return outcome::success();
       }
       return InherentDataError::IDENTIFIER_ALREADY_EXISTS;
