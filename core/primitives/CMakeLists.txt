#
# Copyright Soramitsu Co., Ltd. All Rights Reserved.
# SPDX-License-Identifier: Apache-2.0
#

add_library(primitives
    block.hpp
    block_header.hpp
    block_id.hpp
    common.hpp
<<<<<<< HEAD
=======
    check_inherents_result.hpp
>>>>>>> 8e3375d7
    digest.hpp
    extrinsic.hpp
    inherent_data.cpp
    inherent_data.hpp
    parachain_host.hpp
    scheduled_change.hpp
    transaction_validity.hpp
    version.hpp
<<<<<<< HEAD
    opaque_metadata.hpp)
=======
    )
>>>>>>> 8e3375d7

target_link_libraries(primitives
    buffer
    scale
    blob
    )<|MERGE_RESOLUTION|>--- conflicted
+++ resolved
@@ -8,10 +8,7 @@
     block_header.hpp
     block_id.hpp
     common.hpp
-<<<<<<< HEAD
-=======
     check_inherents_result.hpp
->>>>>>> 8e3375d7
     digest.hpp
     extrinsic.hpp
     inherent_data.cpp
@@ -20,11 +17,7 @@
     scheduled_change.hpp
     transaction_validity.hpp
     version.hpp
-<<<<<<< HEAD
-    opaque_metadata.hpp)
-=======
     )
->>>>>>> 8e3375d7
 
 target_link_libraries(primitives
     buffer
