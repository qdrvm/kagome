/**
 * Copyright Soramitsu Co., Ltd. All Rights Reserved.
 * SPDX-License-Identifier: Apache-2.0
 */

#ifndef KAGOME_PRIMITIVES_EXTRINSIC_HPP
#define KAGOME_PRIMITIVES_EXTRINSIC_HPP

#include <iostream>

#include "common/buffer.hpp"

namespace kagome::primitives {
  /**
   * @brief Extrinsic class represents extrinsic
   */
  struct Extrinsic {
    kagome::common::Buffer data;  ///< extrinsic content as byte array

    inline bool operator==(const Extrinsic &rhs) const {
      return data == rhs.data;
    }
  };

  /**
   * @brief comparison operator for extrinsics
   * @param e1 left extrinsic value
   * @param e2 right extrinsic value
   * @return true if equal false otherwise
   */
  bool inline operator==(const Extrinsic &e1, const Extrinsic &e2) {
    return e1.data == e2.data;
  }

  /**
   * @brief outputs object of type Extrinisic to stream
   * @tparam Stream output stream type
   * @param s stream reference
   * @param v value to output
   * @return reference to stream
   */
<<<<<<< HEAD
  template <
      class Stream,
      typename S = std::enable_if_t<!std::is_same_v<::std::ostream, Stream>>>
=======
  template <class Stream,
            typename = std::enable_if_t<Stream::is_encoder_stream>>
>>>>>>> 4e4e713d
  Stream &operator<<(Stream &s, const Extrinsic &v) {
    return s << v.data.toVector();
  }

  /**
   * @brief decodes object of type Extrinisic from stream
   * @tparam Stream input stream type
   * @param s stream reference
   * @param v value to output
   * @return reference to stream
   */
  template <class Stream,
            typename = std::enable_if_t<Stream::is_decoder_stream>>
  Stream &operator>>(Stream &s, Extrinsic &v) {
    return s >> v.data;
  }
}  // namespace kagome::primitives

#endif  // KAGOME_PRIMITIVES_EXTRINSIC_HPP<|MERGE_RESOLUTION|>--- conflicted
+++ resolved
@@ -5,8 +5,6 @@
 
 #ifndef KAGOME_PRIMITIVES_EXTRINSIC_HPP
 #define KAGOME_PRIMITIVES_EXTRINSIC_HPP
-
-#include <iostream>
 
 #include "common/buffer.hpp"
 
@@ -23,30 +21,14 @@
   };
 
   /**
-   * @brief comparison operator for extrinsics
-   * @param e1 left extrinsic value
-   * @param e2 right extrinsic value
-   * @return true if equal false otherwise
-   */
-  bool inline operator==(const Extrinsic &e1, const Extrinsic &e2) {
-    return e1.data == e2.data;
-  }
-
-  /**
    * @brief outputs object of type Extrinisic to stream
    * @tparam Stream output stream type
    * @param s stream reference
    * @param v value to output
    * @return reference to stream
    */
-<<<<<<< HEAD
-  template <
-      class Stream,
-      typename S = std::enable_if_t<!std::is_same_v<::std::ostream, Stream>>>
-=======
   template <class Stream,
             typename = std::enable_if_t<Stream::is_encoder_stream>>
->>>>>>> 4e4e713d
   Stream &operator<<(Stream &s, const Extrinsic &v) {
     return s << v.data.toVector();
   }
