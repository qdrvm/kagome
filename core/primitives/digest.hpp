--- conflicted
+++ resolved
@@ -111,10 +111,7 @@
         OUTCOME_TRY(payload, scale::decode<GrandpaDigest>(data));
         return DecodedConsensusMessage{engine_id, std::move(payload)};
       }
-<<<<<<< HEAD
-=======
       BOOST_ASSERT_MSG(false, "Invalid consensus engine id");
->>>>>>> b6007299
       BOOST_UNREACHABLE_RETURN({})
     }
 
