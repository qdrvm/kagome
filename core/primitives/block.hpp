/**
 * Copyright Soramitsu Co., Ltd. All Rights Reserved.
 * SPDX-License-Identifier: Apache-2.0
 */

#ifndef KAGOME_PRIMITIVES_BLOCK_HPP
#define KAGOME_PRIMITIVES_BLOCK_HPP

#include "common/buffer.hpp"
#include "primitives/block_header.hpp"
#include "primitives/extrinsic.hpp"

namespace kagome::primitives {
  using BlockBody = std::vector<Extrinsic>;

  /**
   * @brief Block class represents polkadot block primitive
   */
  struct Block {
<<<<<<< HEAD
    BlockHeader header;  ///< block header
    BlockBody body;      ///< extrinsics collection
=======
    BlockHeader header;                 ///< block header
    std::vector<Extrinsic> extrinsics;  ///< extrinsics collection

    inline bool operator==(const Block &rhs) const {
      return header == rhs.header and extrinsics == rhs.extrinsics;
    }

    inline bool operator!=(const Block &rhs) const {
      return !operator==(rhs);
    }
>>>>>>> 1bd7067f
  };

  /**
   * @brief outputs object of type Block to stream
   * @tparam Stream output stream type
   * @param s stream reference
   * @param v value to output
   * @return reference to stream
   */
  template <class Stream,
            typename = std::enable_if_t<Stream::is_encoder_stream>>
  Stream &operator<<(Stream &s, const Block &b) {
    return s << b.header << b.body;
  }

  /**
   * @brief decodes object of type Block from stream
   * @tparam Stream input stream type
   * @param s stream reference
   * @param v value to decode
   * @return reference to stream
   */
  template <class Stream,
            typename = std::enable_if_t<Stream::is_decoder_stream>>
  Stream &operator>>(Stream &s, Block &b) {
    return s >> b.header >> b.body;
  }
}  // namespace kagome::primitives

#endif  // KAGOME_PRIMITIVES_BLOCK_HPP<|MERGE_RESOLUTION|>--- conflicted
+++ resolved
@@ -17,21 +17,16 @@
    * @brief Block class represents polkadot block primitive
    */
   struct Block {
-<<<<<<< HEAD
-    BlockHeader header;  ///< block header
-    BlockBody body;      ///< extrinsics collection
-=======
     BlockHeader header;                 ///< block header
-    std::vector<Extrinsic> extrinsics;  ///< extrinsics collection
+    std::vector<Extrinsic> body;  ///< extrinsics collection
 
     inline bool operator==(const Block &rhs) const {
-      return header == rhs.header and extrinsics == rhs.extrinsics;
+      return header == rhs.header and body == rhs.body;
     }
 
     inline bool operator!=(const Block &rhs) const {
       return !operator==(rhs);
     }
->>>>>>> 1bd7067f
   };
 
   /**
