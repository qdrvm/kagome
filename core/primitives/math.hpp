/**
 * Copyright Quadrivium LLC
 * All Rights Reserved
 * SPDX-License-Identifier: Apache-2.0
 */

#pragma once

#include <common/blob.hpp>
#include <type_traits>

namespace kagome::math {

  /**
   * Obtain closest multiple of X that is greater or equal to given number
   * @tparam X multiple that is POW of 2
   * @tparam T type of number
   * @param t given number
   * @return closest multiple
   */
  template <size_t X, typename T>
  inline constexpr T roundUp(T t) {
    static_assert((X & (X - 1)) == 0, "Must be POW 2!");
    static_assert(X != 0, "Must not be 0!");
    return (t + (X - 1)) & ~(X - 1);
  }

  template <typename T>
  inline constexpr T sat_sub_unsigned(T x, T y) {
    static_assert(std::numeric_limits<T>::is_integer
                      && !std::numeric_limits<T>::is_signed,
                  "Value must be integer and unsigned!");
    auto res = x - y;
    res &= -(res <= x);
    return res;
  }

<<<<<<< HEAD
  template <typename T, typename E>
  inline outcome::result<void> checked_sub(T &x, T y, E e) {
    static_assert(std::numeric_limits<T>::is_integer
                      && !std::numeric_limits<T>::is_signed,
                  "Value must be integer and unsigned!");
    if (x >= y) {
      x -= y;
      return outcome::success();
    }
    return e;
  }

=======
>>>>>>> ee15e3d6
  template <typename T,
            std::enable_if_t<std::is_integral_v<std::decay_t<T>>, bool> = true>
  constexpr auto toLE(const T &value) {
#if __BYTE_ORDER__ == __ORDER_BIG_ENDIAN__
    constexpr size_t size = sizeof(std::decay_t<T>);
    if constexpr (size == 8) {
      return __builtin_bswap64(value);
    } else if constexpr (size == 4) {
      return __builtin_bswap32(value);
    } else if constexpr (size == 2) {
      return __builtin_bswap16(value);
    }
#endif
    return value;
  }

<<<<<<< HEAD
}  // namespace kagome::math
=======
  inline bool isPowerOf2(size_t x) {
    return ((x > 0ull) && ((x & (x - 1ull)) == 0));
  }

  inline size_t nextHighPowerOf2(size_t k) {
    if (isPowerOf2(k)) {
      return k;
    }
    const auto p = k == 0ull ? 0ull : 64ull - __builtin_clzll(k);
    return (1ull << p);
  }
>>>>>>> ee15e3d6

}  // namespace kagome::math<|MERGE_RESOLUTION|>--- conflicted
+++ resolved
@@ -35,7 +35,6 @@
     return res;
   }
 
-<<<<<<< HEAD
   template <typename T, typename E>
   inline outcome::result<void> checked_sub(T &x, T y, E e) {
     static_assert(std::numeric_limits<T>::is_integer
@@ -48,8 +47,6 @@
     return e;
   }
 
-=======
->>>>>>> ee15e3d6
   template <typename T,
             std::enable_if_t<std::is_integral_v<std::decay_t<T>>, bool> = true>
   constexpr auto toLE(const T &value) {
@@ -66,9 +63,6 @@
     return value;
   }
 
-<<<<<<< HEAD
-}  // namespace kagome::math
-=======
   inline bool isPowerOf2(size_t x) {
     return ((x > 0ull) && ((x & (x - 1ull)) == 0));
   }
@@ -80,6 +74,5 @@
     const auto p = k == 0ull ? 0ull : 64ull - __builtin_clzll(k);
     return (1ull << p);
   }
->>>>>>> ee15e3d6
 
 }  // namespace kagome::math