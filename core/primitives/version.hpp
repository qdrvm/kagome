/**
 * Copyright Soramitsu Co., Ltd. All Rights Reserved.
 * SPDX-License-Identifier: Apache-2.0
 */

#ifndef KAGOME_CORE_PRIMITIVES_VERSION_HPP
#define KAGOME_CORE_PRIMITIVES_VERSION_HPP

#include <array>
#include <string>
#include <vector>

namespace kagome::primitives {
  /**
   * This is the same structure as RuntimeVersion from substrate
   * https://github.com/paritytech/substrate/blob/master/core/sr-version/src/lib.rs
   */

  /**
   * @brief The identity of a particular API interface that the runtime might
   * provide.
   */
  using ApiId = common::Blob<8u>;

  /**
   * @brief single Api item
   */
  using Api = std::pair<ApiId, uint32_t>;

  /**
   * @brief A vector of pairs of `ApiId` and a `u32` for version.
   */
  using ApisVec = std::vector<Api>;

  /**
   * Runtime version.
   * This should not be thought of as classic Semver (major/minor/tiny).
   * This triplet have different semantics and mis-interpretation could cause
   * problems. In particular: bug fixes should result in an increment of
   * `spec_version` and possibly `authoring_version`, absolutely not
   * `impl_version` since they change the semantics of the runtime.
   */
  struct Version {
    /**
     * Identifies the different Substrate runtimes. There'll be at least
     * polkadot and node.
     */
    std::string spec_name;
    /**
     * Name of the implementation of the spec. This is of little consequence
     * for the node and serves only to differentiate code of different
     * implementation teams. For this codebase, it will be kagome. If there were
     * a non-Rust implementation of the Polkadot runtime (e.g. C++), then it
     * would identify itself with an accordingly different impl_name.
     * */
    std::string impl_name;
    /// authoring_version is the version of the authorship interface
    uint32_t authoring_version;
    /**
     * Version of the implementation of the specification. Nodes are free to
     * ignore this; it serves only as an indication that the code is different;
     * as long as the other two versions are the same then while the actual
     * code may be different, it is nonetheless required to do the same thing.
     * Non-consensus-breaking optimizations are about the only changes that
     * could be made which would result in only the impl_version changing.
     */
    uint32_t impl_version;
    /// List of supported API "features" along with their versions.
    ApisVec apis;
  };

  /**
   * @brief outputs object of type Version to stream
   * @tparam Stream output stream type
   * @param s stream reference
   * @param v value to output
   * @return reference to stream
   */
  template <class Stream>
  Stream &operator<<(Stream &s, const Version &v) {
<<<<<<< HEAD
    return s << std::string_view(v.spec_name) << std::string_view(v.impl_name)
             << v.authoring_version << v.impl_version << v.apis;
=======
    return s << v.spec_name << v.impl_name << v.authoring_version
             << v.impl_version << v.apis;
>>>>>>> 8e3375d7
  }

  /**
   * @brief decodes object of type Version from stream
   * @tparam Stream input stream type
   * @param s stream reference
   * @param v value to decode
   * @return reference to stream
   */
  template <class Stream>
  Stream &operator>>(Stream &s, Version &v) {
    return s >> v.spec_name >> v.impl_name >> v.authoring_version
        >> v.impl_version >> v.apis;
  }
}  // namespace kagome::primitives

#endif  // KAGOME_CORE_PRIMITIVES_VERSION_HPP<|MERGE_RESOLUTION|>--- conflicted
+++ resolved
@@ -78,13 +78,8 @@
    */
   template <class Stream>
   Stream &operator<<(Stream &s, const Version &v) {
-<<<<<<< HEAD
-    return s << std::string_view(v.spec_name) << std::string_view(v.impl_name)
-             << v.authoring_version << v.impl_version << v.apis;
-=======
     return s << v.spec_name << v.impl_name << v.authoring_version
              << v.impl_version << v.apis;
->>>>>>> 8e3375d7
   }
 
   /**
