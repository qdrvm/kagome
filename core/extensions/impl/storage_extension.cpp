--- conflicted
+++ resolved
@@ -204,10 +204,7 @@
     primitives::BlockHash result_hash = builder_->finishAndGetHash();
     common::Buffer result_buf(result_hash);
     memory_->storeBuffer(result, result_buf);
-<<<<<<< HEAD
-=======
     logger_->debug("ext_storage_changes_root unimplemented, assume no changes");
->>>>>>> 693c981d
     return 1;
   }
 
