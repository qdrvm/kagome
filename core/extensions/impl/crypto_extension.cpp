/**
 * Copyright Soramitsu Co., Ltd. All Rights Reserved.
 * SPDX-License-Identifier: Apache-2.0
 */

#include "extensions/impl/crypto_extension.hpp"

#include <algorithm>
#include <exception>
#include <gsl/span>

#include <boost/assert.hpp>
#include "crypto/bip39/bip39_provider.hpp"
#include "crypto/bip39/mnemonic.hpp"
#include "crypto/ed25519_provider.hpp"
#include "crypto/hasher.hpp"
<<<<<<< HEAD
#include "crypto/key_type.hpp"
#include "crypto/sr25519_provider.hpp"
#include "crypto/typed_key_storage.hpp"
=======
#include "crypto/secp256k1_provider.hpp"
#include "crypto/sr25519_provider.hpp"
>>>>>>> 58dd6bc0
#include "runtime/wasm_result.hpp"
#include "scale/scale.hpp"

namespace kagome::extensions {
  namespace sr25519_constants = crypto::constants::sr25519;
  namespace ed25519_constants = crypto::constants::ed25519;

  CryptoExtension::CryptoExtension(
      std::shared_ptr<runtime::WasmMemory> memory,
      std::shared_ptr<crypto::SR25519Provider> sr25519_provider,
      std::shared_ptr<crypto::ED25519Provider> ed25519_provider,
<<<<<<< HEAD
      std::shared_ptr<crypto::Hasher> hasher,
      std::shared_ptr<crypto::storage::TypedKeyStorage> key_storage,
      std::shared_ptr<crypto::Bip39Provider> bip39_provider)
=======
      std::shared_ptr<crypto::Secp256k1Provider> secp256k1_provider,
      std::shared_ptr<crypto::Hasher> hasher)
>>>>>>> 58dd6bc0
      : memory_(std::move(memory)),
        sr25519_provider_(std::move(sr25519_provider)),
        ed25519_provider_(std::move(ed25519_provider)),
        secp256k1_provider_(std::move(secp256k1_provider)),
        hasher_(std::move(hasher)),
        key_storage_(std::move(key_storage)),
        bip39_provider_(std::move(bip39_provider)),
        logger_{common::createLogger("CryptoExtension")} {
<<<<<<< HEAD
    BOOST_ASSERT_MSG(memory_ != nullptr, "memory is nullptr");
    BOOST_ASSERT_MSG(sr25519_provider_ != nullptr,
                     "sr25519 provider is nullptr");
    BOOST_ASSERT_MSG(ed25519_provider_ != nullptr,
                     "ed25519 provider is nullptr");
    BOOST_ASSERT_MSG(hasher_ != nullptr, "hasher is nullptr");
    BOOST_ASSERT_MSG(key_storage_ != nullptr, "key storage is nullptr");
    BOOST_ASSERT_MSG(bip39_provider_ != nullptr, "bip39 provider is nullptr");
=======
    BOOST_ASSERT(memory_ != nullptr);
    BOOST_ASSERT(sr25519_provider_ != nullptr);
    BOOST_ASSERT(ed25519_provider_ != nullptr);
    BOOST_ASSERT(secp256k1_provider_ != nullptr);
    BOOST_ASSERT(hasher_ != nullptr);
>>>>>>> 58dd6bc0
    BOOST_ASSERT(logger_ != nullptr);
  }

  void CryptoExtension::ext_blake2_128(runtime::WasmPointer data,
                                       runtime::WasmSize len,
                                       runtime::WasmPointer out_ptr) {
    const auto &buf = memory_->loadN(data, len);

    auto hash = hasher_->blake2b_128(buf);

    memory_->storeBuffer(out_ptr, common::Buffer(hash));
  }

  void CryptoExtension::ext_blake2_256(runtime::WasmPointer data,
                                       runtime::WasmSize len,
                                       runtime::WasmPointer out_ptr) {
    const auto &buf = memory_->loadN(data, len);

    auto hash = hasher_->blake2b_256(buf);

    memory_->storeBuffer(out_ptr, common::Buffer(hash));
  }

  void CryptoExtension::ext_keccak_256(runtime::WasmPointer data,
                                       runtime::WasmSize len,
                                       runtime::WasmPointer out_ptr) {
    const auto &buf = memory_->loadN(data, len);

    auto hash = hasher_->keccak_256(buf);

    memory_->storeBuffer(out_ptr, common::Buffer(hash));
  }

  runtime::WasmSize CryptoExtension::ext_ed25519_verify(
      runtime::WasmPointer msg_data,
      runtime::WasmSize msg_len,
      runtime::WasmPointer sig_data,
      runtime::WasmPointer pubkey_data) {
    // for some reason, 0 and 5 are used in the reference implementation, so
    // it's better to stick to them in ours, at least for now
    static constexpr uint32_t kVerifySuccess = 0;
    static constexpr uint32_t kVerifyFail = 5;

    auto msg = memory_->loadN(msg_data, msg_len);
    auto sig_bytes =
        memory_->loadN(sig_data, ed25519_constants::SIGNATURE_SIZE).toVector();

    auto signature_res = crypto::ED25519Signature::fromSpan(sig_bytes);
    if (!signature_res) {
      BOOST_UNREACHABLE_RETURN(kVerifyFail);
    }
    auto &&signature = signature_res.value();

    auto pubkey_bytes =
        memory_->loadN(pubkey_data, ed25519_constants::PUBKEY_SIZE).toVector();
    auto pubkey_res = crypto::ED25519PublicKey::fromSpan(pubkey_bytes);
    if (!pubkey_res) {
      BOOST_UNREACHABLE_RETURN(kVerifyFail);
    }
    auto &&pubkey = pubkey_res.value();

    auto result = ed25519_provider_->verify(signature, msg, pubkey);
    auto is_succeeded = result && result.value();

    return is_succeeded ? kVerifySuccess : kVerifyFail;
  }

  runtime::WasmSize CryptoExtension::ext_sr25519_verify(
      runtime::WasmPointer msg_data,
      runtime::WasmSize msg_len,
      runtime::WasmPointer sig_data,
      runtime::WasmPointer pubkey_data) {
    // for some reason, 0 and 5 are used in the reference implementation, so
    // it's better to stick to them in ours, at least for now
    static constexpr uint32_t kVerifySuccess = 0;
    static constexpr uint32_t kVerifyFail = 5;

    auto msg = memory_->loadN(msg_data, msg_len);
    auto signature_buffer =
        memory_->loadN(sig_data, sr25519_constants::SIGNATURE_SIZE);

    auto pubkey_buffer =
        memory_->loadN(pubkey_data, sr25519_constants::PUBLIC_SIZE);
    auto key_res = crypto::SR25519PublicKey::fromSpan(pubkey_buffer);
    if (!key_res) {
      BOOST_UNREACHABLE_RETURN(kVerifyFail);
    }
    auto &&key = key_res.value();

    crypto::SR25519Signature signature{};
    std::copy_n(signature_buffer.begin(),
                sr25519_constants::SIGNATURE_SIZE,
                signature.begin());

    auto res = sr25519_provider_->verify(signature, msg, key);
    bool is_succeeded = res && res.value();

    return is_succeeded ? kVerifySuccess : kVerifyFail;
  }

  void CryptoExtension::ext_twox_64(runtime::WasmPointer data,
                                    runtime::WasmSize len,
                                    runtime::WasmPointer out_ptr) {
    const auto &buf = memory_->loadN(data, len);

    auto hash = hasher_->twox_64(buf);
    logger_->trace("twox64. Data: {}, Data hex: {}, hash: {}",
                   buf.data(),
                   buf.toHex(),
                   hash.toHex());

    memory_->storeBuffer(out_ptr, common::Buffer(hash));
  }

  void CryptoExtension::ext_twox_128(runtime::WasmPointer data,
                                     runtime::WasmSize len,
                                     runtime::WasmPointer out_ptr) {
    const auto &buf = memory_->loadN(data, len);

    auto hash = hasher_->twox_128(buf);
    logger_->trace("twox128. Data: {}, Data hex: {}, hash: {}",
                   buf.data(),
                   buf.toHex(),
                   hash.toHex());

    memory_->storeBuffer(out_ptr, common::Buffer(hash));
  }

  void CryptoExtension::ext_twox_256(runtime::WasmPointer data,
                                     runtime::WasmSize len,
                                     runtime::WasmPointer out_ptr) {
    const auto &buf = memory_->loadN(data, len);

    auto hash = hasher_->twox_256(buf);

    memory_->storeBuffer(out_ptr, common::Buffer(hash));
  }

<<<<<<< HEAD
  // ---------------------- runtime api version 1 methods ----------------------

  runtime::PointerSize CryptoExtension::ext_ed25519_public_keys_v1(
      runtime::SizeType key_type) {
    static const common::Buffer error_result{};

    auto key_type_id = static_cast<crypto::KeyTypeId>(key_type);
    if (!crypto::isSupportedKeyType(key_type_id)) {
      auto kt = crypto::decodeKeyTypeId(key_type_id);
      logger_->error("key type '{}' is not supported", kt);
      return memory_->storeBuffer(error_result);
    }

    auto &&public_keys = key_storage_->getEd25519Keys(key_type_id);

    auto &&encoded = scale::encode(public_keys);
    if (!encoded) {
      logger_->error("failed to scale-encode vector of public keys: {}",
                     encoded.error().message());
      return memory_->storeBuffer(error_result);
    }

    common::Buffer buffer(std::move(encoded.value()));

    return memory_->storeBuffer(buffer);
  }

  crypto::bip39::Bip39Seed CryptoExtension::deriveBigSeed(
      std::string_view mnemonic_phrase) {
    auto &&mnemonic = crypto::bip39::Mnemonic::parse(mnemonic_phrase);
    if (!mnemonic) {
      logger_->error("failed to parse mnemonic {}", mnemonic.error().message());
      BOOST_ASSERT_MSG(false, "failed to parse mnemonic");
      BOOST_UNREACHABLE_RETURN(runtime::kNullWasmPointer);
    }

    auto &&entropy = bip39_provider_->calculateEntropy(mnemonic.value().words);
    if (!entropy) {
      logger_->error("failed to calculate entropy {}",
                     entropy.error().message());
      BOOST_ASSERT_MSG(false, "failed to calculate entropy");
      BOOST_UNREACHABLE_RETURN(runtime::kNullWasmPointer);
    }

    auto &&big_seed =
        bip39_provider_->makeSeed(entropy.value(), mnemonic.value().password);
    if (!big_seed) {
      logger_->error("failed to generate seed {}", big_seed.error().message());
      BOOST_UNREACHABLE_RETURN(runtime::kNullWasmPointer);
    }
    return big_seed.value();
  }

  /**
   *@see Extension::ext_ed25519_generate
   */
  runtime::WasmPointer CryptoExtension::ext_ed25519_generate_v1(
      runtime::SizeType key_type, runtime::PointerSize seed) {
    auto key_type_id = static_cast<crypto::KeyTypeId>(key_type);
    if (!crypto::isSupportedKeyType(key_type_id)) {
      auto kt = crypto::decodeKeyTypeId(key_type_id);
      logger_->error("key type '{}' is not supported", kt);
      BOOST_ASSERT_MSG(false, "key type id is not suppirted");
      BOOST_UNREACHABLE_RETURN(runtime::kNullWasmPointer);
    }

    auto [seed_ptr, seed_len] = runtime::WasmResult(seed);
    auto &&seed_buffer = memory_->loadN(seed_ptr, seed_len);
    auto &&seed_res = scale::decode<boost::optional<std::string>>(seed_buffer);
    if (!seed_res) {
      logger_->error("failed to decode seed");
      BOOST_ASSERT_MSG(false, "failed to decode seed");
      BOOST_UNREACHABLE_RETURN(runtime::kNullWasmPointer);
    }

    crypto::ED25519Keypair kp{};

    boost::optional<std::string> bip39_seed = seed_res.value();
    if (bip39_seed.has_value()) {
      auto &&big_seed = deriveBigSeed(*bip39_seed);

      // get first 32 bytes from big seed as ed25519 seed
      auto &&ed_seed = crypto::ED25519Seed::fromSpan(
          gsl::make_span(big_seed).subspan(0, crypto::ED25519Seed::size()));
      if (!ed_seed) {
        logger_->error("failed to get ed25519 seed from span {}",
                       ed_seed.error().message());
        BOOST_UNREACHABLE_RETURN(runtime::kNullWasmPointer);
      }

      auto &&key_pair = ed25519_provider_->generateKeyPair(ed_seed.value());
      if (!key_pair) {
        logger_->error("failed to generate ed25519 key pair by seed: {}",
                       key_pair.error().message());
        BOOST_ASSERT_MSG(false, "failed to generate ed25519 key pair");
        BOOST_UNREACHABLE_RETURN(runtime::kNullWasmPointer);
      }
      kp = key_pair.value();
    } else {
      auto &&key_pair = ed25519_provider_->generateKeypair();
      if (!key_pair) {
        logger_->error("failed to generate ed25519 key pair: {}",
                       key_pair.error().message());
        BOOST_ASSERT_MSG(false, "failed to generate ed25519 key pair");
        BOOST_UNREACHABLE_RETURN(runtime::kNullWasmPointer);
      }
      kp = key_pair.value();
    }

    key_storage_->addEd25519KeyPair(key_type_id, kp);
    common::Buffer buffer(kp.public_key);
    runtime::PointerSize ps = memory_->storeBuffer(buffer);

    return runtime::WasmResult(ps).address;
  }

  /**
   * @see Extension::ed25519_sign
   */
  runtime::PointerSize CryptoExtension::ext_ed25519_sign_v1(
      runtime::SizeType key_type,
      runtime::WasmPointer key,
      runtime::PointerSize msg) {
    static auto make_result = [&](auto &&value) {
      boost::optional<crypto::ED25519Signature> result = value;
      return common::Buffer(scale::encode(result).value());
    };
    static const auto kErrorResult = make_result(boost::none);

    auto key_type_id = static_cast<crypto::KeyTypeId>(key_type);
    if (!crypto::isSupportedKeyType(key_type_id)) {
      auto kt = crypto::decodeKeyTypeId(key_type_id);
      logger_->error("key type '{}' is not supported", kt);
      return memory_->storeBuffer(kErrorResult);
    }

    auto public_buffer = memory_->loadN(key, crypto::ED25519PublicKey::size());
    auto [msg_data, msg_len] = runtime::WasmResult(msg);
    auto msg_buffer = memory_->loadN(msg_data, msg_len);
    // error is not possible, since we loaded correct number of bytes
    auto pk = crypto::ED25519PublicKey::fromSpan(public_buffer).value();
    auto key_pair = key_storage_->findEd25519Keypair(key_type_id, pk);
    if (!key_pair) {
      logger_->error("failed to find required key");
      return memory_->storeBuffer(kErrorResult);
    }

    auto &&sign = ed25519_provider_->sign(*key_pair, msg_buffer);
    if (!sign) {
      logger_->error("failed to sign message, error = {}",
                     sign.error().message());
      return memory_->storeBuffer(kErrorResult);
    }

    return memory_->storeBuffer(make_result(sign.value()));
  }

  /**
   * @see Extension::ext_ed25519_verify
   */
  runtime::SizeType CryptoExtension::ext_ed25519_verify_v1(
      runtime::WasmPointer sig,
      runtime::PointerSize msg,
      runtime::WasmPointer pubkey_data) {
    auto [msg_data, msg_len] = runtime::WasmResult(msg);
    return ext_ed25519_verify(msg_data, msg_len, sig, pubkey_data);
  }

  /**
   * @see Extension::ext_sr25519_public_keys
   */
  runtime::PointerSize CryptoExtension::ext_sr25519_public_keys_v1(
      runtime::SizeType key_type) {
    static const common::Buffer error_result{};
    auto key_type_id = static_cast<crypto::KeyTypeId>(key_type);
    if (!crypto::isSupportedKeyType(key_type_id)) {
      logger_->error("key type '{}' is not supported",
                     crypto::decodeKeyTypeId(key_type_id));
      return memory_->storeBuffer(error_result);
    }
    auto &&public_keys = key_storage_->getSr25519Keys(key_type_id);
    auto &&encoded = scale::encode(public_keys);
    if (!encoded) {
      logger_->error("failed to scale-encode vector of public keys: {}",
                     encoded.error().message());
      return memory_->storeBuffer(error_result);
    }

    common::Buffer buffer(std::move(encoded.value()));

    return memory_->storeBuffer(buffer);
  }

  /**
   *@see Extension::ext_sr25519_generate
   */
  runtime::WasmPointer CryptoExtension::ext_sr25519_generate_v1(
      runtime::SizeType key_type, runtime::PointerSize seed) {
    auto key_type_id = static_cast<crypto::KeyTypeId>(key_type);
    if (!crypto::isSupportedKeyType(key_type_id)) {
      auto kt = crypto::decodeKeyTypeId(key_type_id);
      logger_->error("key type '{}' is not supported", kt);
      BOOST_ASSERT_MSG(false, "key type is not supported");
      BOOST_UNREACHABLE_RETURN(runtime::kNullWasmPointer);
    }

    auto [seed_ptr, seed_len] = runtime::WasmResult(seed);
    auto &&seed_buffer = memory_->loadN(seed_ptr, seed_len);
    auto &&seed_res = scale::decode<boost::optional<std::string>>(seed_buffer);
    if (!seed_res) {
      logger_->error("failed to decode seed");
      BOOST_ASSERT_MSG(false, "failed to decode seed");
      BOOST_UNREACHABLE_RETURN(runtime::kNullWasmPointer);
    }

    crypto::SR25519Keypair kp{};

    boost::optional<std::string> bip39_seed = seed_res.value();
    if (bip39_seed.has_value()) {
      auto &&big_seed = deriveBigSeed(*bip39_seed);
      auto &&sr_seed = crypto::ED25519Seed::fromSpan(
          gsl::make_span(big_seed).subspan(0, crypto::SR25519Seed::size()));
      if (!sr_seed) {
        logger_->error("failed to get sr25519 seed from span {}",
                       sr_seed.error().message());
        BOOST_UNREACHABLE_RETURN(runtime::kNullWasmPointer);
      }

      kp = sr25519_provider_->generateKeypair(sr_seed.value());
    } else {
      kp = sr25519_provider_->generateKeypair();
    }

    key_storage_->addSr25519KeyPair(key_type_id, kp);
    common::Buffer pk_buffer(kp.public_key);
    runtime::PointerSize ps = memory_->storeBuffer(pk_buffer);

    return runtime::WasmResult(ps).address;
  }

  /**
   * @see Extension::sr25519_sign
   */
  runtime::PointerSize CryptoExtension::ext_sr25519_sign_v1(
      runtime::SizeType key_type,
      runtime::WasmPointer key,
      runtime::PointerSize msg) {
    static auto make_result = [&](auto &&value) {
      boost::optional<crypto::SR25519Signature> result = value;
      return common::Buffer(scale::encode(result).value());
    };
    static auto error_result = make_result(boost::none);

    auto key_type_id = static_cast<crypto::KeyTypeId>(key_type);
    if (!crypto::isSupportedKeyType(key_type_id)) {
      auto kt = crypto::decodeKeyTypeId(key_type_id);
      logger_->error("key type '{}' is not supported", kt);
      return memory_->storeBuffer(error_result);
    }

    auto public_buffer = memory_->loadN(key, crypto::SR25519PublicKey::size());
    auto [msg_data, msg_len] = runtime::WasmResult(msg);
    auto msg_buffer = memory_->loadN(msg_data, msg_len);
    // error is not possible, since we loaded correct number of bytes
    auto pk = crypto::SR25519PublicKey::fromSpan(public_buffer).value();
    auto key_pair = key_storage_->findSr25519Keypair(key_type_id, pk);
    if (!key_pair) {
      logger_->error("failed to find required key");
      return memory_->storeBuffer(error_result);
    }

    auto &&sign = sr25519_provider_->sign(*key_pair, msg_buffer);
    if (!sign) {
      logger_->error("failed to sign message, error = {}",
                     sign.error().message());
      return memory_->storeBuffer(error_result);
    }

    return memory_->storeBuffer(make_result(sign.value()));
  }

  /**
   * @see Extension::ext_sr25519_verify
   */
  runtime::SizeType CryptoExtension::ext_sr25519_verify_v1(
      runtime::WasmPointer sig,
      runtime::PointerSize msg,
      runtime::WasmPointer pubkey_data) {
    auto [msg_data, msg_len] = runtime::WasmResult(msg);
    return ext_sr25519_verify(msg_data, msg_len, sig, pubkey_data);
  }

=======
  namespace {
    template <class T>
    common::Buffer encodeOptionalResult(const boost::optional<T> &value) {
      // TODO (yuraz): PRE-450 refactor
      return common::Buffer(scale::encode(value).value());
    }
  }  // namespace

  runtime::WasmSpan CryptoExtension::ext_crypto_secp256k1_ecdsa_recover_v1(
      runtime::WasmPointer sig, runtime::WasmPointer msg) {
    static auto error_result =
        encodeOptionalResult<crypto::secp256k1::ExpandedPublicKey>(boost::none);

    crypto::secp256k1::RSVSignature signature{};
    crypto::secp256k1::MessageHash message{};

    const auto &sig_buffer = memory_->loadN(sig, signature.size());
    const auto &msg_buffer =
        memory_->loadN(msg, crypto::secp256k1::MessageHash::size());
    std::copy_n(sig_buffer.begin(), signature.size(), signature.begin());
    std::copy_n(msg_buffer.begin(),
                crypto::secp256k1::MessageHash::size(),
                message.begin());

    auto &&public_key =
        secp256k1_provider_->recoverPublickeyUncompressed(signature, message);
    if (!public_key) {
      logger_->error("failed to recover uncompressed secp256k1 public key");
      return memory_->storeBuffer(error_result);
    }
    auto &&encoded = scale::encode(public_key.value());
    if (!encoded) {
      logger_->error(
          "failed to scale-encode uncompressed secp256k1 public key: {}",
          encoded.error().message());
      return memory_->storeBuffer(error_result);
    }
    common::Buffer result(std::move(encoded.value()));
    return memory_->storeBuffer(result);
  }

  runtime::WasmSpan
  CryptoExtension::ext_crypto_secp256k1_ecdsa_recover_compressed_v1(
      runtime::WasmPointer sig, runtime::WasmPointer msg) {
    static auto error_result =
        encodeOptionalResult<crypto::secp256k1::CompressedPublicKey>(
            boost::none);

    crypto::secp256k1::RSVSignature signature{};
    crypto::secp256k1::MessageHash message{};

    const auto &sig_buffer = memory_->loadN(sig, signature.size());
    const auto &msg_buffer =
        memory_->loadN(msg, crypto::secp256k1::MessageHash::size());
    std::copy_n(sig_buffer.begin(), signature.size(), signature.begin());
    std::copy_n(msg_buffer.begin(),
                crypto::secp256k1::MessageHash::size(),
                message.begin());

    auto &&public_key =
        secp256k1_provider_->recoverPublickeyCompressed(signature, message);
    if (!public_key) {
      logger_->error("failed to recover compressed secp256k1 public key");
      return memory_->storeBuffer(error_result);
    }
    auto &&encoded = scale::encode(public_key.value());
    if (!encoded) {
      logger_->error(
          "failed to scale-encode compressed secp256k1 public key: {}",
          encoded.error().message());
      return memory_->storeBuffer(error_result);
    }
    common::Buffer result(std::move(encoded.value()));
    return memory_->storeBuffer(result);
  }
>>>>>>> 58dd6bc0
}  // namespace kagome::extensions<|MERGE_RESOLUTION|>--- conflicted
+++ resolved
@@ -14,14 +14,12 @@
 #include "crypto/bip39/mnemonic.hpp"
 #include "crypto/ed25519_provider.hpp"
 #include "crypto/hasher.hpp"
-<<<<<<< HEAD
 #include "crypto/key_type.hpp"
+#include "crypto/secp256k1_provider.hpp"
 #include "crypto/sr25519_provider.hpp"
 #include "crypto/typed_key_storage.hpp"
-=======
-#include "crypto/secp256k1_provider.hpp"
-#include "crypto/sr25519_provider.hpp"
->>>>>>> 58dd6bc0
+#include "runtime/wasm_result.hpp"
+#include "scale/scale.hpp"
 #include "runtime/wasm_result.hpp"
 #include "scale/scale.hpp"
 
@@ -33,14 +31,10 @@
       std::shared_ptr<runtime::WasmMemory> memory,
       std::shared_ptr<crypto::SR25519Provider> sr25519_provider,
       std::shared_ptr<crypto::ED25519Provider> ed25519_provider,
-<<<<<<< HEAD
+      std::shared_ptr<crypto::Secp256k1Provider> secp256k1_provider,
       std::shared_ptr<crypto::Hasher> hasher,
       std::shared_ptr<crypto::storage::TypedKeyStorage> key_storage,
       std::shared_ptr<crypto::Bip39Provider> bip39_provider)
-=======
-      std::shared_ptr<crypto::Secp256k1Provider> secp256k1_provider,
-      std::shared_ptr<crypto::Hasher> hasher)
->>>>>>> 58dd6bc0
       : memory_(std::move(memory)),
         sr25519_provider_(std::move(sr25519_provider)),
         ed25519_provider_(std::move(ed25519_provider)),
@@ -49,22 +43,15 @@
         key_storage_(std::move(key_storage)),
         bip39_provider_(std::move(bip39_provider)),
         logger_{common::createLogger("CryptoExtension")} {
-<<<<<<< HEAD
     BOOST_ASSERT_MSG(memory_ != nullptr, "memory is nullptr");
     BOOST_ASSERT_MSG(sr25519_provider_ != nullptr,
                      "sr25519 provider is nullptr");
     BOOST_ASSERT_MSG(ed25519_provider_ != nullptr,
                      "ed25519 provider is nullptr");
+    BOOST_ASSERT_MSG(secp256k1_provider_ != nullptr, "secp256k1 provider is nullptr");
     BOOST_ASSERT_MSG(hasher_ != nullptr, "hasher is nullptr");
     BOOST_ASSERT_MSG(key_storage_ != nullptr, "key storage is nullptr");
     BOOST_ASSERT_MSG(bip39_provider_ != nullptr, "bip39 provider is nullptr");
-=======
-    BOOST_ASSERT(memory_ != nullptr);
-    BOOST_ASSERT(sr25519_provider_ != nullptr);
-    BOOST_ASSERT(ed25519_provider_ != nullptr);
-    BOOST_ASSERT(secp256k1_provider_ != nullptr);
-    BOOST_ASSERT(hasher_ != nullptr);
->>>>>>> 58dd6bc0
     BOOST_ASSERT(logger_ != nullptr);
   }
 
@@ -203,7 +190,6 @@
     memory_->storeBuffer(out_ptr, common::Buffer(hash));
   }
 
-<<<<<<< HEAD
   // ---------------------- runtime api version 1 methods ----------------------
 
   runtime::PointerSize CryptoExtension::ext_ed25519_public_keys_v1(
@@ -496,7 +482,7 @@
     return ext_sr25519_verify(msg_data, msg_len, sig, pubkey_data);
   }
 
-=======
+
   namespace {
     template <class T>
     common::Buffer encodeOptionalResult(const boost::optional<T> &value) {
@@ -572,5 +558,4 @@
     common::Buffer result(std::move(encoded.value()));
     return memory_->storeBuffer(result);
   }
->>>>>>> 58dd6bc0
 }  // namespace kagome::extensions