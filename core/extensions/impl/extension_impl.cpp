/**
 * Copyright Soramitsu Co., Ltd. All Rights Reserved.
 * SPDX-License-Identifier: Apache-2.0
 */

#include "extensions/impl/extension_impl.hpp"

#include "crypto/bip39/impl/bip39_provider_impl.hpp"
#include "crypto/ed25519/ed25519_provider_impl.hpp"
#include "crypto/hasher/hasher_impl.hpp"
#include "crypto/pbkdf2/impl/pbkdf2_provider_impl.hpp"
#include "crypto/random_generator/boost_generator.hpp"
#include "crypto/secp256k1/secp256k1_provider_impl.hpp"
#include "crypto/sr25519/sr25519_provider_impl.hpp"
#include "crypto/typed_key_storage/typed_key_storage_impl.hpp"

namespace kagome::extensions {

  ExtensionImpl::ExtensionImpl(
      const std::shared_ptr<runtime::WasmMemory> &memory,
      std::shared_ptr<runtime::TrieStorageProvider> storage_provider,
      std::shared_ptr<storage::changes_trie::ChangesTracker> tracker)
      : memory_(memory),
        storage_provider_(std::move(storage_provider)),
        crypto_ext_(memory,
                    std::make_shared<crypto::SR25519ProviderImpl>(
                        std::make_shared<crypto::BoostRandomGenerator>()),
                    std::make_shared<crypto::ED25519ProviderImpl>(),
<<<<<<< HEAD
                    std::make_shared<crypto::HasherImpl>(),
                    std::make_shared<crypto::storage::TypedKeyStorageImpl>(),
                    std::make_shared<crypto::Bip39ProviderImpl>(
                        std::make_shared<crypto::Pbkdf2ProviderImpl>())),
=======
                    std::make_shared<crypto::Secp256k1ProviderImpl>(),
                    std::make_shared<crypto::HasherImpl>()),
>>>>>>> 58dd6bc0
        io_ext_(memory),
        memory_ext_(memory),
        storage_ext_(storage_provider_, memory_, std::move(tracker)) {
    std::make_shared<crypto::Secp256k1ProviderImpl>();
    BOOST_ASSERT(storage_provider_ != nullptr);
    BOOST_ASSERT(memory_ != nullptr);
  }

  std::shared_ptr<runtime::WasmMemory> ExtensionImpl::memory() const {
    return memory_;
  }

  // -------------------------Storage extensions--------------------------

  void ExtensionImpl::ext_clear_prefix(runtime::WasmPointer prefix_data,
                                       runtime::WasmSize prefix_length) {
    return storage_ext_.ext_clear_prefix(prefix_data, prefix_length);
  }

  void ExtensionImpl::ext_clear_storage(runtime::WasmPointer key_data,
                                        runtime::WasmSize key_length) {
    return storage_ext_.ext_clear_storage(key_data, key_length);
  }

  runtime::WasmSize ExtensionImpl::ext_exists_storage(
      runtime::WasmPointer key_data, runtime::WasmSize key_length) const {
    return storage_ext_.ext_exists_storage(key_data, key_length);
  }

  runtime::WasmPointer ExtensionImpl::ext_get_allocated_storage(
      runtime::WasmPointer key_data,
      runtime::WasmSize key_length,
      runtime::WasmPointer written) {
    return storage_ext_.ext_get_allocated_storage(
        key_data, key_length, written);
  }

  runtime::WasmSize ExtensionImpl::ext_get_storage_into(
      runtime::WasmPointer key_data,
      runtime::WasmSize key_length,
      runtime::WasmPointer value_data,
      runtime::WasmSize value_length,
      runtime::WasmSize value_offset) {
    return storage_ext_.ext_get_storage_into(
        key_data, key_length, value_data, value_length, value_offset);
  }

  void ExtensionImpl::ext_set_storage(runtime::WasmPointer key_data,
                                      runtime::WasmSize key_length,
                                      runtime::WasmPointer value_data,
                                      runtime::WasmSize value_length) {
    return storage_ext_.ext_set_storage(
        key_data, key_length, value_data, value_length);
  }

  void ExtensionImpl::ext_blake2_256_enumerated_trie_root(
      runtime::WasmPointer values_data,
      runtime::WasmPointer lens_data,
      runtime::WasmSize lens_length,
      runtime::WasmPointer result) {
    return storage_ext_.ext_blake2_256_enumerated_trie_root(
        values_data, lens_data, lens_length, result);
  }

  runtime::WasmSize ExtensionImpl::ext_storage_changes_root(
      runtime::WasmPointer parent_hash_data, runtime::WasmPointer result) {
    return storage_ext_.ext_storage_changes_root(parent_hash_data, result);
  }

  void ExtensionImpl::ext_storage_root(runtime::WasmPointer result) const {
    return storage_ext_.ext_storage_root(result);
  }

  // -------------------------Memory extensions--------------------------

  runtime::WasmPointer ExtensionImpl::ext_malloc(runtime::WasmSize size) {
    return memory_ext_.ext_malloc(size);
  }

  void ExtensionImpl::ext_free(runtime::WasmPointer ptr) {
    memory_ext_.ext_free(ptr);
  }

  /// I/O extensions
  void ExtensionImpl::ext_print_hex(runtime::WasmPointer data,
                                    runtime::WasmSize length) {
    io_ext_.ext_print_hex(data, length);
  }

  void ExtensionImpl::ext_print_num(uint64_t value) {
    io_ext_.ext_print_num(value);
  }

  void ExtensionImpl::ext_print_utf8(runtime::WasmPointer utf8_data,
                                     runtime::WasmSize utf8_length) {
    io_ext_.ext_print_utf8(utf8_data, utf8_length);
  }

  /// cryptographic extensions
  void ExtensionImpl::ext_blake2_128(runtime::WasmPointer data,
                                     runtime::WasmSize len,
                                     runtime::WasmPointer out) {
    crypto_ext_.ext_blake2_128(data, len, out);
  }

  void ExtensionImpl::ext_blake2_256(runtime::WasmPointer data,
                                     runtime::WasmSize len,
                                     runtime::WasmPointer out) {
    crypto_ext_.ext_blake2_256(data, len, out);
  }

  void ExtensionImpl::ext_keccak_256(runtime::WasmPointer data,
                                     runtime::WasmSize len,
                                     runtime::WasmPointer out) {
    crypto_ext_.ext_keccak_256(data, len, out);
  }

  runtime::WasmSize ExtensionImpl::ext_ed25519_verify(
      runtime::WasmPointer msg_data,
      runtime::WasmSize msg_len,
      runtime::WasmPointer sig_data,
      runtime::WasmPointer pubkey_data) {
    return crypto_ext_.ext_ed25519_verify(
        msg_data, msg_len, sig_data, pubkey_data);
  }

  runtime::WasmSize ExtensionImpl::ext_sr25519_verify(
      runtime::WasmPointer msg_data,
      runtime::WasmSize msg_len,
      runtime::WasmPointer sig_data,
      runtime::WasmPointer pubkey_data) {
    return crypto_ext_.ext_sr25519_verify(
        msg_data, msg_len, sig_data, pubkey_data);
  }

  void ExtensionImpl::ext_twox_64(runtime::WasmPointer data,
                                  runtime::WasmSize len,
                                  runtime::WasmPointer out) {
    crypto_ext_.ext_twox_64(data, len, out);
  }

  void ExtensionImpl::ext_twox_128(runtime::WasmPointer data,
                                   runtime::WasmSize len,
                                   runtime::WasmPointer out) {
    crypto_ext_.ext_twox_128(data, len, out);
  }

  void ExtensionImpl::ext_twox_256(runtime::WasmPointer data,
                                   runtime::WasmSize len,
                                   runtime::WasmPointer out) {
    crypto_ext_.ext_twox_256(data, len, out);
  }

  /// Crypto extensions v1

  runtime::PointerSize ExtensionImpl::ext_ed25519_public_keys_v1(
      runtime::SizeType key_type) {
    return crypto_ext_.ext_ed25519_public_keys_v1(key_type);
  }

  runtime::WasmPointer ExtensionImpl::ext_ed25519_generate_v1(
      runtime::SizeType key_type, runtime::PointerSize seed) {
    return crypto_ext_.ext_ed25519_generate_v1(key_type, seed);
  }

  runtime::PointerSize ExtensionImpl::ext_ed25519_sign_v1(
      runtime::SizeType key_type,
      runtime::WasmPointer key,
      runtime::PointerSize msg_data) {
    return crypto_ext_.ext_ed25519_sign_v1(key_type, key, msg_data);
  }

  runtime::SizeType ExtensionImpl::ext_ed25519_verify_v1(
      runtime::WasmPointer sig_data,
      runtime::PointerSize msg,
      runtime::WasmPointer pubkey_data) {
    return crypto_ext_.ext_ed25519_verify_v1(sig_data, msg, pubkey_data);
  }

  runtime::PointerSize ExtensionImpl::ext_sr25519_public_keys_v1(
      runtime::SizeType key_type) {
    return crypto_ext_.ext_sr25519_public_keys_v1(key_type);
  }

  runtime::WasmPointer ExtensionImpl::ext_sr25519_generate_v1(
      runtime::SizeType key_type, runtime::PointerSize seed) {
    return crypto_ext_.ext_sr25519_generate_v1(key_type, seed);
  }

  runtime::PointerSize ExtensionImpl::ext_sr25519_sign_v1(
      runtime::SizeType key_type,
      runtime::WasmPointer key,
      runtime::PointerSize msg_data) {
    return crypto_ext_.ext_sr25519_sign_v1(key_type, key, msg_data);
  }

  runtime::SizeType ExtensionImpl::ext_sr25519_verify_v1(
      runtime::WasmPointer sig_data,
      runtime::PointerSize msg,
      runtime::WasmPointer pubkey_data) {
    return crypto_ext_.ext_sr25519_verify_v1(sig_data, msg, pubkey_data);
  }

  /// misc extensions
  uint64_t ExtensionImpl::ext_chain_id() const {
    return misc_ext_.ext_chain_id();
  }

  runtime::WasmSpan ExtensionImpl::ext_crypto_secp256k1_ecdsa_recover_v1(
      runtime::WasmPointer sig, runtime::WasmPointer msg) {
    return crypto_ext_.ext_crypto_secp256k1_ecdsa_recover_v1(sig, msg);
  }

  runtime::WasmSpan
  ExtensionImpl::ext_crypto_secp256k1_ecdsa_recover_compressed_v1(
      runtime::WasmPointer sig, runtime::WasmPointer msg) {
    return crypto_ext_.ext_crypto_secp256k1_ecdsa_recover_compressed_v1(sig,
                                                                        msg);
  }

}  // namespace kagome::extensions<|MERGE_RESOLUTION|>--- conflicted
+++ resolved
@@ -26,15 +26,11 @@
                     std::make_shared<crypto::SR25519ProviderImpl>(
                         std::make_shared<crypto::BoostRandomGenerator>()),
                     std::make_shared<crypto::ED25519ProviderImpl>(),
-<<<<<<< HEAD
+                    std::make_shared<crypto::Secp256k1ProviderImpl>(),
                     std::make_shared<crypto::HasherImpl>(),
                     std::make_shared<crypto::storage::TypedKeyStorageImpl>(),
                     std::make_shared<crypto::Bip39ProviderImpl>(
                         std::make_shared<crypto::Pbkdf2ProviderImpl>())),
-=======
-                    std::make_shared<crypto::Secp256k1ProviderImpl>(),
-                    std::make_shared<crypto::HasherImpl>()),
->>>>>>> 58dd6bc0
         io_ext_(memory),
         memory_ext_(memory),
         storage_ext_(storage_provider_, memory_, std::move(tracker)) {
