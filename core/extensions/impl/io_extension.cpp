--- conflicted
+++ resolved
@@ -4,22 +4,16 @@
  */
 
 #include "extensions/impl/io_extension.hpp"
-#include "common/hexutil.hpp"
 
 namespace kagome::extensions {
   IOExtension::IOExtension(std::shared_ptr<runtime::WasmMemory> memory)
       : memory_(std::move(memory)),
         logger_{common::createLogger("WASM Runtime")} {}
 
-<<<<<<< HEAD
   void IOExtension::ext_print_hex(runtime::WasmPointer data,
                                   runtime::SizeType length) {
     const auto &buf = memory_->loadN(data, length);
     logger_->info("hex value: {}", buf.toHex());
-=======
-  void IOExtension::ext_print_hex(const uint8_t *data, uint32_t length) {
-    logger_->info("hex value: {}", common::hex_lower({data, length}));
->>>>>>> d6ee56c3
   }
 
   void IOExtension::ext_print_num(uint64_t value) {
