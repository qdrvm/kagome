/**
 * Copyright Soramitsu Co., Ltd. All Rights Reserved.
 * SPDX-License-Identifier: Apache-2.0
 */

#include "runtime/runtime_api/impl/parachain_host.hpp"

#include "common/blob.hpp"
#include "runtime/executor.hpp"
#include "runtime/runtime_api/impl/parachain_host_types_serde.hpp"

namespace kagome::runtime {

  ParachainHostImpl::ParachainHostImpl(
      std::shared_ptr<Executor> executor,
      primitives::events::ChainSubscriptionEnginePtr chain_events_engine)
      : executor_{std::move(executor)},
        chain_events_engine_{std::move(chain_events_engine)} {
    BOOST_ASSERT(executor_);
  }

<<<<<<< HEAD
  outcome::result<DutyRoster> ParachainHostImpl::duty_roster(
      const primitives::BlockHash &block) {
    OUTCOME_TRY(ctx, executor_->ctx().ephemeralAt(block));
    return executor_->call<DutyRoster>(ctx, "ParachainHost_duty_roster");
  }

  outcome::result<std::vector<ParachainId>>
  ParachainHostImpl::active_parachains(const primitives::BlockHash &block) {
    OUTCOME_TRY(ref,
                active_parachains_.get_else(
                    block, [&]() -> outcome::result<std::vector<ParachainId>> {
                      OUTCOME_TRY(ctx, executor_->ctx().ephemeralAt(block));
                      return executor_->call<std::vector<ParachainId>>(
                          ctx, "ParachainHost_active_parachains");
                    }));
=======
  outcome::result<std::vector<ParachainId>>
  ParachainHostImpl::active_parachains(const primitives::BlockHash &block) {
    OUTCOME_TRY(ref,
                active_parachains_.call(
                    *executor_, block, "ParachainHost_active_parachains"));
>>>>>>> 74e044b9
    return *ref;
  }

  outcome::result<std::optional<common::Buffer>>
  ParachainHostImpl::parachain_head(const primitives::BlockHash &block,
                                    ParachainId id) {
<<<<<<< HEAD
    OUTCOME_TRY(
        ref,
        parachain_head_.get_else(
            block, [&]() -> outcome::result<std::optional<common::Buffer>> {
              OUTCOME_TRY(ctx, executor_->ctx().ephemeralAt(block));
              return executor_->call<std::optional<Buffer>>(
                  ctx, "ParachainHost_parachain_head", id);
            }));
=======
    OUTCOME_TRY(ref,
                parachain_head_.call(
                    *executor_, block, "ParachainHost_parachain_head", id));
>>>>>>> 74e044b9
    return *ref;
  }

  outcome::result<std::optional<common::Buffer>>
  ParachainHostImpl::parachain_code(const primitives::BlockHash &block,
                                    ParachainId id) {
    OUTCOME_TRY(ref,
<<<<<<< HEAD
                parachain_code_.get_else(
                    std::tie(block, id),
                    [&]() -> outcome::result<std::optional<common::Buffer>> {
                      OUTCOME_TRY(ctx, executor_->ctx().ephemeralAt(block));
                      return executor_->call<std::optional<common::Buffer>>(
                          ctx, "ParachainHost_parachain_code", id);
                    }));
=======
                parachain_code_.call(
                    *executor_, block, "ParachainHost_parachain_code", id));
>>>>>>> 74e044b9
    return *ref;
  }

  outcome::result<std::vector<ValidatorId>> ParachainHostImpl::validators(
      const primitives::BlockHash &block) {
<<<<<<< HEAD
    OUTCOME_TRY(ref,
                validators_.get_else(
                    block, [&]() -> outcome::result<std::vector<ValidatorId>> {
                      OUTCOME_TRY(ctx, executor_->ctx().ephemeralAt(block));
                      return executor_->call<std::vector<ValidatorId>>(
                          ctx, "ParachainHost_validators");
                    }));
=======
    OUTCOME_TRY(
        ref, validators_.call(*executor_, block, "ParachainHost_validators"));
>>>>>>> 74e044b9
    return *ref;
  }

  outcome::result<ValidatorGroupsAndDescriptor>
  ParachainHostImpl::validator_groups(const primitives::BlockHash &block) {
<<<<<<< HEAD
    OUTCOME_TRY(
        ref,
        validator_groups_.get_else(
            block, [&]() -> outcome::result<ValidatorGroupsAndDescriptor> {
              OUTCOME_TRY(ctx, executor_->ctx().ephemeralAt(block));
              return executor_->call<ValidatorGroupsAndDescriptor>(
                  ctx, "ParachainHost_validator_groups");
            }));
=======
    OUTCOME_TRY(ref,
                validator_groups_.call(
                    *executor_, block, "ParachainHost_validator_groups"));
>>>>>>> 74e044b9
    return *ref;
  }

  outcome::result<std::vector<CoreState>> ParachainHostImpl::availability_cores(
      const primitives::BlockHash &block) {
    OUTCOME_TRY(ref,
<<<<<<< HEAD
                availability_cores_.get_else(
                    block, [&]() -> outcome::result<std::vector<CoreState>> {
                      OUTCOME_TRY(ctx, executor_->ctx().ephemeralAt(block));
                      return executor_->call<std::vector<CoreState>>(
                          ctx, "ParachainHost_availability_cores");
                    }));
=======
                availability_cores_.call(
                    *executor_, block, "ParachainHost_availability_cores"));
>>>>>>> 74e044b9
    return *ref;
  }

  outcome::result<std::optional<PersistedValidationData>>
  ParachainHostImpl::persisted_validation_data(
      const primitives::BlockHash &block,
      ParachainId id,
      OccupiedCoreAssumption assumption) {
    OUTCOME_TRY(ctx, executor_->ctx().ephemeralAt(block));
    return executor_->call<std::optional<PersistedValidationData>>(
        ctx, "ParachainHost_persisted_validation_data", id, assumption);
  }

  outcome::result<bool> ParachainHostImpl::check_validation_outputs(
      const primitives::BlockHash &block,
      ParachainId id,
      CandidateCommitments outputs) {
    OUTCOME_TRY(ctx, executor_->ctx().ephemeralAt(block));
    return executor_->call<bool>(
        ctx, "ParachainHost_check_validation_outputs", id, outputs);
  }

  outcome::result<SessionIndex> ParachainHostImpl::session_index_for_child(
      const primitives::BlockHash &block) {
<<<<<<< HEAD
    OUTCOME_TRY(ref,
                session_index_for_child_.get_else(
                    block, [&]() -> outcome::result<SessionIndex> {
                      OUTCOME_TRY(ctx, executor_->ctx().ephemeralAt(block));
                      return executor_->call<SessionIndex>(
                          ctx, "ParachainHost_session_index_for_child");
                    }));
=======
    OUTCOME_TRY(
        ref,
        session_index_for_child_.call(
            *executor_, block, "ParachainHost_session_index_for_child"));
>>>>>>> 74e044b9
    return *ref;
  }

  outcome::result<std::optional<ValidationCode>>
  ParachainHostImpl::validation_code(const primitives::BlockHash &block,
                                     ParachainId id,
                                     OccupiedCoreAssumption assumption) {
    OUTCOME_TRY(ctx, executor_->ctx().ephemeralAt(block));
    return executor_->call<std::optional<ValidationCode>>(
        ctx, "ParachainHost_validation_code", id, assumption);
  }

  outcome::result<std::optional<ValidationCode>>
  ParachainHostImpl::validation_code_by_hash(const primitives::BlockHash &block,
                                             ValidationCodeHash hash) {
<<<<<<< HEAD
    OUTCOME_TRY(ref,
                validation_code_by_hash_.get_else(
                    std::tie(block, hash),
                    [&]() -> outcome::result<std::optional<ValidationCode>> {
                      OUTCOME_TRY(ctx, executor_->ctx().ephemeralAt(block));
                      return executor_->call<std::optional<ValidationCode>>(
                          ctx, "ParachainHost_validation_code_by_hash", hash);
                    }));
    return *ref;
=======
    if (DISABLE_RUNTIME_LRU) {
      return executor_->callAt<std::optional<ValidationCode>>(
          block, "ParachainHost_validation_code_by_hash", hash);
    }
    if (auto r = validation_code_by_hash_.exclusiveAccess(
            [&](typename decltype(validation_code_by_hash_)::Type
                    &validation_code_by_hash_) {
              auto v = validation_code_by_hash_.get(hash);
              return v ? std::make_optional(v->get()) : std::nullopt;
            })) {
      return *r;
    }
    OUTCOME_TRY(code,
                executor_->callAt<std::optional<ValidationCode>>(
                    block, "ParachainHost_validation_code_by_hash", hash));
    if (code) {
      return validation_code_by_hash_.exclusiveAccess(
          [&](typename decltype(validation_code_by_hash_)::Type
                  &validation_code_by_hash_) {
            return validation_code_by_hash_.put(hash, std::move(*code));
          });
    }
    return std::nullopt;
>>>>>>> 74e044b9
  }

  outcome::result<std::optional<CommittedCandidateReceipt>>
  ParachainHostImpl::candidate_pending_availability(
      const primitives::BlockHash &block, ParachainId id) {
<<<<<<< HEAD
    OUTCOME_TRY(
        ref,
        candidate_pending_availability_.get_else(
            std::tie(block, id),
            [&]() -> outcome::result<std::optional<CommittedCandidateReceipt>> {
              OUTCOME_TRY(ctx, executor_->ctx().ephemeralAt(block));
              return executor_->call<std::optional<CommittedCandidateReceipt>>(
                  ctx, "ParachainHost_candidate_pending_availability", id);
            }));
=======
    OUTCOME_TRY(ref,
                candidate_pending_availability_.call(
                    *executor_,
                    block,
                    "ParachainHost_candidate_pending_availability",
                    id));
>>>>>>> 74e044b9
    return *ref;
  }

  outcome::result<std::vector<CandidateEvent>>
  ParachainHostImpl::candidate_events(const primitives::BlockHash &block) {
<<<<<<< HEAD
    OUTCOME_TRY(
        ref,
        candidate_events_.get_else(
            block, [&]() -> outcome::result<std::vector<CandidateEvent>> {
              OUTCOME_TRY(ctx, executor_->ctx().ephemeralAt(block));
              return executor_->call<std::vector<CandidateEvent>>(
                  ctx, "ParachainHost_candidate_events");
            }));
=======
    OUTCOME_TRY(ref,
                candidate_events_.call(
                    *executor_, block, "ParachainHost_candidate_events"));
>>>>>>> 74e044b9
    return *ref;
  }

  outcome::result<std::optional<SessionInfo>> ParachainHostImpl::session_info(
      const primitives::BlockHash &block, SessionIndex index) {
    OUTCOME_TRY(ref,
<<<<<<< HEAD
                session_info_.get_else(
                    std::tie(block, index),
                    [&]() -> outcome::result<std::optional<SessionInfo>> {
                      OUTCOME_TRY(ctx, executor_->ctx().ephemeralAt(block));
                      return executor_->call<std::optional<SessionInfo>>(
                          ctx, "ParachainHost_session_info", index);
                    }));
=======
                session_info_.call(
                    *executor_, block, "ParachainHost_session_info", index));
>>>>>>> 74e044b9
    return *ref;
  }

  outcome::result<std::vector<InboundDownwardMessage>>
  ParachainHostImpl::dmq_contents(const primitives::BlockHash &block,
                                  ParachainId id) {
<<<<<<< HEAD
    OUTCOME_TRY(
        ref,
        dmq_contents_.get_else(
            std::tie(block, id),
            [&]() -> outcome::result<std::vector<InboundDownwardMessage>> {
              OUTCOME_TRY(ctx, executor_->ctx().ephemeralAt(block));
              return executor_->call<std::vector<InboundDownwardMessage>>(
                  ctx, "ParachainHost_dmq_contents", id);
            }));
=======
    OUTCOME_TRY(ref,
                dmq_contents_.call(
                    *executor_, block, "ParachainHost_dmq_contents", id));
>>>>>>> 74e044b9
    return *ref;
  }

  outcome::result<std::map<ParachainId, std::vector<InboundHrmpMessage>>>
  ParachainHostImpl::inbound_hrmp_channels_contents(
      const primitives::BlockHash &block, ParachainId id) {
<<<<<<< HEAD
    OUTCOME_TRY(
        ref,
        inbound_hrmp_channels_contents_.get_else(
            std::tie(block, id),
            [&]() -> outcome::result<
                      std::map<ParachainId, std::vector<InboundHrmpMessage>>> {
              OUTCOME_TRY(ctx, executor_->ctx().ephemeralAt(block));
              return executor_->call<
                  std::map<ParachainId, std::vector<InboundHrmpMessage>>>(
                  ctx, "ParachainHost_inbound_hrmp_channels_contents", id);
            }));
=======
    OUTCOME_TRY(ref,
                inbound_hrmp_channels_contents_.call(
                    *executor_,
                    block,
                    "ParachainHost_inbound_hrmp_channels_contents",
                    id));
>>>>>>> 74e044b9
    return *ref;
  }

  bool ParachainHostImpl::prepare() {
    chain_sub_ = std::make_shared<primitives::events::ChainEventSubscriber>(
        chain_events_engine_);
    chain_sub_->subscribe(
        chain_sub_->generateSubscriptionSetId(),
        primitives::events::ChainEventType::kDeactivateAfterFinalization);
    chain_sub_->setCallback([wptr{weak_from_this()}](
                                auto /*set_id*/,
                                auto && /*internal_obj*/,
                                auto /*event_type*/,
                                const primitives::events::ChainEventParams
                                    &event) {
      if (auto self = wptr.lock()) {
        auto event_opt =
            if_type<const primitives::events::RemoveAfterFinalizationParams>(
                event);
        if (event_opt.has_value()) {
          self->clearCaches(event_opt.value());
        }
      }
    });

    return false;
  }

  void ParachainHostImpl::clearCaches(
      const std::vector<primitives::BlockHash> &blocks) {
    active_parachains_.erase(blocks);
    parachain_head_.erase(blocks);
    parachain_code_.erase(blocks);
    validators_.erase(blocks);
    validator_groups_.erase(blocks);
    availability_cores_.erase(blocks);
    session_index_for_child_.erase(blocks);
    candidate_pending_availability_.erase(blocks);
    candidate_events_.erase(blocks);
    session_info_.erase(blocks);
    dmq_contents_.erase(blocks);
    inbound_hrmp_channels_contents_.erase(blocks);
  }

  outcome::result<std::optional<std::vector<ExecutorParam>>>
  ParachainHostImpl::session_executor_params(const primitives::BlockHash &block,
                                             SessionIndex idx) {
<<<<<<< HEAD
    OUTCOME_TRY(ctx, executor_->ctx().ephemeralAt(block));
    return executor_->call<std::optional<std::vector<ExecutorParam>>>(
        ctx, "ParachainHost_session_executor_params", idx);
=======
    return executor_->callAt<std::optional<std::vector<ExecutorParam>>>(
        block, "ParachainHost_session_executor_params", idx);
>>>>>>> 74e044b9
  }

  outcome::result<std::optional<dispute::ScrapedOnChainVotes>>
  ParachainHostImpl::on_chain_votes(const primitives::BlockHash &block) {
    OUTCOME_TRY(ctx, executor_->ctx().ephemeralAt(block));
    return executor_->call<std::optional<dispute::ScrapedOnChainVotes>>(
        ctx, "ParachainHost_on_chain_votes");
  }

  outcome::result<std::vector<std::tuple<dispute::SessionIndex,
                                         dispute::CandidateHash,
                                         dispute::DisputeState>>>
  ParachainHostImpl::disputes(const primitives::BlockHash &block) {
    OUTCOME_TRY(ctx, executor_->ctx().ephemeralAt(block));
    return executor_->call<std::vector<std::tuple<dispute::SessionIndex,
                                                  dispute::CandidateHash,
                                                  dispute::DisputeState>>>(
        ctx, "ParachainHost_disputes");  // TODO ensure if it works
  }

  outcome::result<std::vector<ValidationCodeHash>>
  ParachainHostImpl::pvfs_require_precheck(const primitives::BlockHash &block) {
    OUTCOME_TRY(ctx, executor_->ctx().ephemeralAt(block));
    return executor_->call<std::vector<ValidationCodeHash>>(
        ctx, "ParachainHost_pvfs_require_precheck");
  }

  outcome::result<void> ParachainHostImpl::submit_pvf_check_statement(
      const primitives::BlockHash &block,
      const parachain::PvfCheckStatement &statement,
      const parachain::Signature &signature) {
    OUTCOME_TRY(ctx, executor_->ctx().ephemeralAt(block));
    return executor_->call<void>(
        ctx, "ParachainHost_submit_pvf_check_statement", statement, signature);
  }

}  // namespace kagome::runtime<|MERGE_RESOLUTION|>--- conflicted
+++ resolved
@@ -19,49 +19,20 @@
     BOOST_ASSERT(executor_);
   }
 
-<<<<<<< HEAD
-  outcome::result<DutyRoster> ParachainHostImpl::duty_roster(
-      const primitives::BlockHash &block) {
-    OUTCOME_TRY(ctx, executor_->ctx().ephemeralAt(block));
-    return executor_->call<DutyRoster>(ctx, "ParachainHost_duty_roster");
-  }
-
   outcome::result<std::vector<ParachainId>>
   ParachainHostImpl::active_parachains(const primitives::BlockHash &block) {
     OUTCOME_TRY(ref,
-                active_parachains_.get_else(
-                    block, [&]() -> outcome::result<std::vector<ParachainId>> {
-                      OUTCOME_TRY(ctx, executor_->ctx().ephemeralAt(block));
-                      return executor_->call<std::vector<ParachainId>>(
-                          ctx, "ParachainHost_active_parachains");
-                    }));
-=======
-  outcome::result<std::vector<ParachainId>>
-  ParachainHostImpl::active_parachains(const primitives::BlockHash &block) {
-    OUTCOME_TRY(ref,
                 active_parachains_.call(
                     *executor_, block, "ParachainHost_active_parachains"));
->>>>>>> 74e044b9
     return *ref;
   }
 
   outcome::result<std::optional<common::Buffer>>
   ParachainHostImpl::parachain_head(const primitives::BlockHash &block,
                                     ParachainId id) {
-<<<<<<< HEAD
-    OUTCOME_TRY(
-        ref,
-        parachain_head_.get_else(
-            block, [&]() -> outcome::result<std::optional<common::Buffer>> {
-              OUTCOME_TRY(ctx, executor_->ctx().ephemeralAt(block));
-              return executor_->call<std::optional<Buffer>>(
-                  ctx, "ParachainHost_parachain_head", id);
-            }));
-=======
     OUTCOME_TRY(ref,
                 parachain_head_.call(
                     *executor_, block, "ParachainHost_parachain_head", id));
->>>>>>> 74e044b9
     return *ref;
   }
 
@@ -69,71 +40,31 @@
   ParachainHostImpl::parachain_code(const primitives::BlockHash &block,
                                     ParachainId id) {
     OUTCOME_TRY(ref,
-<<<<<<< HEAD
-                parachain_code_.get_else(
-                    std::tie(block, id),
-                    [&]() -> outcome::result<std::optional<common::Buffer>> {
-                      OUTCOME_TRY(ctx, executor_->ctx().ephemeralAt(block));
-                      return executor_->call<std::optional<common::Buffer>>(
-                          ctx, "ParachainHost_parachain_code", id);
-                    }));
-=======
                 parachain_code_.call(
                     *executor_, block, "ParachainHost_parachain_code", id));
->>>>>>> 74e044b9
     return *ref;
   }
 
   outcome::result<std::vector<ValidatorId>> ParachainHostImpl::validators(
       const primitives::BlockHash &block) {
-<<<<<<< HEAD
-    OUTCOME_TRY(ref,
-                validators_.get_else(
-                    block, [&]() -> outcome::result<std::vector<ValidatorId>> {
-                      OUTCOME_TRY(ctx, executor_->ctx().ephemeralAt(block));
-                      return executor_->call<std::vector<ValidatorId>>(
-                          ctx, "ParachainHost_validators");
-                    }));
-=======
     OUTCOME_TRY(
         ref, validators_.call(*executor_, block, "ParachainHost_validators"));
->>>>>>> 74e044b9
     return *ref;
   }
 
   outcome::result<ValidatorGroupsAndDescriptor>
   ParachainHostImpl::validator_groups(const primitives::BlockHash &block) {
-<<<<<<< HEAD
-    OUTCOME_TRY(
-        ref,
-        validator_groups_.get_else(
-            block, [&]() -> outcome::result<ValidatorGroupsAndDescriptor> {
-              OUTCOME_TRY(ctx, executor_->ctx().ephemeralAt(block));
-              return executor_->call<ValidatorGroupsAndDescriptor>(
-                  ctx, "ParachainHost_validator_groups");
-            }));
-=======
     OUTCOME_TRY(ref,
                 validator_groups_.call(
                     *executor_, block, "ParachainHost_validator_groups"));
->>>>>>> 74e044b9
     return *ref;
   }
 
   outcome::result<std::vector<CoreState>> ParachainHostImpl::availability_cores(
       const primitives::BlockHash &block) {
     OUTCOME_TRY(ref,
-<<<<<<< HEAD
-                availability_cores_.get_else(
-                    block, [&]() -> outcome::result<std::vector<CoreState>> {
-                      OUTCOME_TRY(ctx, executor_->ctx().ephemeralAt(block));
-                      return executor_->call<std::vector<CoreState>>(
-                          ctx, "ParachainHost_availability_cores");
-                    }));
-=======
                 availability_cores_.call(
                     *executor_, block, "ParachainHost_availability_cores"));
->>>>>>> 74e044b9
     return *ref;
   }
 
@@ -158,20 +89,10 @@
 
   outcome::result<SessionIndex> ParachainHostImpl::session_index_for_child(
       const primitives::BlockHash &block) {
-<<<<<<< HEAD
-    OUTCOME_TRY(ref,
-                session_index_for_child_.get_else(
-                    block, [&]() -> outcome::result<SessionIndex> {
-                      OUTCOME_TRY(ctx, executor_->ctx().ephemeralAt(block));
-                      return executor_->call<SessionIndex>(
-                          ctx, "ParachainHost_session_index_for_child");
-                    }));
-=======
     OUTCOME_TRY(
         ref,
         session_index_for_child_.call(
             *executor_, block, "ParachainHost_session_index_for_child"));
->>>>>>> 74e044b9
     return *ref;
   }
 
@@ -187,17 +108,6 @@
   outcome::result<std::optional<ValidationCode>>
   ParachainHostImpl::validation_code_by_hash(const primitives::BlockHash &block,
                                              ValidationCodeHash hash) {
-<<<<<<< HEAD
-    OUTCOME_TRY(ref,
-                validation_code_by_hash_.get_else(
-                    std::tie(block, hash),
-                    [&]() -> outcome::result<std::optional<ValidationCode>> {
-                      OUTCOME_TRY(ctx, executor_->ctx().ephemeralAt(block));
-                      return executor_->call<std::optional<ValidationCode>>(
-                          ctx, "ParachainHost_validation_code_by_hash", hash);
-                    }));
-    return *ref;
-=======
     if (DISABLE_RUNTIME_LRU) {
       return executor_->callAt<std::optional<ValidationCode>>(
           block, "ParachainHost_validation_code_by_hash", hash);
@@ -221,114 +131,54 @@
           });
     }
     return std::nullopt;
->>>>>>> 74e044b9
   }
 
   outcome::result<std::optional<CommittedCandidateReceipt>>
   ParachainHostImpl::candidate_pending_availability(
       const primitives::BlockHash &block, ParachainId id) {
-<<<<<<< HEAD
-    OUTCOME_TRY(
-        ref,
-        candidate_pending_availability_.get_else(
-            std::tie(block, id),
-            [&]() -> outcome::result<std::optional<CommittedCandidateReceipt>> {
-              OUTCOME_TRY(ctx, executor_->ctx().ephemeralAt(block));
-              return executor_->call<std::optional<CommittedCandidateReceipt>>(
-                  ctx, "ParachainHost_candidate_pending_availability", id);
-            }));
-=======
     OUTCOME_TRY(ref,
                 candidate_pending_availability_.call(
                     *executor_,
                     block,
                     "ParachainHost_candidate_pending_availability",
                     id));
->>>>>>> 74e044b9
     return *ref;
   }
 
   outcome::result<std::vector<CandidateEvent>>
   ParachainHostImpl::candidate_events(const primitives::BlockHash &block) {
-<<<<<<< HEAD
-    OUTCOME_TRY(
-        ref,
-        candidate_events_.get_else(
-            block, [&]() -> outcome::result<std::vector<CandidateEvent>> {
-              OUTCOME_TRY(ctx, executor_->ctx().ephemeralAt(block));
-              return executor_->call<std::vector<CandidateEvent>>(
-                  ctx, "ParachainHost_candidate_events");
-            }));
-=======
     OUTCOME_TRY(ref,
                 candidate_events_.call(
                     *executor_, block, "ParachainHost_candidate_events"));
->>>>>>> 74e044b9
     return *ref;
   }
 
   outcome::result<std::optional<SessionInfo>> ParachainHostImpl::session_info(
       const primitives::BlockHash &block, SessionIndex index) {
     OUTCOME_TRY(ref,
-<<<<<<< HEAD
-                session_info_.get_else(
-                    std::tie(block, index),
-                    [&]() -> outcome::result<std::optional<SessionInfo>> {
-                      OUTCOME_TRY(ctx, executor_->ctx().ephemeralAt(block));
-                      return executor_->call<std::optional<SessionInfo>>(
-                          ctx, "ParachainHost_session_info", index);
-                    }));
-=======
                 session_info_.call(
                     *executor_, block, "ParachainHost_session_info", index));
->>>>>>> 74e044b9
     return *ref;
   }
 
   outcome::result<std::vector<InboundDownwardMessage>>
   ParachainHostImpl::dmq_contents(const primitives::BlockHash &block,
                                   ParachainId id) {
-<<<<<<< HEAD
-    OUTCOME_TRY(
-        ref,
-        dmq_contents_.get_else(
-            std::tie(block, id),
-            [&]() -> outcome::result<std::vector<InboundDownwardMessage>> {
-              OUTCOME_TRY(ctx, executor_->ctx().ephemeralAt(block));
-              return executor_->call<std::vector<InboundDownwardMessage>>(
-                  ctx, "ParachainHost_dmq_contents", id);
-            }));
-=======
     OUTCOME_TRY(ref,
                 dmq_contents_.call(
                     *executor_, block, "ParachainHost_dmq_contents", id));
->>>>>>> 74e044b9
     return *ref;
   }
 
   outcome::result<std::map<ParachainId, std::vector<InboundHrmpMessage>>>
   ParachainHostImpl::inbound_hrmp_channels_contents(
       const primitives::BlockHash &block, ParachainId id) {
-<<<<<<< HEAD
-    OUTCOME_TRY(
-        ref,
-        inbound_hrmp_channels_contents_.get_else(
-            std::tie(block, id),
-            [&]() -> outcome::result<
-                      std::map<ParachainId, std::vector<InboundHrmpMessage>>> {
-              OUTCOME_TRY(ctx, executor_->ctx().ephemeralAt(block));
-              return executor_->call<
-                  std::map<ParachainId, std::vector<InboundHrmpMessage>>>(
-                  ctx, "ParachainHost_inbound_hrmp_channels_contents", id);
-            }));
-=======
     OUTCOME_TRY(ref,
                 inbound_hrmp_channels_contents_.call(
                     *executor_,
                     block,
                     "ParachainHost_inbound_hrmp_channels_contents",
                     id));
->>>>>>> 74e044b9
     return *ref;
   }
 
@@ -376,14 +226,9 @@
   outcome::result<std::optional<std::vector<ExecutorParam>>>
   ParachainHostImpl::session_executor_params(const primitives::BlockHash &block,
                                              SessionIndex idx) {
-<<<<<<< HEAD
     OUTCOME_TRY(ctx, executor_->ctx().ephemeralAt(block));
     return executor_->call<std::optional<std::vector<ExecutorParam>>>(
         ctx, "ParachainHost_session_executor_params", idx);
-=======
-    return executor_->callAt<std::optional<std::vector<ExecutorParam>>>(
-        block, "ParachainHost_session_executor_params", idx);
->>>>>>> 74e044b9
   }
 
   outcome::result<std::optional<dispute::ScrapedOnChainVotes>>
