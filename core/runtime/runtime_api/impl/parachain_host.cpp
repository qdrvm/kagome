--- conflicted
+++ resolved
@@ -131,7 +131,6 @@
             block, "ParachainHost_inbound_hrmp_channels_contents", id);
   }
 
-<<<<<<< HEAD
   outcome::result<std::optional<dispute::ScrapedOnChainVotes>>
   ParachainHostImpl::on_chain_votes(const primitives::BlockHash &block) {
     return executor_->callAt<std::optional<dispute::ScrapedOnChainVotes>>(
@@ -148,7 +147,6 @@
         block, "ParachainHost_disputes");  // TODO ensure if it works
   }
 
-=======
   outcome::result<std::vector<ValidationCodeHash>>
   ParachainHostImpl::pvfs_require_precheck(const primitives::BlockHash &block) {
     return executor_->callAt<std::vector<ValidationCodeHash>>(
@@ -164,5 +162,5 @@
                                    statement,
                                    signature);
   }
->>>>>>> c40d94c8
+
 }  // namespace kagome::runtime