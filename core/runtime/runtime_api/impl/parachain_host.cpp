--- conflicted
+++ resolved
@@ -131,7 +131,6 @@
             block, "ParachainHost_inbound_hrmp_channels_contents", id);
   }
 
-<<<<<<< HEAD
   outcome::result<std::optional<std::vector<ExecutorParam>>>
   ParachainHostImpl::session_executor_params(const primitives::BlockHash &block,
                           SessionIndex idx) {
@@ -140,7 +139,6 @@
             block, "ParachainHost_session_executor_params", idx);
   }
 
-=======
   outcome::result<std::vector<ValidationCodeHash>>
   ParachainHostImpl::pvfs_require_precheck(const primitives::BlockHash &block) {
     return executor_->callAt<std::vector<ValidationCodeHash>>(
@@ -156,5 +154,4 @@
                                    statement,
                                    signature);
   }
->>>>>>> 82e3c0fb
 }  // namespace kagome::runtime