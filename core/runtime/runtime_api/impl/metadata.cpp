--- conflicted
+++ resolved
@@ -21,22 +21,11 @@
 
   outcome::result<Metadata::OpaqueMetadata> MetadataImpl::metadata(
       const primitives::BlockHash &block_hash) {
-<<<<<<< HEAD
-    OUTCOME_TRY(
-        ref,
-        metadata_.get_else(
-            block_hash, [&] -> outcome::result<Metadata::OpaqueMetadata> {
-              OUTCOME_TRY(ctx, executor_->ctx().ephemeralAt(block_hash));
-              return executor_->call<OpaqueMetadata>(ctx, "Metadata_metadata");
-            }));
-    return *ref;
-=======
     return metadata_.call(*header_repo_,
                           *runtime_upgrade_tracker_,
                           *executor_,
                           block_hash,
                           "Metadata_metadata");
->>>>>>> 74e044b9
   }
 
 }  // namespace kagome::runtime