--- conflicted
+++ resolved
@@ -82,11 +82,10 @@
     inbound_hrmp_channels_contents(const primitives::BlockHash &block,
                                    ParachainId id) override;
 
-<<<<<<< HEAD
     outcome::result<std::optional<std::vector<ExecutorParam>>>
     session_executor_params(const primitives::BlockHash &block,
                             SessionIndex idx) override;
-=======
+
     outcome::result<std::optional<dispute::ScrapedOnChainVotes>> on_chain_votes(
         const primitives::BlockHash &block) override;
 
@@ -95,7 +94,6 @@
                                            dispute::CandidateHash,
                                            dispute::DisputeState>>>
     disputes(const primitives::BlockHash &block) override;
->>>>>>> 88468188
 
     outcome::result<std::vector<ValidationCodeHash>> pvfs_require_precheck(
         const primitives::BlockHash &block) override;
