/**
 * Copyright Soramitsu Co., Ltd. All Rights Reserved.
 * SPDX-License-Identifier: Apache-2.0
 */

#ifndef KAGOME_CORE_RUNTIME_IMPL_PARACHAIN_HOST_HPP
#define KAGOME_CORE_RUNTIME_IMPL_PARACHAIN_HOST_HPP

#include "primitives/block_id.hpp"
#include "runtime/runtime_api/parachain_host.hpp"

namespace kagome::runtime {

  class Executor;

  class ParachainHostImpl final : public ParachainHost {
   public:
    explicit ParachainHostImpl(std::shared_ptr<Executor> executor);

    outcome::result<DutyRoster> duty_roster(
        const primitives::BlockHash &block) override;

    outcome::result<std::vector<ParachainId>> active_parachains(
        const primitives::BlockHash &block) override;

    outcome::result<std::optional<Buffer>> parachain_head(
        const primitives::BlockHash &block, ParachainId id) override;

    outcome::result<std::optional<kagome::common::Buffer>> parachain_code(
        const primitives::BlockHash &block, ParachainId id) override;

    outcome::result<std::vector<ValidatorId>> validators(
        const primitives::BlockHash &block) override;

    outcome::result<ValidatorGroupsAndDescriptor> validator_groups(
        const primitives::BlockHash &block) override;

    outcome::result<std::vector<CoreState>> availability_cores(
        const primitives::BlockHash &block) override;

    outcome::result<std::optional<PersistedValidationData>>
    persisted_validation_data(const primitives::BlockHash &block,
                              ParachainId id,
                              OccupiedCoreAssumption assumption) override;

    outcome::result<bool> check_validation_outputs(
        const primitives::BlockHash &block,
        ParachainId id,
        CandidateCommitments outputs) override;

    outcome::result<SessionIndex> session_index_for_child(
        const primitives::BlockHash &block) override;

    outcome::result<std::optional<ValidationCode>> validation_code(
        const primitives::BlockHash &block,
        ParachainId id,
        OccupiedCoreAssumption assumption) override;

    outcome::result<std::optional<ValidationCode>> validation_code_by_hash(
        const primitives::BlockHash &block, ValidationCodeHash hash) override;

    outcome::result<std::optional<CommittedCandidateReceipt>>
    candidate_pending_availability(const primitives::BlockHash &block,
                                   ParachainId id) override;

    outcome::result<std::vector<CandidateEvent>> candidate_events(
        const primitives::BlockHash &block) override;

    outcome::result<std::optional<SessionInfo>> session_info(
        const primitives::BlockHash &block, SessionIndex index) override;

    outcome::result<std::vector<InboundDownwardMessage>> dmq_contents(
        const primitives::BlockHash &block, ParachainId id) override;

    outcome::result<std::map<ParachainId, std::vector<InboundHrmpMessage>>>
    inbound_hrmp_channels_contents(const primitives::BlockHash &block,
                                   ParachainId id) override;

<<<<<<< HEAD
    outcome::result<std::optional<dispute::ScrapedOnChainVotes>> on_chain_votes(
        const primitives::BlockHash &block) override;

    /// Returns all on-chain disputes at given block number. Available in `v3`.
    outcome::result<std::vector<std::tuple<dispute::SessionIndex,
                                           dispute::CandidateHash,
                                           dispute::DisputeState>>>
    disputes(const primitives::BlockHash &block) override;
=======
    outcome::result<std::vector<ValidationCodeHash>> pvfs_require_precheck(
        const primitives::BlockHash &block) override;

    outcome::result<void> submit_pvf_check_statement(
        const primitives::BlockHash &block,
        const parachain::PvfCheckStatement &statement,
        const parachain::Signature &signature) override;
>>>>>>> c40d94c8

   private:
    std::shared_ptr<Executor> executor_;
  };

}  // namespace kagome::runtime

#endif  // KAGOME_CORE_RUNTIME_PARACHAIN_HOST_HPP<|MERGE_RESOLUTION|>--- conflicted
+++ resolved
@@ -76,7 +76,6 @@
     inbound_hrmp_channels_contents(const primitives::BlockHash &block,
                                    ParachainId id) override;
 
-<<<<<<< HEAD
     outcome::result<std::optional<dispute::ScrapedOnChainVotes>> on_chain_votes(
         const primitives::BlockHash &block) override;
 
@@ -85,7 +84,7 @@
                                            dispute::CandidateHash,
                                            dispute::DisputeState>>>
     disputes(const primitives::BlockHash &block) override;
-=======
+
     outcome::result<std::vector<ValidationCodeHash>> pvfs_require_precheck(
         const primitives::BlockHash &block) override;
 
@@ -93,7 +92,6 @@
         const primitives::BlockHash &block,
         const parachain::PvfCheckStatement &statement,
         const parachain::Signature &signature) override;
->>>>>>> c40d94c8
 
    private:
     std::shared_ptr<Executor> executor_;
