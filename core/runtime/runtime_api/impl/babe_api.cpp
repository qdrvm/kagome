--- conflicted
+++ resolved
@@ -15,28 +15,16 @@
     BOOST_ASSERT(executor_);
   }
 
-<<<<<<< HEAD
-  outcome::result<primitives::BabeConfiguration> BabeApiImpl::configuration(
+  outcome::result<consensus::babe::BabeConfiguration> BabeApiImpl::configuration(
       const primitives::BlockHash &block) {
     OUTCOME_TRY(ctx, executor_->ctx().ephemeralAt(block));
-    return executor_->call<primitives::BabeConfiguration>(
+    return executor_->call<consensus::babe::BabeConfiguration>(
         ctx, "BabeApi_configuration");
-=======
-  outcome::result<consensus::babe::BabeConfiguration>
-  BabeApiImpl::configuration(const primitives::BlockHash &block) {
-    return executor_->callAt<consensus::babe::BabeConfiguration>(
-        block, "BabeApi_configuration");
->>>>>>> 31308610
   }
 
   outcome::result<consensus::babe::Epoch> BabeApiImpl::next_epoch(
       const primitives::BlockHash &block) {
-<<<<<<< HEAD
     OUTCOME_TRY(ctx, executor_->ctx().ephemeralAt(block));
-    return executor_->call<primitives::Epoch>(ctx, "BabeApi_next_epoch");
-=======
-    return executor_->callAt<consensus::babe::Epoch>(block,
-                                                     "BabeApi_next_epoch");
->>>>>>> 31308610
+    return executor_->call<consensus::babe::Epoch>(ctx, "BabeApi_next_epoch");
   }
 }  // namespace kagome::runtime