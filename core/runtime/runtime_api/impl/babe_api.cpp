/**
 * Copyright Soramitsu Co., Ltd. All Rights Reserved.
 * SPDX-License-Identifier: Apache-2.0
 */

#include "runtime/runtime_api/impl/babe_api.hpp"

#include "runtime/common/executor.hpp"

namespace kagome::runtime {

  BabeApiImpl::BabeApiImpl(std::shared_ptr<Executor> executor)
      : executor_{std::move(executor)} {
    BOOST_ASSERT(executor_);
  }

  outcome::result<primitives::BabeConfiguration> BabeApiImpl::configuration(
      const primitives::BlockHash &block) {
<<<<<<< HEAD
    return executor_->callAt<primitives::BabeConfiguration>(
        block, "BabeApi_configuration");
=======
    OUTCOME_TRY(ref, cache_.get_else(block, [&] {
      return executor_->callAt<primitives::BabeConfiguration>(
          block, "BabeApi_configuration");
    }));
    return *ref;
>>>>>>> 1d63df18
  }

  outcome::result<primitives::Epoch> BabeApiImpl::next_epoch(
      const primitives::BlockHash &block) {
    return executor_->callAt<primitives::Epoch>(block, "BabeApi_next_epoch");
  }
}  // namespace kagome::runtime<|MERGE_RESOLUTION|>--- conflicted
+++ resolved
@@ -16,16 +16,11 @@
 
   outcome::result<primitives::BabeConfiguration> BabeApiImpl::configuration(
       const primitives::BlockHash &block) {
-<<<<<<< HEAD
-    return executor_->callAt<primitives::BabeConfiguration>(
-        block, "BabeApi_configuration");
-=======
     OUTCOME_TRY(ref, cache_.get_else(block, [&] {
       return executor_->callAt<primitives::BabeConfiguration>(
           block, "BabeApi_configuration");
     }));
     return *ref;
->>>>>>> 1d63df18
   }
 
   outcome::result<primitives::Epoch> BabeApiImpl::next_epoch(
