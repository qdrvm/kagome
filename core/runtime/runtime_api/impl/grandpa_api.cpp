/**
 * Copyright Soramitsu Co., Ltd. All Rights Reserved.
 * SPDX-License-Identifier: Apache-2.0
 */

#include "runtime/runtime_api/impl/grandpa_api.hpp"

#include "runtime/executor.hpp"

namespace kagome::runtime {

  GrandpaApiImpl::GrandpaApiImpl(std::shared_ptr<Executor> executor)
      : executor_{std::move(executor)} {
    BOOST_ASSERT(executor_);
  }

<<<<<<< HEAD
  outcome::result<std::optional<GrandpaApi::ScheduledChange>>
  GrandpaApiImpl::pending_change(const primitives::BlockHash &block,
                                 const Digest &digest) {
    OUTCOME_TRY(ctx, executor_->ctx().ephemeralAt(block));
    return executor_->call<std::optional<ScheduledChange>>(
        ctx, "GrandpaApi_pending_change", digest);
  }

  outcome::result<std::optional<GrandpaApi::ForcedChange>>
  GrandpaApiImpl::forced_change(const primitives::BlockHash &block,
                                const Digest &digest) {
    OUTCOME_TRY(ctx, executor_->ctx().ephemeralAt(block));
    return executor_->call<std::optional<ForcedChange>>(
        ctx, "GrandpaApi_forced_change", digest);
  }

  outcome::result<GrandpaApi::AuthorityList> GrandpaApiImpl::authorities(
      const primitives::BlockId &block_id) {
    OUTCOME_TRY(block_hash, block_header_repo_->getHashById(block_id));

    OUTCOME_TRY(
        ref,
        authorities_.get_else(
            block_hash, [&]() -> outcome::result<primitives::AuthorityList> {
              OUTCOME_TRY(ctx, executor_->ctx().ephemeralAt(block_hash));
              return executor_->call<AuthorityList>(
                  ctx, "GrandpaApi_grandpa_authorities");
            }));
    return *ref;
=======
  outcome::result<GrandpaApi::AuthorityList> GrandpaApiImpl::authorities(
      const primitives::BlockHash &block_hash) {
    return executor_->callAt<AuthorityList>(block_hash,
                                            "GrandpaApi_grandpa_authorities");
>>>>>>> 74e044b9
  }

  outcome::result<primitives::AuthoritySetId> GrandpaApiImpl::current_set_id(
      const primitives::BlockHash &block_hash) {
<<<<<<< HEAD
    OUTCOME_TRY(
        ref,
        set_id_.get_else(
            block_hash, [&]() -> outcome::result<primitives::AuthoritySetId> {
              OUTCOME_TRY(ctx, executor_->ctx().ephemeralAt(block_hash));
              return executor_->call<primitives::AuthoritySetId>(
                  ctx, "GrandpaApi_current_set_id");
            }));
    return *ref;
=======
    return executor_->callAt<primitives::AuthoritySetId>(
        block_hash, "GrandpaApi_current_set_id");
>>>>>>> 74e044b9
  }

}  // namespace kagome::runtime<|MERGE_RESOLUTION|>--- conflicted
+++ resolved
@@ -14,60 +14,16 @@
     BOOST_ASSERT(executor_);
   }
 
-<<<<<<< HEAD
-  outcome::result<std::optional<GrandpaApi::ScheduledChange>>
-  GrandpaApiImpl::pending_change(const primitives::BlockHash &block,
-                                 const Digest &digest) {
-    OUTCOME_TRY(ctx, executor_->ctx().ephemeralAt(block));
-    return executor_->call<std::optional<ScheduledChange>>(
-        ctx, "GrandpaApi_pending_change", digest);
-  }
-
-  outcome::result<std::optional<GrandpaApi::ForcedChange>>
-  GrandpaApiImpl::forced_change(const primitives::BlockHash &block,
-                                const Digest &digest) {
-    OUTCOME_TRY(ctx, executor_->ctx().ephemeralAt(block));
-    return executor_->call<std::optional<ForcedChange>>(
-        ctx, "GrandpaApi_forced_change", digest);
-  }
-
-  outcome::result<GrandpaApi::AuthorityList> GrandpaApiImpl::authorities(
-      const primitives::BlockId &block_id) {
-    OUTCOME_TRY(block_hash, block_header_repo_->getHashById(block_id));
-
-    OUTCOME_TRY(
-        ref,
-        authorities_.get_else(
-            block_hash, [&]() -> outcome::result<primitives::AuthorityList> {
-              OUTCOME_TRY(ctx, executor_->ctx().ephemeralAt(block_hash));
-              return executor_->call<AuthorityList>(
-                  ctx, "GrandpaApi_grandpa_authorities");
-            }));
-    return *ref;
-=======
   outcome::result<GrandpaApi::AuthorityList> GrandpaApiImpl::authorities(
       const primitives::BlockHash &block_hash) {
     return executor_->callAt<AuthorityList>(block_hash,
                                             "GrandpaApi_grandpa_authorities");
->>>>>>> 74e044b9
   }
 
   outcome::result<primitives::AuthoritySetId> GrandpaApiImpl::current_set_id(
       const primitives::BlockHash &block_hash) {
-<<<<<<< HEAD
-    OUTCOME_TRY(
-        ref,
-        set_id_.get_else(
-            block_hash, [&]() -> outcome::result<primitives::AuthoritySetId> {
-              OUTCOME_TRY(ctx, executor_->ctx().ephemeralAt(block_hash));
-              return executor_->call<primitives::AuthoritySetId>(
-                  ctx, "GrandpaApi_current_set_id");
-            }));
-    return *ref;
-=======
     return executor_->callAt<primitives::AuthoritySetId>(
         block_hash, "GrandpaApi_current_set_id");
->>>>>>> 74e044b9
   }
 
 }  // namespace kagome::runtime