/**
 * Copyright Quadrivium LLC
 * All Rights Reserved
 * SPDX-License-Identifier: Apache-2.0
 */

#include "runtime/runtime_api/impl/grandpa_api.hpp"

#include "runtime/executor.hpp"

namespace kagome::runtime {

  GrandpaApiImpl::GrandpaApiImpl(std::shared_ptr<Executor> executor)
      : executor_{std::move(executor)} {
    BOOST_ASSERT(executor_);
  }

  outcome::result<GrandpaApi::Authorities> GrandpaApiImpl::authorities(
      const primitives::BlockHash &block_hash) {
<<<<<<< HEAD
    OUTCOME_TRY(ctx, executor_->ctx().ephemeralAt(block_hash));
    return executor_->call<AuthorityList>(ctx,
=======
    return executor_->callAt<Authorities>(block_hash,
>>>>>>> 31308610
                                          "GrandpaApi_grandpa_authorities");
  }

  outcome::result<GrandpaApi::AuthoritySetId> GrandpaApiImpl::current_set_id(
      const primitives::BlockHash &block_hash) {
<<<<<<< HEAD
    OUTCOME_TRY(ctx, executor_->ctx().ephemeralAt(block_hash));
    return executor_->call<primitives::AuthoritySetId>(
        ctx, "GrandpaApi_current_set_id");
=======
    return executor_->callAt<AuthoritySetId>(block_hash,
                                             "GrandpaApi_current_set_id");
>>>>>>> 31308610
  }

}  // namespace kagome::runtime<|MERGE_RESOLUTION|>--- conflicted
+++ resolved
@@ -17,25 +17,16 @@
 
   outcome::result<GrandpaApi::Authorities> GrandpaApiImpl::authorities(
       const primitives::BlockHash &block_hash) {
-<<<<<<< HEAD
     OUTCOME_TRY(ctx, executor_->ctx().ephemeralAt(block_hash));
-    return executor_->call<AuthorityList>(ctx,
-=======
-    return executor_->callAt<Authorities>(block_hash,
->>>>>>> 31308610
+    return executor_->call<Authorities>(ctx,
                                           "GrandpaApi_grandpa_authorities");
   }
 
   outcome::result<GrandpaApi::AuthoritySetId> GrandpaApiImpl::current_set_id(
       const primitives::BlockHash &block_hash) {
-<<<<<<< HEAD
     OUTCOME_TRY(ctx, executor_->ctx().ephemeralAt(block_hash));
-    return executor_->call<primitives::AuthoritySetId>(
+    return executor_->call<AuthoritySetId>(
         ctx, "GrandpaApi_current_set_id");
-=======
-    return executor_->callAt<AuthoritySetId>(block_hash,
-                                             "GrandpaApi_current_set_id");
->>>>>>> 31308610
   }
 
 }  // namespace kagome::runtime