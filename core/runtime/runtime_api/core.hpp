--- conflicted
+++ resolved
@@ -11,11 +11,9 @@
 #include "primitives/block.hpp"
 #include "primitives/common.hpp"
 #include "primitives/version.hpp"
-#include "runtime/runtime_context.hpp"
 #include "storage/changes_trie/changes_tracker.hpp"
 
 namespace kagome::runtime {
-<<<<<<< HEAD
   class RuntimeContext;
 
   // interface for calls that are done by the runtime via Host API
@@ -32,11 +30,6 @@
     virtual outcome::result<primitives::Version> version() = 0;
   };
 
-=======
-  /**
-   * Core represents mandatory part of runtime api
-   */
->>>>>>> 800debc1
   class Core {
    public:
     virtual ~Core() = default;
