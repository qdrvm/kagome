--- conflicted
+++ resolved
@@ -9,25 +9,27 @@
 #include <binaryen/shell-interface.h>
 
 #include "common/logger.hpp"
-<<<<<<< HEAD
 
-namespace kagome::extensions {
-  class ExtensionFactory;
+namespace kagome::host_api {
+  class HostApiFactory;
+  class HostApi;
 }
 
 namespace kagome::runtime {
   class TrieStorageProvider;
   class WasmMemory;
+
+  namespace binaryen {
+    class CoreFactory;
+    class RuntimeEnvironmentFactory;
+    class BinaryenWasmMemoryFactory;
+  }
+
 }  // namespace kagome::runtime
 
 namespace wasm {
   class Function;
 }
-=======
-#include "host_api/host_api_factory.hpp"
-#include "runtime/trie_storage_provider.hpp"
-#include "runtime/binaryen/binaryen_wasm_memory_factory.hpp"
->>>>>>> d67c94e7
 
 namespace kagome::runtime::binaryen {
 
@@ -48,13 +50,9 @@
     wasm::Literal callImport(wasm::Function *import,
                              wasm::LiteralList &arguments) override;
 
-    inline std::shared_ptr<WasmMemory> memory() const {
-      return host_api_->memory();
-    }
+    std::shared_ptr<WasmMemory> memory() const;
 
-    inline void reset() const {
-      return host_api_->reset();
-    }
+    void reset() const;
 
    private:
     /**
