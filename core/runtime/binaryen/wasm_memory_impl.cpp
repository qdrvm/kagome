--- conflicted
+++ resolved
@@ -13,31 +13,21 @@
       : memory_(memory),
         size_(size),
         logger_{common::createLogger("WASM Memory")},
-<<<<<<< HEAD
         offset_{1250272}
   // TODO(kamilsa) 11.02.21 replace initial offset with value from __heap_base
   // https://github.com/soramitsu/kagome/issues/671
-  // We should allocate very first byte to prohibit allocating
-  // memory at 0 in future, as returning 0 from allocate
-  // method means that wasm memory was exhausted
-=======
-        offset_{roundUpAlign(1u)}
+
   // We should allocate very first byte to prohibit allocating memory at 0 in
   // future, as returning 0 from allocate method means that wasm memory was
   // exhausted
->>>>>>> 330c86df
   {
     WasmMemoryImpl::resize(size_);
   }
 
   void WasmMemoryImpl::reset() {
-<<<<<<< HEAD
-    offset_ = 1250272;  // TODO(kamilsa) 11.02.21 replace this offset with value
-                        // from __heap_base
-    // https://github.com/soramitsu/kagome/issues/671
-=======
-    offset_ = roundUpAlign(1);
->>>>>>> 330c86df
+    offset_ =
+        1250272;  // TODO(kamilsa) 11.02.21 replace this offset with value from
+                  // __heap_base https://github.com/soramitsu/kagome/issues/671
     allocated_.clear();
     deallocated_.clear();
     logger_->trace("Memory reset");
@@ -105,7 +95,8 @@
 
     // Combine with previous chunk if it adjacent
     while (deallocated_.begin() != d_it) {
-      auto d_it_prev = d_it; --d_it_prev;
+      auto d_it_prev = d_it;
+      --d_it_prev;
       if (d_it_prev->first + d_it_prev->second != d_it->first) {
         break;
       }
@@ -114,7 +105,8 @@
       d_it = d_it_prev;
     }
 
-    auto d_it_next = d_it; ++d_it_next;
+    auto d_it_next = d_it;
+    ++d_it_next;
     if (d_it_next == deallocated_.end()) {
       if (d_it->first + d_it->second == offset_) {
         offset_ = d_it->first;
