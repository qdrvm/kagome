--- conflicted
+++ resolved
@@ -56,13 +56,7 @@
    */
   class WasmMemoryImpl final : public WasmMemory {
    public:
-<<<<<<< HEAD
-    WasmMemoryImpl(wasm::ShellExternalInterface::Memory *memory_,
-                   WasmSize size = 1114112);  // default value for binaryen's
-                                              // shell interface
-=======
     explicit WasmMemoryImpl(wasm::ShellExternalInterface::Memory *memory);
->>>>>>> 9b0317c0
     WasmMemoryImpl(const WasmMemoryImpl &copy) = delete;
     WasmMemoryImpl &operator=(const WasmMemoryImpl &copy) = delete;
     WasmMemoryImpl(WasmMemoryImpl &&move) = delete;
