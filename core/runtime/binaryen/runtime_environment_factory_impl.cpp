--- conflicted
+++ resolved
@@ -8,9 +8,9 @@
 #include <gsl/span>
 
 #include "crypto/hasher/hasher_impl.hpp"
+#include "runtime/binaryen/binaryen_memory_provider.hpp"
 #include "runtime/binaryen/runtime_external_interface.hpp"
 #include "runtime/memory_provider.hpp"
-#include "runtime/binaryen/binaryen_memory_provider.hpp"
 
 OUTCOME_CPP_DEFINE_CATEGORY(kagome::runtime::binaryen,
                             RuntimeEnvironmentFactoryImpl::Error,
@@ -29,24 +29,26 @@
 
   thread_local std::shared_ptr<RuntimeExternalInterface>
       RuntimeEnvironmentFactoryImpl::external_interface_{};
+  thread_local std::shared_ptr<BinaryenMemoryProvider>
+      RuntimeEnvironmentFactoryImpl::memory_provider_{};
 
   RuntimeEnvironmentFactoryImpl::RuntimeEnvironmentFactoryImpl(
       std::shared_ptr<CoreApiProvider> core_api_provider,
-      std::shared_ptr<BinaryenMemoryProvider> memory_provider,
+      std::shared_ptr<BinaryenWasmMemoryFactory> memory_factory,
       std::shared_ptr<host_api::HostApiFactory> host_api_factory,
       std::shared_ptr<WasmModuleFactory> module_factory,
       std::shared_ptr<RuntimeCodeProvider> wasm_provider,
       std::shared_ptr<TrieStorageProvider> storage_provider,
       std::shared_ptr<crypto::Hasher> hasher)
       : core_api_provider_{std::move(core_api_provider)},
-        memory_provider_{std::move(memory_provider)},
         storage_provider_{std::move(storage_provider)},
         wasm_provider_{std::move(wasm_provider)},
         host_api_factory_{std::move(host_api_factory)},
         module_factory_{std::move(module_factory)},
-        hasher_{std::move(hasher)} {
+        hasher_{std::move(hasher)},
+        memory_factory_{std::move(memory_factory)} {
     BOOST_ASSERT(core_api_provider_);
-    BOOST_ASSERT(memory_provider_);
+    BOOST_ASSERT(memory_factory_);
     BOOST_ASSERT(wasm_provider_);
     BOOST_ASSERT(storage_provider_);
     BOOST_ASSERT(host_api_factory_);
@@ -78,16 +80,10 @@
     auto persistent_batch = storage_provider_->tryGetPersistentBatch();
     if (!persistent_batch) return Error::NO_PERSISTENT_BATCH;
 
-<<<<<<< HEAD
-    OUTCOME_TRY(code,
-                wasm_provider_->getCodeAt(storage_provider_->getLatestRoot()));
+    OUTCOME_TRY(code, wasm_provider_->getCodeAt(state_root));
     auto env = createRuntimeEnvironment(common::Buffer{code});
-=======
-    auto env = createRuntimeEnvironment(
-        wasm_provider_->getStateCodeAt(state_root));
->>>>>>> a2759b35
     if (env.has_value()) {
-      //  env.value().batch = (*persistent_batch)->batchOnTop();
+      env.value().batch = (*persistent_batch)->batchOnTop();
     }
 
     return env;
@@ -113,7 +109,7 @@
     auto env = createRuntimeEnvironment(common::Buffer{code});
 
     if (env.has_value()) {
-      //  env.value().batch = (*persistent_batch)->batchOnTop();
+      env.value().batch = (*persistent_batch)->batchOnTop();
     }
 
     return env;
@@ -147,13 +143,15 @@
       }
     }
 
+    if (memory_provider_ == nullptr) {
+      memory_provider_ =
+          std::make_shared<BinaryenMemoryProvider>(memory_factory_);
+    }
     if (external_interface_ == nullptr) {
-      external_interface_ = std::make_shared<RuntimeExternalInterface>(
-          core_api_provider_,
-          shared_from_this(),
-          memory_provider_,
-          host_api_factory_,
-          storage_provider_);
+      external_interface_ =
+          std::make_shared<RuntimeExternalInterface>(host_api_factory_->make(
+              core_api_provider_, memory_provider_, storage_provider_));
+      memory_provider_->setExternalInterface(external_interface_);
     }
 
     if (!module) {
@@ -178,12 +176,11 @@
   RuntimeEnvironmentFactoryImpl::createIsolatedRuntimeEnvironment(
       const common::Buffer &state_code) {
     // TODO(Harrm): for review; doubt, maybe need a separate storage provider
-    auto external_interface = std::make_shared<RuntimeExternalInterface>(
-        core_api_provider_,
-        shared_from_this(),
-        memory_provider_,
-        host_api_factory_,
-        storage_provider_);
+    auto memory_provider =
+        std::make_shared<BinaryenMemoryProvider>(memory_factory_);
+    auto external_interface =
+        std::make_shared<RuntimeExternalInterface>(host_api_factory_->make(
+            core_api_provider_, memory_provider, storage_provider_));
 
     OUTCOME_TRY(module,
                 module_factory_->createModule(
