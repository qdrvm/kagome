/**
 * Copyright Soramitsu Co., Ltd. All Rights Reserved.
 * SPDX-License-Identifier: Apache-2.0
 */

#include "runtime/binaryen/memory_impl.hpp"

#include "runtime/common/memory_allocator.hpp"
#include "runtime/ptr_size.hpp"

namespace kagome::runtime::binaryen {

  MemoryImpl::MemoryImpl(RuntimeExternalInterface::InternalMemory *memory,
                         const MemoryConfig &config)
      : memory_{memory},
<<<<<<< HEAD
        size_{kInitialMemorySize},
        allocator_{std::make_unique<MemoryAllocator>(
            MemoryAllocator::MemoryHandle{
                [this](auto new_size) { return resize(new_size); },
                [this]() { return size_; },
                [this](auto addr, uint32_t value) {
                  memory_->set<uint32_t>(addr, value);
                },
                [this](auto addr) { return memory_->get<uint32_t>(addr); }},
            config)},
        logger_{log::createLogger("Binaryen Memory", "binaryen")} {}
=======
        allocator_{std::move(allocator)},
        logger_{log::createLogger("Binaryen Memory", "binaryen")} {
    resize(kInitialMemorySize);
  }

  MemoryImpl::MemoryImpl(RuntimeExternalInterface::InternalMemory *memory,
                         WasmSize heap_base)
      : MemoryImpl{
          memory,
          std::make_unique<MemoryAllocator>(
              MemoryAllocator::MemoryHandle{
                  [this](auto new_size) { return resize(new_size); },
                  [this]() { return size(); },
                  [this](auto addr, uint32_t value) {
                    memory_->set<uint32_t>(addr, value);
                  },
                  [this](auto addr) { return memory_->get<uint32_t>(addr); }},
              heap_base)} {}
>>>>>>> f0132ae3

  WasmPointer MemoryImpl::allocate(WasmSize size) {
    return allocator_->allocate(size);
  }

  std::optional<WasmSize> MemoryImpl::deallocate(WasmPointer ptr) {
    return allocator_->deallocate(ptr);
  }

  int8_t MemoryImpl::load8s(WasmPointer addr) const {
    BOOST_ASSERT(allocator_->checkAddress<int8_t>(addr));
    return memory_->get<int8_t>(addr);
  }
  uint8_t MemoryImpl::load8u(WasmPointer addr) const {
    BOOST_ASSERT(allocator_->checkAddress<uint8_t>(addr));
    return memory_->get<uint8_t>(addr);
  }
  int16_t MemoryImpl::load16s(WasmPointer addr) const {
    BOOST_ASSERT(allocator_->checkAddress<int16_t>(addr));
    return memory_->get<int16_t>(addr);
  }
  uint16_t MemoryImpl::load16u(WasmPointer addr) const {
    BOOST_ASSERT(allocator_->checkAddress<uint16_t>(addr));
    return memory_->get<uint16_t>(addr);
  }
  int32_t MemoryImpl::load32s(WasmPointer addr) const {
    BOOST_ASSERT(allocator_->checkAddress<int32_t>(addr));
    return memory_->get<int32_t>(addr);
  }
  uint32_t MemoryImpl::load32u(WasmPointer addr) const {
    BOOST_ASSERT(allocator_->checkAddress<uint32_t>(addr));
    return memory_->get<uint32_t>(addr);
  }
  int64_t MemoryImpl::load64s(WasmPointer addr) const {
    BOOST_ASSERT(allocator_->checkAddress<int64_t>(addr));
    return memory_->get<int64_t>(addr);
  }
  uint64_t MemoryImpl::load64u(WasmPointer addr) const {
    BOOST_ASSERT(allocator_->checkAddress<uint64_t>(addr));
    return memory_->get<uint64_t>(addr);
  }
  std::array<uint8_t, 16> MemoryImpl::load128(WasmPointer addr) const {
    BOOST_ASSERT((allocator_->checkAddress<std::array<uint8_t, 16>>(addr)));
    return memory_->get<std::array<uint8_t, 16>>(addr);
  }

  common::BufferView MemoryImpl::loadN(kagome::runtime::WasmPointer addr,
                                       kagome::runtime::WasmSize n) const {
    BOOST_ASSERT(size() > addr and size() - addr >= n);
    return common::BufferView{memory_->getBuffer<const uint8_t>(addr, n)};
  }

  std::string MemoryImpl::loadStr(kagome::runtime::WasmPointer addr,
                                  kagome::runtime::WasmSize length) const {
    BOOST_ASSERT(size() > addr and size() - addr >= length);
    std::string res;
    res.reserve(length);
    for (auto i = addr; i < addr + length; i++) {
      res.push_back(static_cast<char>(memory_->get<uint8_t>(i)));
    }
    return res;
  }

  void MemoryImpl::store8(WasmPointer addr, int8_t value) {
    BOOST_ASSERT((allocator_->checkAddress<int8_t>(addr)));
    memory_->set<int8_t>(addr, value);
  }

  void MemoryImpl::store16(WasmPointer addr, int16_t value) {
    BOOST_ASSERT((allocator_->checkAddress<int16_t>(addr)));
    memory_->set<int16_t>(addr, value);
  }

  void MemoryImpl::store32(WasmPointer addr, int32_t value) {
    BOOST_ASSERT((allocator_->checkAddress<int32_t>(addr)));
    memory_->set<int32_t>(addr, value);
  }

  void MemoryImpl::store64(WasmPointer addr, int64_t value) {
    BOOST_ASSERT((allocator_->checkAddress<int64_t>(addr)));
    memory_->set<int64_t>(addr, value);
  }

  void MemoryImpl::store128(WasmPointer addr,
                            const std::array<uint8_t, 16> &value) {
    BOOST_ASSERT((allocator_->checkAddress<std::array<uint8_t, 16>>(addr)));
    memory_->set<std::array<uint8_t, 16>>(addr, value);
  }

  void MemoryImpl::storeBuffer(kagome::runtime::WasmPointer addr,
                               gsl::span<const uint8_t> value) {
    BOOST_ASSERT(
        (allocator_->checkAddress(addr, static_cast<size_t>(value.size()))));
    memory_->set(addr, std::move(value));
  }

  WasmSpan MemoryImpl::storeBuffer(gsl::span<const uint8_t> value) {
    const auto size = static_cast<size_t>(value.size());
    BOOST_ASSERT(std::numeric_limits<WasmSize>::max() > size);
    auto wasm_pointer = allocate(size);
    if (wasm_pointer == 0) {
      return 0;
    }
    storeBuffer(wasm_pointer, value);
    return PtrSize(wasm_pointer, value.size()).combine();
  }

}  // namespace kagome::runtime::binaryen<|MERGE_RESOLUTION|>--- conflicted
+++ resolved
@@ -13,38 +13,18 @@
   MemoryImpl::MemoryImpl(RuntimeExternalInterface::InternalMemory *memory,
                          const MemoryConfig &config)
       : memory_{memory},
-<<<<<<< HEAD
-        size_{kInitialMemorySize},
         allocator_{std::make_unique<MemoryAllocator>(
             MemoryAllocator::MemoryHandle{
                 [this](auto new_size) { return resize(new_size); },
-                [this]() { return size_; },
+                [this]() { return size(); },
                 [this](auto addr, uint32_t value) {
                   memory_->set<uint32_t>(addr, value);
                 },
                 [this](auto addr) { return memory_->get<uint32_t>(addr); }},
             config)},
-        logger_{log::createLogger("Binaryen Memory", "binaryen")} {}
-=======
-        allocator_{std::move(allocator)},
         logger_{log::createLogger("Binaryen Memory", "binaryen")} {
     resize(kInitialMemorySize);
   }
-
-  MemoryImpl::MemoryImpl(RuntimeExternalInterface::InternalMemory *memory,
-                         WasmSize heap_base)
-      : MemoryImpl{
-          memory,
-          std::make_unique<MemoryAllocator>(
-              MemoryAllocator::MemoryHandle{
-                  [this](auto new_size) { return resize(new_size); },
-                  [this]() { return size(); },
-                  [this](auto addr, uint32_t value) {
-                    memory_->set<uint32_t>(addr, value);
-                  },
-                  [this](auto addr) { return memory_->get<uint32_t>(addr); }},
-              heap_base)} {}
->>>>>>> f0132ae3
 
   WasmPointer MemoryImpl::allocate(WasmSize size) {
     return allocator_->allocate(size);
