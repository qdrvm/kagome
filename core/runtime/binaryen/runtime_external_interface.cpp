--- conflicted
+++ resolved
@@ -5,8 +5,9 @@
 
 #include "runtime/binaryen/runtime_external_interface.hpp"
 
-#include "extensions/extension_factory.hpp"
+#include "host_api/host_api_factory.hpp"
 #include "runtime/binaryen/wasm_memory_impl.hpp"
+#include "runtime/binaryen/binaryen_wasm_memory_factory.hpp"
 
 namespace kagome::runtime {
   class TrieStorageProvider;
@@ -68,11 +69,8 @@
       "ext_misc_print_num_version_1";
   const static wasm::Name ext_misc_print_utf8_version_1 =
       "ext_misc_print_utf8_version_1";
-<<<<<<< HEAD
-=======
   const static wasm::Name ext_misc_runtime_version_version_1 =
       "ext_misc_runtime_version_version_1";
->>>>>>> d67c94e7
 
   // version 1
   const static wasm::Name ext_hashing_keccak_256_version_1 =
@@ -740,8 +738,17 @@
           extern_name,
           expected,
           actual);
-      std::terminate();
+      throw std::runtime_error(
+          "Invocation of a Host API method with wrong number of arguments");
     }
   }
 
+  std::shared_ptr<WasmMemory> RuntimeExternalInterface::memory() const {
+    return host_api_->memory();
+  }
+
+  void RuntimeExternalInterface::reset() const {
+    return host_api_->reset();
+  }
+
 }  // namespace kagome::runtime::binaryen