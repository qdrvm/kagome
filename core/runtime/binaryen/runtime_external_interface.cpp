/**
 * Copyright Soramitsu Co., Ltd. All Rights Reserved.
 * SPDX-License-Identifier: Apache-2.0
 */

#include "runtime/binaryen/runtime_external_interface.hpp"

#include "host_api/host_api_factory.hpp"
#include "runtime/memory.hpp"

namespace kagome::runtime {
  class TrieStorageProvider;
}

namespace kagome::runtime::binaryen {

  const static wasm::Name env = "env";

  const static wasm::Name ext_logging_log_version_1 =
      "ext_logging_log_version_1";
  const static wasm::Name ext_logging_max_level_version_1 =
      "ext_logging_max_level_version_1";

  const static wasm::Name ext_misc_print_hex_version_1 =
      "ext_misc_print_hex_version_1";
  const static wasm::Name ext_misc_print_num_version_1 =
      "ext_misc_print_num_version_1";
  const static wasm::Name ext_misc_print_utf8_version_1 =
      "ext_misc_print_utf8_version_1";
  const static wasm::Name ext_misc_runtime_version_version_1 =
      "ext_misc_runtime_version_version_1";

  // version 1
  const static wasm::Name ext_hashing_keccak_256_version_1 =
      "ext_hashing_keccak_256_version_1";
  const static wasm::Name ext_hashing_sha2_256_version_1 =
      "ext_hashing_sha2_256_version_1";
  const static wasm::Name ext_hashing_blake2_128_version_1 =
      "ext_hashing_blake2_128_version_1";
  const static wasm::Name ext_hashing_blake2_256_version_1 =
      "ext_hashing_blake2_256_version_1";
  const static wasm::Name ext_hashing_twox_256_version_1 =
      "ext_hashing_twox_256_version_1";
  const static wasm::Name ext_hashing_twox_128_version_1 =
      "ext_hashing_twox_128_version_1";
  const static wasm::Name ext_hashing_twox_64_version_1 =
      "ext_hashing_twox_64_version_1";

  const static wasm::Name ext_allocator_malloc_version_1 =
      "ext_allocator_malloc_version_1";
  const static wasm::Name ext_allocator_free_version_1 =
      "ext_allocator_free_version_1";

  const static wasm::Name ext_storage_set_version_1 =
      "ext_storage_set_version_1";
  const static wasm::Name ext_storage_get_version_1 =
      "ext_storage_get_version_1";
  const static wasm::Name ext_storage_clear_version_1 =
      "ext_storage_clear_version_1";
  const static wasm::Name ext_storage_exists_version_1 =
      "ext_storage_exists_version_1";
  const static wasm::Name ext_storage_read_version_1 =
      "ext_storage_read_version_1";
  const static wasm::Name ext_storage_clear_prefix_version_1 =
      "ext_storage_clear_prefix_version_1";
  const static wasm::Name ext_storage_clear_prefix_version_2 =
      "ext_storage_clear_prefix_version_2";
  const static wasm::Name ext_storage_root_version_1 =
      "ext_storage_root_version_1";
  const static wasm::Name ext_storage_changes_root_version_1 =
      "ext_storage_changes_root_version_1";
  const static wasm::Name ext_storage_next_key_version_1 =
      "ext_storage_next_key_version_1";
  const static wasm::Name ext_storage_append_version_1 =
      "ext_storage_append_version_1";

  const static wasm::Name ext_storage_start_transaction_version_1 =
      "ext_storage_start_transaction_version_1";
  const static wasm::Name ext_storage_commit_transaction_version_1 =
      "ext_storage_commit_transaction_version_1";
  const static wasm::Name ext_storage_rollback_transaction_version_1 =
      "ext_storage_rollback_transaction_version_1";

  const static wasm::Name ext_crypto_start_batch_verify_version_1 =
      "ext_crypto_start_batch_verify_version_1";
  const static wasm::Name ext_crypto_finish_batch_verify_version_1 =
      "ext_crypto_finish_batch_verify_version_1";

  const static wasm::Name ext_crypto_ed25519_public_keys_version_1 =
      "ext_crypto_ed25519_public_keys_version_1";
  const static wasm::Name ext_crypto_ed25519_generate_version_1 =
      "ext_crypto_ed25519_generate_version_1";
  const static wasm::Name ext_crypto_ed25519_sign_version_1 =
      "ext_crypto_ed25519_sign_version_1";
  const static wasm::Name ext_crypto_ed25519_verify_version_1 =
      "ext_crypto_ed25519_verify_version_1";

  const static wasm::Name ext_crypto_sr25519_public_keys_version_1 =
      "ext_crypto_sr25519_public_keys_version_1";
  const static wasm::Name ext_crypto_sr25519_generate_version_1 =
      "ext_crypto_sr25519_generate_version_1";
  const static wasm::Name ext_crypto_sr25519_sign_version_1 =
      "ext_crypto_sr25519_sign_version_1";
  const static wasm::Name ext_crypto_sr25519_verify_version_1 =
      "ext_crypto_sr25519_verify_version_1";
  const static wasm::Name ext_crypto_sr25519_verify_version_2 =
      "ext_crypto_sr25519_verify_version_2";

  const static wasm::Name ext_crypto_secp256k1_ecdsa_recover_version_1 =
      "ext_crypto_secp256k1_ecdsa_recover_version_1";
  const static wasm::Name ext_crypto_secp256k1_ecdsa_recover_version_2 =
      "ext_crypto_secp256k1_ecdsa_recover_version_2";
  const static wasm::Name
      ext_crypto_secp256k1_ecdsa_recover_compressed_version_1 =
          "ext_crypto_secp256k1_ecdsa_recover_compressed_version_1";
  const static wasm::Name
      ext_crypto_secp256k1_ecdsa_recover_compressed_version_2 =
          "ext_crypto_secp256k1_ecdsa_recover_compressed_version_2";

  const static wasm::Name ext_trie_blake2_256_root_version_1 =
      "ext_trie_blake2_256_root_version_1";
  const static wasm::Name ext_trie_blake2_256_ordered_root_version_1 =
      "ext_trie_blake2_256_ordered_root_version_1";

  // --------------------------- Offchain extension ----------------------------

  const static wasm::Name ext_offchain_is_validator_version_1 =
      "ext_offchain_is_validator_version_1";
  const static wasm::Name ext_offchain_submit_transaction_version_1 =
      "ext_offchain_submit_transaction_version_1";
  const static wasm::Name ext_offchain_network_state_version_1 =
      "ext_offchain_network_state_version_1";
  const static wasm::Name ext_offchain_timestamp_version_1 =
      "ext_offchain_timestamp_version_1";
  const static wasm::Name ext_offchain_sleep_until_version_1 =
      "ext_offchain_sleep_until_version_1";
  const static wasm::Name ext_offchain_random_seed_version_1 =
      "ext_offchain_random_seed_version_1";
  const static wasm::Name ext_offchain_local_storage_set_version_1 =
      "ext_offchain_local_storage_set_version_1";
  const static wasm::Name ext_offchain_local_storage_clear_version_1 =
      "ext_offchain_local_storage_clear_version_1";
  const static wasm::Name ext_offchain_local_storage_compare_and_set_version_1 =
      "ext_offchain_local_storage_compare_and_set_version_1";
  const static wasm::Name ext_offchain_local_storage_get_version_1 =
      "ext_offchain_local_storage_get_version_1";
  const static wasm::Name ext_offchain_http_request_start_version_1 =
      "ext_offchain_http_request_start_version_1";
  const static wasm::Name ext_offchain_http_request_add_header_version_1 =
      "ext_offchain_http_request_add_header_version_1";
  const static wasm::Name ext_offchain_http_request_write_body_version_1 =
      "ext_offchain_http_request_write_body_version_1";
  const static wasm::Name ext_offchain_http_response_wait_version_1 =
      "ext_offchain_http_response_wait_version_1";
  const static wasm::Name ext_offchain_http_response_headers_version_1 =
      "ext_offchain_http_response_headers_version_1";
  const static wasm::Name ext_offchain_http_response_read_body_version_1 =
      "ext_offchain_http_response_read_body_version_1";
  const static wasm::Name ext_offchain_set_authorized_nodes_version_1 =
      "ext_offchain_set_authorized_nodes_version_1";
  const static wasm::Name ext_offchain_index_set_version_1 =
      "ext_offchain_index_set_version_1";
  const static wasm::Name ext_offchain_index_clear_version_1 =
      "ext_offchain_index_clear_version_1";

  /**
   * @note: some implementation details were taken from
   * https://github.com/WebAssembly/binaryen/blob/master/src/shell-interface.h
   */

  RuntimeExternalInterface::RuntimeExternalInterface(
      std::shared_ptr<host_api::HostApi> host_api)
      : host_api_{std::move(host_api)},
        logger_{log::createLogger("RuntimeExternalInterface", "binaryen")} {
    memory.resize(kInitialMemorySize);
    BOOST_ASSERT(host_api_);
  }

  wasm::ShellExternalInterface::Memory *RuntimeExternalInterface::getMemory() {
    return &memory;
  }

  wasm::Literal RuntimeExternalInterface::callImport(
      wasm::Function *import, wasm::LiteralList &arguments) {
    SL_TRACE(logger_, "Call import {}", import->base);
    // TODO(kamilsa): PRE-359 Replace ifs with switch case
    if (import->module == env) {
      /// memory externals
      /// ext_storage_read_version_1
      if (import->base == ext_storage_read_version_1) {
        checkArguments(import->base.c_str(), 3, arguments.size());
        auto res =
            host_api_->ext_storage_read_version_1(arguments.at(0).geti64(),
                                                  arguments.at(1).geti64(),
                                                  arguments.at(2).geti32());
        return wasm::Literal(res);
      }
      /// ext_logging_log_version_1
      if (import->base == ext_logging_log_version_1) {
        checkArguments(import->base.c_str(), 3, arguments.size());
        host_api_->ext_logging_log_version_1(arguments.at(0).geti32(),
                                             arguments.at(1).geti64(),
                                             arguments.at(2).geti64());
        return wasm::Literal();
      }
      /// ext_logging_max_level_version_1
      if (import->base == ext_logging_max_level_version_1) {
        checkArguments(import->base.c_str(), 0, arguments.size());
        auto res = host_api_->ext_logging_max_level_version_1();
        return wasm::Literal(res);
      }
      // ----------------------- crypto functions ------------------------

      // ext_crypto_start_batch_verify_version_1
      if (import->base == ext_crypto_start_batch_verify_version_1) {
        checkArguments(import->base.c_str(), 0, arguments.size());
        host_api_->ext_crypto_start_batch_verify_version_1();
        return wasm::Literal();
      }

      // ext_crypto_finish_batch_verify_version_1
      if (import->base == ext_crypto_finish_batch_verify_version_1) {
        checkArguments(import->base.c_str(), 0, arguments.size());
        auto res = host_api_->ext_crypto_finish_batch_verify_version_1();
        return wasm::Literal(res);
      }

      /// ext_crypto_ed25519_public_keys_version_1
      if (import->base == ext_crypto_ed25519_public_keys_version_1) {
        checkArguments(import->base.c_str(), 1, arguments.size());
        auto res = host_api_->ext_crypto_ed25519_public_keys_version_1(
            arguments.at(0).geti32());
        return wasm::Literal(res);
      }

      /// ext_crypto_ed25519_generate_version_1
      if (import->base == ext_crypto_ed25519_generate_version_1) {
        checkArguments(import->base.c_str(), 2, arguments.size());
        auto res = host_api_->ext_crypto_ed25519_generate_version_1(
            arguments.at(0).geti32(), arguments.at(1).geti64());
        return wasm::Literal(res);
      }

      /// ext_crypto_ed25519_sign_version_1
      if (import->base == ext_crypto_ed25519_sign_version_1) {
        checkArguments(import->base.c_str(), 3, arguments.size());
        auto res = host_api_->ext_crypto_ed25519_sign_version_1(
            arguments.at(0).geti32(),
            arguments.at(1).geti32(),
            arguments.at(2).geti64());
        return wasm::Literal(res);
      }

      /// ext_crypto_ed25519_verify_version_1
      if (import->base == ext_crypto_ed25519_verify_version_1) {
        checkArguments(import->base.c_str(), 3, arguments.size());
        auto res = host_api_->ext_crypto_ed25519_verify_version_1(
            arguments.at(0).geti32(),
            arguments.at(1).geti64(),
            arguments.at(2).geti32());
        return wasm::Literal(res);
      }

      /// ext_crypto_sr25519_public_keys_version_1
      if (import->base == ext_crypto_sr25519_public_keys_version_1) {
        checkArguments(import->base.c_str(), 1, arguments.size());
        auto res = host_api_->ext_crypto_sr25519_public_keys_version_1(
            arguments.at(0).geti32());
        return wasm::Literal(res);
      }

      /// ext_crypto_sr25519_generate_version_1
      if (import->base == ext_crypto_sr25519_generate_version_1) {
        checkArguments(import->base.c_str(), 2, arguments.size());
        auto res = host_api_->ext_crypto_sr25519_generate_version_1(
            arguments.at(0).geti32(), arguments.at(1).geti64());
        return wasm::Literal(res);
      }

      /// ext_crypto_sr25519_sign_version_1
      if (import->base == ext_crypto_sr25519_sign_version_1) {
        checkArguments(import->base.c_str(), 3, arguments.size());
        auto res = host_api_->ext_crypto_sr25519_sign_version_1(
            arguments.at(0).geti32(),
            arguments.at(1).geti32(),
            arguments.at(2).geti64());
        return wasm::Literal(res);
      }

      /// ext_crypto_sr25519_verify_version_1
      if (import->base == ext_crypto_sr25519_verify_version_1) {
        checkArguments(import->base.c_str(), 3, arguments.size());
        auto res = host_api_->ext_crypto_sr25519_verify_version_1(
            arguments.at(0).geti32(),
            arguments.at(1).geti64(),
            arguments.at(2).geti32());
        return wasm::Literal(res);
      }

      /// ext_crypto_sr25519_verify_version_2
      if (import->base == ext_crypto_sr25519_verify_version_2) {
        checkArguments(import->base.c_str(), 3, arguments.size());
        auto res = host_api_->ext_crypto_sr25519_verify_version_2(
            arguments.at(0).geti32(),
            arguments.at(1).geti64(),
            arguments.at(2).geti32());
        return wasm::Literal(res);
      }

      /**
       *  secp256k1 recovery algorithms version_1 and version_2 are not
       * different for our bitcoin secp256k1 library. They have difference only
       * for rust implementation and it is use of `parse_standard` instead of
       * `parse_overflowing`. In comment, @see
       * https://github.com/paritytech/libsecp256k1/blob/d2ca104ea2cbda8f0708a6d80eb1da63e0cc0e69/src/lib.rs#L461
       * it is said that `parse_overflowing` is implementation specific and
       * won't be used in any other standard libraries
       */
      /// ext_crypto_secp256k1_ecdsa_recover_version_1
      if (import->base == ext_crypto_secp256k1_ecdsa_recover_version_1
          || import->base == ext_crypto_secp256k1_ecdsa_recover_version_2) {
        checkArguments(import->base.c_str(), 2, arguments.size());
        auto res = host_api_->ext_crypto_secp256k1_ecdsa_recover_version_1(
            arguments.at(0).geti32(), arguments.at(1).geti32());
        return wasm::Literal(res);
      }

      /// ext_crypto_secp256k1_ecdsa_recover_compressed_version_1
      if (import->base
              == ext_crypto_secp256k1_ecdsa_recover_compressed_version_1
          || import->base
                 == ext_crypto_secp256k1_ecdsa_recover_compressed_version_2) {
        checkArguments(import->base.c_str(), 2, arguments.size());
        auto res =
            host_api_->ext_crypto_secp256k1_ecdsa_recover_compressed_version_1(
                arguments.at(0).geti32(), arguments.at(1).geti32());
        return wasm::Literal(res);
      }

      // ----------------------- hashing functions ------------------------

      /// ext_hashing_keccak_256_version_1
      if (import->base == ext_hashing_keccak_256_version_1) {
        checkArguments(import->base.c_str(), 1, arguments.size());
        auto res = host_api_->ext_hashing_keccak_256_version_1(
            arguments.at(0).geti64());
        return wasm::Literal(res);
      }

      /// ext_hashing_sha2_256_version_1
      if (import->base == ext_hashing_sha2_256_version_1) {
        checkArguments(import->base.c_str(), 1, arguments.size());
        auto res =
            host_api_->ext_hashing_sha2_256_version_1(arguments.at(0).geti64());
        return wasm::Literal(res);
      }

      /// ext_hashing_blake2_128_version_1
      if (import->base == ext_hashing_blake2_128_version_1) {
        checkArguments(import->base.c_str(), 1, arguments.size());
        auto res = host_api_->ext_hashing_blake2_128_version_1(
            arguments.at(0).geti64());
        return wasm::Literal(res);
      }

      /// ext_hashing_blake2_256_version_1
      if (import->base == ext_hashing_blake2_256_version_1) {
        checkArguments(import->base.c_str(), 1, arguments.size());
        auto res = host_api_->ext_hashing_blake2_256_version_1(
            arguments.at(0).geti64());
        return wasm::Literal(res);
      }

      /// ext_hashing_twox_256_version_1
      if (import->base == ext_hashing_twox_256_version_1) {
        checkArguments(import->base.c_str(), 1, arguments.size());
        auto res =
            host_api_->ext_hashing_twox_256_version_1(arguments.at(0).geti64());
        return wasm::Literal(res);
      }

      /// ext_hashing_twox_128_version_1
      if (import->base == ext_hashing_twox_128_version_1) {
        checkArguments(import->base.c_str(), 1, arguments.size());
        auto res =
            host_api_->ext_hashing_twox_128_version_1(arguments.at(0).geti64());
        return wasm::Literal(res);
      }

      /// ext_hashing_twox_64_version_1
      if (import->base == ext_hashing_twox_64_version_1) {
        checkArguments(import->base.c_str(), 1, arguments.size());
        auto res =
            host_api_->ext_hashing_twox_64_version_1(arguments.at(0).geti64());
        return wasm::Literal(res);
      }

      /// ext_allocator_malloc_version_1
      if (import->base == ext_allocator_malloc_version_1) {
        checkArguments(import->base.c_str(), 1, arguments.size());
        auto res =
            host_api_->ext_allocator_malloc_version_1(arguments.at(0).geti32());
        return wasm::Literal(res);
      }

      // ----------------------- memory functions ------------------------

      /// ext_allocator_malloc_version_1
      if (import->base == ext_allocator_malloc_version_1) {
        checkArguments(import->base.c_str(), 1, arguments.size());
        auto res =
            host_api_->ext_allocator_malloc_version_1(arguments.at(0).geti32());
        return wasm::Literal(res);
      }

      /// ext_allocator_free_version_1
      if (import->base == ext_allocator_free_version_1) {
        checkArguments(import->base.c_str(), 1, arguments.size());
        host_api_->ext_allocator_free_version_1(arguments.at(0).geti32());
        return wasm::Literal();
      }

      // ----------------------- storage functions ------------------------
      /// ext_storage_set_version_1
      if (import->base == ext_storage_set_version_1) {
        checkArguments(import->base.c_str(), 2, arguments.size());
        host_api_->ext_storage_set_version_1(arguments.at(0).geti64(),
                                             arguments.at(1).geti64());
        return wasm::Literal();
      }

      /// ext_storage_get_version_1
      if (import->base == ext_storage_get_version_1) {
        checkArguments(import->base.c_str(), 1, arguments.size());
        auto res =
            host_api_->ext_storage_get_version_1(arguments.at(0).geti64());
        return wasm::Literal(res);
      }

      /// ext_storage_clear_version_1
      if (import->base == ext_storage_clear_version_1) {
        checkArguments(import->base.c_str(), 1, arguments.size());
        host_api_->ext_storage_clear_version_1(arguments.at(0).geti64());
        return wasm::Literal();
      }

      /// ext_storage_exists_version_1
      if (import->base == ext_storage_exists_version_1) {
        checkArguments(import->base.c_str(), 1, arguments.size());
        auto res =
            host_api_->ext_storage_exists_version_1(arguments.at(0).geti64());
        return wasm::Literal(res);
      }

      /// ext_storage_read_version_1
      if (import->base == ext_storage_read_version_1) {
        checkArguments(import->base.c_str(), 3, arguments.size());
        auto res =
            host_api_->ext_storage_read_version_1(arguments.at(0).geti64(),
                                                  arguments.at(1).geti64(),
                                                  arguments.at(2).geti32());
        return wasm::Literal(res);
      }

      /// ext_storage_clear_prefix_version_1
      if (import->base == ext_storage_clear_prefix_version_1) {
        checkArguments(import->base.c_str(), 1, arguments.size());
        host_api_->ext_storage_clear_prefix_version_1(arguments.at(0).geti64());
        return wasm::Literal();
      }

      /// ext_storage_clear_prefix_version_2
      if (import->base == ext_storage_clear_prefix_version_2) {
        checkArguments(import->base.c_str(), 2, arguments.size());
        auto res = host_api_->ext_storage_clear_prefix_version_2(
            arguments.at(0).geti64(), arguments.at(1).geti64());
        // always remove successfully all elements
        return wasm::Literal(res);
      }

      /// ext_storage_root_version_1
      if (import->base == ext_storage_root_version_1) {
        checkArguments(import->base.c_str(), 0, arguments.size());
        auto res = host_api_->ext_storage_root_version_1();
        return wasm::Literal(res);
      }

      /// ext_storage_changes_root_version_1
      if (import->base == ext_storage_changes_root_version_1) {
        checkArguments(import->base.c_str(), 1, arguments.size());
        auto res = host_api_->ext_storage_changes_root_version_1(
            arguments.at(0).geti64());
        return wasm::Literal(res);
      }

      /// ext_storage_next_key_version_1
      if (import->base == ext_storage_next_key_version_1) {
        checkArguments(import->base.c_str(), 1, arguments.size());
        auto res =
            host_api_->ext_storage_next_key_version_1(arguments.at(0).geti64());
        return wasm::Literal(res);
      }
      /// ext_storage_append_version_1
      if (import->base == ext_storage_append_version_1) {
        checkArguments(import->base.c_str(), 2, arguments.size());
        host_api_->ext_storage_append_version_1(arguments.at(0).geti64(),
                                                arguments.at(1).geti64());
        return wasm::Literal();
      }

      /// ext_storage_start_transaction_version_1
      if (import->base == ext_storage_start_transaction_version_1) {
        checkArguments(import->base.c_str(), 0, arguments.size());
        host_api_->ext_storage_start_transaction_version_1();
        return wasm::Literal();
      }
      /// ext_storage_commit_transaction_version_1
      if (import->base == ext_storage_commit_transaction_version_1) {
        checkArguments(import->base.c_str(), 0, arguments.size());
        host_api_->ext_storage_commit_transaction_version_1();
        return wasm::Literal();
      }
      /// ext_storage_rollback_transaction_version_1
      if (import->base == ext_storage_rollback_transaction_version_1) {
        checkArguments(import->base.c_str(), 0, arguments.size());
        host_api_->ext_storage_rollback_transaction_version_1();
        return wasm::Literal();
      }

      /// ext_trie_blake2_256_root_version_1
      if (import->base == ext_trie_blake2_256_root_version_1) {
        checkArguments(import->base.c_str(), 1, arguments.size());
        auto res = host_api_->ext_trie_blake2_256_root_version_1(
            arguments.at(0).geti64());
        return wasm::Literal(res);
      }

      /// ext_trie_blake2_256_ordered_root_version_1
      if (import->base == ext_trie_blake2_256_ordered_root_version_1) {
        checkArguments(import->base.c_str(), 1, arguments.size());
        auto res = host_api_->ext_trie_blake2_256_ordered_root_version_1(
            arguments.at(0).geti64());
        return wasm::Literal(res);
      }

      /// ext_misc_print_hex_version_1
      if (import->base == ext_misc_print_hex_version_1) {
        checkArguments(import->base.c_str(), 1, arguments.size());
        host_api_->ext_misc_print_hex_version_1(arguments.at(0).geti64());
        return wasm::Literal();
      }

      /// ext_misc_print_num_version_1
      if (import->base == ext_misc_print_num_version_1) {
        checkArguments(import->base.c_str(), 1, arguments.size());
        host_api_->ext_misc_print_num_version_1(arguments.at(0).geti64());
        return wasm::Literal();
      }

      /// ext_misc_print_utf8_version_1
      if (import->base == ext_misc_print_utf8_version_1) {
        checkArguments(import->base.c_str(), 1, arguments.size());
        host_api_->ext_misc_print_utf8_version_1(arguments.at(0).geti64());
        return wasm::Literal();
      }

      /// ext_misc_runtime_version_version_1
      if (import->base == ext_misc_runtime_version_version_1) {
        checkArguments(import->base.c_str(), 1, arguments.size());
        auto res = host_api_->ext_misc_runtime_version_version_1(
            arguments.at(0).geti64());
        return wasm::Literal(res);
      }

      // ------------------------- Offchain extension --------------------------

      /// ext_offchain_is_validator_version_1
      if (import->base == ext_offchain_is_validator_version_1) {
        checkArguments(import->base.c_str(), 0, arguments.size());
        auto res = host_api_->ext_offchain_is_validator_version_1();
        return wasm::Literal(res);
      }

      /// ext_offchain_submit_transaction_version_1
      if (import->base == ext_offchain_submit_transaction_version_1) {
        checkArguments(import->base.c_str(), 1, arguments.size());
        auto res = host_api_->ext_offchain_submit_transaction_version_1(
            arguments.at(0).geti64());
        return wasm::Literal(res);
      }

      /// ext_offchain_network_state_version_1
      if (import->base == ext_offchain_network_state_version_1) {
        checkArguments(import->base.c_str(), 0, arguments.size());
        auto res = host_api_->ext_offchain_network_state_version_1();
        return wasm::Literal(res);
      }

      /// ext_offchain_timestamp_version_1
      if (import->base == ext_offchain_timestamp_version_1) {
        checkArguments(import->base.c_str(), 0, arguments.size());
        auto res = host_api_->ext_offchain_timestamp_version_1();
        return wasm::Literal(res);
      }

      /// ext_offchain_sleep_until_version_1
      if (import->base == ext_offchain_sleep_until_version_1) {
        checkArguments(import->base.c_str(), 1, arguments.size());
        host_api_->ext_offchain_sleep_until_version_1(arguments.at(0).geti64());
        return wasm::Literal();
      }

      /// ext_offchain_random_seed_version_1
      if (import->base == ext_offchain_random_seed_version_1) {
        checkArguments(import->base.c_str(), 0, arguments.size());
        auto res = host_api_->ext_offchain_random_seed_version_1();
        return wasm::Literal(res);
      }

      /// ext_offchain_local_storage_set_version_1
      if (import->base == ext_offchain_local_storage_set_version_1) {
        checkArguments(import->base.c_str(), 3, arguments.size());
        host_api_->ext_offchain_local_storage_set_version_1(
            arguments.at(0).geti32(),
            arguments.at(1).geti64(),
            arguments.at(2).geti64());
        return wasm::Literal();
      }

      /// ext_offchain_local_storage_clear_version_1
      if (import->base == ext_offchain_local_storage_clear_version_1) {
        checkArguments(import->base.c_str(), 2, arguments.size());
        host_api_->ext_offchain_local_storage_clear_version_1(
            arguments.at(0).geti32(), arguments.at(1).geti64());
        return wasm::Literal();
      }

      /// ext_offchain_local_storage_compare_and_set_version_1
      if (import->base
          == ext_offchain_local_storage_compare_and_set_version_1) {
        checkArguments(import->base.c_str(), 4, arguments.size());
        auto res =
            host_api_->ext_offchain_local_storage_compare_and_set_version_1(
                arguments.at(0).geti32(),
                arguments.at(1).geti64(),
                arguments.at(2).geti64(),
                arguments.at(3).geti64());
        return wasm::Literal(res);
      }

      /// ext_offchain_local_storage_get_version_1
      if (import->base == ext_offchain_local_storage_get_version_1) {
        checkArguments(import->base.c_str(), 2, arguments.size());
        auto res = host_api_->ext_offchain_local_storage_get_version_1(
            arguments.at(0).geti32(), arguments.at(1).geti64());
        return wasm::Literal(res);
      }

      /// ext_offchain_http_request_start_version_1
      if (import->base == ext_offchain_http_request_start_version_1) {
        checkArguments(import->base.c_str(), 3, arguments.size());
        auto res = host_api_->ext_offchain_http_request_start_version_1(
            arguments.at(0).geti64(),
            arguments.at(1).geti64(),
            arguments.at(2).geti64());
        return wasm::Literal(res);
      }

      /// ext_offchain_http_request_add_header_version_1
      if (import->base == ext_offchain_http_request_add_header_version_1) {
        checkArguments(import->base.c_str(), 3, arguments.size());
        auto res = host_api_->ext_offchain_http_request_add_header_version_1(
            arguments.at(0).geti32(),
            arguments.at(1).geti64(),
            arguments.at(2).geti64());
        return wasm::Literal(res);
      }

      /// ext_offchain_http_request_write_body_version_1
      if (import->base == ext_offchain_http_request_write_body_version_1) {
        checkArguments(import->base.c_str(), 3, arguments.size());
        auto res = host_api_->ext_offchain_http_request_write_body_version_1(
            arguments.at(0).geti32(),
            arguments.at(1).geti64(),
            arguments.at(2).geti64());
        return wasm::Literal(res);
      }

      /// ext_offchain_http_response_wait_version_1
      if (import->base == ext_offchain_http_response_wait_version_1) {
        checkArguments(import->base.c_str(), 2, arguments.size());
        auto res = host_api_->ext_offchain_http_response_wait_version_1(
            arguments.at(0).geti64(), arguments.at(1).geti64());
        return wasm::Literal(res);
      }

      /// ext_offchain_http_response_headers_version_1
      if (import->base == ext_offchain_http_response_headers_version_1) {
        checkArguments(import->base.c_str(), 1, arguments.size());
        auto res = host_api_->ext_offchain_http_response_headers_version_1(
            arguments.at(0).geti32());
        return wasm::Literal(res);
      }

      /// ext_offchain_http_response_read_body_version_1
      if (import->base == ext_offchain_http_response_read_body_version_1) {
        checkArguments(import->base.c_str(), 3, arguments.size());
        auto res = host_api_->ext_offchain_http_response_read_body_version_1(
            arguments.at(0).geti64(),
            arguments.at(1).geti64(),
            arguments.at(2).geti64());
        return wasm::Literal(res);
      }

      /// ext_offchain_set_authorized_nodes_version_1
      if (import->base == ext_offchain_set_authorized_nodes_version_1) {
        checkArguments(import->base.c_str(), 2, arguments.size());
        host_api_->ext_offchain_set_authorized_nodes_version_1(
            arguments.at(0).geti64(), arguments.at(1).geti32());
        return wasm::Literal();
      }

      /// ext_offchain_index_set_version_1
      if (import->base == ext_offchain_index_set_version_1) {
        checkArguments(import->base.c_str(), 2, arguments.size());
        host_api_->ext_offchain_index_set_version_1(arguments.at(0).geti64(),
                                                    arguments.at(1).geti64());
        return wasm::Literal();
      }

      /// ext_offchain_index_clear_version_1
      if (import->base == ext_offchain_index_clear_version_1) {
        checkArguments(import->base.c_str(), 1, arguments.size());
        host_api_->ext_offchain_index_clear_version_1(arguments.at(0).geti64());
        return wasm::Literal();
      }
    }

    wasm::Fatal() << "callImport: unknown import: " << import->module.str << "."
                  << import->name.str;
<<<<<<< HEAD
  }
=======
    return wasm::Literal();
  }  // namespace kagome::runtime::binaryen
>>>>>>> fab9a6b9

  void RuntimeExternalInterface::checkArguments(std::string_view extern_name,
                                                size_t expected,
                                                size_t actual) {
    if (expected != actual) {
      logger_->error(
          "Wrong number of arguments in {}. Expected: {}. Actual: {}",
          extern_name,
          expected,
          actual);
      throw std::runtime_error(
          "Invocation of a Host API method with wrong number of arguments");
    }
  }

}  // namespace kagome::runtime::binaryen<|MERGE_RESOLUTION|>--- conflicted
+++ resolved
@@ -209,7 +209,7 @@
         auto res = host_api_->ext_logging_max_level_version_1();
         return wasm::Literal(res);
       }
-      // ----------------------- crypto functions ------------------------
+      // -------------------------- crypto functions ---------------------------
 
       // ext_crypto_start_batch_verify_version_1
       if (import->base == ext_crypto_start_batch_verify_version_1) {
@@ -337,7 +337,7 @@
         return wasm::Literal(res);
       }
 
-      // ----------------------- hashing functions ------------------------
+      // -------------------------- hashing functions --------------------------
 
       /// ext_hashing_keccak_256_version_1
       if (import->base == ext_hashing_keccak_256_version_1) {
@@ -403,7 +403,7 @@
         return wasm::Literal(res);
       }
 
-      // ----------------------- memory functions ------------------------
+      // -------------------------- memory functions ---------------------------
 
       /// ext_allocator_malloc_version_1
       if (import->base == ext_allocator_malloc_version_1) {
@@ -420,7 +420,7 @@
         return wasm::Literal();
       }
 
-      // ----------------------- storage functions ------------------------
+      // -------------------------- storage functions --------------------------
       /// ext_storage_set_version_1
       if (import->base == ext_storage_set_version_1) {
         checkArguments(import->base.c_str(), 2, arguments.size());
@@ -738,12 +738,7 @@
 
     wasm::Fatal() << "callImport: unknown import: " << import->module.str << "."
                   << import->name.str;
-<<<<<<< HEAD
   }
-=======
-    return wasm::Literal();
-  }  // namespace kagome::runtime::binaryen
->>>>>>> fab9a6b9
 
   void RuntimeExternalInterface::checkArguments(std::string_view extern_name,
                                                 size_t expected,
