/**
 * Copyright Soramitsu Co., Ltd. All Rights Reserved.
 * SPDX-License-Identifier: Apache-2.0
 */

#include "runtime/binaryen/runtime_external_interface.hpp"

#include "host_api/host_api_factory.hpp"

namespace kagome::runtime {
  class TrieStorageProvider;
}

namespace kagome::runtime::binaryen {

  const static wasm::Name env = "env";

  const static wasm::Name ext_logging_log_version_1 =
      "ext_logging_log_version_1";
  const static wasm::Name ext_logging_max_level_version_1 =
      "ext_logging_max_level_version_1";

  const static wasm::Name ext_misc_print_hex_version_1 =
      "ext_misc_print_hex_version_1";
  const static wasm::Name ext_misc_print_num_version_1 =
      "ext_misc_print_num_version_1";
  const static wasm::Name ext_misc_print_utf8_version_1 =
      "ext_misc_print_utf8_version_1";
  const static wasm::Name ext_misc_runtime_version_version_1 =
      "ext_misc_runtime_version_version_1";

  // version 1
  const static wasm::Name ext_hashing_keccak_256_version_1 =
      "ext_hashing_keccak_256_version_1";
  const static wasm::Name ext_hashing_sha2_256_version_1 =
      "ext_hashing_sha2_256_version_1";
  const static wasm::Name ext_hashing_blake2_128_version_1 =
      "ext_hashing_blake2_128_version_1";
  const static wasm::Name ext_hashing_blake2_256_version_1 =
      "ext_hashing_blake2_256_version_1";
  const static wasm::Name ext_hashing_twox_256_version_1 =
      "ext_hashing_twox_256_version_1";
  const static wasm::Name ext_hashing_twox_128_version_1 =
      "ext_hashing_twox_128_version_1";
  const static wasm::Name ext_hashing_twox_64_version_1 =
      "ext_hashing_twox_64_version_1";

  const static wasm::Name ext_allocator_malloc_version_1 =
      "ext_allocator_malloc_version_1";
  const static wasm::Name ext_allocator_free_version_1 =
      "ext_allocator_free_version_1";

  const static wasm::Name ext_storage_set_version_1 =
      "ext_storage_set_version_1";
  const static wasm::Name ext_storage_get_version_1 =
      "ext_storage_get_version_1";
  const static wasm::Name ext_storage_clear_version_1 =
      "ext_storage_clear_version_1";
  const static wasm::Name ext_storage_exists_version_1 =
      "ext_storage_exists_version_1";
  const static wasm::Name ext_storage_read_version_1 =
      "ext_storage_read_version_1";
  const static wasm::Name ext_storage_clear_prefix_version_1 =
      "ext_storage_clear_prefix_version_1";
  const static wasm::Name ext_storage_clear_prefix_version_2 =
      "ext_storage_clear_prefix_version_2";
  const static wasm::Name ext_storage_root_version_1 =
      "ext_storage_root_version_1";
  const static wasm::Name ext_storage_changes_root_version_1 =
      "ext_storage_changes_root_version_1";
  const static wasm::Name ext_storage_next_key_version_1 =
      "ext_storage_next_key_version_1";
  const static wasm::Name ext_storage_append_version_1 =
      "ext_storage_append_version_1";

  const static wasm::Name ext_storage_start_transaction_version_1 =
      "ext_storage_start_transaction_version_1";
  const static wasm::Name ext_storage_commit_transaction_version_1 =
      "ext_storage_commit_transaction_version_1";
  const static wasm::Name ext_storage_rollback_transaction_version_1 =
      "ext_storage_rollback_transaction_version_1";

  const static wasm::Name ext_crypto_start_batch_verify_version_1 =
      "ext_crypto_start_batch_verify_version_1";
  const static wasm::Name ext_crypto_finish_batch_verify_version_1 =
      "ext_crypto_finish_batch_verify_version_1";

  const static wasm::Name ext_crypto_ed25519_public_keys_version_1 =
      "ext_crypto_ed25519_public_keys_version_1";
  const static wasm::Name ext_crypto_ed25519_generate_version_1 =
      "ext_crypto_ed25519_generate_version_1";
  const static wasm::Name ext_crypto_ed25519_sign_version_1 =
      "ext_crypto_ed25519_sign_version_1";
  const static wasm::Name ext_crypto_ed25519_verify_version_1 =
      "ext_crypto_ed25519_verify_version_1";

  const static wasm::Name ext_crypto_sr25519_public_keys_version_1 =
      "ext_crypto_sr25519_public_keys_version_1";
  const static wasm::Name ext_crypto_sr25519_generate_version_1 =
      "ext_crypto_sr25519_generate_version_1";
  const static wasm::Name ext_crypto_sr25519_sign_version_1 =
      "ext_crypto_sr25519_sign_version_1";
  const static wasm::Name ext_crypto_sr25519_verify_version_1 =
      "ext_crypto_sr25519_verify_version_1";
  const static wasm::Name ext_crypto_sr25519_verify_version_2 =
      "ext_crypto_sr25519_verify_version_2";

  const static wasm::Name ext_crypto_secp256k1_ecdsa_recover_version_1 =
      "ext_crypto_secp256k1_ecdsa_recover_version_1";
  const static wasm::Name
      ext_crypto_secp256k1_ecdsa_recover_compressed_version_1 =
          "ext_crypto_secp256k1_ecdsa_recover_compressed_version_1";

  const static wasm::Name ext_trie_blake2_256_root_version_1 =
      "ext_trie_blake2_256_root_version_1";
  const static wasm::Name ext_trie_blake2_256_ordered_root_version_1 =
      "ext_trie_blake2_256_ordered_root_version_1";

  /**
   * @note: some implementation details were taken from
   * https://github.com/WebAssembly/binaryen/blob/master/src/shell-interface.h
   */

  RuntimeExternalInterface::RuntimeExternalInterface(
      std::shared_ptr<host_api::HostApi> host_api)
      : host_api_{std::move(host_api)},
        logger_{log::createLogger("RuntimeExternalInterface", "binaryen")} {
    BOOST_ASSERT(host_api_);
  }

  wasm::ShellExternalInterface::Memory *RuntimeExternalInterface::getMemory() {
    return &memory;
  }

  wasm::Literals RuntimeExternalInterface::callImport(
      wasm::Function *import, wasm::LiteralList &arguments) {
    SL_TRACE(logger_, "Call import {}", import->base);
    // TODO(kamilsa): PRE-359 Replace ifs with switch case
    if (import->module == env) {
      /// memory externals
<<<<<<< HEAD
=======
      /// ext_malloc
      if (import->base == ext_malloc) {
        checkArguments(import->base.c_str(), 1, arguments.size());
        auto ptr = host_api_->ext_malloc(arguments.at(0).geti32());
        return {wasm::Literal(ptr)};
      }
      /// ext_free
      if (import->base == ext_free) {
        checkArguments(import->base.c_str(), 1, arguments.size());
        host_api_->ext_free(arguments.at(0).geti32());
        return wasm::Literals();
      }
      /// storage externals

      /// ext_clear_prefix
      if (import->base == ext_clear_prefix) {
        checkArguments(import->base.c_str(), 2, arguments.size());
        host_api_->ext_clear_prefix(arguments.at(0).geti32(),
                                    arguments.at(1).geti32());
        return wasm::Literals();
      }
      /// ext_clear_storage
      if (import->base == ext_clear_storage) {
        checkArguments(import->base.c_str(), 2, arguments.size());
        host_api_->ext_clear_storage(arguments.at(0).geti32(),
                                     arguments.at(1).geti32());
        return wasm::Literals();
      }
      /// ext_exists_storage
      if (import->base == ext_exists_storage) {
        checkArguments(import->base.c_str(), 2, arguments.size());
        auto storage_exists = host_api_->ext_exists_storage(
            arguments.at(0).geti32(), arguments.at(1).geti32());
        return {wasm::Literal(storage_exists)};
      }
      /// ext_get_allocated_storage
      if (import->base == ext_get_allocated_storage) {
        checkArguments(import->base.c_str(), 3, arguments.size());
        auto ptr =
            host_api_->ext_get_allocated_storage(arguments.at(0).geti32(),
                                                 arguments.at(1).geti32(),
                                                 arguments.at(2).geti32());
        return {wasm::Literal(ptr)};
      }
      /// ext_get_storage_into
      if (import->base == ext_get_storage_into) {
        checkArguments(import->base.c_str(), 5, arguments.size());
        auto res = host_api_->ext_get_storage_into(arguments.at(0).geti32(),
                                                   arguments.at(1).geti32(),
                                                   arguments.at(2).geti32(),
                                                   arguments.at(3).geti32(),
                                                   arguments.at(4).geti32());
        return {wasm::Literal(res)};
      }
>>>>>>> c5339fb3
      /// ext_storage_read_version_1
      if (import->base == ext_storage_read_version_1) {
        checkArguments(import->base.c_str(), 3, arguments.size());
        auto res =
            host_api_->ext_storage_read_version_1(arguments.at(0).geti64(),
                                                  arguments.at(1).geti64(),
                                                  arguments.at(2).geti32());
        return {wasm::Literal(res)};
      }
<<<<<<< HEAD
=======
      /// ext_set_storage
      if (import->base == ext_set_storage) {
        checkArguments(import->base.c_str(), 4, arguments.size());
        host_api_->ext_set_storage(arguments.at(0).geti32(),
                                   arguments.at(1).geti32(),
                                   arguments.at(2).geti32(),
                                   arguments.at(3).geti32());
        return wasm::Literals();
      }
      /// ext_blake2_256_enumerated_trie_root
      if (import->base == ext_blake2_256_enumerated_trie_root) {
        checkArguments(import->base.c_str(), 4, arguments.size());
        host_api_->ext_blake2_256_enumerated_trie_root(
            arguments.at(0).geti32(),
            arguments.at(1).geti32(),
            arguments.at(2).geti32(),
            arguments.at(3).geti32());
        return wasm::Literals();
      }
      /// ext_storage_changes_root
      if (import->base == ext_storage_changes_root) {
        checkArguments(import->base.c_str(), 3, arguments.size());
        auto res = host_api_->ext_storage_changes_root(
            arguments.at(0).geti32(), arguments.at(2).geti32());
        return {wasm::Literal(res)};
      }
      /// ext_storage_root
      if (import->base == ext_storage_root) {
        checkArguments(import->base.c_str(), 1, arguments.size());
        host_api_->ext_storage_root(arguments.at(0).geti32());
        return wasm::Literals();
      }

      /// IO extensions

      /// ext_print_hex
      if (import->base == ext_print_hex) {
        checkArguments(import->base.c_str(), 2, arguments.size());
        host_api_->ext_print_hex(arguments.at(0).geti32(),
                                 arguments.at(1).geti32());
        return wasm::Literals();
      }
>>>>>>> c5339fb3
      /// ext_logging_log_version_1
      if (import->base == ext_logging_log_version_1) {
        checkArguments(import->base.c_str(), 3, arguments.size());
        host_api_->ext_logging_log_version_1(arguments.at(0).geti32(),
                                             arguments.at(1).geti64(),
                                             arguments.at(2).geti64());
        return wasm::Literals();
      }
      /// ext_logging_max_level_version_1
      if (import->base == ext_logging_max_level_version_1) {
        checkArguments(import->base.c_str(), 0, arguments.size());
        auto res = host_api_->ext_logging_max_level_version_1();
        return {wasm::Literal(res)};
      }
<<<<<<< HEAD
=======
      /// ext_print_num
      if (import->base == ext_print_num) {
        checkArguments(import->base.c_str(), 1, arguments.size());
        host_api_->ext_print_num(arguments.at(0).geti64());
        return wasm::Literals();
      }
      /// ext_print_utf8
      if (import->base == ext_print_utf8) {
        checkArguments(import->base.c_str(), 2, arguments.size());
        host_api_->ext_print_utf8(arguments.at(0).geti32(),
                                  arguments.at(1).geti32());
        return wasm::Literals();
      }

      /// Cryptographic extensions
      /// ext_blake2_128
      if (import->base == ext_blake2_128) {
        checkArguments(import->base.c_str(), 3, arguments.size());
        host_api_->ext_blake2_128(arguments.at(0).geti32(),
                                  arguments.at(1).geti32(),
                                  arguments.at(2).geti32());
        return wasm::Literals();
      }

      /// ext_blake2_256
      if (import->base == ext_blake2_256) {
        checkArguments(import->base.c_str(), 3, arguments.size());
        host_api_->ext_blake2_256(arguments.at(0).geti32(),
                                  arguments.at(1).geti32(),
                                  arguments.at(2).geti32());
        return wasm::Literals();
      }

      /// ext_keccak_256
      if (import->base == ext_keccak_256) {
        checkArguments(import->base.c_str(), 3, arguments.size());
        host_api_->ext_keccak_256(arguments.at(0).geti32(),
                                  arguments.at(1).geti32(),
                                  arguments.at(2).geti32());
        return wasm::Literals();
      }

      // ext_start_batch_verify
      if (import->base == ext_start_batch_verify) {
        checkArguments(import->base.c_str(), 0, arguments.size());
        host_api_->ext_start_batch_verify();
        return wasm::Literals();
      }

      // ext_finish_batch_verify
      if (import->base == ext_finish_batch_verify) {
        checkArguments(import->base.c_str(), 0, arguments.size());
        auto res = host_api_->ext_finish_batch_verify();
        return {wasm::Literal(res)};
      }

      /// ext_ed25519_verify
      if (import->base == ext_ed25519_verify) {
        checkArguments(import->base.c_str(), 4, arguments.size());
        auto res = host_api_->ext_ed25519_verify(arguments.at(0).geti32(),
                                                 arguments.at(1).geti32(),
                                                 arguments.at(2).geti32(),
                                                 arguments.at(3).geti32());
        return {wasm::Literal(res)};
      }
      /// ext_sr25519_verify
      if (import->base == ext_sr25519_verify) {
        checkArguments(import->base.c_str(), 4, arguments.size());
        auto res = host_api_->ext_sr25519_verify(arguments.at(0).geti32(),
                                                 arguments.at(1).geti32(),
                                                 arguments.at(2).geti32(),
                                                 arguments.at(3).geti32());
        return {wasm::Literal(res)};
      }
      /// ext_twox_64
      if (import->base == ext_twox_64) {
        checkArguments(import->base.c_str(), 3, arguments.size());
        host_api_->ext_twox_64(arguments.at(0).geti32(),
                               arguments.at(1).geti32(),
                               arguments.at(2).geti32());
        return wasm::Literals();
      }
      /// ext_twox_128
      if (import->base == ext_twox_128) {
        checkArguments(import->base.c_str(), 3, arguments.size());
        host_api_->ext_twox_128(arguments.at(0).geti32(),
                                arguments.at(1).geti32(),
                                arguments.at(2).geti32());
        return wasm::Literals();
      }
      /// ext_twox_256
      if (import->base == ext_twox_256) {
        checkArguments(import->base.c_str(), 3, arguments.size());

        host_api_->ext_twox_256(arguments.at(0).geti32(),
                                arguments.at(1).geti32(),
                                arguments.at(2).geti32());
        return wasm::Literals();
      }
      /// ext_chain_id
      if (import->base == ext_chain_id) {
        checkArguments(import->base.c_str(), 0, arguments.size());
        auto res = host_api_->ext_chain_id();
        return {wasm::Literal(res)};
      }

      // ----------------------- api version 1 ---------------------------

>>>>>>> c5339fb3
      // ----------------------- crypto functions ------------------------

      // ext_crypto_start_batch_verify_version_1
      if (import->base == ext_crypto_start_batch_verify_version_1) {
        checkArguments(import->base.c_str(), 0, arguments.size());
<<<<<<< HEAD
        host_api_->ext_crypto_start_batch_verify_version_1();
        return wasm::Literal();
=======
        host_api_->ext_start_batch_verify();
        return wasm::Literals();
>>>>>>> c5339fb3
      }

      // ext_crypto_finish_batch_verify_version_1
      if (import->base == ext_crypto_finish_batch_verify_version_1) {
        checkArguments(import->base.c_str(), 0, arguments.size());
<<<<<<< HEAD
        auto res = host_api_->ext_crypto_finish_batch_verify_version_1();
        return wasm::Literal(res);
=======
        auto res = host_api_->ext_finish_batch_verify();
        return {wasm::Literal(res)};
>>>>>>> c5339fb3
      }

      /// ext_crypto_ed25519_public_keys_version_1
      if (import->base == ext_crypto_ed25519_public_keys_version_1) {
        checkArguments(import->base.c_str(), 1, arguments.size());
<<<<<<< HEAD
        auto res = host_api_->ext_crypto_ed25519_public_keys_version_1(
            arguments.at(0).geti32());
        return wasm::Literal(res);
=======
        auto res =
            host_api_->ext_ed25519_public_keys_v1(arguments.at(0).geti32());
        return {wasm::Literal(res)};
>>>>>>> c5339fb3
      }

      /// ext_crypto_ed25519_generate_version_1
      if (import->base == ext_crypto_ed25519_generate_version_1) {
        checkArguments(import->base.c_str(), 2, arguments.size());
<<<<<<< HEAD
        auto res = host_api_->ext_crypto_ed25519_generate_version_1(
            arguments.at(0).geti32(), arguments.at(1).geti64());
        return wasm::Literal(res);
=======
        auto res = host_api_->ext_ed25519_generate_v1(arguments.at(0).geti32(),
                                                      arguments.at(1).geti64());
        return {wasm::Literal(res)};
>>>>>>> c5339fb3
      }

      /// ext_crypto_ed25519_sign_version_1
      if (import->base == ext_crypto_ed25519_sign_version_1) {
        checkArguments(import->base.c_str(), 3, arguments.size());
<<<<<<< HEAD
        auto res = host_api_->ext_crypto_ed25519_sign_version_1(
            arguments.at(0).geti32(),
            arguments.at(1).geti32(),
            arguments.at(2).geti64());
        return wasm::Literal(res);
=======
        auto res = host_api_->ext_ed25519_sign_v1(arguments.at(0).geti32(),
                                                  arguments.at(1).geti32(),
                                                  arguments.at(2).geti64());
        return {wasm::Literal(res)};
>>>>>>> c5339fb3
      }

      /// ext_crypto_ed25519_verify_version_1
      if (import->base == ext_crypto_ed25519_verify_version_1) {
        checkArguments(import->base.c_str(), 3, arguments.size());
<<<<<<< HEAD
        auto res = host_api_->ext_crypto_ed25519_verify_version_1(
            arguments.at(0).geti32(),
            arguments.at(1).geti64(),
            arguments.at(2).geti32());
        return wasm::Literal(res);
=======
        auto res = host_api_->ext_ed25519_verify_v1(arguments.at(0).geti32(),
                                                    arguments.at(1).geti64(),
                                                    arguments.at(2).geti32());
        return {wasm::Literal(res)};
>>>>>>> c5339fb3
      }

      /// ext_crypto_sr25519_public_keys_version_1
      if (import->base == ext_crypto_sr25519_public_keys_version_1) {
        checkArguments(import->base.c_str(), 1, arguments.size());
<<<<<<< HEAD
        auto res = host_api_->ext_crypto_sr25519_public_keys_version_1(
            arguments.at(0).geti32());
        return wasm::Literal(res);
=======
        auto res =
            host_api_->ext_sr25519_public_keys_v1(arguments.at(0).geti32());
        return {wasm::Literal(res)};
>>>>>>> c5339fb3
      }

      /// ext_crypto_sr25519_generate_version_1
      if (import->base == ext_crypto_sr25519_generate_version_1) {
        checkArguments(import->base.c_str(), 2, arguments.size());
<<<<<<< HEAD
        auto res = host_api_->ext_crypto_sr25519_generate_version_1(
            arguments.at(0).geti32(), arguments.at(1).geti64());
        return wasm::Literal(res);
=======
        auto res = host_api_->ext_sr25519_generate_v1(arguments.at(0).geti32(),
                                                      arguments.at(1).geti64());
        return {wasm::Literal(res)};
>>>>>>> c5339fb3
      }

      /// ext_crypto_sr25519_sign_version_1
      if (import->base == ext_crypto_sr25519_sign_version_1) {
        checkArguments(import->base.c_str(), 3, arguments.size());
<<<<<<< HEAD
        auto res = host_api_->ext_crypto_sr25519_sign_version_1(
            arguments.at(0).geti32(),
            arguments.at(1).geti32(),
            arguments.at(2).geti64());
        return wasm::Literal(res);
=======
        auto res = host_api_->ext_sr25519_sign_v1(arguments.at(0).geti32(),
                                                  arguments.at(1).geti32(),
                                                  arguments.at(2).geti64());
        return {wasm::Literal(res)};
>>>>>>> c5339fb3
      }

      /// ext_crypto_sr25519_verify_version_1
      if (import->base == ext_crypto_sr25519_verify_version_1) {
        checkArguments(import->base.c_str(), 3, arguments.size());
<<<<<<< HEAD
        auto res = host_api_->ext_crypto_sr25519_verify_version_1(
            arguments.at(0).geti32(),
            arguments.at(1).geti64(),
            arguments.at(2).geti32());
        return wasm::Literal(res);
=======
        auto res = host_api_->ext_sr25519_verify_v1(arguments.at(0).geti32(),
                                                    arguments.at(1).geti64(),
                                                    arguments.at(2).geti32());
        return {wasm::Literal(res)};
>>>>>>> c5339fb3
      }

      /// ext_crypto_sr25519_verify_version_2
      if (import->base == ext_crypto_sr25519_verify_version_2) {
        checkArguments(import->base.c_str(), 3, arguments.size());
<<<<<<< HEAD
        auto res = host_api_->ext_crypto_sr25519_verify_version_2(
            arguments.at(0).geti32(),
            arguments.at(1).geti64(),
            arguments.at(2).geti32());
        return wasm::Literal(res);
=======
        auto res = host_api_->ext_sr25519_verify_v1(arguments.at(0).geti32(),
                                                    arguments.at(1).geti64(),
                                                    arguments.at(2).geti32());
        return {wasm::Literal(res)};
>>>>>>> c5339fb3
      }

      /// ext_crypto_secp256k1_ecdsa_recover_version_1
      if (import->base == ext_crypto_secp256k1_ecdsa_recover_version_1) {
        checkArguments(import->base.c_str(), 2, arguments.size());
        auto res = host_api_->ext_crypto_secp256k1_ecdsa_recover_version_1(
            arguments.at(0).geti32(), arguments.at(1).geti32());
        return {wasm::Literal(res)};
      }

      /// ext_crypto_secp256k1_ecdsa_recover_compressed_version_1
      if (import->base
          == ext_crypto_secp256k1_ecdsa_recover_compressed_version_1) {
        checkArguments(import->base.c_str(), 2, arguments.size());
<<<<<<< HEAD
        auto res =
            host_api_->ext_crypto_secp256k1_ecdsa_recover_compressed_version_1(
                arguments.at(0).geti32(), arguments.at(1).geti32());
        return wasm::Literal(res);
=======
        auto res = host_api_->ext_crypto_secp256k1_ecdsa_recover_compressed_v1(
            arguments.at(0).geti32(), arguments.at(1).geti32());
        return {wasm::Literal(res)};
>>>>>>> c5339fb3
      }

      // ----------------------- hashing functions ------------------------

      /// ext_hashing_keccak_256_version_1
      if (import->base == ext_hashing_keccak_256_version_1) {
        checkArguments(import->base.c_str(), 1, arguments.size());
        auto res = host_api_->ext_hashing_keccak_256_version_1(
            arguments.at(0).geti64());
        return {wasm::Literal(res)};
      }

      /// ext_hashing_sha2_256_version_1
      if (import->base == ext_hashing_sha2_256_version_1) {
        checkArguments(import->base.c_str(), 1, arguments.size());
        auto res =
            host_api_->ext_hashing_sha2_256_version_1(arguments.at(0).geti64());
        return {wasm::Literal(res)};
      }

      /// ext_hashing_blake2_128_version_1
      if (import->base == ext_hashing_blake2_128_version_1) {
        checkArguments(import->base.c_str(), 1, arguments.size());
        auto res = host_api_->ext_hashing_blake2_128_version_1(
            arguments.at(0).geti64());
        return {wasm::Literal(res)};
      }

      /// ext_hashing_blake2_256_version_1
      if (import->base == ext_hashing_blake2_256_version_1) {
        checkArguments(import->base.c_str(), 1, arguments.size());
        auto res = host_api_->ext_hashing_blake2_256_version_1(
            arguments.at(0).geti64());
        return {wasm::Literal(res)};
      }

      /// ext_hashing_twox_256_version_1
      if (import->base == ext_hashing_twox_256_version_1) {
        checkArguments(import->base.c_str(), 1, arguments.size());
        auto res =
            host_api_->ext_hashing_twox_256_version_1(arguments.at(0).geti64());
        return {wasm::Literal(res)};
      }

      /// ext_hashing_twox_128_version_1
      if (import->base == ext_hashing_twox_128_version_1) {
        checkArguments(import->base.c_str(), 1, arguments.size());
        auto res =
            host_api_->ext_hashing_twox_128_version_1(arguments.at(0).geti64());
        return {wasm::Literal(res)};
      }

      /// ext_hashing_twox_64_version_1
      if (import->base == ext_hashing_twox_64_version_1) {
        checkArguments(import->base.c_str(), 1, arguments.size());
        auto res =
            host_api_->ext_hashing_twox_64_version_1(arguments.at(0).geti64());
        return {wasm::Literal(res)};
      }

      /// ext_allocator_malloc_version_1
      if (import->base == ext_allocator_malloc_version_1) {
        checkArguments(import->base.c_str(), 1, arguments.size());
        auto res =
            host_api_->ext_allocator_malloc_version_1(arguments.at(0).geti32());
        return {wasm::Literal(res)};
      }

      // ----------------------- memory functions ------------------------

      /// ext_allocator_malloc_version_1
      if (import->base == ext_allocator_malloc_version_1) {
        checkArguments(import->base.c_str(), 1, arguments.size());
        auto res =
            host_api_->ext_allocator_malloc_version_1(arguments.at(0).geti32());
        return {wasm::Literal(res)};
      }

      /// ext_allocator_free_version_1
      if (import->base == ext_allocator_free_version_1) {
        checkArguments(import->base.c_str(), 1, arguments.size());
        host_api_->ext_allocator_free_version_1(arguments.at(0).geti32());
        return wasm::Literals();
      }

      // ----------------------- storage functions ------------------------
      /// ext_storage_set_version_1
      if (import->base == ext_storage_set_version_1) {
        checkArguments(import->base.c_str(), 2, arguments.size());
        host_api_->ext_storage_set_version_1(arguments.at(0).geti64(),
                                             arguments.at(1).geti64());
        return wasm::Literals();
      }

      /// ext_storage_get_version_1
      if (import->base == ext_storage_get_version_1) {
        checkArguments(import->base.c_str(), 1, arguments.size());
        auto res =
            host_api_->ext_storage_get_version_1(arguments.at(0).geti64());
        return {wasm::Literal(res)};
      }

      /// ext_storage_clear_version_1
      if (import->base == ext_storage_clear_version_1) {
        checkArguments(import->base.c_str(), 1, arguments.size());
        host_api_->ext_storage_clear_version_1(arguments.at(0).geti64());
        return wasm::Literals();
      }

      /// ext_storage_exists_version_1
      if (import->base == ext_storage_exists_version_1) {
        checkArguments(import->base.c_str(), 1, arguments.size());
        auto res =
            host_api_->ext_storage_exists_version_1(arguments.at(0).geti64());
        return {wasm::Literal(res)};
      }

      /// ext_storage_read_version_1
      if (import->base == ext_storage_read_version_1) {
        checkArguments(import->base.c_str(), 3, arguments.size());
        auto res =
            host_api_->ext_storage_read_version_1(arguments.at(0).geti64(),
                                                  arguments.at(1).geti64(),
                                                  arguments.at(2).geti32());
        return {wasm::Literal(res)};
      }

      /// ext_storage_clear_prefix_version_1
      if (import->base == ext_storage_clear_prefix_version_1) {
        checkArguments(import->base.c_str(), 1, arguments.size());
        host_api_->ext_storage_clear_prefix_version_1(arguments.at(0).geti64());
        return wasm::Literals();
      }

      /// ext_storage_clear_prefix_version_2
      if (import->base == ext_storage_clear_prefix_version_2) {
        checkArguments(import->base.c_str(), 2, arguments.size());
        auto res = host_api_->ext_storage_clear_prefix_version_2(
            arguments.at(0).geti64(), arguments.at(1).geti64());
<<<<<<< HEAD
        return wasm::Literal(res);
=======
        // always remove successfully all elements
        return {wasm::Literal(res)};
>>>>>>> c5339fb3
      }

      /// ext_storage_root_version_1
      if (import->base == ext_storage_root_version_1) {
        checkArguments(import->base.c_str(), 0, arguments.size());
        auto res = host_api_->ext_storage_root_version_1();
        return {wasm::Literal(res)};
      }

      /// ext_storage_changes_root_version_1
      if (import->base == ext_storage_changes_root_version_1) {
        checkArguments(import->base.c_str(), 1, arguments.size());
        auto res = host_api_->ext_storage_changes_root_version_1(
            arguments.at(0).geti64());
        return {wasm::Literal(res)};
      }

      /// ext_storage_next_key_version_1
      if (import->base == ext_storage_next_key_version_1) {
        checkArguments(import->base.c_str(), 1, arguments.size());
        auto res =
            host_api_->ext_storage_next_key_version_1(arguments.at(0).geti64());
        return {wasm::Literal(res)};
      }
      /// ext_storage_append_version_1
      if (import->base == ext_storage_append_version_1) {
        checkArguments(import->base.c_str(), 2, arguments.size());
        host_api_->ext_storage_append_version_1(arguments.at(0).geti64(),
                                                arguments.at(1).geti64());
        return wasm::Literals();
      }

      /// ext_storage_start_transaction_version_1
      if (import->base == ext_storage_start_transaction_version_1) {
        checkArguments(import->base.c_str(), 0, arguments.size());
        host_api_->ext_storage_start_transaction_version_1();
        return wasm::Literal();
      }
      /// ext_storage_commit_transaction_version_1
      if (import->base == ext_storage_commit_transaction_version_1) {
        checkArguments(import->base.c_str(), 0, arguments.size());
        host_api_->ext_storage_commit_transaction_version_1();
        return wasm::Literal();
      }
      /// ext_storage_rollback_transaction_version_1
      if (import->base == ext_storage_rollback_transaction_version_1) {
        checkArguments(import->base.c_str(), 0, arguments.size());
        host_api_->ext_storage_rollback_transaction_version_1();
        return wasm::Literal();
      }

      /// ext_trie_blake2_256_root_version_1
      if (import->base == ext_trie_blake2_256_root_version_1) {
        checkArguments(import->base.c_str(), 1, arguments.size());
        auto res = host_api_->ext_trie_blake2_256_root_version_1(
            arguments.at(0).geti64());
        return {wasm::Literal(res)};
      }

      /// ext_trie_blake2_256_ordered_root_version_1
      if (import->base == ext_trie_blake2_256_ordered_root_version_1) {
        checkArguments(import->base.c_str(), 1, arguments.size());
        auto res = host_api_->ext_trie_blake2_256_ordered_root_version_1(
            arguments.at(0).geti64());
        return {wasm::Literal(res)};
      }

      /// ext_misc_print_hex_version_1
      if (import->base == ext_misc_print_hex_version_1) {
        checkArguments(import->base.c_str(), 1, arguments.size());
        host_api_->ext_misc_print_hex_version_1(arguments.at(0).geti64());
        return wasm::Literals();
      }

      /// ext_misc_print_num_version_1
      if (import->base == ext_misc_print_num_version_1) {
        checkArguments(import->base.c_str(), 1, arguments.size());
        host_api_->ext_misc_print_num_version_1(arguments.at(0).geti64());
        return wasm::Literals();
      }

      /// ext_misc_print_utf8_version_1
      if (import->base == ext_misc_print_utf8_version_1) {
        checkArguments(import->base.c_str(), 1, arguments.size());
        host_api_->ext_misc_print_utf8_version_1(arguments.at(0).geti64());
        return wasm::Literals();
      }

      /// ext_misc_runtime_version_version_1
      if (import->base == ext_misc_runtime_version_version_1) {
        checkArguments(import->base.c_str(), 1, arguments.size());
        auto res = host_api_->ext_misc_runtime_version_version_1(
            arguments.at(0).geti64());
<<<<<<< HEAD
        return wasm::Literal(res);
=======
        return {wasm::Literal(res.combine())};
>>>>>>> c5339fb3
      }

      // TODO(xDimon): It is temporary suppress fails at calling of
      //  callImport(ext_offchain_index_set_version_1)
      if (import->base == "ext_offchain_index_set_version_1") {
        return wasm::Literals();
      }
    }

    wasm::Fatal() << "callImport: unknown import: " << import->module.str << "."
                  << import->name.str;
  }  // namespace kagome::runtime::binaryen

  void RuntimeExternalInterface::checkArguments(std::string_view extern_name,
                                                size_t expected,
                                                size_t actual) {
    if (expected != actual) {
      logger_->error(
          "Wrong number of arguments in {}. Expected: {}. Actual: {}",
          extern_name,
          expected,
          actual);
      throw std::runtime_error(
          "Invocation of a Host API method with wrong number of arguments");
    }
  }

}  // namespace kagome::runtime::binaryen<|MERGE_RESOLUTION|>--- conflicted
+++ resolved
@@ -6,6 +6,7 @@
 #include "runtime/binaryen/runtime_external_interface.hpp"
 
 #include "host_api/host_api_factory.hpp"
+#include "runtime/memory.hpp"
 
 namespace kagome::runtime {
   class TrieStorageProvider;
@@ -125,6 +126,7 @@
       std::shared_ptr<host_api::HostApi> host_api)
       : host_api_{std::move(host_api)},
         logger_{log::createLogger("RuntimeExternalInterface", "binaryen")} {
+    memory.resize(kInitialMemorySize);
     BOOST_ASSERT(host_api_);
   }
 
@@ -138,63 +140,6 @@
     // TODO(kamilsa): PRE-359 Replace ifs with switch case
     if (import->module == env) {
       /// memory externals
-<<<<<<< HEAD
-=======
-      /// ext_malloc
-      if (import->base == ext_malloc) {
-        checkArguments(import->base.c_str(), 1, arguments.size());
-        auto ptr = host_api_->ext_malloc(arguments.at(0).geti32());
-        return {wasm::Literal(ptr)};
-      }
-      /// ext_free
-      if (import->base == ext_free) {
-        checkArguments(import->base.c_str(), 1, arguments.size());
-        host_api_->ext_free(arguments.at(0).geti32());
-        return wasm::Literals();
-      }
-      /// storage externals
-
-      /// ext_clear_prefix
-      if (import->base == ext_clear_prefix) {
-        checkArguments(import->base.c_str(), 2, arguments.size());
-        host_api_->ext_clear_prefix(arguments.at(0).geti32(),
-                                    arguments.at(1).geti32());
-        return wasm::Literals();
-      }
-      /// ext_clear_storage
-      if (import->base == ext_clear_storage) {
-        checkArguments(import->base.c_str(), 2, arguments.size());
-        host_api_->ext_clear_storage(arguments.at(0).geti32(),
-                                     arguments.at(1).geti32());
-        return wasm::Literals();
-      }
-      /// ext_exists_storage
-      if (import->base == ext_exists_storage) {
-        checkArguments(import->base.c_str(), 2, arguments.size());
-        auto storage_exists = host_api_->ext_exists_storage(
-            arguments.at(0).geti32(), arguments.at(1).geti32());
-        return {wasm::Literal(storage_exists)};
-      }
-      /// ext_get_allocated_storage
-      if (import->base == ext_get_allocated_storage) {
-        checkArguments(import->base.c_str(), 3, arguments.size());
-        auto ptr =
-            host_api_->ext_get_allocated_storage(arguments.at(0).geti32(),
-                                                 arguments.at(1).geti32(),
-                                                 arguments.at(2).geti32());
-        return {wasm::Literal(ptr)};
-      }
-      /// ext_get_storage_into
-      if (import->base == ext_get_storage_into) {
-        checkArguments(import->base.c_str(), 5, arguments.size());
-        auto res = host_api_->ext_get_storage_into(arguments.at(0).geti32(),
-                                                   arguments.at(1).geti32(),
-                                                   arguments.at(2).geti32(),
-                                                   arguments.at(3).geti32(),
-                                                   arguments.at(4).geti32());
-        return {wasm::Literal(res)};
-      }
->>>>>>> c5339fb3
       /// ext_storage_read_version_1
       if (import->base == ext_storage_read_version_1) {
         checkArguments(import->base.c_str(), 3, arguments.size());
@@ -204,51 +149,6 @@
                                                   arguments.at(2).geti32());
         return {wasm::Literal(res)};
       }
-<<<<<<< HEAD
-=======
-      /// ext_set_storage
-      if (import->base == ext_set_storage) {
-        checkArguments(import->base.c_str(), 4, arguments.size());
-        host_api_->ext_set_storage(arguments.at(0).geti32(),
-                                   arguments.at(1).geti32(),
-                                   arguments.at(2).geti32(),
-                                   arguments.at(3).geti32());
-        return wasm::Literals();
-      }
-      /// ext_blake2_256_enumerated_trie_root
-      if (import->base == ext_blake2_256_enumerated_trie_root) {
-        checkArguments(import->base.c_str(), 4, arguments.size());
-        host_api_->ext_blake2_256_enumerated_trie_root(
-            arguments.at(0).geti32(),
-            arguments.at(1).geti32(),
-            arguments.at(2).geti32(),
-            arguments.at(3).geti32());
-        return wasm::Literals();
-      }
-      /// ext_storage_changes_root
-      if (import->base == ext_storage_changes_root) {
-        checkArguments(import->base.c_str(), 3, arguments.size());
-        auto res = host_api_->ext_storage_changes_root(
-            arguments.at(0).geti32(), arguments.at(2).geti32());
-        return {wasm::Literal(res)};
-      }
-      /// ext_storage_root
-      if (import->base == ext_storage_root) {
-        checkArguments(import->base.c_str(), 1, arguments.size());
-        host_api_->ext_storage_root(arguments.at(0).geti32());
-        return wasm::Literals();
-      }
-
-      /// IO extensions
-
-      /// ext_print_hex
-      if (import->base == ext_print_hex) {
-        checkArguments(import->base.c_str(), 2, arguments.size());
-        host_api_->ext_print_hex(arguments.at(0).geti32(),
-                                 arguments.at(1).geti32());
-        return wasm::Literals();
-      }
->>>>>>> c5339fb3
       /// ext_logging_log_version_1
       if (import->base == ext_logging_log_version_1) {
         checkArguments(import->base.c_str(), 3, arguments.size());
@@ -263,282 +163,102 @@
         auto res = host_api_->ext_logging_max_level_version_1();
         return {wasm::Literal(res)};
       }
-<<<<<<< HEAD
-=======
-      /// ext_print_num
-      if (import->base == ext_print_num) {
-        checkArguments(import->base.c_str(), 1, arguments.size());
-        host_api_->ext_print_num(arguments.at(0).geti64());
-        return wasm::Literals();
-      }
-      /// ext_print_utf8
-      if (import->base == ext_print_utf8) {
-        checkArguments(import->base.c_str(), 2, arguments.size());
-        host_api_->ext_print_utf8(arguments.at(0).geti32(),
-                                  arguments.at(1).geti32());
-        return wasm::Literals();
-      }
-
-      /// Cryptographic extensions
-      /// ext_blake2_128
-      if (import->base == ext_blake2_128) {
-        checkArguments(import->base.c_str(), 3, arguments.size());
-        host_api_->ext_blake2_128(arguments.at(0).geti32(),
-                                  arguments.at(1).geti32(),
-                                  arguments.at(2).geti32());
-        return wasm::Literals();
-      }
-
-      /// ext_blake2_256
-      if (import->base == ext_blake2_256) {
-        checkArguments(import->base.c_str(), 3, arguments.size());
-        host_api_->ext_blake2_256(arguments.at(0).geti32(),
-                                  arguments.at(1).geti32(),
-                                  arguments.at(2).geti32());
-        return wasm::Literals();
-      }
-
-      /// ext_keccak_256
-      if (import->base == ext_keccak_256) {
-        checkArguments(import->base.c_str(), 3, arguments.size());
-        host_api_->ext_keccak_256(arguments.at(0).geti32(),
-                                  arguments.at(1).geti32(),
-                                  arguments.at(2).geti32());
-        return wasm::Literals();
-      }
-
-      // ext_start_batch_verify
-      if (import->base == ext_start_batch_verify) {
-        checkArguments(import->base.c_str(), 0, arguments.size());
-        host_api_->ext_start_batch_verify();
-        return wasm::Literals();
-      }
-
-      // ext_finish_batch_verify
-      if (import->base == ext_finish_batch_verify) {
-        checkArguments(import->base.c_str(), 0, arguments.size());
-        auto res = host_api_->ext_finish_batch_verify();
-        return {wasm::Literal(res)};
-      }
-
-      /// ext_ed25519_verify
-      if (import->base == ext_ed25519_verify) {
-        checkArguments(import->base.c_str(), 4, arguments.size());
-        auto res = host_api_->ext_ed25519_verify(arguments.at(0).geti32(),
-                                                 arguments.at(1).geti32(),
-                                                 arguments.at(2).geti32(),
-                                                 arguments.at(3).geti32());
-        return {wasm::Literal(res)};
-      }
-      /// ext_sr25519_verify
-      if (import->base == ext_sr25519_verify) {
-        checkArguments(import->base.c_str(), 4, arguments.size());
-        auto res = host_api_->ext_sr25519_verify(arguments.at(0).geti32(),
-                                                 arguments.at(1).geti32(),
-                                                 arguments.at(2).geti32(),
-                                                 arguments.at(3).geti32());
-        return {wasm::Literal(res)};
-      }
-      /// ext_twox_64
-      if (import->base == ext_twox_64) {
-        checkArguments(import->base.c_str(), 3, arguments.size());
-        host_api_->ext_twox_64(arguments.at(0).geti32(),
-                               arguments.at(1).geti32(),
-                               arguments.at(2).geti32());
-        return wasm::Literals();
-      }
-      /// ext_twox_128
-      if (import->base == ext_twox_128) {
-        checkArguments(import->base.c_str(), 3, arguments.size());
-        host_api_->ext_twox_128(arguments.at(0).geti32(),
-                                arguments.at(1).geti32(),
-                                arguments.at(2).geti32());
-        return wasm::Literals();
-      }
-      /// ext_twox_256
-      if (import->base == ext_twox_256) {
-        checkArguments(import->base.c_str(), 3, arguments.size());
-
-        host_api_->ext_twox_256(arguments.at(0).geti32(),
-                                arguments.at(1).geti32(),
-                                arguments.at(2).geti32());
-        return wasm::Literals();
-      }
-      /// ext_chain_id
-      if (import->base == ext_chain_id) {
-        checkArguments(import->base.c_str(), 0, arguments.size());
-        auto res = host_api_->ext_chain_id();
-        return {wasm::Literal(res)};
-      }
-
-      // ----------------------- api version 1 ---------------------------
-
->>>>>>> c5339fb3
       // ----------------------- crypto functions ------------------------
 
       // ext_crypto_start_batch_verify_version_1
       if (import->base == ext_crypto_start_batch_verify_version_1) {
         checkArguments(import->base.c_str(), 0, arguments.size());
-<<<<<<< HEAD
         host_api_->ext_crypto_start_batch_verify_version_1();
-        return wasm::Literal();
-=======
-        host_api_->ext_start_batch_verify();
-        return wasm::Literals();
->>>>>>> c5339fb3
+        return wasm::Literals();
       }
 
       // ext_crypto_finish_batch_verify_version_1
       if (import->base == ext_crypto_finish_batch_verify_version_1) {
         checkArguments(import->base.c_str(), 0, arguments.size());
-<<<<<<< HEAD
         auto res = host_api_->ext_crypto_finish_batch_verify_version_1();
-        return wasm::Literal(res);
-=======
-        auto res = host_api_->ext_finish_batch_verify();
-        return {wasm::Literal(res)};
->>>>>>> c5339fb3
+        return {wasm::Literal(res)};
       }
 
       /// ext_crypto_ed25519_public_keys_version_1
       if (import->base == ext_crypto_ed25519_public_keys_version_1) {
         checkArguments(import->base.c_str(), 1, arguments.size());
-<<<<<<< HEAD
         auto res = host_api_->ext_crypto_ed25519_public_keys_version_1(
             arguments.at(0).geti32());
-        return wasm::Literal(res);
-=======
-        auto res =
-            host_api_->ext_ed25519_public_keys_v1(arguments.at(0).geti32());
-        return {wasm::Literal(res)};
->>>>>>> c5339fb3
+        return {wasm::Literal(res)};
       }
 
       /// ext_crypto_ed25519_generate_version_1
       if (import->base == ext_crypto_ed25519_generate_version_1) {
         checkArguments(import->base.c_str(), 2, arguments.size());
-<<<<<<< HEAD
         auto res = host_api_->ext_crypto_ed25519_generate_version_1(
             arguments.at(0).geti32(), arguments.at(1).geti64());
-        return wasm::Literal(res);
-=======
-        auto res = host_api_->ext_ed25519_generate_v1(arguments.at(0).geti32(),
-                                                      arguments.at(1).geti64());
-        return {wasm::Literal(res)};
->>>>>>> c5339fb3
+        return {wasm::Literal(res)};
       }
 
       /// ext_crypto_ed25519_sign_version_1
       if (import->base == ext_crypto_ed25519_sign_version_1) {
         checkArguments(import->base.c_str(), 3, arguments.size());
-<<<<<<< HEAD
         auto res = host_api_->ext_crypto_ed25519_sign_version_1(
             arguments.at(0).geti32(),
             arguments.at(1).geti32(),
             arguments.at(2).geti64());
-        return wasm::Literal(res);
-=======
-        auto res = host_api_->ext_ed25519_sign_v1(arguments.at(0).geti32(),
-                                                  arguments.at(1).geti32(),
-                                                  arguments.at(2).geti64());
-        return {wasm::Literal(res)};
->>>>>>> c5339fb3
+        return {wasm::Literal(res)};
       }
 
       /// ext_crypto_ed25519_verify_version_1
       if (import->base == ext_crypto_ed25519_verify_version_1) {
         checkArguments(import->base.c_str(), 3, arguments.size());
-<<<<<<< HEAD
         auto res = host_api_->ext_crypto_ed25519_verify_version_1(
             arguments.at(0).geti32(),
             arguments.at(1).geti64(),
             arguments.at(2).geti32());
-        return wasm::Literal(res);
-=======
-        auto res = host_api_->ext_ed25519_verify_v1(arguments.at(0).geti32(),
-                                                    arguments.at(1).geti64(),
-                                                    arguments.at(2).geti32());
-        return {wasm::Literal(res)};
->>>>>>> c5339fb3
+        return {wasm::Literal(res)};
       }
 
       /// ext_crypto_sr25519_public_keys_version_1
       if (import->base == ext_crypto_sr25519_public_keys_version_1) {
         checkArguments(import->base.c_str(), 1, arguments.size());
-<<<<<<< HEAD
         auto res = host_api_->ext_crypto_sr25519_public_keys_version_1(
             arguments.at(0).geti32());
-        return wasm::Literal(res);
-=======
-        auto res =
-            host_api_->ext_sr25519_public_keys_v1(arguments.at(0).geti32());
-        return {wasm::Literal(res)};
->>>>>>> c5339fb3
+        return {wasm::Literal(res)};
       }
 
       /// ext_crypto_sr25519_generate_version_1
       if (import->base == ext_crypto_sr25519_generate_version_1) {
         checkArguments(import->base.c_str(), 2, arguments.size());
-<<<<<<< HEAD
         auto res = host_api_->ext_crypto_sr25519_generate_version_1(
             arguments.at(0).geti32(), arguments.at(1).geti64());
-        return wasm::Literal(res);
-=======
-        auto res = host_api_->ext_sr25519_generate_v1(arguments.at(0).geti32(),
-                                                      arguments.at(1).geti64());
-        return {wasm::Literal(res)};
->>>>>>> c5339fb3
+        return {wasm::Literal(res)};
       }
 
       /// ext_crypto_sr25519_sign_version_1
       if (import->base == ext_crypto_sr25519_sign_version_1) {
         checkArguments(import->base.c_str(), 3, arguments.size());
-<<<<<<< HEAD
         auto res = host_api_->ext_crypto_sr25519_sign_version_1(
             arguments.at(0).geti32(),
             arguments.at(1).geti32(),
             arguments.at(2).geti64());
-        return wasm::Literal(res);
-=======
-        auto res = host_api_->ext_sr25519_sign_v1(arguments.at(0).geti32(),
-                                                  arguments.at(1).geti32(),
-                                                  arguments.at(2).geti64());
-        return {wasm::Literal(res)};
->>>>>>> c5339fb3
+        return {wasm::Literal(res)};
       }
 
       /// ext_crypto_sr25519_verify_version_1
       if (import->base == ext_crypto_sr25519_verify_version_1) {
         checkArguments(import->base.c_str(), 3, arguments.size());
-<<<<<<< HEAD
         auto res = host_api_->ext_crypto_sr25519_verify_version_1(
             arguments.at(0).geti32(),
             arguments.at(1).geti64(),
             arguments.at(2).geti32());
-        return wasm::Literal(res);
-=======
-        auto res = host_api_->ext_sr25519_verify_v1(arguments.at(0).geti32(),
-                                                    arguments.at(1).geti64(),
-                                                    arguments.at(2).geti32());
-        return {wasm::Literal(res)};
->>>>>>> c5339fb3
+        return {wasm::Literal(res)};
       }
 
       /// ext_crypto_sr25519_verify_version_2
       if (import->base == ext_crypto_sr25519_verify_version_2) {
         checkArguments(import->base.c_str(), 3, arguments.size());
-<<<<<<< HEAD
         auto res = host_api_->ext_crypto_sr25519_verify_version_2(
             arguments.at(0).geti32(),
             arguments.at(1).geti64(),
             arguments.at(2).geti32());
-        return wasm::Literal(res);
-=======
-        auto res = host_api_->ext_sr25519_verify_v1(arguments.at(0).geti32(),
-                                                    arguments.at(1).geti64(),
-                                                    arguments.at(2).geti32());
-        return {wasm::Literal(res)};
->>>>>>> c5339fb3
+        return {wasm::Literal(res)};
       }
 
       /// ext_crypto_secp256k1_ecdsa_recover_version_1
@@ -553,16 +273,10 @@
       if (import->base
           == ext_crypto_secp256k1_ecdsa_recover_compressed_version_1) {
         checkArguments(import->base.c_str(), 2, arguments.size());
-<<<<<<< HEAD
         auto res =
             host_api_->ext_crypto_secp256k1_ecdsa_recover_compressed_version_1(
                 arguments.at(0).geti32(), arguments.at(1).geti32());
-        return wasm::Literal(res);
-=======
-        auto res = host_api_->ext_crypto_secp256k1_ecdsa_recover_compressed_v1(
-            arguments.at(0).geti32(), arguments.at(1).geti32());
-        return {wasm::Literal(res)};
->>>>>>> c5339fb3
+        return {wasm::Literal(res)};
       }
 
       // ----------------------- hashing functions ------------------------
@@ -702,12 +416,8 @@
         checkArguments(import->base.c_str(), 2, arguments.size());
         auto res = host_api_->ext_storage_clear_prefix_version_2(
             arguments.at(0).geti64(), arguments.at(1).geti64());
-<<<<<<< HEAD
-        return wasm::Literal(res);
-=======
         // always remove successfully all elements
         return {wasm::Literal(res)};
->>>>>>> c5339fb3
       }
 
       /// ext_storage_root_version_1
@@ -744,19 +454,19 @@
       if (import->base == ext_storage_start_transaction_version_1) {
         checkArguments(import->base.c_str(), 0, arguments.size());
         host_api_->ext_storage_start_transaction_version_1();
-        return wasm::Literal();
+        return wasm::Literals();
       }
       /// ext_storage_commit_transaction_version_1
       if (import->base == ext_storage_commit_transaction_version_1) {
         checkArguments(import->base.c_str(), 0, arguments.size());
         host_api_->ext_storage_commit_transaction_version_1();
-        return wasm::Literal();
+        return wasm::Literals();
       }
       /// ext_storage_rollback_transaction_version_1
       if (import->base == ext_storage_rollback_transaction_version_1) {
         checkArguments(import->base.c_str(), 0, arguments.size());
         host_api_->ext_storage_rollback_transaction_version_1();
-        return wasm::Literal();
+        return wasm::Literals();
       }
 
       /// ext_trie_blake2_256_root_version_1
@@ -801,11 +511,7 @@
         checkArguments(import->base.c_str(), 1, arguments.size());
         auto res = host_api_->ext_misc_runtime_version_version_1(
             arguments.at(0).geti64());
-<<<<<<< HEAD
-        return wasm::Literal(res);
-=======
-        return {wasm::Literal(res.combine())};
->>>>>>> c5339fb3
+        return {wasm::Literal(res)};
       }
 
       // TODO(xDimon): It is temporary suppress fails at calling of
