/**
 * Copyright Quadrivium LLC
 * All Rights Reserved
 * SPDX-License-Identifier: Apache-2.0
 */

#include "runtime/binaryen/module/module_factory_impl.hpp"

#include "host_api/host_api_factory.hpp"
#include "runtime/binaryen/binaryen_memory_factory.hpp"
#include "runtime/binaryen/binaryen_memory_provider.hpp"
#include "runtime/binaryen/core_api_factory_impl.hpp"
#include "runtime/binaryen/instance_environment_factory.hpp"
#include "runtime/binaryen/module/module_impl.hpp"
#include "runtime/common/trie_storage_provider_impl.hpp"

namespace kagome::runtime::binaryen {

  ModuleFactoryImpl::ModuleFactoryImpl(
      std::shared_ptr<InstanceEnvironmentFactory> env_factory,
      std::shared_ptr<storage::trie::TrieStorage> storage,
      std::shared_ptr<crypto::Hasher> hasher)
      : env_factory_{std::move(env_factory)},
        storage_{std::move(storage)},
        hasher_(std::move(hasher)) {
    BOOST_ASSERT(env_factory_ != nullptr);
    BOOST_ASSERT(storage_ != nullptr);
  }

<<<<<<< HEAD
  outcome::result<std::shared_ptr<Module>, CompilationError> ModuleFactoryImpl::make(
      gsl::span<const uint8_t> code) const {
=======
  outcome::result<std::shared_ptr<Module>> ModuleFactoryImpl::make(
      common::BufferView code) const {
>>>>>>> 68565852
    std::vector<uint8_t> code_vec{code.begin(), code.end()};
    OUTCOME_TRY(module,
                ModuleImpl::createFromCode(
                    code_vec, env_factory_, hasher_->sha2_256(code)));
    return module;
  }

}  // namespace kagome::runtime::binaryen<|MERGE_RESOLUTION|>--- conflicted
+++ resolved
@@ -27,13 +27,8 @@
     BOOST_ASSERT(storage_ != nullptr);
   }
 
-<<<<<<< HEAD
   outcome::result<std::shared_ptr<Module>, CompilationError> ModuleFactoryImpl::make(
-      gsl::span<const uint8_t> code) const {
-=======
-  outcome::result<std::shared_ptr<Module>> ModuleFactoryImpl::make(
       common::BufferView code) const {
->>>>>>> 68565852
     std::vector<uint8_t> code_vec{code.begin(), code.end()};
     OUTCOME_TRY(module,
                 ModuleImpl::createFromCode(
