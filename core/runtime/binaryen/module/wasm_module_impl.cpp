--- conflicted
+++ resolved
@@ -60,14 +60,12 @@
         return Error::INVALID_STATE_CODE;
       }
     }
+
+    // TODO(kamilsa) 11.02.21 Set to proper number of heap pages here
+    // https://github.com/soramitsu/kagome/issues/674
     module->memory.initial =
-<<<<<<< HEAD
-        module->memory.initial
-        * 32;  // TODO(kamilsa) 11.02.21 Set to proper number of heap pages here
-               // https://github.com/soramitsu/kagome/issues/674
-=======
         10 * (1u << 20u) / (1u << 16u);  // 64kB pages for 10Mb
->>>>>>> 330c86df
+
     std::unique_ptr<WasmModuleImpl> wasm_module_impl(
         new WasmModuleImpl(std::move(module)));
     return wasm_module_impl;
