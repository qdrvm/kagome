/**
 * Copyright Soramitsu Co., Ltd. All Rights Reserved.
 * SPDX-License-Identifier: Apache-2.0
 */

#ifndef KAGOME_CORE_RUNTIME_BINARYEN_MODULE_WASM_MODULE_INSTANCE
#define KAGOME_CORE_RUNTIME_BINARYEN_MODULE_WASM_MODULE_INSTANCE

#include <binaryen/literal.h>
#include <binaryen/support/name.h>
#include <boost/optional.hpp>

namespace kagome::runtime::binaryen {

  /**
   * Wrapper for wasm::ModuleInstance
   */
  class WasmModuleInstance {
   public:
    virtual ~WasmModuleInstance() = default;

    /**
     * @param name the name of a wasm function to call
     * @param arguments the list of arguments to pass to the function
     * @return whatever the export function returns
     */
    virtual wasm::Literal callExportFunction(
        wasm::Name name, const std::vector<wasm::Literal> &arguments) = 0;

<<<<<<< HEAD
    virtual boost::optional<wasm::Literal> getGlobal(
        wasm::Name name) const noexcept = 0;
=======
    /**
     * @param name the name of a wasm global
     * @return whatever the export global returns
     */
    virtual wasm::Literal getExportGlobal(wasm::Name name) = 0;
>>>>>>> 9b0317c0
  };
}  // namespace kagome::runtime::binaryen

#endif  // KAGOME_CORE_RUNTIME_BINARYEN_MODULE_WASM_MODULE_INSTANCE<|MERGE_RESOLUTION|>--- conflicted
+++ resolved
@@ -27,16 +27,11 @@
     virtual wasm::Literal callExportFunction(
         wasm::Name name, const std::vector<wasm::Literal> &arguments) = 0;
 
-<<<<<<< HEAD
-    virtual boost::optional<wasm::Literal> getGlobal(
-        wasm::Name name) const noexcept = 0;
-=======
     /**
      * @param name the name of a wasm global
      * @return whatever the export global returns
      */
     virtual wasm::Literal getExportGlobal(wasm::Name name) = 0;
->>>>>>> 9b0317c0
   };
 }  // namespace kagome::runtime::binaryen
 
