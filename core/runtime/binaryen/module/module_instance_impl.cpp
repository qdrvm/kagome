/**
 * Copyright Soramitsu Co., Ltd. All Rights Reserved.
 * SPDX-License-Identifier: Apache-2.0
 */

// #define WASM_INTERPRETER_DEBUG

#include "runtime/binaryen/module/module_instance_impl.hpp"

#include "runtime/memory_provider.hpp"
#include "runtime/binaryen/memory_impl.hpp"

#include <binaryen/wasm-interpreter.h>

#ifdef WASM_INTERPRETER_DEBUG

namespace wasm {

  int Indenter::indentLevel = 0;

  std::vector<std::string> indents = [](){
    std::vector<std::string> indents;
    for (size_t i = 0; i < 512; i++) {
      indents.push_back(std::string(i, '-'));
    }
    return indents;
  }();

  Indenter::Indenter(const char *entry) : entryName(entry) {
    ++indentLevel;
  }

  Indenter::~Indenter() {
    print();
    std::cout << "exit " << entryName << '\n';
    --indentLevel;
  }

  void Indenter::print() {
    std::cout << indentLevel << ':' << indents[indentLevel];
  }
}  // namespace wasm
#endif

#include <binaryen/wasm.h>

#include "host_api/host_api.hpp"
#include "runtime/binaryen/runtime_external_interface.hpp"

OUTCOME_CPP_DEFINE_CATEGORY(kagome::runtime::binaryen,
                            ModuleInstanceImpl::Error,
                            e) {
  using kagome::runtime::binaryen::ModuleInstanceImpl;
  switch (e) {
    case ModuleInstanceImpl::Error::UNEXPECTED_EXIT:
      return "Execution was ended in external function";
    case ModuleInstanceImpl::Error::EXECUTION_ERROR:
      return "An error occurred during an export call execution";
    case ModuleInstanceImpl::Error::CAN_NOT_OBTAIN_GLOBAL:
      return "Failed to obtain a global value";
  }
  return "Unknown ModuleInstance error";
}

namespace kagome::runtime::binaryen {

  ModuleInstanceImpl::ModuleInstanceImpl(
      InstanceEnvironment &&env,
      std::shared_ptr<wasm::Module> parent,
      std::shared_ptr<RuntimeExternalInterface> rei)
      : env_{std::move(env)},
        rei_{std::move(rei)},
        parent_{std::move(parent)},
        module_instance_{
            std::make_unique<wasm::ModuleInstance>(*parent_, rei_.get())},
        logger_{log::createLogger("ModuleInstance", "binaryen")} {
    BOOST_ASSERT(parent_);
    BOOST_ASSERT(module_instance_);
    BOOST_ASSERT(rei_);
  }

  outcome::result<PtrSize> ModuleInstanceImpl::callExportFunction(
      std::string_view name, common::BufferView encoded_args) const {
    auto memory = env_.memory_provider->getCurrentMemory().value();

    PtrSize args{memory.get().storeBuffer(encoded_args)};

    const auto args_list =
        wasm::LiteralList{wasm::Literal{args.ptr}, wasm::Literal{args.size}};
    try {
      const auto res = static_cast<uint64_t>(
          module_instance_->callExport(wasm::Name{name.data()}, args_list)
              .geti64());

      return PtrSize{res};

    } catch (wasm::ExitException &e) {
      return Error::UNEXPECTED_EXIT;
    } catch (wasm::TrapException &e) {
      return Error::EXECUTION_ERROR;
    }
  }

  outcome::result<std::optional<WasmValue>> ModuleInstanceImpl::getGlobal(
      std::string_view name) const {
    try {
      auto val = module_instance_->getExport(name.data());
      switch (val.type) {
        case wasm::Type::i32:
          return WasmValue{val.geti32()};
        case wasm::Type::i64:
          return WasmValue{val.geti64()};
        case wasm::Type::f32:
          return WasmValue{val.getf32()};
        case wasm::Type::f64:
          return WasmValue{val.geti64()};
        default:
          logger_->error(
              "Runtime function returned result of unsupported type: {}",
              wasm::printType(val.type));
          return std::nullopt;
      }
    } catch (wasm::TrapException &e) {
      return Error::CAN_NOT_OBTAIN_GLOBAL;
    }
  }

  InstanceEnvironment const &ModuleInstanceImpl::getEnvironment() const {
    return env_;
  }

  outcome::result<void> ModuleInstanceImpl::resetEnvironment() {
    env_.host_api->reset();
    return outcome::success();
  }

<<<<<<< HEAD
  void ModuleInstanceImpl::forDataSegment(DataSegmentProcessor const &callback) const {
    for (auto& segment : parent_->memory.segments) {
      wasm::Address offset = (uint32_t)wasm::ConstantExpressionRunner<wasm::TrivialGlobalManager>(module_instance_->globals).visit(segment.offset).value.geti32();
      if (offset + segment.data.size() > parent_->memory.initial * wasm::Memory::kPageSize) {
        throw std::runtime_error("invalid offset when initializing memory");
      }
      callback(offset, gsl::span<const uint8_t>(reinterpret_cast<const uint8_t*>(segment.data.data()), segment.data.size()));
    }
=======
  void ModuleInstanceImpl::borrow(
      BorrowedInstance::PoolReleaseFunction release) {
    // Releaser for OCWs - doesn't need a valid pointer
    static thread_local ModuleInstance::BorrowedInstance pool_release_token{
        nullptr, release};
>>>>>>> 1cecc6e1
  }

}  // namespace kagome::runtime::binaryen<|MERGE_RESOLUTION|>--- conflicted
+++ resolved
@@ -134,7 +134,6 @@
     return outcome::success();
   }
 
-<<<<<<< HEAD
   void ModuleInstanceImpl::forDataSegment(DataSegmentProcessor const &callback) const {
     for (auto& segment : parent_->memory.segments) {
       wasm::Address offset = (uint32_t)wasm::ConstantExpressionRunner<wasm::TrivialGlobalManager>(module_instance_->globals).visit(segment.offset).value.geti32();
@@ -143,13 +142,12 @@
       }
       callback(offset, gsl::span<const uint8_t>(reinterpret_cast<const uint8_t*>(segment.data.data()), segment.data.size()));
     }
-=======
+
   void ModuleInstanceImpl::borrow(
       BorrowedInstance::PoolReleaseFunction release) {
     // Releaser for OCWs - doesn't need a valid pointer
     static thread_local ModuleInstance::BorrowedInstance pool_release_token{
         nullptr, release};
->>>>>>> 1cecc6e1
   }
 
 }  // namespace kagome::runtime::binaryen