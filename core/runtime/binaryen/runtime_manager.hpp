--- conflicted
+++ resolved
@@ -52,16 +52,11 @@
         const common::Buffer &state_code);
 
     common::Logger logger_ = common::createLogger("Runtime manager");
-<<<<<<< HEAD
 
-    std::shared_ptr<runtime::WasmProvider> wasm_provider_;
     std::shared_ptr<storage::trie::TrieStorage> storage_;
-=======
     std::shared_ptr<WasmProvider> wasm_provider_;
->>>>>>> b08843fa
     std::shared_ptr<extensions::ExtensionFactory> extension_factory_;
     std::shared_ptr<crypto::Hasher> hasher_;
-<<<<<<< HEAD
 
     // need to store it to keep changes in memory before ext_storage_root()
     // commits them
@@ -70,8 +65,6 @@
 
     // hash of WASM state code
     common::Hash256 state_code_hash_{};
-=======
->>>>>>> b08843fa
 
     std::mutex modules_mutex_;
     std::map<common::Hash256, std::shared_ptr<wasm::Module>> modules_;
