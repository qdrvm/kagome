--- conflicted
+++ resolved
@@ -15,12 +15,9 @@
 #include "outcome/outcome.hpp"
 #include "runtime/binaryen/runtime_external_interface.hpp"
 #include "runtime/wasm_provider.hpp"
-<<<<<<< HEAD
 #include "storage/trie/trie_batches.hpp"
 #include "storage/trie/trie_storage.hpp"
-=======
 #include "runtime/trie_storage_provider.hpp"
->>>>>>> f9d91b7d
 
 namespace kagome::runtime::binaryen {
 
@@ -62,13 +59,7 @@
         const common::Hash256 &state_root);
 
    private:
-<<<<<<< HEAD
-    outcome::result<RuntimeEnvironment> createRuntimeEnvironment(
-        std::shared_ptr<storage::trie::TrieBatch> storage_batch);
-=======
-    outcome::result<RuntimeEnvironment>
-    createRuntimeEnvironment();
->>>>>>> f9d91b7d
+    outcome::result<RuntimeEnvironment> createRuntimeEnvironment();
 
     outcome::result<std::shared_ptr<wasm::Module>> prepareModule(
         const common::Buffer &state_code);
