--- conflicted
+++ resolved
@@ -93,20 +93,6 @@
       if (it != modules_.end()) {
         module = it->second;
       }
-<<<<<<< HEAD
-    }
-
-    if (!module) {
-      // Prepare new module
-      OUTCOME_TRY(new_module, prepareModule(state_code));
-
-      // Trying to safe emplace new module, and use existed one
-      //  if it already emplaced in another thread
-      std::lock_guard lockGuard(modules_mutex_);
-      module = modules_.emplace(std::move(hash), std::move(new_module))
-                   .first->second;
-=======
->>>>>>> a2563313
     }
 
     if (!module) {
@@ -120,8 +106,6 @@
                    .first->second;
     }
 
-<<<<<<< HEAD
-=======
     /// TODO(Harrm) Figure out just commenting it out may cause any issues and if
     /// it does just make existing ext interface update its storage batch
     // if (!external_interface_) {
@@ -129,7 +113,6 @@
         extension_factory_, std::shared_ptr(std::move(storage_batch)));
     //}
 
->>>>>>> a2563313
     return {std::make_shared<wasm::ModuleInstance>(*module,
                                                    external_interface_.get()),
             external_interface_->memory()};
