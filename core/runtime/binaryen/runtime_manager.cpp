--- conflicted
+++ resolved
@@ -47,7 +47,11 @@
   RuntimeManager::createPersistentRuntimeEnvironmentAt(
       const common::Hash256 &state_root) {
     OUTCOME_TRY(storage_provider_->setToPersistentAt(state_root));
-    return createRuntimeEnvironment();
+    auto env = createRuntimeEnvironment();
+    if(env.has_value()) {
+      env.value().batch = storage_provider_->tryGetPersistentBatch().value()->batchOnTop();
+    }
+    return env;
   }
 
   outcome::result<RuntimeManager::RuntimeEnvironment>
@@ -60,7 +64,11 @@
   outcome::result<RuntimeManager::RuntimeEnvironment>
   RuntimeManager::createPersistentRuntimeEnvironment() {
     OUTCOME_TRY(storage_provider_->setToPersistent());
-    return createRuntimeEnvironment();
+    auto env = createRuntimeEnvironment();
+    if(env.has_value()) {
+      env.value().batch = storage_provider_->tryGetPersistentBatch().value()->batchOnTop();
+    }
+    return env;
   }
 
   outcome::result<RuntimeManager::RuntimeEnvironment>
@@ -100,12 +108,9 @@
       module = modules_.emplace(std::move(hash), std::move(new_module))
                    .first->second;
     }
+
     external_interface_ = std::make_shared<RuntimeExternalInterface>(
-<<<<<<< HEAD
-        extension_factory_, storage_batch);
-=======
         extension_factory_, storage_provider_);
->>>>>>> f9d91b7d
 
     return RuntimeManager::RuntimeEnvironment{
         std::make_shared<wasm::ModuleInstance>(*module,
