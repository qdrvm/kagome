/**
 * Copyright Quadrivium LLC
 * All Rights Reserved
 * SPDX-License-Identifier: Apache-2.0
 */

#pragma once

#include <span>

#include "outcome/outcome.hpp"
#include "runtime/instance_environment.hpp"
#include "runtime/types.hpp"
#include "storage/trie/types.hpp"

namespace kagome::runtime {

  class Module;

  struct CompilationError : std::runtime_error {
    CompilationError(std::string message)
        : std::runtime_error(message.c_str()), message{std::move(message)} {}

    std::string message;
  };

  inline std::error_code make_error_code(CompilationError) {
    return Error::COMPILATION_FAILED;
  }

  inline void outcome_throw_as_system_error_with_payload(CompilationError e) {
    throw e;
  }

  class ModuleFactory {
   public:
    virtual ~ModuleFactory() = default;

<<<<<<< HEAD
    virtual outcome::result<std::shared_ptr<Module>, CompilationError> make(
        gsl::span<const uint8_t> code) const = 0;
=======
    virtual outcome::result<std::shared_ptr<Module>> make(
        common::BufferView code) const = 0;
>>>>>>> 68565852
  };

}  // namespace kagome::runtime<|MERGE_RESOLUTION|>--- conflicted
+++ resolved
@@ -36,13 +36,8 @@
    public:
     virtual ~ModuleFactory() = default;
 
-<<<<<<< HEAD
     virtual outcome::result<std::shared_ptr<Module>, CompilationError> make(
-        gsl::span<const uint8_t> code) const = 0;
-=======
-    virtual outcome::result<std::shared_ptr<Module>> make(
         common::BufferView code) const = 0;
->>>>>>> 68565852
   };
 
 }  // namespace kagome::runtime