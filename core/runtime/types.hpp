--- conflicted
+++ resolved
@@ -73,7 +73,6 @@
 
     return {minor_part, major_part};
   }
-<<<<<<< HEAD
 
   enum class Error {
     COMPILATION_FAILED = 1,
@@ -81,9 +80,4 @@
 
 }  // namespace kagome::runtime
 
-OUTCOME_HPP_DECLARE_ERROR(kagome::runtime, Error);
-
-#endif  // KAGOME_RUNTIME_TYPES_HPP
-=======
-}  // namespace kagome::runtime
->>>>>>> 68565852
+OUTCOME_HPP_DECLARE_ERROR(kagome::runtime, Error);