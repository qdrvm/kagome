--- conflicted
+++ resolved
@@ -14,15 +14,8 @@
    * bits are the address and next 32 bits are the size of the returned buffer.
    */
   struct WasmResult {
-<<<<<<< HEAD
-    explicit constexpr WasmResult(const PointerSize &v)
-        : address{getWasmAddr(v)}, length{getWasmLen(v)} {}
-
-    constexpr WasmResult(WasmPointer a, SizeType l) : address{a}, length{l} {}
-=======
     explicit constexpr WasmResult(WasmSpan v)
         : address(getWasmAddr(v)), length(getWasmLen(v)) {}
->>>>>>> 58dd6bc0
 
     constexpr WasmResult(WasmPointer ptr, WasmSize size)
         : address{ptr}, length{size} {}
