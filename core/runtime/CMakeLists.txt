#
# Copyright Soramitsu Co., Ltd. All Rights Reserved.
# SPDX-License-Identifier: Apache-2.0
#

add_library(memory
    common.hpp
    wasm_memory.hpp
    impl/wasm_memory_impl.hpp
    impl/wasm_memory_impl.cpp
    )
<<<<<<< HEAD

add_library(wasm_memory_stream
    impl/wasm_memory_stream.hpp
    impl/wasm_memory_stream.cpp
    )
target_link_libraries(wasm_memory_stream
    memory
    byte_stream
    outcome
=======
target_link_libraries(memory
    buffer
>>>>>>> c195f054
    )<|MERGE_RESOLUTION|>--- conflicted
+++ resolved
@@ -9,7 +9,9 @@
     impl/wasm_memory_impl.hpp
     impl/wasm_memory_impl.cpp
     )
-<<<<<<< HEAD
+target_link_libraries(memory
+    buffer
+    )
 
 add_library(wasm_memory_stream
     impl/wasm_memory_stream.hpp
@@ -19,8 +21,4 @@
     memory
     byte_stream
     outcome
-=======
-target_link_libraries(memory
-    buffer
->>>>>>> c195f054
     )