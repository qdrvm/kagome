--- conflicted
+++ resolved
@@ -43,12 +43,8 @@
     };
     struct Config {
       Config(ExecType exec)
-<<<<<<< HEAD
-          : exec{exec}, compiled_module_dir{"/tmp/kagome/wasm-edge/"} {}
-=======
           : exec{exec},
             compiled_module_dir{"/tmp/kagome/wasm-edge"} {}
->>>>>>> ab4c7c42
 
       ExecType exec;
       std::filesystem::path compiled_module_dir;
