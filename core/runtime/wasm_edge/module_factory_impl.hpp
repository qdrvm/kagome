/**
 * Copyright Quadrivium LLC All Rights Reserved.
 * SPDX-License-Identifier: Apache-2.0
 */

#pragma once

#include <filesystem>

#include "log/logger.hpp"
#include "runtime/module_factory.hpp"

namespace kagome::crypto {
  class Hasher;
}

namespace kagome::host_api {
  class HostApiFactory;
}

namespace kagome::runtime {
  class TrieStorageProvider;
}

namespace kagome::blockchain {
  class BlockHeaderRepository;
}

namespace kagome::storage::trie {
  class TrieStorage;
  class TrieSerializer;
}  // namespace kagome::storage::trie

namespace kagome::runtime::wasm_edge {

  class ModuleFactoryImpl
      : public ModuleFactory,
        public std::enable_shared_from_this<ModuleFactoryImpl> {
   public:
    enum class ExecType {
      Interpreted,
      Compiled,
    };
    struct Config {
<<<<<<< HEAD
      Config(ExecType exec)
          : exec{exec}, compiled_module_dir{"/tmp/kagome/wasm-edge"} {}
=======
      Config(ExecType exec, const std::filesystem::path &compiled_module_dir)
          : exec{exec}, compiled_module_dir{compiled_module_dir} {}
>>>>>>> 9b12f3a7

      ExecType exec;
      std::filesystem::path compiled_module_dir;
    };

    explicit ModuleFactoryImpl(
        std::shared_ptr<const crypto::Hasher> hasher,
        std::shared_ptr<host_api::HostApiFactory> host_api_factory,
        std::shared_ptr<storage::trie::TrieStorage> storage,
        std::shared_ptr<storage::trie::TrieSerializer> serializer,
        Config config);

    CompilationOutcome<std::shared_ptr<Module>> make(
        common::BufferView code) const override;

   private:
    std::shared_ptr<const crypto::Hasher> hasher_;
    std::shared_ptr<host_api::HostApiFactory> host_api_factory_;
    std::shared_ptr<storage::trie::TrieStorage> storage_;
    std::shared_ptr<storage::trie::TrieSerializer> serializer_;
    log::Logger log_;
    Config config_;
  };

}  // namespace kagome::runtime::wasm_edge<|MERGE_RESOLUTION|>--- conflicted
+++ resolved
@@ -42,13 +42,8 @@
       Compiled,
     };
     struct Config {
-<<<<<<< HEAD
-      Config(ExecType exec)
-          : exec{exec}, compiled_module_dir{"/tmp/kagome/wasm-edge"} {}
-=======
       Config(ExecType exec, const std::filesystem::path &compiled_module_dir)
           : exec{exec}, compiled_module_dir{compiled_module_dir} {}
->>>>>>> 9b12f3a7
 
       ExecType exec;
       std::filesystem::path compiled_module_dir;
