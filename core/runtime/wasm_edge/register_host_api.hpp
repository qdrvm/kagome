/**
 * Copyright Quadrivium LLC All Rights Reserved.
 * SPDX-License-Identifier: Apache-2.0
 */

#pragma once

#include <wasmedge/wasmedge.h>

#include <iostream>
#include <unordered_set>

#include "host_api/host_api.hpp"
#include "runtime/common/register_host_api.hpp"

namespace kagome::runtime::wasm_edge {

  template <typename T>
  WasmEdge_ValType get_wasm_type() = delete;

  template <>
  WasmEdge_ValType get_wasm_type<int32_t>() {
    return WasmEdge_ValTypeGenI32();
  }

  template <>
  WasmEdge_ValType get_wasm_type<uint32_t>() {
    return WasmEdge_ValTypeGenI32();
  }

  template <>
  WasmEdge_ValType get_wasm_type<int64_t>() {
    return WasmEdge_ValTypeGenI64();
  }

  template <>
  WasmEdge_ValType get_wasm_type<uint64_t>() {
    return WasmEdge_ValTypeGenI64();
  }

  template <>
  WasmEdge_ValType get_wasm_type<float>() {
    return WasmEdge_ValTypeGenF32();
  }

  template <>
  WasmEdge_ValType get_wasm_type<double>() {
    return WasmEdge_ValTypeGenF64();
  }

  template <typename T>
  T get_wasm_value(WasmEdge_Value) = delete;

  template <>
  int64_t get_wasm_value<int64_t>(WasmEdge_Value v) {
    return WasmEdge_ValueGetI64(v);
  }

  template <>
  uint64_t get_wasm_value<uint64_t>(WasmEdge_Value v) {
    return WasmEdge_ValueGetI64(v);
  }

  template <>
  int32_t get_wasm_value<int32_t>(WasmEdge_Value v) {
    return WasmEdge_ValueGetI32(v);
  }

  template <>
  uint32_t get_wasm_value<uint32_t>(WasmEdge_Value v) {
    return WasmEdge_ValueGetI32(v);
  }

  template <typename Ret, typename... Args>
  using HostApiMethod = Ret (host_api::HostApi::*)(Args...);

  template <typename Ret, typename... Args>
  using ConstHostApiMethod = Ret (host_api::HostApi::*)(Args...) const;

  template <typename>
  struct HostApiMethodTraits;

  template <typename Ret_, typename... Args_>
  struct HostApiMethodTraits<HostApiMethod<Ret_, Args_...>> {
    using Ret = Ret_;
    using Args = std::tuple<Args_...>;
  };

  template <typename Ret_, typename... Args_>
  struct HostApiMethodTraits<ConstHostApiMethod<Ret_, Args_...>> {
    using Ret = Ret_;
    using Args = std::tuple<Args_...>;
  };

  template <typename F, typename... Args, size_t... Idxs>
  decltype(auto) call_with_array(
      F f,
      [[maybe_unused]] std::span<const WasmEdge_Value> array,
      std::index_sequence<Idxs...>) {
    return f(get_wasm_value<Args>(array[Idxs])...);
  }

  template <typename F, typename... Args>
  decltype(auto) call_with_array(F f,
                                 std::span<const WasmEdge_Value> array,
                                 std::tuple<Args...>) {
    return call_with_array<F, Args...>(
        f, array, std::make_index_sequence<sizeof...(Args)>());
  }

  template <auto Method>
  WasmEdge_Result host_method_wrapper(
      void *current_host_api,
      const WasmEdge_CallingFrameContext *call_frame_cxt,
      const WasmEdge_Value *params,
      WasmEdge_Value *returns) {
    using Ret = typename HostApiMethodTraits<decltype(Method)>::Ret;
    using Args = typename HostApiMethodTraits<decltype(Method)>::Args;
    BOOST_ASSERT(current_host_api);
    auto &host_api = *static_cast<host_api::HostApi *>(current_host_api);

    try {
      if constexpr (std::is_void_v<Ret>) {
        call_with_array(
            [&host_api](auto... params) mutable {
              std::invoke(Method, host_api, params...);
            },
            std::span{params, std::tuple_size_v<Args>},
            Args{});
      } else {
        Ret res = call_with_array(
            [&host_api](auto... params) mutable -> Ret {
              return std::invoke(Method, host_api, params...);
            },
            std::span{params, std::tuple_size_v<Args>},
            Args{});
        returns[0].Value = res;
        returns[0].Type = get_wasm_type<Ret>();
      }

    } catch (std::runtime_error &e) {
      auto log = log::createLogger("HostApi", "runtime");
      SL_ERROR(log, "Host API call failed with error: {}", e.what());
      return WasmEdge_Result_Fail;
    }
    return WasmEdge_Result_Success;
  }

  void register_method(WasmEdge_HostFunc_t cb,
                       WasmEdge_ModuleInstanceContext *module,
                       void *data,
                       std::string_view name,
                       std::span<WasmEdge_ValType> rets,
                       std::span<WasmEdge_ValType> args) {
    auto type = WasmEdge_FunctionTypeCreate(
        args.data(), args.size(), rets.data(), rets.size());
    auto instance = WasmEdge_FunctionInstanceCreate(type, cb, data, 0);
    WasmEdge_FunctionTypeDelete(type);

    auto name_str = WasmEdge_StringCreateByBuffer(name.data(), name.size());
    WasmEdge_ModuleInstanceAddFunction(
        module,
        name_str,
        instance);
    WasmEdge_StringDelete(name_str);
<<<<<<< HEAD
=======
  }

  template <typename Ret, typename... Args>
  void register_method(WasmEdge_HostFunc_t cb,
                       WasmEdge_ModuleInstanceContext *module,
                       void *data,
                       std::string_view name) {
    std::array<WasmEdge_ValType, sizeof...(Args)> types{
        get_wasm_type<Args>()...};
    WasmEdge_ValType ret[1];
    std::span<WasmEdge_ValType> rets{};
    if constexpr (!std::is_void_v<Ret>) {
      ret[0] = get_wasm_type<Ret>();
      rets = std::span{ret, 1};
    }
    register_method(cb, module, data, name, rets, std::span(types));
>>>>>>> fadb6109
  }

  template <auto Method, typename Ret, typename... Args>
  void register_host_method(WasmEdge_ModuleInstanceContext *module,
                            host_api::HostApi &host_api,
                            std::string_view name) {
    WasmEdge_HostFunc_t cb = &host_method_wrapper<Method>;
    register_method<Ret, Args...>(cb, module, &host_api, name);
  }

  WasmEdge_Result stub(void *data,
                       const WasmEdge_CallingFrameContext *,
                       const WasmEdge_Value *,
                       WasmEdge_Value *) {
    static log::Logger logger = log::createLogger("WasmEdge", "runtime");
    SL_ERROR(logger,
             "Attempt to call an unimplemented Host method '{}'",
             reinterpret_cast<const char *>(data));
    return WasmEdge_Result_Fail;
  };

  void stub_host_method(WasmEdge_ModuleInstanceContext *module,
                        std::string_view name,
                        std::span<WasmEdge_ValType> rets,
                        std::span<WasmEdge_ValType> args) {
    register_method(stub, module, (void*)name.data(), name, rets, args);
  }

#define REGISTER_HOST_METHOD(Ret, name, ...)            \
  register_host_method<&host_api::HostApi::name,        \
                       Ret __VA_OPT__(, ) __VA_ARGS__>( \
      instance, host_api, #name);                       \
  existing_imports.insert(#name);

  void register_host_api(host_api::HostApi &host_api,
                         WasmEdge_ASTModuleContext *module,
                         WasmEdge_ModuleInstanceContext *instance) {
    BOOST_ASSERT(instance);

    uint32_t imports_num = WasmEdge_ASTModuleListImportsLength(module);
    std::vector<WasmEdge_ImportTypeContext *> imports;
    imports.resize(imports_num);
    WasmEdge_ASTModuleListImports(
        module,
        const_cast<const WasmEdge_ImportTypeContext **>(imports.data()),
        imports_num);

    std::unordered_set<std::string_view> existing_imports;
    REGISTER_HOST_METHODS

    for (auto &import : imports) {
      auto name = WasmEdge_ImportTypeGetExternalName(import);
      auto type = WasmEdge_ImportTypeGetFunctionType(module, import);
      if (type) {
        std::string_view name_view{name.Buf, name.Length};
        if (!existing_imports.contains(name_view)) {
          std::vector<WasmEdge_ValType> args(
              WasmEdge_FunctionTypeGetParametersLength(type));
          std::vector<WasmEdge_ValType> rets(
              WasmEdge_FunctionTypeGetReturnsLength(type));
          WasmEdge_FunctionTypeGetParameters(type, args.data(), args.size());
          WasmEdge_FunctionTypeGetReturns(type, rets.data(), rets.size());

          stub_host_method(instance, name_view.data(), rets, args);
        }
      }
    }
  }

}  // namespace kagome::runtime::wasm_edge<|MERGE_RESOLUTION|>--- conflicted
+++ resolved
@@ -163,8 +163,6 @@
         name_str,
         instance);
     WasmEdge_StringDelete(name_str);
-<<<<<<< HEAD
-=======
   }
 
   template <typename Ret, typename... Args>
@@ -181,7 +179,6 @@
       rets = std::span{ret, 1};
     }
     register_method(cb, module, data, name, rets, std::span(types));
->>>>>>> fadb6109
   }
 
   template <auto Method, typename Ret, typename... Args>
