--- conflicted
+++ resolved
@@ -9,10 +9,6 @@
 
 namespace kagome::runtime {
   using outcome::result;
-<<<<<<< HEAD
-  using scale::ScaleDecoderStream;
-=======
->>>>>>> 8e3375d7
 
   TaggedTransactionQueueImpl::TaggedTransactionQueueImpl(
       common::Buffer state_code,
@@ -41,14 +37,8 @@
     WasmPointer res_addr = getWasmAddr(res.geti64());
     SizeType len = getWasmLen(res.geti64());
     auto buffer = memory_->loadN(res_addr, len);
-<<<<<<< HEAD
-    ScaleDecoderStream s(buffer);
-
-    return scale::decode<primitives::TransactionValidity>(s);
-=======
 
     return scale::decode<primitives::TransactionValidity>(buffer);
->>>>>>> 8e3375d7
   }
 
 }  // namespace kagome::runtime