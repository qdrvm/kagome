/**
 * Copyright Soramitsu Co., Ltd. All Rights Reserved.
 * SPDX-License-Identifier: Apache-2.0
 */

#include "runtime/impl/core_impl.hpp"

#include "runtime/impl/runtime_external_interface.hpp"
#include "runtime/impl/wasm_memory_impl.hpp"
#include "scale/scale.hpp"

namespace kagome::runtime {
  using common::Buffer;
<<<<<<< HEAD
  using scale::ScaleDecoderStream;
=======
>>>>>>> 8e3375d7

  CoreImpl::CoreImpl(common::Buffer state_code,
                     std::shared_ptr<extensions::Extension> extension)
      : state_code_(std::move(state_code)),
        memory_(extension->memory()),
        executor_(std::move(extension)) {}

  outcome::result<primitives::Version> CoreImpl::version() {
    OUTCOME_TRY(version_long,
                executor_.call(
                    state_code_, "Core_version",
                    wasm::LiteralList({wasm::Literal(0), wasm::Literal(0)})));

    runtime::WasmPointer param_addr = getWasmAddr(version_long.geti64());
    runtime::SizeType param_len = getWasmLen(version_long.geti64());
    auto buffer = memory_->loadN(param_addr, param_len);
<<<<<<< HEAD
    ScaleDecoderStream stream(buffer);

    OUTCOME_TRY(version, scale::decode<primitives::Version>(stream));

    return std::move(version);
=======

    return scale::decode<primitives::Version>(buffer);
>>>>>>> 8e3375d7
  }

  outcome::result<void> CoreImpl::execute_block(
      const kagome::primitives::Block &block) {
    OUTCOME_TRY(encoded_block, scale::encode(block));

    runtime::SizeType block_size = encoded_block.size();
    // TODO (yuraz): PRE-98 after check for memory overflow is done, refactor it
    runtime::WasmPointer ptr = memory_->allocate(block_size);
    memory_->storeBuffer(ptr, Buffer(encoded_block));

    OUTCOME_TRY(executor_.call(
        state_code_, "Core_execute_block",
        wasm::LiteralList({wasm::Literal(ptr), wasm::Literal(block_size)})));

    return outcome::success();
  }

  outcome::result<void> CoreImpl::initialise_block(
      const kagome::primitives::BlockHeader &header) {
    OUTCOME_TRY(encoded_header, scale::encode(header));

    runtime::SizeType header_size = encoded_header.size();
    // TODO (yuraz): PRE-98 after check for memory overflow is done, refactor it
    runtime::WasmPointer ptr = memory_->allocate(header_size);
    memory_->storeBuffer(ptr, Buffer(encoded_header));

    OUTCOME_TRY(executor_.call(
        state_code_, "Core_initialise_block",
        wasm::LiteralList({wasm::Literal(ptr), wasm::Literal(header_size)})));

    return outcome::success();
  }

  outcome::result<std::vector<primitives::AuthorityId>>
  CoreImpl::authorities() {
    OUTCOME_TRY(result_long,
                executor_.call(
                    state_code_, "Core_authorities",
                    wasm::LiteralList({wasm::Literal(0), wasm::Literal(0)})));

    runtime::WasmPointer authority_address = getWasmAddr(result_long.geti64());
    runtime::SizeType len = getWasmLen(result_long.geti64());
<<<<<<< HEAD

    auto buffer = memory_->loadN(authority_address, len);
    ScaleDecoderStream stream(buffer);

    return scale::decode<std::vector<primitives::AuthorityId>>(stream);
=======
    auto buffer = memory_->loadN(authority_address, len);

    return scale::decode<std::vector<primitives::AuthorityId>>(buffer);
>>>>>>> 8e3375d7
  }

}  // namespace kagome::runtime<|MERGE_RESOLUTION|>--- conflicted
+++ resolved
@@ -11,10 +11,6 @@
 
 namespace kagome::runtime {
   using common::Buffer;
-<<<<<<< HEAD
-  using scale::ScaleDecoderStream;
-=======
->>>>>>> 8e3375d7
 
   CoreImpl::CoreImpl(common::Buffer state_code,
                      std::shared_ptr<extensions::Extension> extension)
@@ -31,16 +27,8 @@
     runtime::WasmPointer param_addr = getWasmAddr(version_long.geti64());
     runtime::SizeType param_len = getWasmLen(version_long.geti64());
     auto buffer = memory_->loadN(param_addr, param_len);
-<<<<<<< HEAD
-    ScaleDecoderStream stream(buffer);
-
-    OUTCOME_TRY(version, scale::decode<primitives::Version>(stream));
-
-    return std::move(version);
-=======
 
     return scale::decode<primitives::Version>(buffer);
->>>>>>> 8e3375d7
   }
 
   outcome::result<void> CoreImpl::execute_block(
@@ -84,17 +72,9 @@
 
     runtime::WasmPointer authority_address = getWasmAddr(result_long.geti64());
     runtime::SizeType len = getWasmLen(result_long.geti64());
-<<<<<<< HEAD
-
-    auto buffer = memory_->loadN(authority_address, len);
-    ScaleDecoderStream stream(buffer);
-
-    return scale::decode<std::vector<primitives::AuthorityId>>(stream);
-=======
     auto buffer = memory_->loadN(authority_address, len);
 
     return scale::decode<std::vector<primitives::AuthorityId>>(buffer);
->>>>>>> 8e3375d7
   }
 
 }  // namespace kagome::runtime