/**
 * Copyright Soramitsu Co., Ltd. All Rights Reserved.
 * SPDX-License-Identifier: Apache-2.0
 */

#pragma once

#include "common/buffer.hpp"
#include "outcome/outcome.hpp"
#include "primitives/common.hpp"
#include "runtime/module_instance.hpp"
#include "runtime/runtime_context.hpp"
#include "runtime/runtime_properties_cache.hpp"

namespace kagome::runtime {

  class Executor {
   public:
    Executor(std::shared_ptr<RuntimeContextFactory> ctx_factory,
             std::optional<std::shared_ptr<RuntimePropertiesCache>> cache);

    const RuntimeContextFactory &ctx() const {
      return *ctx_factory_;
    }

<<<<<<< HEAD
    template <typename Res, typename... Args>
    outcome::result<Res> call(RuntimeContext &ctx,
                              std::string_view name,
                              const Args &...args) {
      auto code_hash = ctx.module_instance->getCodeHash();
      auto call = [&]() {
        return ctx.module_instance->template callAndDecodeExportFunction<Res>(
            ctx, name, args...);
      };
      if (!cache_) {
        return call();
=======
    template <typename Result, typename... Args>
    outcome::result<Result> callAt(const primitives::BlockHash &block_hash,
                                   const storage::trie::RootHash &state_hash,
                                   std::string_view name,
                                   Args &&...args) {
      OUTCOME_TRY(encoded_args, encodeArgs(std::forward<Args>(args)...));
      OUTCOME_TRY(ctx, ctx_factory_->ephemeralAt(block_hash, state_hash));
      return cachedCall<Result>(
          ctx.module_instance->getCodeHash(),
          name,
          [this, &ctx, name, &encoded_args]() -> outcome::result<Result> {
            OUTCOME_TRY(result_buf, callWithCtx(ctx, name, encoded_args));
            return decodeResult<Result>(std::move(result_buf));
          });
    }

    template <typename Result, typename... Args>
    outcome::result<Result> callAtGenesis(std::string_view name,
                                          Args &&...args) {
      OUTCOME_TRY(encoded_args, encodeArgs(std::forward<Args>(args)...));
      OUTCOME_TRY(ctx, ctx_factory_->ephemeralAtGenesis());
      return cachedCall<Result>(
          ctx.module_instance->getCodeHash(),
          name,
          [this, &ctx, name, &encoded_args]() -> outcome::result<Result> {
            OUTCOME_TRY(result_buf, callWithCtx(ctx, name, encoded_args));
            return decodeResult<Result>(std::move(result_buf));
          });
    }

    template <typename... Args>
    static outcome::result<common::Buffer> encodeArgs(Args &&...args) {
      if constexpr (sizeof...(args) > 0) {
        OUTCOME_TRY(res, scale::encode(std::forward<Args>(args)...));
        return Buffer{std::move(res)};
      }
      return Buffer{};
    }

    template <typename Result>
    static outcome::result<Result> decodeResult(common::BufferView result) {
      if constexpr (std::is_void_v<Result>) {
        return outcome::success();
      } else {
        Result t{};
        scale::ScaleDecoderStream s(result);
        try {
          s >> t;
          // Check whether the whole byte buffer was consumed
          if (s.hasMore(1)) {
            static auto logger = log::createLogger("Executor", "runtime");
            SL_ERROR(logger,
                     "Runtime API call result size exceeds the size of the "
                     "type to initialize {} (read {}, total size {})",
                     typeid(Result).name(),
                     s.currentIndex(),
                     s.span().size_bytes());
            return outcome::failure(std::errc::illegal_byte_sequence);
          }
          return outcome::success(std::move(t));
        } catch (std::system_error &e) {
          return outcome::failure(e.code());
        }
>>>>>>> 74e044b9
      }
      auto &cache = *cache_;
      if constexpr (std::is_same_v<Res, primitives::Version>) {
<<<<<<< HEAD
        if (likely(name == "Core_version")) {
          return cache->getVersion(code_hash, call);
        }
      }
      if constexpr (std::is_same_v<Res, primitives::OpaqueMetadata>) {
        if (likely(name == "Metadata_metadata")) {
          return cache->getMetadata(code_hash, call);
=======
        [[likely]] if (name == "Core_version") {
          return cache_->getVersion(code_hash, call);
        }
      }
      if constexpr (std::is_same_v<Res, primitives::OpaqueMetadata>) {
        [[likely]] if (name == "Metadata_metadata") {
          return cache_->getMetadata(code_hash, call);
>>>>>>> 74e044b9
        }
      }
      return call();
    }

    std::optional<std::shared_ptr<RuntimePropertiesCache>> cache_;
    std::shared_ptr<const RuntimeContextFactory> ctx_factory_;
  };

}  // namespace kagome::runtime<|MERGE_RESOLUTION|>--- conflicted
+++ resolved
@@ -23,7 +23,6 @@
       return *ctx_factory_;
     }
 
-<<<<<<< HEAD
     template <typename Res, typename... Args>
     outcome::result<Res> call(RuntimeContext &ctx,
                               std::string_view name,
@@ -35,91 +34,18 @@
       };
       if (!cache_) {
         return call();
-=======
-    template <typename Result, typename... Args>
-    outcome::result<Result> callAt(const primitives::BlockHash &block_hash,
-                                   const storage::trie::RootHash &state_hash,
-                                   std::string_view name,
-                                   Args &&...args) {
-      OUTCOME_TRY(encoded_args, encodeArgs(std::forward<Args>(args)...));
-      OUTCOME_TRY(ctx, ctx_factory_->ephemeralAt(block_hash, state_hash));
-      return cachedCall<Result>(
-          ctx.module_instance->getCodeHash(),
-          name,
-          [this, &ctx, name, &encoded_args]() -> outcome::result<Result> {
-            OUTCOME_TRY(result_buf, callWithCtx(ctx, name, encoded_args));
-            return decodeResult<Result>(std::move(result_buf));
-          });
-    }
-
-    template <typename Result, typename... Args>
-    outcome::result<Result> callAtGenesis(std::string_view name,
-                                          Args &&...args) {
-      OUTCOME_TRY(encoded_args, encodeArgs(std::forward<Args>(args)...));
-      OUTCOME_TRY(ctx, ctx_factory_->ephemeralAtGenesis());
-      return cachedCall<Result>(
-          ctx.module_instance->getCodeHash(),
-          name,
-          [this, &ctx, name, &encoded_args]() -> outcome::result<Result> {
-            OUTCOME_TRY(result_buf, callWithCtx(ctx, name, encoded_args));
-            return decodeResult<Result>(std::move(result_buf));
-          });
-    }
-
-    template <typename... Args>
-    static outcome::result<common::Buffer> encodeArgs(Args &&...args) {
-      if constexpr (sizeof...(args) > 0) {
-        OUTCOME_TRY(res, scale::encode(std::forward<Args>(args)...));
-        return Buffer{std::move(res)};
-      }
-      return Buffer{};
-    }
-
-    template <typename Result>
-    static outcome::result<Result> decodeResult(common::BufferView result) {
-      if constexpr (std::is_void_v<Result>) {
-        return outcome::success();
-      } else {
-        Result t{};
-        scale::ScaleDecoderStream s(result);
-        try {
-          s >> t;
-          // Check whether the whole byte buffer was consumed
-          if (s.hasMore(1)) {
-            static auto logger = log::createLogger("Executor", "runtime");
-            SL_ERROR(logger,
-                     "Runtime API call result size exceeds the size of the "
-                     "type to initialize {} (read {}, total size {})",
-                     typeid(Result).name(),
-                     s.currentIndex(),
-                     s.span().size_bytes());
-            return outcome::failure(std::errc::illegal_byte_sequence);
-          }
-          return outcome::success(std::move(t));
-        } catch (std::system_error &e) {
-          return outcome::failure(e.code());
-        }
->>>>>>> 74e044b9
       }
       auto &cache = *cache_;
       if constexpr (std::is_same_v<Res, primitives::Version>) {
-<<<<<<< HEAD
+        [[likely]] if (name == "Core_version") {
+          return cache->getVersion(code_hash, call);
         if (likely(name == "Core_version")) {
           return cache->getVersion(code_hash, call);
         }
       }
       if constexpr (std::is_same_v<Res, primitives::OpaqueMetadata>) {
-        if (likely(name == "Metadata_metadata")) {
+        [[likely]] if (name == "Metadata_metadata") {
           return cache->getMetadata(code_hash, call);
-=======
-        [[likely]] if (name == "Core_version") {
-          return cache_->getVersion(code_hash, call);
-        }
-      }
-      if constexpr (std::is_same_v<Res, primitives::OpaqueMetadata>) {
-        [[likely]] if (name == "Metadata_metadata") {
-          return cache_->getMetadata(code_hash, call);
->>>>>>> 74e044b9
         }
       }
       return call();
