/**
 * Copyright Quadrivium LLC
 * All Rights Reserved
 * SPDX-License-Identifier: Apache-2.0
 */

#include "runtime/wavm/module_factory_impl.hpp"

#include "crypto/hasher.hpp"
#include "runtime/wavm/module.hpp"
#include "runtime/wavm/module_cache.hpp"
#include "runtime/wavm/module_params.hpp"

namespace kagome::runtime::wavm {

  ModuleFactoryImpl::ModuleFactoryImpl(
      std::shared_ptr<CompartmentWrapper> compartment,
      std::shared_ptr<ModuleParams> module_params,
      std::shared_ptr<const InstanceEnvironmentFactory> env_factory,
      std::shared_ptr<IntrinsicModule> intrinsic_module,
      std::optional<std::shared_ptr<ModuleCache>> module_cache,
      std::shared_ptr<crypto::Hasher> hasher)
      : compartment_{std::move(compartment)},
        module_params_{std::move(module_params)},
        env_factory_{std::move(env_factory)},
        intrinsic_module_{std::move(intrinsic_module)},
        hasher_(std::move(hasher)) {
    BOOST_ASSERT(compartment_ != nullptr);
    BOOST_ASSERT(module_params_ != nullptr);
    BOOST_ASSERT(env_factory_ != nullptr);
    BOOST_ASSERT(intrinsic_module_ != nullptr);
    BOOST_ASSERT(hasher_ != nullptr);

    if (module_cache.has_value()) {
      WAVM::Runtime::setGlobalObjectCache(std::move(module_cache.value()));
    }
  }

<<<<<<< HEAD
  outcome::result<std::shared_ptr<Module>, CompilationError>
  ModuleFactoryImpl::make(gsl::span<const uint8_t> code) const {
    OUTCOME_TRY(module,
                ModuleImpl::compileFrom(compartment_,
                                        *module_params_,
                                        intrinsic_module_,
                                        env_factory_,
                                        code,
                                        hasher_->sha2_256(code)));
    return module;
=======
  outcome::result<std::shared_ptr<Module>> ModuleFactoryImpl::make(
      common::BufferView code) const {
    return ModuleImpl::compileFrom(compartment_,
                                   *module_params_,
                                   intrinsic_module_,
                                   env_factory_,
                                   code,
                                   hasher_->sha2_256(code));
>>>>>>> 68565852
  }

}  // namespace kagome::runtime::wavm<|MERGE_RESOLUTION|>--- conflicted
+++ resolved
@@ -36,9 +36,8 @@
     }
   }
 
-<<<<<<< HEAD
   outcome::result<std::shared_ptr<Module>, CompilationError>
-  ModuleFactoryImpl::make(gsl::span<const uint8_t> code) const {
+  ModuleFactoryImpl::make(common::BufferView code) const {
     OUTCOME_TRY(module,
                 ModuleImpl::compileFrom(compartment_,
                                         *module_params_,
@@ -47,16 +46,6 @@
                                         code,
                                         hasher_->sha2_256(code)));
     return module;
-=======
-  outcome::result<std::shared_ptr<Module>> ModuleFactoryImpl::make(
-      common::BufferView code) const {
-    return ModuleImpl::compileFrom(compartment_,
-                                   *module_params_,
-                                   intrinsic_module_,
-                                   env_factory_,
-                                   code,
-                                   hasher_->sha2_256(code));
->>>>>>> 68565852
   }
 
 }  // namespace kagome::runtime::wavm