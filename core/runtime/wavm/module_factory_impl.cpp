--- conflicted
+++ resolved
@@ -47,17 +47,13 @@
   }
 
   outcome::result<std::shared_ptr<Module>> ModuleFactoryImpl::make(
-<<<<<<< HEAD
-      gsl::span<const uint8_t> code) const {
+      common::BufferView code) const {
     auto env_factory =
         std::make_shared<InstanceEnvironmentFactory>(storage_,
                                                      serializer_,
                                                      host_api_factory_,
                                                      last_compiled_module_,
                                                      shared_from_this());
-=======
-      common::BufferView code) const {
->>>>>>> bf165c05
     return ModuleImpl::compileFrom(compartment_,
                                    *module_params_,
                                    intrinsic_module_,
