--- conflicted
+++ resolved
@@ -38,374 +38,8 @@
     return peekBorrowedRuntimeInstance()->getEnvironment().host_api;
   }
 
-<<<<<<< HEAD
-#undef WAVM_DEFINE_INTRINSIC_FUNCTION
-// ContextRuntimeData is required by WAVM
-#define WAVM_DEFINE_INTRINSIC_FUNCTION(Result, cName, ...)            \
-  Result cName(WAVM::Runtime::ContextRuntimeData *contextRuntimeData, \
-               ##__VA_ARGS__)
-
-#define WAVM_DEFINE_INTRINSIC_FUNCTION_STUB(Result, cName, ...)            \
-  Result cName(WAVM::Runtime::ContextRuntimeData *contextRuntimeData,      \
-               ##__VA_ARGS__) {                                            \
-    logger->warn("Unimplemented Host API function " #cName " was called"); \
-    throw std::runtime_error{#cName " not implemented"};                   \
-  }
-
-  WAVM_DEFINE_INTRINSIC_FUNCTION(void,
-                                 ext_allocator_free_version_1,
-                                 WAVM::I32 address) {
-    return peekHostApi()->ext_allocator_free_version_1(address);
-  }
-
-  WAVM_DEFINE_INTRINSIC_FUNCTION(WAVM::I32,
-                                 ext_allocator_malloc_version_1,
-                                 WAVM::I32 size) {
-    return peekHostApi()->ext_allocator_malloc_version_1(size);
-  }
-
-  WAVM_DEFINE_INTRINSIC_FUNCTION(WAVM::I32,
-                                 ext_crypto_ed25519_generate_version_1,
-                                 WAVM::I32 keytype,
-                                 WAVM::I64 seed) {
-    return peekHostApi()->ext_crypto_ed25519_generate_version_1(keytype, seed);
-  }
-
-  WAVM_DEFINE_INTRINSIC_FUNCTION(WAVM::I64,
-                                 ext_crypto_ed25519_public_keys_version_1,
-                                 WAVM::I32 key_type) {
-    return peekHostApi()->ext_crypto_ed25519_public_keys_version_1(key_type);
-  }
-
-  WAVM_DEFINE_INTRINSIC_FUNCTION(WAVM::I64,
-                                 ext_crypto_ed25519_sign_version_1,
-                                 WAVM::I32 key_type,
-                                 WAVM::I32 key,
-                                 WAVM::I64 msg_data) {
-    return peekHostApi()->ext_crypto_ed25519_sign_version_1(
-        key_type, key, msg_data);
-  }
-
-  WAVM_DEFINE_INTRINSIC_FUNCTION(WAVM::I32,
-                                 ext_crypto_ed25519_verify_version_1,
-                                 WAVM::I32 sig_data,
-                                 WAVM::I64 msg,
-                                 WAVM::I32 pubkey_data) {
-    return peekHostApi()->ext_crypto_ed25519_verify_version_1(
-        sig_data, msg, pubkey_data);
-  }
-
-  WAVM_DEFINE_INTRINSIC_FUNCTION(WAVM::I32,
-                                 ext_crypto_ed25519_batch_verify_version_1,
-                                 WAVM::I32 sig_data,
-                                 WAVM::I64 msg,
-                                 WAVM::I32 pubkey_data) {
-    return peekHostApi()->ext_crypto_ed25519_batch_verify_version_1(
-        sig_data, msg, pubkey_data);
-  }
-
-  WAVM_DEFINE_INTRINSIC_FUNCTION(WAVM::I32,
-                                 ext_crypto_finish_batch_verify_version_1) {
-    return peekHostApi()->ext_crypto_finish_batch_verify_version_1();
-  }
-
-  WAVM_DEFINE_INTRINSIC_FUNCTION(WAVM::I64,
-                                 ext_crypto_secp256k1_ecdsa_recover_version_1,
-                                 WAVM::I32 sig,
-                                 WAVM::I32 msg) {
-    return peekHostApi()->ext_crypto_secp256k1_ecdsa_recover_version_1(sig,
-                                                                       msg);
-  }
-
-  WAVM_DEFINE_INTRINSIC_FUNCTION(WAVM::I64,
-                                 ext_crypto_secp256k1_ecdsa_recover_version_2,
-                                 WAVM::I32 sig,
-                                 WAVM::I32 msg) {
-    return peekHostApi()->ext_crypto_secp256k1_ecdsa_recover_version_2(sig,
-                                                                       msg);
-  }
-
-  WAVM_DEFINE_INTRINSIC_FUNCTION(
-      WAVM::I64,
-      ext_crypto_secp256k1_ecdsa_recover_compressed_version_1,
-      WAVM::I32 sig,
-      WAVM::I32 msg) {
-    return peekHostApi()
-        ->ext_crypto_secp256k1_ecdsa_recover_compressed_version_1(sig, msg);
-  }
-
-  WAVM_DEFINE_INTRINSIC_FUNCTION(
-      WAVM::I64,
-      ext_crypto_secp256k1_ecdsa_recover_compressed_version_2,
-      WAVM::I32 sig,
-      WAVM::I32 msg) {
-    return peekHostApi()
-        ->ext_crypto_secp256k1_ecdsa_recover_compressed_version_2(sig, msg);
-  }
-
-  WAVM_DEFINE_INTRINSIC_FUNCTION(WAVM::I32,
-                                 ext_crypto_sr25519_generate_version_1,
-                                 WAVM::I32 key_type,
-                                 WAVM::I64 seed) {
-    return peekHostApi()->ext_crypto_sr25519_generate_version_1(key_type, seed);
-  }
-
-  WAVM_DEFINE_INTRINSIC_FUNCTION(WAVM::I64,
-                                 ext_crypto_sr25519_public_keys_version_1,
-                                 WAVM::I32 key_type) {
-    return peekHostApi()->ext_crypto_sr25519_public_keys_version_1(key_type);
-  }
-
-  WAVM_DEFINE_INTRINSIC_FUNCTION(WAVM::I64,
-                                 ext_crypto_sr25519_sign_version_1,
-                                 WAVM::I32 key_type,
-                                 WAVM::I32 key,
-                                 WAVM::I64 msg_data) {
-    return peekHostApi()->ext_crypto_sr25519_sign_version_1(
-        key_type, key, msg_data);
-  }
-
-  WAVM_DEFINE_INTRINSIC_FUNCTION(WAVM::I32,
-                                 ext_crypto_sr25519_verify_version_1,
-                                 WAVM::I32 sig_data,
-                                 WAVM::I64 msg,
-                                 WAVM::I32 pubkey_data) {
-    return peekHostApi()->ext_crypto_sr25519_verify_version_1(
-        sig_data, msg, pubkey_data);
-  }
-
-  WAVM_DEFINE_INTRINSIC_FUNCTION(WAVM::I32,
-                                 ext_crypto_sr25519_verify_version_2,
-                                 WAVM::I32 sig_data,
-                                 WAVM::I64 msg,
-                                 WAVM::I32 pubkey_data) {
-    return peekHostApi()->ext_crypto_sr25519_verify_version_2(
-        sig_data, msg, pubkey_data);
-  }
-
-  WAVM_DEFINE_INTRINSIC_FUNCTION(WAVM::I32,
-                                 ext_crypto_sr25519_batch_verify_version_1,
-                                 WAVM::I32 sig_data,
-                                 WAVM::I64 msg,
-                                 WAVM::I32 pubkey_data) {
-    return peekHostApi()->ext_crypto_sr25519_batch_verify_version_1(
-        sig_data, msg, pubkey_data);
-  }
-
-  WAVM_DEFINE_INTRINSIC_FUNCTION(WAVM::I32,
-                                 ext_crypto_ecdsa_generate_version_1,
-                                 WAVM::I32 key_type,
-                                 WAVM::I64 seed) {
-    return peekHostApi()->ext_crypto_ecdsa_generate_version_1(key_type, seed);
-  }
-
-  WAVM_DEFINE_INTRINSIC_FUNCTION(WAVM::I64,
-                                 ext_crypto_ecdsa_public_keys_version_1,
-                                 WAVM::I32 key_type) {
-    return peekHostApi()->ext_crypto_ecdsa_public_keys_version_1(key_type);
-  }
-
-  WAVM_DEFINE_INTRINSIC_FUNCTION(WAVM::I64,
-                                 ext_crypto_ecdsa_sign_version_1,
-                                 WAVM::I32 key_type,
-                                 WAVM::I32 key,
-                                 WAVM::I64 msg_data) {
-    return peekHostApi()->ext_crypto_ecdsa_sign_version_1(
-        key_type, key, msg_data);
-  }
-
-  WAVM_DEFINE_INTRINSIC_FUNCTION(WAVM::I64,
-                                 ext_crypto_ecdsa_sign_prehashed_version_1,
-                                 WAVM::I32 key_type,
-                                 WAVM::I32 key,
-                                 WAVM::I64 msg_data) {
-    return peekHostApi()->ext_crypto_ecdsa_sign_prehashed_version_1(
-        key_type, key, msg_data);
-  }
-
-  WAVM_DEFINE_INTRINSIC_FUNCTION(WAVM::I32,
-                                 ext_crypto_ecdsa_verify_version_1,
-                                 WAVM::I32 sig_data,
-                                 WAVM::I64 msg,
-                                 WAVM::I32 pubkey_data) {
-    return peekHostApi()->ext_crypto_ecdsa_verify_version_1(
-        sig_data, msg, pubkey_data);
-  }
-
-  WAVM_DEFINE_INTRINSIC_FUNCTION(WAVM::I32,
-                                 ext_crypto_ecdsa_verify_version_2,
-                                 WAVM::I32 sig_data,
-                                 WAVM::I64 msg,
-                                 WAVM::I32 pubkey_data) {
-    return peekHostApi()->ext_crypto_ecdsa_verify_version_2(
-        sig_data, msg, pubkey_data);
-  }
-
-  WAVM_DEFINE_INTRINSIC_FUNCTION(WAVM::I32,
-                                 ext_crypto_ecdsa_verify_prehashed_version_1,
-                                 WAVM::I32 sig_data,
-                                 WAVM::I32 msg,
-                                 WAVM::I32 pubkey_data) {
-    return peekHostApi()->ext_crypto_ecdsa_verify_prehashed_version_1(
-        sig_data, msg, pubkey_data);
-  }
-
-  WAVM_DEFINE_INTRINSIC_FUNCTION(void,
-                                 ext_crypto_start_batch_verify_version_1) {
-    return peekHostApi()->ext_crypto_start_batch_verify_version_1();
-  }
-
-  WAVM_DEFINE_INTRINSIC_FUNCTION(WAVM::I32,
-                                 ext_crypto_bandersnatch_generate_version_1,
-                                 WAVM::I32 base,
-                                 WAVM::I64 scalar) {
-    return peekHostApi()->ext_crypto_bandersnatch_generate_version_1(base,
-                                                                     scalar);
-  }
-
-  WAVM_DEFINE_INTRINSIC_FUNCTION(WAVM::I32,
-                                 ext_trie_blake2_256_ordered_root_version_1,
-                                 WAVM::I64 values_data) {
-    return peekHostApi()->ext_trie_blake2_256_ordered_root_version_1(
-        values_data);
-  }
-
-  WAVM_DEFINE_INTRINSIC_FUNCTION(WAVM::I32,
-                                 ext_trie_blake2_256_ordered_root_version_2,
-                                 WAVM::I64 values_data,
-                                 WAVM::I32 state_version) {
-    return peekHostApi()->ext_trie_blake2_256_ordered_root_version_2(
-        values_data, state_version);
-  }
-
-  WAVM_DEFINE_INTRINSIC_FUNCTION(WAVM::I32,
-                                 ext_trie_keccak_256_ordered_root_version_2,
-                                 WAVM::I64 values_data,
-                                 WAVM::I32 state_version) {
-    return peekHostApi()->ext_trie_keccak_256_ordered_root_version_2(
-        values_data, state_version);
-  }
-
-  WAVM_DEFINE_INTRINSIC_FUNCTION(void,
-                                 ext_misc_print_hex_version_1,
-                                 WAVM::I64 values_data) {
-    return peekHostApi()->ext_misc_print_hex_version_1(values_data);
-  }
-
-  WAVM_DEFINE_INTRINSIC_FUNCTION(void,
-                                 ext_misc_print_num_version_1,
-                                 WAVM::I64 values_data) {
-    return peekHostApi()->ext_misc_print_num_version_1(values_data);
-  }
-
-  WAVM_DEFINE_INTRINSIC_FUNCTION(void,
-                                 ext_misc_print_utf8_version_1,
-                                 WAVM::I64 values_data) {
-    return peekHostApi()->ext_misc_print_utf8_version_1(values_data);
-  }
-
-  WAVM_DEFINE_INTRINSIC_FUNCTION(WAVM::I64,
-                                 ext_misc_runtime_version_version_1,
-                                 WAVM::I64 values_data) {
-    return peekHostApi()->ext_misc_runtime_version_version_1(values_data);
-  }
-
-  WAVM_DEFINE_INTRINSIC_FUNCTION(void,
-                                 ext_default_child_storage_clear_version_1,
-                                 WAVM::I64 child_storage_key,
-                                 WAVM::I64 key) {
-    return peekHostApi()->ext_default_child_storage_clear_version_1(
-        child_storage_key, key);
-  }
-
-  WAVM_DEFINE_INTRINSIC_FUNCTION(WAVM::I64,
-                                 ext_default_child_storage_read_version_1,
-                                 WAVM::I64 child_storage_key,
-                                 WAVM::I64 key,
-                                 WAVM::I64 value_out,
-                                 WAVM::I32 offset) {
-    return peekHostApi()->ext_default_child_storage_read_version_1(
-        child_storage_key, key, value_out, offset);
-  }
-
-  WAVM_DEFINE_INTRINSIC_FUNCTION(WAVM::I32,
-                                 ext_default_child_storage_exists_version_1,
-                                 WAVM::I64 child_storage_key,
-                                 WAVM::I64 key) {
-    return peekHostApi()->ext_default_child_storage_exists_version_1(
-        child_storage_key, key);
-  }
-
-  WAVM_DEFINE_INTRINSIC_FUNCTION(WAVM::I64,
-                                 ext_default_child_storage_get_version_1,
-                                 WAVM::I64 child_storage_key,
-                                 WAVM::I64 key) {
-    return peekHostApi()->ext_default_child_storage_get_version_1(
-        child_storage_key, key);
-  }
-
-  WAVM_DEFINE_INTRINSIC_FUNCTION(WAVM::I64,
-                                 ext_default_child_storage_next_key_version_1,
-                                 WAVM::I64 child_storage_key,
-                                 WAVM::I64 key) {
-    return peekHostApi()->ext_default_child_storage_next_key_version_1(
-        child_storage_key, key);
-  }
-
-  WAVM_DEFINE_INTRINSIC_FUNCTION(
-      void,
-      ext_default_child_storage_clear_prefix_version_1,
-      WAVM::I64 child_storage_key,
-      WAVM::I64 prefix) {
-    return peekHostApi()->ext_default_child_storage_clear_prefix_version_1(
-        child_storage_key, prefix);
-  }
-
-  WAVM_DEFINE_INTRINSIC_FUNCTION(
-      WAVM::I64,
-      ext_default_child_storage_clear_prefix_version_2,
-      WAVM::I64 child_storage_key,
-      WAVM::I64 prefix,
-      WAVM::I64 limit) {
-    return peekHostApi()->ext_default_child_storage_clear_prefix_version_2(
-        child_storage_key, prefix, limit);
-  }
-
-  WAVM_DEFINE_INTRINSIC_FUNCTION(WAVM::I64,
-                                 ext_default_child_storage_root_version_1,
-                                 WAVM::I64 child_storage_key) {
-    return peekHostApi()->ext_default_child_storage_root_version_1(
-        child_storage_key);
-  }
-
-  WAVM_DEFINE_INTRINSIC_FUNCTION(WAVM::I64,
-                                 ext_default_child_storage_root_version_2,
-                                 WAVM::I64 child_storage_key,
-                                 WAVM::I32 state_version) {
-    return peekHostApi()->ext_default_child_storage_root_version_2(
-        child_storage_key, state_version);
-  }
-
-  WAVM_DEFINE_INTRINSIC_FUNCTION(void,
-                                 ext_default_child_storage_set_version_1,
-                                 WAVM::I64 child_storage_key,
-                                 WAVM::I64 key,
-                                 WAVM::I64 value) {
-    return peekHostApi()->ext_default_child_storage_set_version_1(
-        child_storage_key, key, value);
-  }
-
-  WAVM_DEFINE_INTRINSIC_FUNCTION(
-      void,
-      ext_default_child_storage_storage_kill_version_1,
-      WAVM::I64 child_storage_key) {
-    return peekHostApi()->ext_default_child_storage_storage_kill_version_1(
-        child_storage_key);
-  }
-=======
   template <typename T>
   WAVM::IR::ValueType get_wavm_type() = delete;
->>>>>>> ab4c7c42
 
   template <>
   WAVM::IR::ValueType get_wavm_type<int32_t>() {
@@ -443,140 +77,9 @@
     }
 #define REGISTER_HOST_METHOD(Ret, name, ...)                                \
   registerMethod<&host_api::HostApi::name, Ret __VA_OPT__(, ) __VA_ARGS__>( \
-      module, #name);                                                       \
+      module, #name);
 
-<<<<<<< HEAD
-#define REGISTER_HOST_INTRINSIC(Ret, name, ...) \
-  module.addFunction(                           \
-      #name, &name, WAVM::IR::FunctionType{{Ret}, {__VA_ARGS__}});
-
-    auto I32 = WAVM::IR::ValueType::i32;
-    auto I64 = WAVM::IR::ValueType::i64;
-    // clang-format off
-    REGISTER_HOST_INTRINSIC(, ext_allocator_free_version_1, I32)
-    REGISTER_HOST_INTRINSIC(, ext_crypto_start_batch_verify_version_1)
-    REGISTER_HOST_INTRINSIC(, ext_default_child_storage_clear_version_1, I64, I64)
-    REGISTER_HOST_INTRINSIC(, ext_default_child_storage_clear_prefix_version_1, I64, I64)
-    REGISTER_HOST_INTRINSIC(I64, ext_default_child_storage_clear_prefix_version_2, I64, I64, I64)
-    REGISTER_HOST_INTRINSIC(, ext_default_child_storage_set_version_1, I64, I64, I64)
-    REGISTER_HOST_INTRINSIC(, ext_default_child_storage_storage_kill_version_1, I64)
-    REGISTER_HOST_INTRINSIC(I64, ext_default_child_storage_storage_kill_version_3, I64, I64)
-    REGISTER_HOST_INTRINSIC(, ext_logging_log_version_1, I32, I64, I64)
-    REGISTER_HOST_INTRINSIC(, ext_misc_print_hex_version_1, I64)
-    REGISTER_HOST_INTRINSIC(, ext_misc_print_num_version_1, I64)
-    REGISTER_HOST_INTRINSIC(, ext_misc_print_utf8_version_1, I64)
-    REGISTER_HOST_INTRINSIC(, ext_sandbox_instance_teardown_version_1, I32)
-    REGISTER_HOST_INTRINSIC(, ext_sandbox_memory_teardown_version_1, I32)
-    REGISTER_HOST_INTRINSIC(, ext_storage_append_version_1, I64, I64)
-    REGISTER_HOST_INTRINSIC(, ext_storage_clear_prefix_version_1, I64)
-    REGISTER_HOST_INTRINSIC(, ext_storage_clear_version_1, I64)
-    REGISTER_HOST_INTRINSIC(, ext_storage_commit_transaction_version_1)
-    REGISTER_HOST_INTRINSIC(, ext_storage_rollback_transaction_version_1)
-    REGISTER_HOST_INTRINSIC(, ext_storage_set_version_1, I64, I64)
-    REGISTER_HOST_INTRINSIC(, ext_storage_start_transaction_version_1)
-    REGISTER_HOST_INTRINSIC(I32, ext_allocator_malloc_version_1, I32)
-    REGISTER_HOST_INTRINSIC(I32, ext_crypto_ed25519_generate_version_1, I32, I64)
-    REGISTER_HOST_INTRINSIC(I32, ext_crypto_ed25519_verify_version_1, I32, I64, I32)
-    REGISTER_HOST_INTRINSIC(I32, ext_crypto_ed25519_batch_verify_version_1, I32, I64, I32)
-    REGISTER_HOST_INTRINSIC(I32, ext_crypto_finish_batch_verify_version_1)
-    REGISTER_HOST_INTRINSIC(I32, ext_crypto_sr25519_generate_version_1, I32, I64)
-    REGISTER_HOST_INTRINSIC(I32, ext_crypto_sr25519_verify_version_1, I32, I64, I32)
-    REGISTER_HOST_INTRINSIC(I32, ext_crypto_sr25519_verify_version_2, I32, I64, I32)
-    REGISTER_HOST_INTRINSIC(I32, ext_crypto_sr25519_batch_verify_version_1, I32, I64, I32)
-    REGISTER_HOST_INTRINSIC(I64, ext_crypto_ecdsa_public_keys_version_1, I32)
-    REGISTER_HOST_INTRINSIC(I64, ext_crypto_ecdsa_sign_version_1, I32, I32, I64)
-    REGISTER_HOST_INTRINSIC(I64, ext_crypto_ecdsa_sign_prehashed_version_1, I32, I32, I64)
-    REGISTER_HOST_INTRINSIC(I32, ext_crypto_ecdsa_generate_version_1, I32, I64)
-    REGISTER_HOST_INTRINSIC(I32, ext_crypto_ecdsa_verify_version_1, I32, I64, I32)
-    REGISTER_HOST_INTRINSIC(I32, ext_crypto_ecdsa_verify_version_2 , I32, I64, I32)
-    REGISTER_HOST_INTRINSIC(I32, ext_crypto_ecdsa_verify_prehashed_version_1, I32, I32, I32)
-    REGISTER_HOST_INTRINSIC(I32, ext_default_child_storage_exists_version_1, I64, I64)
-    REGISTER_HOST_INTRINSIC(I32, ext_hashing_blake2_128_version_1, I64)
-    REGISTER_HOST_INTRINSIC(I32, ext_hashing_blake2_256_version_1, I64)
-    REGISTER_HOST_INTRINSIC(I32, ext_hashing_keccak_256_version_1, I64)
-    REGISTER_HOST_INTRINSIC(I32, ext_hashing_sha2_256_version_1, I64)
-    REGISTER_HOST_INTRINSIC(I32, ext_hashing_twox_64_version_1, I64)
-    REGISTER_HOST_INTRINSIC(I32, ext_hashing_twox_128_version_1, I64)
-    REGISTER_HOST_INTRINSIC(I32, ext_hashing_twox_256_version_1, I64)
-    REGISTER_HOST_INTRINSIC(I32, ext_logging_max_level_version_1)
-    REGISTER_HOST_INTRINSIC(I32, ext_sandbox_instantiate_version_1, I32, I64, I64, I32)
-    REGISTER_HOST_INTRINSIC(I32, ext_sandbox_invoke_version_1, I32, I64, I64, I32, I32, I32)
-    REGISTER_HOST_INTRINSIC(I32, ext_sandbox_memory_get_version_1, I32, I32, I32, I32)
-    REGISTER_HOST_INTRINSIC(I32, ext_sandbox_memory_new_version_1, I32, I32)
-    REGISTER_HOST_INTRINSIC(I32, ext_sandbox_memory_set_version_1, I32, I32, I32, I32)
-    REGISTER_HOST_INTRINSIC(I32, ext_storage_exists_version_1, I64)
-    REGISTER_HOST_INTRINSIC(I32, ext_trie_blake2_256_ordered_root_version_1, I64)
-    REGISTER_HOST_INTRINSIC(I32, ext_trie_blake2_256_ordered_root_version_2, I64, I32)
-    REGISTER_HOST_INTRINSIC(I32, ext_trie_keccak_256_ordered_root_version_2, I64, I32)
-    REGISTER_HOST_INTRINSIC(I32, ext_trie_blake2_256_root_version_1, I64)
-    REGISTER_HOST_INTRINSIC(I32, ext_trie_blake2_256_verify_proof_version_2,I32, I64, I64, I64, I32)
-    REGISTER_HOST_INTRINSIC(I64, ext_crypto_ed25519_public_keys_version_1, I32)
-    REGISTER_HOST_INTRINSIC(I64, ext_crypto_ed25519_sign_version_1, I32, I32, I64)
-    REGISTER_HOST_INTRINSIC(I64, ext_crypto_secp256k1_ecdsa_recover_compressed_version_1, I32, I32)
-    REGISTER_HOST_INTRINSIC(I64, ext_crypto_secp256k1_ecdsa_recover_compressed_version_2, I32, I32)
-    REGISTER_HOST_INTRINSIC(I64, ext_crypto_secp256k1_ecdsa_recover_version_1, I32, I32)
-    REGISTER_HOST_INTRINSIC(I64, ext_crypto_secp256k1_ecdsa_recover_version_2, I32, I32)
-    REGISTER_HOST_INTRINSIC(I64, ext_crypto_sr25519_public_keys_version_1, I32)
-    REGISTER_HOST_INTRINSIC(I64, ext_crypto_sr25519_sign_version_1, I32, I32, I64)
-    REGISTER_HOST_INTRINSIC(I64, ext_default_child_storage_get_version_1, I64, I64)
-    REGISTER_HOST_INTRINSIC(I64, ext_default_child_storage_next_key_version_1, I64, I64)
-    REGISTER_HOST_INTRINSIC(I64, ext_default_child_storage_read_version_1, I64, I64, I64, I32)
-    REGISTER_HOST_INTRINSIC(I64, ext_default_child_storage_root_version_1, I64)
-    REGISTER_HOST_INTRINSIC(I64, ext_default_child_storage_root_version_2, I64, I32)
-    REGISTER_HOST_INTRINSIC(I64, ext_misc_runtime_version_version_1, I64)
-    REGISTER_HOST_INTRINSIC(I64, ext_storage_changes_root_version_1, I64)
-    REGISTER_HOST_INTRINSIC(I64, ext_storage_clear_prefix_version_2, I64, I64)
-    REGISTER_HOST_INTRINSIC(I64, ext_storage_get_version_1,  I64)
-    REGISTER_HOST_INTRINSIC(I64, ext_storage_next_key_version_1, I64)
-    REGISTER_HOST_INTRINSIC(I64, ext_storage_read_version_1, I64, I64, I32)
-    REGISTER_HOST_INTRINSIC(I64, ext_storage_root_version_1)
-    REGISTER_HOST_INTRINSIC(I64, ext_storage_root_version_2, I32)
-    REGISTER_HOST_INTRINSIC(I32, ext_crypto_bandersnatch_generate_version_1, I32, I64)
-
-    // -------------------------- Offchain extension ---------------------------
-    REGISTER_HOST_INTRINSIC(I32, ext_offchain_is_validator_version_1)
-    REGISTER_HOST_INTRINSIC(I64, ext_offchain_submit_transaction_version_1, I64)
-    REGISTER_HOST_INTRINSIC(I64, ext_offchain_network_state_version_1)
-    REGISTER_HOST_INTRINSIC(I64, ext_offchain_timestamp_version_1)
-    REGISTER_HOST_INTRINSIC(   , ext_offchain_sleep_until_version_1, I64)
-    REGISTER_HOST_INTRINSIC(I32, ext_offchain_random_seed_version_1)
-    REGISTER_HOST_INTRINSIC(   , ext_offchain_local_storage_set_version_1, I32, I64, I64)
-    REGISTER_HOST_INTRINSIC(   , ext_offchain_local_storage_clear_version_1, I32, I64)
-    REGISTER_HOST_INTRINSIC(I32, ext_offchain_local_storage_compare_and_set_version_1, I32, I64, I64, I64)
-    REGISTER_HOST_INTRINSIC(I64, ext_offchain_local_storage_get_version_1, I32, I64)
-    REGISTER_HOST_INTRINSIC(I64, ext_offchain_http_request_start_version_1, I64, I64, I64)
-    REGISTER_HOST_INTRINSIC(I64, ext_offchain_http_request_add_header_version_1, I32, I64, I64)
-    REGISTER_HOST_INTRINSIC(I64, ext_offchain_http_request_write_body_version_1, I32,I64,I64)
-    REGISTER_HOST_INTRINSIC(I64, ext_offchain_http_response_wait_version_1,I64,I64)
-    REGISTER_HOST_INTRINSIC(I64, ext_offchain_http_response_headers_version_1, I32)
-    REGISTER_HOST_INTRINSIC(I64, ext_offchain_http_response_read_body_version_1, I32, I64, I64)
-    REGISTER_HOST_INTRINSIC(   , ext_offchain_set_authorized_nodes_version_1, I64, I32)
-    REGISTER_HOST_INTRINSIC(   , ext_offchain_index_set_version_1, I64, I64)
-    REGISTER_HOST_INTRINSIC(   , ext_offchain_index_clear_version_1, I64)
-
-    REGISTER_HOST_INTRINSIC(   , ext_evm_ext_call_list_new_version_2)
-    REGISTER_HOST_INTRINSIC(   , ext_evm_ext_evm_event_version_1, I64)
-    REGISTER_HOST_INTRINSIC(   , ext_evm_ext_gasometer_event_version_1, I64)
-    REGISTER_HOST_INTRINSIC(   , ext_evm_ext_runtime_event_version_1, I64)
-    REGISTER_HOST_INTRINSIC(I64, ext_evm_ext_step_event_filter_version_1)
-    REGISTER_HOST_INTRINSIC(   , ext_transaction_index_index_version_1, I32, I32, I32)
-    REGISTER_HOST_INTRINSIC(   , ext_transaction_index_renew_version_1, I32, I32)
-
-    REGISTER_HOST_INTRINSIC(   , ext_benchmarking_add_to_whitelist_version_1, I64)
-    REGISTER_HOST_INTRINSIC(   , ext_benchmarking_commit_db_version_1)
-    REGISTER_HOST_INTRINSIC(I32, ext_benchmarking_current_time_version_1)
-    REGISTER_HOST_INTRINSIC(I64, ext_benchmarking_get_read_and_written_keys_version_1)
-    REGISTER_HOST_INTRINSIC(I64, ext_benchmarking_proof_size_version_1)
-    REGISTER_HOST_INTRINSIC(I64, ext_benchmarking_read_write_count_version_1)
-    REGISTER_HOST_INTRINSIC(   , ext_benchmarking_reset_read_write_count_version_1)
-    REGISTER_HOST_INTRINSIC(   , ext_benchmarking_set_whitelist_version_1, I64)
-    REGISTER_HOST_INTRINSIC(   , ext_benchmarking_wipe_db_version_1)
-
-    REGISTER_HOST_INTRINSIC(   , ext_panic_handler_abort_on_panic_version_1, I64)
-=======
     REGISTER_HOST_METHODS
->>>>>>> ab4c7c42
-
   }
 
 }  // namespace kagome::runtime::wavm