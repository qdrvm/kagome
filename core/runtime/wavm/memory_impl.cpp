--- conflicted
+++ resolved
@@ -9,27 +9,14 @@
 
 namespace kagome::runtime::wavm {
 
-<<<<<<< HEAD
-  MemoryImpl::MemoryImpl(WAVM::Runtime::Memory *memory,
-                         std::unique_ptr<MemoryAllocator> &&allocator)
-=======
   MemoryImpl::MemoryImpl(
       WAVM::Runtime::Memory *memory,
       std::unique_ptr<MemoryAllocator> &&allocator)
->>>>>>> 3299b10b
       : allocator_{std::move(allocator)},
         memory_{memory},
         logger_{log::createLogger("WAVM Memory", "wavm")} {
     BOOST_ASSERT(memory_);
-<<<<<<< HEAD
     BOOST_ASSERT(allocator_);
-    resize(kInitialMemorySize);
-  }
-
-  MemoryImpl::MemoryImpl(WAVM::Runtime::Memory *memory, WasmSize heap_base)
-      : MemoryImpl{memory,
-=======
-
     resize(kInitialMemorySize);
   }
 
@@ -37,7 +24,6 @@
       WAVM::Runtime::Memory *memory,
       WasmSize heap_base)
       : MemoryImpl(memory,
->>>>>>> 3299b10b
                    std::make_unique<MemoryAllocator>(
                        MemoryAllocator::MemoryHandle{
                            [this](auto size) { return resize(size); },
