--- conflicted
+++ resolved
@@ -25,26 +25,11 @@
       : storage_{std::move(storage)},
         serializer_{std::move(serializer)},
         host_api_factory_{std::move(host_api_factory)},
-<<<<<<< HEAD
-        block_header_repo_{std::move(block_header_repo)},
-        last_compiled_module_{std::move(last_compiled_module)},
-        cache_(std::move(cache)) {
-    // BOOST_ASSERT(storage_ != nullptr);
-    // BOOST_ASSERT(serializer_ != nullptr);
-    // BOOST_ASSERT(compartment_ != nullptr);
-    // BOOST_ASSERT(module_params_ != nullptr);
-    // BOOST_ASSERT(intrinsic_module_ != nullptr);
-    // BOOST_ASSERT(host_api_factory_ != nullptr);
-    // BOOST_ASSERT(block_header_repo_ != nullptr);
-    // BOOST_ASSERT(last_compiled_module_ != nullptr);
-    // BOOST_ASSERT(cache_ != nullptr);
-=======
         module_factory_{module_factory} {
-    BOOST_ASSERT(storage_ != nullptr);
-    BOOST_ASSERT(serializer_ != nullptr);
-    BOOST_ASSERT(host_api_factory_ != nullptr);
+//    BOOST_ASSERT(storage_ != nullptr);
+//    BOOST_ASSERT(serializer_ != nullptr);
+//    BOOST_ASSERT(host_api_factory_ != nullptr);
     BOOST_ASSERT(module_factory_ != nullptr);
->>>>>>> 9dd43060
   }
 
   InstanceEnvironment InstanceEnvironmentFactory::make(
