--- conflicted
+++ resolved
@@ -50,10 +50,6 @@
           WAVM::Runtime::createContext(compartment_->getCompartment());
       WAVM::Runtime::Function *function = WAVM::Runtime::asFunctionNullable(
           WAVM::Runtime::getInstanceExport(instance_, name.data()));
-<<<<<<< HEAD
-      std::vector<WAVM::IR::Value> invokeArgs;
-=======
->>>>>>> 3299b10b
       if (!function) {
         SL_DEBUG(logger_, "The requested function {} not found", name);
         return Error::FUNC_NOT_FOUND;
@@ -68,45 +64,14 @@
             functionType.params().size());
         return Error::WRONG_ARG_COUNT;
       }
-<<<<<<< HEAD
-      invokeArgs.emplace_back(static_cast<WAVM::U32>(args.ptr));
-      invokeArgs.emplace_back(static_cast<WAVM::U32>(args.size));
-      WAVM_ASSERT(function)
-
-      std::vector<WAVM::IR::ValueType> invokeArgTypes;
-      std::vector<WAVM::IR::UntaggedValue> untaggedInvokeArgs;
-      for (const WAVM::IR::Value &arg : invokeArgs) {
-        invokeArgTypes.push_back(arg.type);
-        untaggedInvokeArgs.push_back(arg);
-      }
-=======
       WAVM_ASSERT(function)
 
       WAVM::IR::TypeTuple invokeArgTypes{WAVM::IR::ValueType::i32,
                                          WAVM::IR::ValueType::i32};
->>>>>>> 3299b10b
       // Infer the expected type of the function from the number and type of the
       // invocation arguments and the function's actual result types.
       const WAVM::IR::FunctionType invokeSig(
           WAVM::Runtime::getFunctionType(function).results(),
-<<<<<<< HEAD
-          WAVM::IR::TypeTuple(invokeArgTypes));
-      // Allocate an array to receive the invocation results.
-      std::vector<WAVM::IR::UntaggedValue> untaggedInvokeResults;
-      untaggedInvokeResults.resize(invokeSig.results().size());
-      try {
-        WAVM::Runtime::unwindSignalsAsExceptions([&context,
-                                                  &function,
-                                                  &invokeSig,
-                                                  &untaggedInvokeArgs,
-                                                  &untaggedInvokeResults] {
-          WAVM::Runtime::invokeFunction(context,
-                                        function,
-                                        invokeSig,
-                                        untaggedInvokeArgs.data(),
-                                        untaggedInvokeResults.data());
-        });
-=======
           std::move(invokeArgTypes));
       // Allocate an array to receive the invocation results.
       BOOST_ASSERT(invokeSig.results().size() == 1);
@@ -127,7 +92,6 @@
                                             untaggedInvokeArgs.data(),
                                             resultsDestination);
             });
->>>>>>> 3299b10b
         return PtrSize{untaggedInvokeResults[0].u64};
       } catch (WAVM::Runtime::Exception *e) {
         const auto desc = WAVM::Runtime::describeException(e);
