--- conflicted
+++ resolved
@@ -32,13 +32,8 @@
         "of seconds)");
     if (!WAVM::Runtime::loadBinaryModule(
             code.data(), code.size(), module, featureSpec, &loadError)) {
-<<<<<<< HEAD
       logger->critical("Error loading WAVM binary module: {}",
                        loadError.message);
-
-=======
-      logger->critical("Error loading WAVM binary module: {}", loadError.message);
->>>>>>> 3299b10b
       return nullptr;
     }
 
