--- conflicted
+++ resolved
@@ -6,21 +6,13 @@
 
 #include "core_api_factory_impl.hpp"
 
-<<<<<<< HEAD
+#include "runtime/common/uncompress_code_if_needed.hpp"
 #include "runtime/heap_alloc_strategy_heappages.hpp"
 #include "runtime/runtime_api/impl/core.hpp"
 #include "runtime/runtime_context.hpp"
 #include "runtime/runtime_instances_pool.hpp"
 #include "runtime/trie_storage_provider.hpp"
-=======
-#include "runtime/common/runtime_properties_cache_impl.hpp"
-#include "runtime/common/trie_storage_provider_impl.hpp"
-#include "runtime/common/uncompress_code_if_needed.hpp"
-#include "runtime/module_repository.hpp"
-#include "runtime/runtime_api/impl/core.hpp"
-#include "runtime/runtime_context.hpp"
 #include "runtime/wabt/version.hpp"
->>>>>>> 9b12f3a7
 
 namespace kagome::runtime {
   using primitives::Version;
@@ -43,11 +35,17 @@
         module_factory_{std::move(module_factory)} {}
 
   outcome::result<std::unique_ptr<RestrictedCore>> CoreApiFactoryImpl::make(
-<<<<<<< HEAD
       BufferView code_zstd,
       std::shared_ptr<TrieStorageProvider> storage_provider) const {
     auto code_hash = hasher_->blake2b_256(code_zstd);
-    // TODO(turuslan): #2139, read_embedded_version
+    OUTCOME_TRY(code, uncompressCodeIfNeeded(code_zstd));
+    OUTCOME_TRY(version, readEmbeddedVersion(code));
+    if (version) {
+      return std::make_unique<GetVersion>(*version);
+    }
+    if (not module_factory_.get()) {
+      return std::errc::not_supported;
+    }
     MemoryLimits config;
     BOOST_OUTCOME_TRY(config.heap_alloc_strategy,
                       heapAllocStrategyHeappagesDefault(
@@ -55,21 +53,9 @@
     OUTCOME_TRY(instance,
                 module_factory_.get()->instantiateFromCode(
                     code_hash,
-                    [&] { return std::make_shared<Buffer>(code_zstd); },
+                    [&] { return std::make_shared<Buffer>(code); },
                     {config}));
     OUTCOME_TRY(ctx, RuntimeContextFactory::fromCode(instance));
-=======
-      std::shared_ptr<const crypto::Hasher> hasher,
-      const std::vector<uint8_t> &runtime_code) const {
-    OUTCOME_TRY(code, uncompressCodeIfNeeded(runtime_code));
-    OUTCOME_TRY(version, readEmbeddedVersion(code));
-    if (version) {
-      return std::make_unique<GetVersion>(*version);
-    }
-    OUTCOME_TRY(
-        ctx,
-        RuntimeContextFactory::fromCode(*module_factory_, runtime_code, {}));
->>>>>>> 9b12f3a7
     return std::make_unique<RestrictedCoreImpl>(std::move(ctx));
   }
 
