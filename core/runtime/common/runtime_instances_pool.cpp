/**
 * Copyright Quadrivium LLC
 * All Rights Reserved
 * SPDX-License-Identifier: Apache-2.0
 */

#include "runtime/common/runtime_instances_pool.hpp"

#include "common/monadic_utils.hpp"
#include "runtime/common/stack_limiter.hpp"
#include "runtime/common/uncompress_code_if_needed.hpp"
#include "runtime/instance_environment.hpp"
#include "runtime/module.hpp"
#include "runtime/module_factory.hpp"
#include "runtime/module_instance.hpp"

namespace kagome::runtime {
  /**
   * @brief Wrapper type over sptr<ModuleInstance>. Allows to return instance
   * back to the ModuleInstancePool upon destruction of
   * BorrowedInstance.
   */
  class BorrowedInstance final : public ModuleInstance {
   public:
    BorrowedInstance(std::weak_ptr<RuntimeInstancesPoolImpl> pool,
                     const common::Hash256 &hash,
                     const RuntimeContext::ContextParams &config,
                     std::shared_ptr<ModuleInstance> instance)
        : pool_{std::move(pool)},
          hash_{hash},
          config_{config},
          instance_{std::move(instance)} {}
    ~BorrowedInstance() {
      if (auto pool = pool_.lock()) {
        pool->release(hash_, config_, std::move(instance_));
      }
    }

    common::Hash256 getCodeHash() const override {
      return instance_->getCodeHash();
    }

    std::shared_ptr<const Module> getModule() const override {
      return instance_->getModule();
    }

    outcome::result<common::Buffer> callExportFunction(
        RuntimeContext &ctx,
        std::string_view name,
        common::BufferView encoded_args) const override {
      return instance_->callExportFunction(ctx, name, encoded_args);
    }

    outcome::result<std::optional<WasmValue>> getGlobal(
        std::string_view name) const override {
      return instance_->getGlobal(name);
    }

    void forDataSegment(const DataSegmentProcessor &callback) const override {
      return instance_->forDataSegment(callback);
    }

    const InstanceEnvironment &getEnvironment() const override {
      return instance_->getEnvironment();
    }

    outcome::result<void> resetEnvironment() override {
      return instance_->resetEnvironment();
    }

   private:
    std::weak_ptr<RuntimeInstancesPoolImpl> pool_;
    common::Hash256 hash_;
    RuntimeContext::ContextParams config_;
    std::shared_ptr<ModuleInstance> instance_;
  };

  RuntimeInstancesPoolImpl::RuntimeInstancesPoolImpl(
<<<<<<< HEAD
      std::shared_ptr<ModuleFactory> module_factory, size_t capacity)
      : module_factory_{std::move(module_factory)}, pools_{capacity} {
=======
      std::shared_ptr<ModuleFactory> module_factory,
      std::shared_ptr<InstrumentWasm> instrument,
      size_t capacity)
      : module_factory_{std::move(module_factory)},
        instrument_{std::move(instrument)},
        pools_{capacity} {
>>>>>>> 982153e8
    BOOST_ASSERT(module_factory_);
  }

  outcome::result<std::shared_ptr<ModuleInstance>>
  RuntimeInstancesPoolImpl::instantiateFromCode(
      const CodeHash &code_hash,
      common::BufferView code_zstd,
      const RuntimeContext::ContextParams &config) {
    std::unique_lock lock{pools_mtx_};
    Key key{code_hash, config};
    auto pool_opt = pools_.get(key);

    if (!pool_opt) {
      lock.unlock();
      OUTCOME_TRY(module, tryCompileModule(code_hash, code_zstd, config));
      lock.lock();
      pool_opt = pools_.get(key);
      if (!pool_opt) {
        pool_opt = std::ref(pools_.put(key, InstancePool{module, {}}));
      }
    }
    BOOST_ASSERT(pool_opt);
    OUTCOME_TRY(instance, pool_opt->get().instantiate(lock));
    BOOST_ASSERT(shared_from_this());
    return std::make_shared<BorrowedInstance>(
        weak_from_this(), code_hash, config, std::move(instance));
  }

  RuntimeInstancesPoolImpl::CompilationResult
  RuntimeInstancesPoolImpl::tryCompileModule(
      const CodeHash &code_hash,
      common::BufferView code_zstd,
      const RuntimeContext::ContextParams &config) {
    std::unique_lock l{compiling_modules_mtx_};
    Key key{code_hash, config};
    if (auto iter = compiling_modules_.find(key);
        iter != compiling_modules_.end()) {
      std::shared_future<CompilationResult> future = iter->second;
      l.unlock();
      return future.get();
    }
    std::promise<CompilationResult> promise;
    auto [iter, is_inserted] =
        compiling_modules_.insert({key, promise.get_future()});
    BOOST_ASSERT(is_inserted);
    BOOST_ASSERT(iter != compiling_modules_.end());
    l.unlock();

    common::Buffer code;
    std::optional<CompilationResult> res;
    if (!uncompressCodeIfNeeded(code_zstd, code)) {
      res = CompilationError{"Failed to uncompress code"};
    } else {
<<<<<<< HEAD
      if (not module_factory_->testDontInstrument()) {
        auto instr_res = prepareBlobForCompilation(code, config.memory_limits);
        if (!instr_res) {
          res = CompilationError{fmt::format(
              "Failed to inject stack limiter: {}", instr_res.error().msg)};
        } else {
          code = std::move(instr_res.value());
        }
=======
      auto instr_res = instrument_->instrument(code, config.memory_limits);
      if (!instr_res) {
        res = CompilationError{fmt::format("Failed to inject stack limiter: {}",
                                           instr_res.error().msg)};
      } else {
        code = std::move(instr_res.value());
>>>>>>> 982153e8
      }
      if (!res) {
        res =
            common::map_result(module_factory_->make(code), [](auto &&module) {
              return std::shared_ptr<const Module>(module);
            });
      }
    }
    l.lock();
    compiling_modules_.erase(iter);
    promise.set_value(*res);
    return *res;
  }

  void RuntimeInstancesPoolImpl::release(
      const CodeHash &code_hash,
      const RuntimeContext::ContextParams &config,
      std::shared_ptr<ModuleInstance> &&instance) {
    std::unique_lock guard{pools_mtx_};
    Key key{code_hash, config};
    auto entry = pools_.get(key);
    if (not entry) {
      entry = pools_.put(key, {instance->getModule(), {}});
    }
    entry->get().instances.emplace_back(std::move(instance));
  }

  outcome::result<std::shared_ptr<ModuleInstance>>
  RuntimeInstancesPoolImpl::InstancePool::instantiate(
      std::unique_lock<std::mutex> &lock) {
    if (instances.empty()) {
      auto copy = module;
      lock.unlock();
      return copy->instantiate();
    }
    auto instance = std::move(instances.back());
    instances.pop_back();
    return instance;
  }
}  // namespace kagome::runtime<|MERGE_RESOLUTION|>--- conflicted
+++ resolved
@@ -76,17 +76,12 @@
   };
 
   RuntimeInstancesPoolImpl::RuntimeInstancesPoolImpl(
-<<<<<<< HEAD
-      std::shared_ptr<ModuleFactory> module_factory, size_t capacity)
-      : module_factory_{std::move(module_factory)}, pools_{capacity} {
-=======
       std::shared_ptr<ModuleFactory> module_factory,
       std::shared_ptr<InstrumentWasm> instrument,
       size_t capacity)
       : module_factory_{std::move(module_factory)},
         instrument_{std::move(instrument)},
         pools_{capacity} {
->>>>>>> 982153e8
     BOOST_ASSERT(module_factory_);
   }
 
@@ -140,23 +135,12 @@
     if (!uncompressCodeIfNeeded(code_zstd, code)) {
       res = CompilationError{"Failed to uncompress code"};
     } else {
-<<<<<<< HEAD
-      if (not module_factory_->testDontInstrument()) {
-        auto instr_res = prepareBlobForCompilation(code, config.memory_limits);
-        if (!instr_res) {
-          res = CompilationError{fmt::format(
-              "Failed to inject stack limiter: {}", instr_res.error().msg)};
-        } else {
-          code = std::move(instr_res.value());
-        }
-=======
       auto instr_res = instrument_->instrument(code, config.memory_limits);
       if (!instr_res) {
         res = CompilationError{fmt::format("Failed to inject stack limiter: {}",
                                            instr_res.error().msg)};
       } else {
         code = std::move(instr_res.value());
->>>>>>> 982153e8
       }
       if (!res) {
         res =
