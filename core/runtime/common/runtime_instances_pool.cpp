/**
 * Copyright Quadrivium LLC
 * All Rights Reserved
 * SPDX-License-Identifier: Apache-2.0
 */

#include "runtime/common/runtime_instances_pool.hpp"

#include "common/monadic_utils.hpp"
#include "runtime/common/stack_limiter.hpp"
#include "runtime/common/uncompress_code_if_needed.hpp"
#include "runtime/instance_environment.hpp"
#include "runtime/module.hpp"
#include "runtime/module_factory.hpp"
#include "runtime/module_instance.hpp"

namespace kagome::runtime {
  /**
   * @brief Wrapper type over sptr<ModuleInstance>. Allows to return instance
   * back to the ModuleInstancePool upon destruction of
   * BorrowedInstance.
   */
  class BorrowedInstance final : public ModuleInstance {
   public:
    BorrowedInstance(std::weak_ptr<RuntimeInstancesPoolImpl> pool,
                     const common::Hash256 &hash,
                     std::shared_ptr<ModuleInstance> instance)
        : pool_{std::move(pool)}, hash_{hash}, instance_{std::move(instance)} {}
    ~BorrowedInstance() {
      if (auto pool = pool_.lock()) {
        pool->release(hash_, std::move(instance_));
      }
    }

    common::Hash256 getCodeHash() const override {
      return instance_->getCodeHash();
    }

    std::shared_ptr<const Module> getModule() const override {
      return instance_->getModule();
    }

    outcome::result<common::Buffer> callExportFunction(
        RuntimeContext &ctx,
        std::string_view name,
        common::BufferView encoded_args) const override {
      return instance_->callExportFunction(ctx, name, encoded_args);
    }

    outcome::result<std::optional<WasmValue>> getGlobal(
        std::string_view name) const override {
      return instance_->getGlobal(name);
    }

    void forDataSegment(const DataSegmentProcessor &callback) const override {
      return instance_->forDataSegment(callback);
    }

    const InstanceEnvironment &getEnvironment() const override {
      return instance_->getEnvironment();
    }

    outcome::result<void> resetEnvironment() override {
      return instance_->resetEnvironment();
    }

   private:
    std::weak_ptr<RuntimeInstancesPoolImpl> pool_;
    common::Hash256 hash_;  // either trie hash or code hash
    std::shared_ptr<ModuleInstance> instance_;
  };

  RuntimeInstancesPoolImpl::RuntimeInstancesPoolImpl(
<<<<<<< HEAD
      std::shared_ptr<ModuleFactory> module_factory, size_t capacity)
      : module_factory_{std::move(module_factory)}, pools_{capacity} {
=======
      std::shared_ptr<ModuleFactory> module_factory,
      std::shared_ptr<InstrumentWasm> instrument,
      size_t capacity)
      : module_factory_{std::move(module_factory)},
        instrument_{std::move(instrument)},
        pools_{capacity} {
>>>>>>> e22c53e1
    BOOST_ASSERT(module_factory_);
  }

  outcome::result<std::shared_ptr<ModuleInstance>>
  RuntimeInstancesPoolImpl::instantiateFromCode(
      const CodeHash &code_hash,
      common::BufferView code_zstd,
      const RuntimeContext::ContextParams &config) {
    std::unique_lock lock{pools_mtx_};
    auto pool_opt = pools_.get(code_hash);

    if (!pool_opt) {
      lock.unlock();
      OUTCOME_TRY(module, tryCompileModule(code_hash, code_zstd, config));
      lock.lock();
      pool_opt = pools_.get(code_hash);
      if (!pool_opt) {
        pool_opt = std::ref(pools_.put(code_hash, InstancePool{module, {}}));
      }
    }
    BOOST_ASSERT(pool_opt);
    OUTCOME_TRY(instance, pool_opt->get().instantiate(lock));
    BOOST_ASSERT(shared_from_this());
    return std::make_shared<BorrowedInstance>(
        weak_from_this(), code_hash, std::move(instance));
  }

  RuntimeInstancesPoolImpl::CompilationResult
  RuntimeInstancesPoolImpl::tryCompileModule(
      const CodeHash &code_hash,
      common::BufferView code_zstd,
      const RuntimeContext::ContextParams &config) {
    std::unique_lock l{compiling_modules_mtx_};
    if (auto iter = compiling_modules_.find(code_hash);
        iter != compiling_modules_.end()) {
      std::shared_future<CompilationResult> future = iter->second;
      l.unlock();
      return future.get();
    }
    std::promise<CompilationResult> promise;
    auto [iter, is_inserted] =
        compiling_modules_.insert({code_hash, promise.get_future()});
    BOOST_ASSERT(is_inserted);
    BOOST_ASSERT(iter != compiling_modules_.end());
    l.unlock();

    common::Buffer code;
    std::optional<CompilationResult> res;
    if (!uncompressCodeIfNeeded(code_zstd, code)) {
      res = CompilationError{"Failed to uncompress code"};
    } else {
<<<<<<< HEAD
      if (not module_factory_->testDontInstrument()
          and config.memory_limits.max_stack_values_num) {
        auto instr_res = instrumentWithStackLimiter(
            code, *config.memory_limits.max_stack_values_num);
        if (!instr_res) {
          res = CompilationError{fmt::format(
              "Failed to inject stack limiter: {}", instr_res.error().msg)};
        } else {
          code = std::move(instr_res.value());
        }
=======
      auto instr_res = instrument_->instrument(code, config.memory_limits);
      if (!instr_res) {
        res = CompilationError{fmt::format("Failed to inject stack limiter: {}",
                                           instr_res.error().msg)};
      } else {
        code = std::move(instr_res.value());
>>>>>>> e22c53e1
      }
      if (!res) {
        res =
            common::map_result(module_factory_->make(code), [](auto &&module) {
              return std::shared_ptr<const Module>(module);
            });
      }
    }
    l.lock();
    compiling_modules_.erase(iter);
    promise.set_value(*res);
    return *res;
  }

  outcome::result<std::shared_ptr<ModuleInstance>>
  RuntimeInstancesPoolImpl::instantiateFromState(
      const RuntimeInstancesPoolImpl::TrieHash &state,
      const RuntimeContext::ContextParams &config) {
    std::unique_lock lock{pools_mtx_};
    auto entry = pools_.get(state);
    BOOST_ASSERT(entry);
    OUTCOME_TRY(instance, entry->get().instantiate(lock));
    BOOST_ASSERT(shared_from_this());
    return std::make_shared<BorrowedInstance>(
        weak_from_this(), state, std::move(instance));
  }

  void RuntimeInstancesPoolImpl::release(
      const RuntimeInstancesPoolImpl::TrieHash &state,
      std::shared_ptr<ModuleInstance> &&instance) {
    std::unique_lock guard{pools_mtx_};
    auto entry = pools_.get(state);
    if (not entry) {
      entry = pools_.put(state, {instance->getModule(), {}});
    }
    entry->get().instances.emplace_back(std::move(instance));
  }

  std::optional<std::shared_ptr<const Module>>
  RuntimeInstancesPoolImpl::getModule(
      const RuntimeInstancesPoolImpl::TrieHash &state) {
    std::unique_lock guard{pools_mtx_};
    if (auto entry = pools_.get(state)) {
      return entry->get().module;
    }
    return std::nullopt;
  }

  void RuntimeInstancesPoolImpl::putModule(
      const RuntimeInstancesPoolImpl::TrieHash &state,
      std::shared_ptr<Module> module) {
    std::unique_lock guard{pools_mtx_};
    if (not pools_.get(state)) {
      pools_.put(state, {std::move(module), {}});
    }
  }

  outcome::result<std::shared_ptr<ModuleInstance>>
  RuntimeInstancesPoolImpl::InstancePool::instantiate(
      std::unique_lock<std::mutex> &lock) {
    if (instances.empty()) {
      auto copy = module;
      lock.unlock();
      return copy->instantiate();
    }
    auto instance = std::move(instances.back());
    instances.pop_back();
    return instance;
  }
}  // namespace kagome::runtime<|MERGE_RESOLUTION|>--- conflicted
+++ resolved
@@ -71,17 +71,12 @@
   };
 
   RuntimeInstancesPoolImpl::RuntimeInstancesPoolImpl(
-<<<<<<< HEAD
-      std::shared_ptr<ModuleFactory> module_factory, size_t capacity)
-      : module_factory_{std::move(module_factory)}, pools_{capacity} {
-=======
       std::shared_ptr<ModuleFactory> module_factory,
       std::shared_ptr<InstrumentWasm> instrument,
       size_t capacity)
       : module_factory_{std::move(module_factory)},
         instrument_{std::move(instrument)},
         pools_{capacity} {
->>>>>>> e22c53e1
     BOOST_ASSERT(module_factory_);
   }
 
@@ -133,25 +128,12 @@
     if (!uncompressCodeIfNeeded(code_zstd, code)) {
       res = CompilationError{"Failed to uncompress code"};
     } else {
-<<<<<<< HEAD
-      if (not module_factory_->testDontInstrument()
-          and config.memory_limits.max_stack_values_num) {
-        auto instr_res = instrumentWithStackLimiter(
-            code, *config.memory_limits.max_stack_values_num);
-        if (!instr_res) {
-          res = CompilationError{fmt::format(
-              "Failed to inject stack limiter: {}", instr_res.error().msg)};
-        } else {
-          code = std::move(instr_res.value());
-        }
-=======
       auto instr_res = instrument_->instrument(code, config.memory_limits);
       if (!instr_res) {
         res = CompilationError{fmt::format("Failed to inject stack limiter: {}",
                                            instr_res.error().msg)};
       } else {
         code = std::move(instr_res.value());
->>>>>>> e22c53e1
       }
       if (!res) {
         res =
