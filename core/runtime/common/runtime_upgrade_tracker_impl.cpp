--- conflicted
+++ resolved
@@ -44,11 +44,7 @@
         runtime_upgrade_parents_.emplace_back(block.number - 1,
                                               header.parent_hash);
       }
-<<<<<<< HEAD
-      logger_->debug(
-=======
       SL_DEBUG(logger_,
->>>>>>> 080389bf
           "Pick runtime state at block #{} hash {} for the same block",
           block.number,
           block.hash.toHex());
@@ -76,11 +72,7 @@
       return block_header.state_root;
     }
 
-<<<<<<< HEAD
-    latest_state_update_it--;
-=======
     --latest_state_update_it;
->>>>>>> 080389bf
     // we are now at the last element in block_with_runtime_upgrade which is
     // less or equal to our \arg block number
     // we may have several entries with the same block number, we have to pick
@@ -111,28 +103,16 @@
           OUTCOME_TRY(genesis, header_repo_->getBlockHeader(0));
           SL_TRACE_FUNC_CALL(
               logger_, genesis.state_root, block.hash, block.number);
-<<<<<<< HEAD
-          logger_->debug(
-              "Pick runtime state at genesis for block #{} hash {}",
-              block.number,
-              block.hash.toHex());
-=======
           SL_DEBUG(logger_, "Pick runtime state at genesis for block #{} hash {}",
                          block.number,
                          block.hash.toHex());
->>>>>>> 080389bf
           return genesis.state_root;
         }
 
         // found the predecessor with the latest runtime upgrade
-<<<<<<< HEAD
-        auto children_res = block_tree_->getChildren(latest_state_update_it->hash);
-        if(!children_res) {
-=======
         auto children_res =
             block_tree_->getChildren(latest_state_update_it->hash);
         if (!children_res) {
->>>>>>> 080389bf
           return children_res.error();
         }
         auto children = std::move(children_res.value());
@@ -147,11 +127,7 @@
 
         SL_TRACE_FUNC_CALL(
             logger_, target_header.state_root, block.hash, block.number);
-<<<<<<< HEAD
-        logger_->debug(
-=======
         SL_DEBUG(logger_,
->>>>>>> 080389bf
             "Pick runtime state at block #{} hash {} for block #{} hash {}",
             target_header.number,
             children[0],
