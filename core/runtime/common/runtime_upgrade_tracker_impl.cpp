/**
 * Copyright Soramitsu Co., Ltd. All Rights Reserved.
 * SPDX-License-Identifier: Apache-2.0
 */

#include "runtime/common/runtime_upgrade_tracker_impl.hpp"

#include "blockchain/block_header_repository.hpp"
#include "blockchain/block_tree.hpp"
#include "log/profiling_logger.hpp"
#include "runtime/common/storage_code_provider.hpp"

namespace kagome::runtime {

  RuntimeUpgradeTrackerImpl::RuntimeUpgradeTrackerImpl(
      std::shared_ptr<const blockchain::BlockHeaderRepository> header_repo)
      : header_repo_{std::move(header_repo)},
        logger_{log::createLogger("StorageCodeProvider", "runtime")} {
    BOOST_ASSERT(header_repo_);
  }

  bool RuntimeUpgradeTrackerImpl::isStateInChain(
      const primitives::BlockInfo &state,
      const primitives::BlockInfo &chain_end) const {
    // if the found state is finalized, it is guaranteed to not belong to a
    // different fork
    if (block_tree_->getLastFinalized().number >= state.number) {
      return true;
    }
    // a non-finalized state may belong to a different fork, need to check
    // explicitly (can be expensive if blocks are far apart)
    KAGOME_PROFILE_START(has_direct_chain)
    bool has_direct_chain =
        block_tree_->hasDirectChain(state.hash, chain_end.hash);
    KAGOME_PROFILE_END(has_direct_chain)
    return has_direct_chain;
  }

  outcome::result<boost::optional<storage::trie::RootHash>>
  RuntimeUpgradeTrackerImpl::findProperFork(
      const primitives::BlockInfo &block,
<<<<<<< HEAD
      std::vector<RuntimeUpgradeData>::const_iterator latest_state_update_it)
      const {
    for (; std::next(latest_state_update_it) != runtime_upgrades_.begin();
         latest_state_update_it--) {
      if (isStateInChain(latest_state_update_it->block, block)) {
        SL_TRACE_FUNC_CALL(
            logger_, latest_state_update_it->state, block.hash, block.number);
        SL_DEBUG(
            logger_,
            "Pick runtime state at block #{} hash {} for block #{} hash {}",
            latest_state_update_it->block.number,
            latest_state_update_it->block.hash,
            block.number,
            block.hash.toHex());

        return std::move(latest_state_update_it->state);
=======
      std::vector<RuntimeUpgradeData>::const_reverse_iterator latest_upgrade_it)
      const {
    for (; latest_upgrade_it != runtime_upgrades_.rend();
         latest_upgrade_it++) {
      if (isStateInChain(latest_upgrade_it->block, block)) {
        SL_TRACE_FUNC_CALL(
            logger_, latest_upgrade_it->state, block.hash, block.number);
        SL_DEBUG(
            logger_,
            "Pick runtime state at block #{} hash {} for block #{} hash {}",
            latest_upgrade_it->block.number,
            latest_upgrade_it->block.hash,
            block.number,
            block.hash.toHex());

        return latest_upgrade_it->state;
>>>>>>> 3299b10b
      }
    }
    return boost::none;
  }

  outcome::result<storage::trie::RootHash>
  RuntimeUpgradeTrackerImpl::getLastCodeUpdateState(
      const primitives::BlockInfo &block) const {
    // if the block tree is not yet initialized, means we can only access the
    // genesis block
    if (block_tree_ == nullptr) {
      OUTCOME_TRY(genesis, header_repo_->getBlockHeader(0));
      SL_DEBUG(logger_,
               "Pick runtime state at genesis for block #{} hash {}",
               block.number,
               block.hash.toHex());
      return genesis.state_root;
    }

    // if there are no known blocks with runtime upgrades, we just fall back to
    // returning the state of the current block
    if (runtime_upgrades_.empty()) {
      // even if it doesn't actually upgrade runtime, still a solid source of
      // runtime code
      OUTCOME_TRY(header, header_repo_->getBlockHeader(block.hash));
      runtime_upgrades_.emplace_back(block, header.state_root);
      SL_DEBUG(logger_,
               "Pick runtime state at block #{} hash {} for the same block",
               block.number,
               block.hash.toHex());
      return header.state_root;
    }

    KAGOME_PROFILE_START(blocks_with_runtime_upgrade_search)
    auto block_number = block.number;
<<<<<<< HEAD
    auto latest_state_update_it =
=======
    auto latest_upgrade =
>>>>>>> 3299b10b
        std::upper_bound(runtime_upgrades_.begin(),
                         runtime_upgrades_.end(),
                         block_number,
                         [](auto block_number, auto const &upgrade_data) {
                           return block_number < upgrade_data.block.number;
                         });
    KAGOME_PROFILE_END(blocks_with_runtime_upgrade_search)
<<<<<<< HEAD
    if (latest_state_update_it == runtime_upgrades_.begin()) {
=======

    if (latest_upgrade == runtime_upgrades_.begin()) {
>>>>>>> 3299b10b
      // if we have no info on updates before this block, we just return its
      // state
      OUTCOME_TRY(block_header, header_repo_->getBlockHeader(block.hash));
      SL_DEBUG(logger_,
               "Pick runtime state at block #{} hash {} for the same block",
               block.number,
               block.hash.toHex());
      return block_header.state_root;
    }

    // this conversion also steps back on one element
    auto reverse_latest_upgrade = std::make_reverse_iterator(latest_upgrade);

    // we are now at the last element in block_with_runtime_upgrade which is
    // less or equal to our \arg block number
    // we may have several entries with the same block number, we have to pick
    // one which is the predecessor of our block
    KAGOME_PROFILE_START(search_for_proper_fork)
<<<<<<< HEAD
    OUTCOME_TRY(proper_fork, findProperFork(block, latest_state_update_it));
=======
    OUTCOME_TRY(proper_fork, findProperFork(block, reverse_latest_upgrade));
>>>>>>> 3299b10b
    KAGOME_PROFILE_END(search_for_proper_fork)
    if (proper_fork.has_value()) {
      return proper_fork.value();
    }
    // if this is an orphan block for some reason, just return its state_root
    // (there is no other choice)
    OUTCOME_TRY(block_header, header_repo_->getBlockHeader(block.hash));
    logger_->warn("Block #{} hash {}, a child of block with hash {} is orphan",
                  block.number,
                  block.hash.toHex(),
                  block_header.parent_hash.toHex());
    return block_header.state_root;
  }

  void RuntimeUpgradeTrackerImpl::subscribeToBlockchainEvents(
      std::shared_ptr<primitives::events::ChainSubscriptionEngine>
          chain_sub_engine,
      std::shared_ptr<const blockchain::BlockTree> block_tree) {
    block_tree_ = std::move(block_tree);
    BOOST_ASSERT(block_tree_ != nullptr);

    chain_subscription_ =
        std::make_shared<primitives::events::ChainEventSubscriber>(
            chain_sub_engine);
    BOOST_ASSERT(chain_subscription_ != nullptr);

    auto chain_subscription_set_id =
        chain_subscription_->generateSubscriptionSetId();
    chain_subscription_->subscribe(
        chain_subscription_set_id,
        primitives::events::ChainEventType::kNewRuntime);
    chain_subscription_->setCallback(
        [this](auto set_id,
               auto &receiver,
               primitives::events::ChainEventType event_type,
               const primitives::events::ChainEventParams &event_params) {
          if (event_type != primitives::events::ChainEventType::kNewRuntime) {
            return;
          }
          auto &block_hash =
              boost::get<primitives::events::NewRuntimeEventParams>(
<<<<<<< HEAD
                  event_params).get();
=======
                  event_params)
                  .get();
>>>>>>> 3299b10b
          SL_INFO(logger_, "Runtime upgrade at block {}", block_hash.toHex());
          auto header = header_repo_->getBlockHeader(block_hash).value();
          auto it =
              std::upper_bound(runtime_upgrades_.begin(),
                               runtime_upgrades_.end(),
                               header.number,
                               [](auto &number, auto &upgrade_data) {
                                 return number < upgrade_data.block.number;
                               });
          runtime_upgrades_.emplace(
              it,
              primitives::BlockInfo{header.number, block_hash},
              std::move(header.state_root));
        });
  }

}  // namespace kagome::runtime<|MERGE_RESOLUTION|>--- conflicted
+++ resolved
@@ -39,24 +39,6 @@
   outcome::result<boost::optional<storage::trie::RootHash>>
   RuntimeUpgradeTrackerImpl::findProperFork(
       const primitives::BlockInfo &block,
-<<<<<<< HEAD
-      std::vector<RuntimeUpgradeData>::const_iterator latest_state_update_it)
-      const {
-    for (; std::next(latest_state_update_it) != runtime_upgrades_.begin();
-         latest_state_update_it--) {
-      if (isStateInChain(latest_state_update_it->block, block)) {
-        SL_TRACE_FUNC_CALL(
-            logger_, latest_state_update_it->state, block.hash, block.number);
-        SL_DEBUG(
-            logger_,
-            "Pick runtime state at block #{} hash {} for block #{} hash {}",
-            latest_state_update_it->block.number,
-            latest_state_update_it->block.hash,
-            block.number,
-            block.hash.toHex());
-
-        return std::move(latest_state_update_it->state);
-=======
       std::vector<RuntimeUpgradeData>::const_reverse_iterator latest_upgrade_it)
       const {
     for (; latest_upgrade_it != runtime_upgrades_.rend();
@@ -73,7 +55,6 @@
             block.hash.toHex());
 
         return latest_upgrade_it->state;
->>>>>>> 3299b10b
       }
     }
     return boost::none;
@@ -109,11 +90,7 @@
 
     KAGOME_PROFILE_START(blocks_with_runtime_upgrade_search)
     auto block_number = block.number;
-<<<<<<< HEAD
-    auto latest_state_update_it =
-=======
     auto latest_upgrade =
->>>>>>> 3299b10b
         std::upper_bound(runtime_upgrades_.begin(),
                          runtime_upgrades_.end(),
                          block_number,
@@ -121,12 +98,8 @@
                            return block_number < upgrade_data.block.number;
                          });
     KAGOME_PROFILE_END(blocks_with_runtime_upgrade_search)
-<<<<<<< HEAD
-    if (latest_state_update_it == runtime_upgrades_.begin()) {
-=======
 
     if (latest_upgrade == runtime_upgrades_.begin()) {
->>>>>>> 3299b10b
       // if we have no info on updates before this block, we just return its
       // state
       OUTCOME_TRY(block_header, header_repo_->getBlockHeader(block.hash));
@@ -145,11 +118,7 @@
     // we may have several entries with the same block number, we have to pick
     // one which is the predecessor of our block
     KAGOME_PROFILE_START(search_for_proper_fork)
-<<<<<<< HEAD
-    OUTCOME_TRY(proper_fork, findProperFork(block, latest_state_update_it));
-=======
     OUTCOME_TRY(proper_fork, findProperFork(block, reverse_latest_upgrade));
->>>>>>> 3299b10b
     KAGOME_PROFILE_END(search_for_proper_fork)
     if (proper_fork.has_value()) {
       return proper_fork.value();
@@ -191,12 +160,8 @@
           }
           auto &block_hash =
               boost::get<primitives::events::NewRuntimeEventParams>(
-<<<<<<< HEAD
-                  event_params).get();
-=======
                   event_params)
                   .get();
->>>>>>> 3299b10b
           SL_INFO(logger_, "Runtime upgrade at block {}", block_hash.toHex());
           auto header = header_repo_->getBlockHeader(block_hash).value();
           auto it =
