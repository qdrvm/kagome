--- conflicted
+++ resolved
@@ -76,22 +76,6 @@
 
     // if there are no known blocks with runtime upgrades, we just fall back to
     // returning the state of the current block
-<<<<<<< HEAD
-    if (runtime_upgrade_parents_.empty()) {
-      // even if it doesn't actually upgrade runtime, still a solid source of
-      // runtime code
-      OUTCOME_TRY(header, header_repo_->getBlockHeader(block.hash));
-      if (block.number == 0) {
-        runtime_upgrade_parents_.emplace_back(0, block.hash);
-      } else {
-        runtime_upgrade_parents_.emplace_back(block.number - 1,
-                                              header.parent_hash);
-      }
-      logger_->debug(
-          "Pick runtime state at block #{} hash {} for the same block",
-          block.number,
-          block.hash.toHex());
-=======
     if (runtime_upgrades_.empty()) {
       // even if it doesn't actually upgrade runtime, still a solid source of
       // runtime code
@@ -101,30 +85,20 @@
                "Pick runtime state at block #{} hash {} for the same block",
                block.number,
                block.hash.toHex());
->>>>>>> 9a800bee
       return header.state_root;
     }
 
     KAGOME_PROFILE_START(blocks_with_runtime_upgrade_search)
     auto block_number = block.number;
     auto latest_state_update_it =
-<<<<<<< HEAD
-        std::upper_bound(runtime_upgrade_parents_.begin(),
-                         runtime_upgrade_parents_.end(),
-=======
         std::upper_bound(runtime_upgrades_.begin(),
                          runtime_upgrades_.end(),
->>>>>>> 9a800bee
                          block_number,
                          [](auto block_number, auto const &upgrade_data) {
                            return block_number < upgrade_data.block.number;
                          });
     KAGOME_PROFILE_END(blocks_with_runtime_upgrade_search)
-<<<<<<< HEAD
-    if (latest_state_update_it == runtime_upgrade_parents_.begin()) {
-=======
     if (latest_state_update_it == runtime_upgrades_.begin()) {
->>>>>>> 9a800bee
       // if we have no info on updates before this block, we just return its
       // state
       OUTCOME_TRY(block_header, header_repo_->getBlockHeader(block.hash));
@@ -135,83 +109,17 @@
       return block_header.state_root;
     }
 
-<<<<<<< HEAD
-    latest_state_update_it--;
-=======
     --latest_state_update_it;
->>>>>>> 9a800bee
     // we are now at the last element in block_with_runtime_upgrade which is
     // less or equal to our \arg block number
     // we may have several entries with the same block number, we have to pick
     // one which is the predecessor of our block
-<<<<<<< HEAD
-    KAGOME_PROFILE_START(search_for_proper_fork);
-    for (;
-         std::next(latest_state_update_it) != runtime_upgrade_parents_.begin();
-         latest_state_update_it--) {
-      bool state_in_the_same_chain = false;
-
-      // if the found state is finalized, it is guaranteed to not belong to a
-      // different fork
-      if (block_tree_->getLastFinalized().number
-          >= latest_state_update_it->number) {
-        state_in_the_same_chain = true;
-      } else {
-        // a non-finalized state may belong to a different fork, need to check
-        // explicitly (can be expensive if blocks are far apart)
-        KAGOME_PROFILE_START(has_direct_chain);
-        bool has_direct_chain = block_tree_->hasDirectChain(
-            latest_state_update_it->hash, block.hash);
-        KAGOME_PROFILE_END(has_direct_chain);
-        state_in_the_same_chain = has_direct_chain;
-      }
-
-      if (state_in_the_same_chain) {
-        if (latest_state_update_it->number == 0) {
-          OUTCOME_TRY(genesis, header_repo_->getBlockHeader(0));
-          SL_TRACE_FUNC_CALL(
-              logger_, genesis.state_root, block.hash, block.number);
-          logger_->debug(
-              "Pick runtime state at genesis for block #{} hash {}",
-              block.number,
-              block.hash.toHex());
-          return genesis.state_root;
-        }
-
-        // found the predecessor with the latest runtime upgrade
-        auto children_res = block_tree_->getChildren(latest_state_update_it->hash);
-        if(!children_res) {
-          return children_res.error();
-        }
-        auto children = std::move(children_res.value());
-        // temporary; need to find a way to tackle forks here
-        // the runtime upgrades are reported for the state of the parent of the
-        // block with the runtime upgrade, so we need to fetch a child block
-        BOOST_ASSERT(children.size() == 1);
-        OUTCOME_TRY(target_header, header_repo_->getBlockHeader(children[0]));
-        BOOST_ASSERT(block_tree_->getLastFinalized().number
-                         >= target_header.number
-                     or block_tree_->hasDirectChain(children[0], block.hash));
-
-        SL_TRACE_FUNC_CALL(
-            logger_, target_header.state_root, block.hash, block.number);
-        logger_->debug(
-            "Pick runtime state at block #{} hash {} for block #{} hash {}",
-            target_header.number,
-            children[0],
-            block.number,
-            block.hash.toHex());
-        return target_header.state_root;
-      }
-=======
     KAGOME_PROFILE_START(search_for_proper_fork)
     OUTCOME_TRY(proper_fork, findProperFork(block, latest_state_update_it));
     KAGOME_PROFILE_END(search_for_proper_fork)
     if (proper_fork.has_value()) {
       return proper_fork.value();
->>>>>>> 9a800bee
     }
-    KAGOME_PROFILE_END(search_for_proper_fork);
     // if this is an orphan block for some reason, just return its state_root
     // (there is no other choice)
     OUTCOME_TRY(block_header, header_repo_->getBlockHeader(block.hash));
@@ -229,29 +137,6 @@
     block_tree_ = std::move(block_tree);
     BOOST_ASSERT(block_tree_ != nullptr);
 
-<<<<<<< HEAD
-    auto storage_subscription_set_id =
-        storage_subscription_->generateSubscriptionSetId();
-    storage_subscription_->subscribe(storage_subscription_set_id,
-                                     kRuntimeCodeKey);
-    // might need to capture a weak pointer to this which might be painful in
-    // constructor
-    storage_subscription_->setCallback([this](auto set_id,
-                                              auto &receiver,
-                                              auto &type,
-                                              auto &new_value,
-                                              auto &block_hash) {
-      SL_DEBUG(logger_, "Runtime upgrade at block {}", block_hash.toHex());
-      auto number = header_repo_->getNumberByHash(block_hash).value();
-      auto it = std::upper_bound(runtime_upgrade_parents_.begin(),
-                                 runtime_upgrade_parents_.end(),
-                                 number,
-                                 [](auto &number, auto &block_id) {
-                                   return number < block_id.number;
-                                 });
-      runtime_upgrade_parents_.emplace(it, number, block_hash);
-    });
-=======
     chain_subscription_ =
         std::make_shared<primitives::events::ChainEventSubscriber>(
             chain_sub_engine);
@@ -287,7 +172,6 @@
               primitives::BlockInfo{header.number, block_hash},
               std::move(header.state_root));
         });
->>>>>>> 9a800bee
   }
 
 }  // namespace kagome::runtime