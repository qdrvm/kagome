--- conflicted
+++ resolved
@@ -57,17 +57,10 @@
 
     // assumption: insertions in the middle should be extremely rare, if any
     // assumption: runtime upgrades are rare
-<<<<<<< HEAD
-    mutable std::vector<primitives::BlockInfo> runtime_upgrade_parents_;
-
-    std::shared_ptr<primitives::events::StorageEventSubscriber>
-        storage_subscription_;
-=======
     mutable std::vector<RuntimeUpgradeData> runtime_upgrades_;
 
     std::shared_ptr<primitives::events::ChainEventSubscriber>
         chain_subscription_;
->>>>>>> 9a800bee
     std::shared_ptr<const blockchain::BlockTree> block_tree_;
     std::shared_ptr<const blockchain::BlockHeaderRepository> header_repo_;
     log::Logger logger_;
