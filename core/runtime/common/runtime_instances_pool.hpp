--- conflicted
+++ resolved
@@ -81,10 +81,6 @@
 
 template <>
 struct boost::di::ctor_traits<kagome::runtime::RuntimeInstancesPoolImpl> {
-<<<<<<< HEAD
-  BOOST_DI_INJECT_TRAITS(std::shared_ptr<kagome::runtime::ModuleFactory>);
-=======
   BOOST_DI_INJECT_TRAITS(std::shared_ptr<kagome::runtime::ModuleFactory>,
                          std::shared_ptr<kagome::runtime::InstrumentWasm>);
->>>>>>> 982153e8
 };