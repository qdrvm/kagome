/**
 * Copyright Quadrivium LLC
 * All Rights Reserved
 * SPDX-License-Identifier: Apache-2.0
 */

#pragma once

#include <string>

#include "common/buffer.hpp"
#include "log/logger.hpp"
#include "outcome/outcome.hpp"
#include "runtime/types.hpp"

namespace wabt {
  struct Module;
  struct Func;
}  // namespace wabt

namespace kagome::runtime {
  struct MemoryLimits;

  struct StackLimiterError {
    [[nodiscard]] const std::string &message() const {
      return msg;
    }
    std::string msg;
  };

<<<<<<< HEAD
  inline std::error_code make_error_code(const StackLimiterError &) {
    return Error::INSTRUMENTATION_FAILED;
  }

  inline void outcome_throw_as_system_error_with_payload(StackLimiterError e) {
    throw e;
  }

=======
>>>>>>> 982153e8
  template <typename T>
  using WabtOutcome = outcome::result<T, StackLimiterError>;

  // for tests
  namespace detail {
    outcome::result<uint32_t, StackLimiterError> compute_stack_cost(
        const log::Logger &logger,
        const wabt::Func &func,
        const wabt::Module &module);
  }

  inline boost::exception_ptr make_exception_ptr(const StackLimiterError &e) {
    return std::make_exception_ptr(std::runtime_error{e.msg});
  }

  WabtOutcome<void> wabtDecode(wabt::Module &module, common::BufferView code);

  WabtOutcome<common::Buffer> wabtEncode(const wabt::Module &module);

  /**
   * Implements the same logic as substrate's
   * https://github.com/paritytech/wasm-instrument Patches the wasm code,
   * wrapping each function call in a check that this call is not going to
   * exceed the global stack limit
   * @param uncompressed_wasm - uncompressed wasm code
   * @param stack_limit - the global stack limit
   * @return patched code or error
   */
  [[nodiscard]] WabtOutcome<common::Buffer> instrumentWithStackLimiter(
      common::BufferView uncompressed_wasm, size_t stack_limit);

<<<<<<< HEAD
  WabtOutcome<void> convertMemoryImportIntoExport(wabt::Module &module);

  WabtOutcome<void> setupMemoryAccordingToHeapAllocStrategy(
      wabt::Module &module, const HeapAllocStrategy &config);

  // https://github.com/paritytech/polkadot-sdk/blob/11831df8e709061e9c6b3292facb5d7d9709f151/substrate/client/executor/wasmtime/src/runtime.rs#L651
  WabtOutcome<common::Buffer> prepareBlobForCompilation(
      common::BufferView code, const MemoryLimits &config);
=======
  class InstrumentWasm {
   public:
    virtual ~InstrumentWasm() = default;

    virtual WabtOutcome<common::Buffer> instrument(
        common::BufferView code, const MemoryLimits &config) const;
  };
>>>>>>> 982153e8
}  // namespace kagome::runtime<|MERGE_RESOLUTION|>--- conflicted
+++ resolved
@@ -28,7 +28,6 @@
     std::string msg;
   };
 
-<<<<<<< HEAD
   inline std::error_code make_error_code(const StackLimiterError &) {
     return Error::INSTRUMENTATION_FAILED;
   }
@@ -37,8 +36,6 @@
     throw e;
   }
 
-=======
->>>>>>> 982153e8
   template <typename T>
   using WabtOutcome = outcome::result<T, StackLimiterError>;
 
@@ -70,7 +67,6 @@
   [[nodiscard]] WabtOutcome<common::Buffer> instrumentWithStackLimiter(
       common::BufferView uncompressed_wasm, size_t stack_limit);
 
-<<<<<<< HEAD
   WabtOutcome<void> convertMemoryImportIntoExport(wabt::Module &module);
 
   WabtOutcome<void> setupMemoryAccordingToHeapAllocStrategy(
@@ -79,7 +75,7 @@
   // https://github.com/paritytech/polkadot-sdk/blob/11831df8e709061e9c6b3292facb5d7d9709f151/substrate/client/executor/wasmtime/src/runtime.rs#L651
   WabtOutcome<common::Buffer> prepareBlobForCompilation(
       common::BufferView code, const MemoryLimits &config);
-=======
+
   class InstrumentWasm {
    public:
     virtual ~InstrumentWasm() = default;
@@ -87,5 +83,4 @@
     virtual WabtOutcome<common::Buffer> instrument(
         common::BufferView code, const MemoryLimits &config) const;
   };
->>>>>>> 982153e8
 }  // namespace kagome::runtime