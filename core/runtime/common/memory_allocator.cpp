--- conflicted
+++ resolved
@@ -20,18 +20,14 @@
   static_assert(kDefaultHeapBase < kInitialMemorySize,
                 "Heap base must be in memory");
 
-<<<<<<< HEAD
-  inline uint64_t read_u64(const MemoryHandle &memory, WasmPointer ptr) {
-=======
   constexpr auto kPoisoned{"the allocator has been poisoned"};
 
-  inline uint64_t read_u64(const Memory &memory, WasmPointer ptr) {
->>>>>>> 7e1cf705
+  static uint64_t read_u64(const MemoryHandle &memory, WasmPointer ptr) {
     return boost::endian::load_little_u64(
         memory.view(ptr, sizeof(uint64_t)).value().data());
   }
 
-  inline void write_u64(const MemoryHandle &memory,
+  static void write_u64(const MemoryHandle &memory,
                         WasmPointer ptr,
                         uint64_t v) {
     boost::endian::store_little_u64(
@@ -46,15 +42,11 @@
     BOOST_ASSERT(max_memory_pages_num_ > 0);
   }
 
-<<<<<<< HEAD
   WasmPointer MemoryAllocatorImpl::allocate(WasmSize size) {
-=======
-  WasmPointer MemoryAllocator::allocate(WasmSize size) {
     if (poisoned_) {
       throw std::runtime_error{kPoisoned};
     }
     poisoned_ = true;
->>>>>>> 7e1cf705
     if (size > kMaxAllocate) {
       throw std::runtime_error{"RequestedAllocationTooLarge"};
     }
@@ -83,24 +75,16 @@
       }
       offset_ = next_offset;
     }
-<<<<<<< HEAD
     write_u64(*memory_, head_ptr, kOccupied | order);
+    poisoned_ = false;
     return head_ptr + sizeof(Header);
   }
 
   void MemoryAllocatorImpl::deallocate(WasmPointer ptr) {
-=======
-    write_u64(memory_, head_ptr, kOccupied | order);
-    poisoned_ = false;
-    return head_ptr + sizeof(Header);
-  }
-
-  void MemoryAllocator::deallocate(WasmPointer ptr) {
     if (poisoned_) {
       throw std::runtime_error{kPoisoned};
     }
     poisoned_ = true;
->>>>>>> 7e1cf705
     if (ptr < sizeof(Header)) {
       throw std::runtime_error{"Invalid pointer for deallocation"};
     }
@@ -109,12 +93,8 @@
     auto &list = free_lists_.at(order);
     auto prev = list.value_or(kNil);
     list = head_ptr;
-<<<<<<< HEAD
     write_u64(*memory_, head_ptr, prev);
-=======
-    write_u64(memory_, head_ptr, prev);
     poisoned_ = false;
->>>>>>> 7e1cf705
   }
 
   uint32_t MemoryAllocatorImpl::readOccupied(WasmPointer head_ptr) const {
