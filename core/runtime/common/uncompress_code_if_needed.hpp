--- conflicted
+++ resolved
@@ -22,8 +22,6 @@
   inline auto format_as(UncompressError e) {
     return make_error_code(e);
   }
-<<<<<<< HEAD
-=======
   template <typename R>
   using UncompressOutcome = CustomOutcome<R, UncompressError>;
 
@@ -36,5 +34,4 @@
     OUTCOME_TRY(uncompressCodeIfNeeded(data_zstd, data));
     return data;
   }
->>>>>>> 9b12f3a7
 }  // namespace kagome::runtime