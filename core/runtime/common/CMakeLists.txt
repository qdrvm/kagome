#
# Copyright Soramitsu Co., Ltd. All Rights Reserved.
# SPDX-License-Identifier: Apache-2.0
#

<<<<<<< HEAD

add_library(storage_code_provider
    storage_code_provider.cpp
    )
target_link_libraries(storage_code_provider
    buffer
=======
add_library(storage_wasm_provider
    storage_wasm_provider.cpp
    uncompress_code_if_needed.cpp
    )
target_link_libraries(storage_wasm_provider
>>>>>>> 09b38724
    blob
    buffer
    logger
    zstd::libzstd_static
    )
kagome_install(storage_wasm_provider)

add_library(constant_code_provider
    constant_code_provider.cpp
    )
target_link_libraries(constant_code_provider
    buffer
    )

kagome_install(constant_code_provider)

add_library(runtime_transaction_error
    runtime_transaction_error.cpp
    )
target_link_libraries(runtime_transaction_error
    outcome
    )
kagome_install(runtime_transaction_error)

add_library(trie_storage_provider
    trie_storage_provider_impl.cpp
    )
target_link_libraries(trie_storage_provider
    runtime_transaction_error
    trie_storage
    blob
    )
kagome_install(trie_storage_provider)

add_library(runtime_upgrade_tracker runtime_upgrade_tracker_impl.cpp)
target_link_libraries(runtime_upgrade_tracker
    logger
    )
kagome_install(runtime_upgrade_tracker)

add_library(module_repository module_repository_impl.cpp)
target_link_libraries(module_repository outcome)
kagome_install(module_repository)

add_library(runtime_environment_factory runtime_environment_factory.cpp)
target_link_libraries(runtime_environment_factory logger)
kagome_install(runtime_environment_factory)

add_library(memory_allocator memory_allocator.cpp)
target_link_libraries(memory_allocator Boost::boost)
kagome_install(memory_allocator)<|MERGE_RESOLUTION|>--- conflicted
+++ resolved
@@ -3,26 +3,18 @@
 # SPDX-License-Identifier: Apache-2.0
 #
 
-<<<<<<< HEAD
 
 add_library(storage_code_provider
     storage_code_provider.cpp
+    uncompress_code_if_needed.cpp
     )
 target_link_libraries(storage_code_provider
     buffer
-=======
-add_library(storage_wasm_provider
-    storage_wasm_provider.cpp
-    uncompress_code_if_needed.cpp
-    )
-target_link_libraries(storage_wasm_provider
->>>>>>> 09b38724
     blob
-    buffer
     logger
     zstd::libzstd_static
     )
-kagome_install(storage_wasm_provider)
+kagome_install(storage_code_provider)
 
 add_library(constant_code_provider
     constant_code_provider.cpp
