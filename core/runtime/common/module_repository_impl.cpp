--- conflicted
+++ resolved
@@ -21,43 +21,23 @@
           ModuleRepositoryImpl::INSTANCES_CACHE_SIZE};
 
   ModuleRepositoryImpl::ModuleRepositoryImpl(
-<<<<<<< HEAD
       std::shared_ptr<RuntimeUpgradeTracker> runtime_upgrade_tracker,
-      std::shared_ptr<const ModuleFactory> module_factory,
-      std::shared_ptr<const blockchain::BlockHeaderRepository> header_repo,
-      const application::CodeSubstitutes &code_substitutes)
-      : runtime_upgrade_tracker_{std::move(runtime_upgrade_tracker)},
-        module_factory_{std::move(module_factory)},
-        header_repo_{std::move(header_repo)},
-        code_substitutes_{code_substitutes} {
-=======
-      std::shared_ptr<const RuntimeUpgradeTracker> runtime_upgrade_tracker,
       std::shared_ptr<const ModuleFactory> module_factory)
       : modules_{MODULES_CACHE_SIZE},
         runtime_upgrade_tracker_{std::move(runtime_upgrade_tracker)},
         module_factory_{std::move(module_factory)},
         logger_{log::createLogger("Module Repository", "runtime")} {
->>>>>>> 3299b10b
     BOOST_ASSERT(runtime_upgrade_tracker_);
     BOOST_ASSERT(module_factory_);
-    BOOST_ASSERT(header_repo_);
   }
 
   outcome::result<std::shared_ptr<ModuleInstance>>
   ModuleRepositoryImpl::getInstanceAt(
       std::shared_ptr<const RuntimeCodeProvider> code_provider,
       const primitives::BlockInfo &block) {
-<<<<<<< HEAD
-    KAGOME_PROFILE_START(code_retrieval);
-    OUTCOME_TRY(res, runtime_upgrade_tracker_->getRuntimeChangeBlock(block));
-    OUTCOME_TRY(res_header, header_repo_->getBlockHeader(res));
-    const auto &state = res_header.state_root;
-    KAGOME_PROFILE_END(code_retrieval);
-=======
     KAGOME_PROFILE_START(code_retrieval)
     OUTCOME_TRY(state, runtime_upgrade_tracker_->getLastCodeUpdateState(block));
     KAGOME_PROFILE_END(code_retrieval)
->>>>>>> 3299b10b
 
     auto cached_instance = instances_cache_.get(state);
     if (cached_instance.has_value()) {
@@ -68,20 +48,9 @@
     std::shared_ptr<Module> module;
     {
       std::lock_guard guard{modules_mutex_};
-<<<<<<< HEAD
-      if (auto it = modules_.find(state); it == modules_.end()) {
-        auto code_it =
-            0 == res.which()
-                ? code_substitutes_.find(boost::get<primitives::BlockHash>(res))
-                : code_substitutes_.end();
-=======
       if (auto opt_module = modules_.get(state); !opt_module.has_value()) {
->>>>>>> 3299b10b
         OUTCOME_TRY(code, code_provider->getCodeAt(state));
-        OUTCOME_TRY(new_module,
-                    module_factory_->make(code_substitutes_.end() != code_it
-                                              ? code_it->second
-                                              : code));
+        OUTCOME_TRY(new_module, module_factory_->make(code));
         module = std::move(new_module);
         BOOST_VERIFY(modules_.put(state, module));
       } else {
