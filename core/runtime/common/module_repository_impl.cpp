--- conflicted
+++ resolved
@@ -15,15 +15,10 @@
 
 namespace kagome::runtime {
 
-<<<<<<< HEAD
-  thread_local ModuleRepositoryImpl::InstanceCache
-      ModuleRepositoryImpl::instances_cache_;
-=======
   thread_local SmallLruCache<storage::trie::RootHash,
                              std::shared_ptr<ModuleInstance>>
       ModuleRepositoryImpl::instances_cache_{
           ModuleRepositoryImpl::INSTANCES_CACHE_SIZE};
->>>>>>> 9a800bee
 
   ModuleRepositoryImpl::ModuleRepositoryImpl(
       std::shared_ptr<const RuntimeUpgradeTracker> runtime_upgrade_tracker,
@@ -43,14 +38,11 @@
     KAGOME_PROFILE_START(code_retrieval);
     OUTCOME_TRY(state, runtime_upgrade_tracker_->getLastCodeUpdateState(block));
     KAGOME_PROFILE_END(code_retrieval);
-<<<<<<< HEAD
-=======
 
     auto cached_instance = instances_cache_.get(state);
     if (cached_instance.has_value()) {
       return cached_instance.value();
     }
->>>>>>> 9a800bee
 
     KAGOME_PROFILE_START(module_retrieval);
     std::shared_ptr<Module> module;
@@ -67,30 +59,12 @@
     }
     KAGOME_PROFILE_END(module_retrieval);
 
-<<<<<<< HEAD
-    KAGOME_PROFILE_START(module_instantiation);
-    {
-      std::lock_guard guard{instances_mutex_};
-      if (auto cached_instance = instances_cache_.get(state);
-          not cached_instance.has_value()) {
-        OUTCOME_TRY(instance, modules_[state]->instantiate());
-        auto shared_instance =
-            std::shared_ptr<ModuleInstance>(std::move(instance));
-        auto emplaced = instances_cache_.put(state, shared_instance);
-        BOOST_ASSERT(emplaced);
-        KAGOME_PROFILE_END(module_instantiation);
-        return shared_instance;
-      } else {
-        return cached_instance.value();
-      }
-=======
     KAGOME_PROFILE_START(module_instantiation)
     std::shared_ptr<ModuleInstance> shared_instance;
     {
       std::lock_guard guard{instances_mutex_};
       OUTCOME_TRY(instance, module->instantiate());
       shared_instance = std::move(instance);
->>>>>>> 9a800bee
     }
     BOOST_VERIFY(instances_cache_.put(state, shared_instance));
 
