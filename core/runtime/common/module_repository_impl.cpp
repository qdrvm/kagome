/**
 * Copyright Quadrivium LLC
 * All Rights Reserved
 * SPDX-License-Identifier: Apache-2.0
 */

#include "runtime/common/module_repository_impl.hpp"

#include "log/profiling_logger.hpp"
#include "runtime/common/runtime_instances_pool.hpp"
#include "runtime/instance_environment.hpp"
#include "runtime/module.hpp"
#include "runtime/module_factory.hpp"
#include "runtime/module_instance.hpp"
#include "runtime/runtime_code_provider.hpp"
#include "runtime/runtime_upgrade_tracker.hpp"

OUTCOME_CPP_DEFINE_CATEGORY(kagome::runtime, Error, e) {
  using E = kagome::runtime::Error;
  switch (e) {
    case E::COMPILATION_FAILED:
      return "Runtime module compilation failed";
  }
  return "Unknown module repository error";
}

namespace kagome::runtime {
  using kagome::primitives::ThreadNumber;
  using soralog::util::getThreadNumber;

  ModuleRepositoryImpl::ModuleRepositoryImpl(
      std::shared_ptr<RuntimeInstancesPool> runtime_instances_pool,
      std::shared_ptr<RuntimeUpgradeTracker> runtime_upgrade_tracker,
      std::shared_ptr<const ModuleFactory> module_factory,
      std::shared_ptr<SingleModuleCache> last_compiled_module,
      std::shared_ptr<const RuntimeCodeProvider> code_provider)
      : runtime_instances_pool_{std::move(runtime_instances_pool)},
        runtime_upgrade_tracker_{std::move(runtime_upgrade_tracker)},
        module_factory_{std::move(module_factory)},
        last_compiled_module_{std::move(last_compiled_module)},
        code_provider_{code_provider},
        logger_{log::createLogger("Module Repository", "runtime")} {
    BOOST_ASSERT(runtime_instances_pool_);
    BOOST_ASSERT(runtime_upgrade_tracker_);
    BOOST_ASSERT(module_factory_);
    BOOST_ASSERT(last_compiled_module_);
  }

  outcome::result<std::shared_ptr<ModuleInstance>>
  ModuleRepositoryImpl::getInstanceAt(
      const primitives::BlockInfo &block,
      const storage::trie::RootHash &storage_state) {
    KAGOME_PROFILE_START(code_retrieval)
    OUTCOME_TRY(state, runtime_upgrade_tracker_->getLastCodeUpdateState(block));
    KAGOME_PROFILE_END(code_retrieval)

    KAGOME_PROFILE_START(module_retrieval) {
      // Add compiled module if any
      if (auto module = last_compiled_module_->try_extract();
          module.has_value()) {
        runtime_instances_pool_->putModule(state, module.value());
      }

      // Compile new module if required
      if (auto opt_module = runtime_instances_pool_->getModule(state);
          !opt_module.has_value()) {
        SL_DEBUG(logger_, "Runtime module cache miss for state {}", state);
        auto code = code_provider_->getCodeAt(state);
        if (not code.has_value()) {
          code = code_provider_->getCodeAt(storage_state);
        }
        if (not code.has_value()) {
          return code.as_failure();
        }
<<<<<<< HEAD
        OUTCOME_TRY(new_module,
                    module_factory_->make(code.value()));
        runtime_instances_pool_->putModule(state, std::move(new_module));
=======
        auto new_module_res = module_factory_->make(code.value());
        if (!new_module_res) {
          return make_error_code(new_module_res.error());
        }
        runtime_instances_pool_->putModule(state,
                                           std::move(new_module_res.value()));
>>>>>>> 31308610
      }
    }

    // Try to acquire an instance (instantiate if needed)
    OUTCOME_TRY(runtime_instance,
                runtime_instances_pool_->instantiateFromState(state));
    KAGOME_PROFILE_END(module_retrieval)

    return runtime_instance;
  }
}  // namespace kagome::runtime<|MERGE_RESOLUTION|>--- conflicted
+++ resolved
@@ -72,18 +72,9 @@
         if (not code.has_value()) {
           return code.as_failure();
         }
-<<<<<<< HEAD
         OUTCOME_TRY(new_module,
                     module_factory_->make(code.value()));
         runtime_instances_pool_->putModule(state, std::move(new_module));
-=======
-        auto new_module_res = module_factory_->make(code.value());
-        if (!new_module_res) {
-          return make_error_code(new_module_res.error());
-        }
-        runtime_instances_pool_->putModule(state,
-                                           std::move(new_module_res.value()));
->>>>>>> 31308610
       }
     }
 
