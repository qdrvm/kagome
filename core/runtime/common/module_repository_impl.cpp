/**
 * Copyright Soramitsu Co., Ltd. All Rights Reserved.
 * SPDX-License-Identifier: Apache-2.0
 */

#include "runtime/common/module_repository_impl.hpp"

#include "log/profiling_logger.hpp"
#include "runtime/instance_environment.hpp"
#include "runtime/module.hpp"
#include "runtime/module_factory.hpp"
#include "runtime/module_instance.hpp"
#include "runtime/runtime_code_provider.hpp"
#include "runtime/runtime_upgrade_tracker.hpp"

namespace kagome::runtime {

  thread_local ModuleRepositoryImpl::InstanceCache
      ModuleRepositoryImpl::instances_cache_;

  ModuleRepositoryImpl::ModuleRepositoryImpl(
      std::shared_ptr<const RuntimeUpgradeTracker> runtime_upgrade_tracker,
      std::shared_ptr<const ModuleFactory> module_factory)
      : runtime_upgrade_tracker_{std::move(runtime_upgrade_tracker)},
        module_factory_{std::move(module_factory)} {
    BOOST_ASSERT(runtime_upgrade_tracker_);
    BOOST_ASSERT(module_factory_);
  }

  outcome::result<std::shared_ptr<ModuleInstance>>
  ModuleRepositoryImpl::getInstanceAt(
      std::shared_ptr<const RuntimeCodeProvider> code_provider,
      const primitives::BlockInfo &block) {
    KAGOME_PROFILE_START(code_retrieval);
    OUTCOME_TRY(state, runtime_upgrade_tracker_->getLastCodeUpdateState(block));
    KAGOME_PROFILE_END(code_retrieval);

    KAGOME_PROFILE_START(module_retrieval);
    std::shared_ptr<Module> module;
    {
      std::lock_guard guard{modules_mutex_};
      if (auto it = modules_.find(state); it == modules_.end()) {
        OUTCOME_TRY(code, code_provider->getCodeAt(state));
        OUTCOME_TRY(new_module, module_factory_->make(state, code));
        module = std::move(new_module);
        modules_[state] = module;
      } else {
        module = it->second;
      }
    }
    KAGOME_PROFILE_END(module_retrieval);

    KAGOME_PROFILE_START(module_instantiation);
    {
      std::lock_guard guard{instances_mutex_};
      if (auto cached_instance = instances_cache_.get(state);
          not cached_instance.has_value()) {
        OUTCOME_TRY(instance, modules_[state]->instantiate());
        auto shared_instance =
            std::shared_ptr<ModuleInstance>(std::move(instance));
<<<<<<< HEAD
        auto emplaced = instances_cache_.put(state, shared_instance);
        BOOST_ASSERT(emplaced);
=======
        BOOST_VERIFY(instances_cache_.put(state, shared_instance));
>>>>>>> 080389bf
        KAGOME_PROFILE_END(module_instantiation);
        return shared_instance;
      } else {
        return cached_instance.value();
      }
    }
  }

}  // namespace kagome::runtime<|MERGE_RESOLUTION|>--- conflicted
+++ resolved
@@ -58,12 +58,7 @@
         OUTCOME_TRY(instance, modules_[state]->instantiate());
         auto shared_instance =
             std::shared_ptr<ModuleInstance>(std::move(instance));
-<<<<<<< HEAD
-        auto emplaced = instances_cache_.put(state, shared_instance);
-        BOOST_ASSERT(emplaced);
-=======
         BOOST_VERIFY(instances_cache_.put(state, shared_instance));
->>>>>>> 080389bf
         KAGOME_PROFILE_END(module_instantiation);
         return shared_instance;
       } else {
