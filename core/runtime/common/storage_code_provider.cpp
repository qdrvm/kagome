--- conflicted
+++ resolved
@@ -22,13 +22,9 @@
       std::shared_ptr<application::ChainSpec> chain_spec)
       : storage_{std::move(storage)},
         runtime_upgrade_tracker_{std::move(runtime_upgrade_tracker)},
-<<<<<<< HEAD
-        code_substitutes_{std::move(code_substitutes)},
+        known_code_substitutes_{std::move(code_substitutes)},
+        chain_spec_{std::move(chain_spec)},
         logger_ {log::createLogger("StorageCodeProvider", "runtime")} {
-=======
-        known_code_substitutes_{std::move(code_substitutes)},
-        chain_spec_{std::move(chain_spec)} {
->>>>>>> 1f874492
     BOOST_ASSERT(storage_ != nullptr);
     BOOST_ASSERT(runtime_upgrade_tracker_ != nullptr);
     last_state_root_ = storage_->getRootHash();
