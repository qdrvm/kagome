--- conflicted
+++ resolved
@@ -8,11 +8,6 @@
 
 #include "runtime/module_repository.hpp"
 
-<<<<<<< HEAD
-#include <queue>
-
-=======
->>>>>>> 9a800bee
 #include "log/logger.hpp"
 #include "runtime/instance_environment.hpp"
 
@@ -100,58 +95,10 @@
 
     SmallLruCache<storage::trie::RootHash, std::shared_ptr<Module>> modules_;
     std::mutex modules_mutex_;
-<<<<<<< HEAD
-    // ring-buffer cache for runtime module instances
-    static constexpr size_t INSTANCES_CACHE_SIZE = 8;
-
-    struct InstanceCache {
-     public:
-      struct InstanceCacheEntry {
-        std::shared_ptr<ModuleInstance> instance;
-        mutable uint8_t priority;
-        storage::trie::RootHash state_hash;
-
-        bool operator<(const InstanceCacheEntry &rhs) const {
-          return priority < rhs.priority;
-        }
-      };
-
-      boost::optional<std::shared_ptr<ModuleInstance>> get(
-          const storage::trie::RootHash &state_hash) const {
-        for (auto &entry : cache_) {
-          if (entry.state_hash == state_hash) {
-            if (entry.priority < UINT8_MAX) {
-              entry.priority++;
-            }
-            return entry.instance;
-          }
-        }
-        return boost::none;
-      }
-
-      [[nodiscard]] bool put(const storage::trie::RootHash &state_hash,
-                             std::shared_ptr<ModuleInstance> instance) {
-        cache_.push_back(
-            InstanceCacheEntry{std::move(instance), 0, std::move(state_hash)});
-        std::push_heap(cache_.begin(), cache_.end());
-        if (cache_.size() > INSTANCES_CACHE_SIZE) {
-          std::pop_heap(cache_.begin(), cache_.end());
-          cache_.pop_back();
-        }
-        return true;
-      }
-
-     private:
-      std::vector<InstanceCacheEntry> cache_;
-    };
-
-    static thread_local InstanceCache instances_cache_;
-=======
 
     static thread_local SmallLruCache<storage::trie::RootHash,
                                       std::shared_ptr<ModuleInstance>>
         instances_cache_;
->>>>>>> 9a800bee
     std::mutex instances_mutex_;
     std::shared_ptr<const RuntimeUpgradeTracker> runtime_upgrade_tracker_;
     std::shared_ptr<const ModuleFactory> module_factory_;
