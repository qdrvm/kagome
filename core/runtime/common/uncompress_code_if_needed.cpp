/**
 * Copyright Quadrivium LLC
 * All Rights Reserved
 * SPDX-License-Identifier: Apache-2.0
 */

#include "runtime/common/uncompress_code_if_needed.hpp"

#include <zstd.h>
#include <zstd_errors.h>

OUTCOME_CPP_DEFINE_CATEGORY(kagome::runtime, UncompressError, e) {
  using E = kagome::runtime::UncompressError;
  switch (e) {
    case E::ZSTD_ERROR:
      return "WASM code not compressed by zstd!";
    case E::BOMB_SIZE_REACHED:
      return "Code decompression failed. Maximum size reached - possible bomb";
  }
  return "Unknown error";
}

namespace kagome::runtime {

  // @see
  // https://github.com/paritytech/substrate/blob/polkadot-v0.9.8/primitives/maybe-compressed-blob/src/lib.rs#L28
  constexpr uint8_t kZstdPrefixSize = 8;
  constexpr uint8_t kZstdPrefix[kZstdPrefixSize] = {
      0x52, 0xBC, 0x53, 0x76, 0x46, 0xDB, 0x8E, 0x05};
  // @see
  // https://github.com/paritytech/substrate/blob/polkadot-v0.9.8/primitives/maybe-compressed-blob/src/lib.rs#L35
  constexpr size_t kCodeBlobBombLimit = 50 * 1024 * 1024;

<<<<<<< HEAD
  outcome::result<void, UncompressError> uncompressCodeIfNeeded(
      common::BufferView buf, common::Buffer &res) {
=======
  UncompressOutcome<void> uncompressCodeIfNeeded(common::BufferView buf,
                                                 common::Buffer &res) {
>>>>>>> 9b12f3a7
    if (startsWith(buf, kZstdPrefix)) {
      auto zstd = buf.subspan(std::size(kZstdPrefix));
      // here we can check that blob is really ZSTD compressed
      // but we don't use the result size, it's unknown for the WASM blob
      // @see ZSTD_CONTENTSIZE_UNKNOWN
      auto check_size = ZSTD_getFrameContentSize(zstd.data(), zstd.size());
      if (check_size == ZSTD_CONTENTSIZE_ERROR) {
        return UncompressError::ZSTD_ERROR;
      }
      res.resize(kCodeBlobBombLimit);
      auto size = ZSTD_decompress(
          res.data(), kCodeBlobBombLimit, zstd.data(), zstd.size());
      if (ZSTD_isError(size)) {
        if (ZSTD_getErrorCode(size) == ZSTD_error_dstSize_tooSmall) {
          return UncompressError::BOMB_SIZE_REACHED;
        }
        return UncompressError::ZSTD_ERROR;
      }
      res.resize(size);
      res.shrink_to_fit();
    } else {
      res = common::Buffer{buf};
    }
    return outcome::success();
  }

}  // namespace kagome::runtime<|MERGE_RESOLUTION|>--- conflicted
+++ resolved
@@ -31,13 +31,8 @@
   // https://github.com/paritytech/substrate/blob/polkadot-v0.9.8/primitives/maybe-compressed-blob/src/lib.rs#L35
   constexpr size_t kCodeBlobBombLimit = 50 * 1024 * 1024;
 
-<<<<<<< HEAD
-  outcome::result<void, UncompressError> uncompressCodeIfNeeded(
-      common::BufferView buf, common::Buffer &res) {
-=======
   UncompressOutcome<void> uncompressCodeIfNeeded(common::BufferView buf,
                                                  common::Buffer &res) {
->>>>>>> 9b12f3a7
     if (startsWith(buf, kZstdPrefix)) {
       auto zstd = buf.subspan(std::size(kZstdPrefix));
       // here we can check that blob is really ZSTD compressed
