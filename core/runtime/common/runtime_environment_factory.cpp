/**
 * Copyright Soramitsu Co., Ltd. All Rights Reserved.
 * SPDX-License-Identifier: Apache-2.0
 */

#include "runtime/runtime_environment_factory.hpp"

#include "log/profiling_logger.hpp"
#include "runtime/instance_environment.hpp"
#include "storage/trie/polkadot_trie/trie_error.hpp"

OUTCOME_CPP_DEFINE_CATEGORY(kagome::runtime,
                            RuntimeEnvironmentFactory::Error,
                            e) {
  using E = kagome::runtime::RuntimeEnvironmentFactory::Error;

  switch (e) {
    case E::PARENT_FACTORY_EXPIRED:
      return "The parent factory has expired";
    case E::ABSENT_BLOCK:
      return "Failed to obtain the required block from storage";
    case E::ABSENT_HEAP_BASE:
      return "Failed to extract heap base from a module";
    case E::FAILED_TO_SET_STORAGE_STATE:
      return "Failed to set the storage state to the desired value";
  }
  return "Unknown runtime environment construction error";
}

namespace kagome::runtime {
  using namespace kagome::common::literals;

  RuntimeEnvironment::RuntimeEnvironment(
      std::shared_ptr<ModuleInstance> module_instance,
      std::shared_ptr<const MemoryProvider> memory_provider,
      std::shared_ptr<TrieStorageProvider> storage_provider)
      : module_instance{std::move(module_instance)},
        memory_provider{std::move(memory_provider)},
        storage_provider{std::move(storage_provider)} {
    BOOST_ASSERT(this->module_instance);
    BOOST_ASSERT(this->memory_provider);
    BOOST_ASSERT(this->storage_provider);
  }

  RuntimeEnvironmentFactory::RuntimeEnvironmentTemplate::
      RuntimeEnvironmentTemplate(
          std::weak_ptr<const RuntimeEnvironmentFactory> parent_factory,
          const primitives::BlockInfo &blockchain_state,
          const storage::trie::RootHash &storage_state)
      : blockchain_state_{blockchain_state},
        storage_state_{storage_state},
        parent_factory_{std::move(parent_factory)} {
    BOOST_ASSERT(parent_factory_.lock() != nullptr);
  }

  RuntimeEnvironmentFactory::RuntimeEnvironmentTemplate &
  RuntimeEnvironmentFactory::RuntimeEnvironmentTemplate::persistent() {
    persistent_ = true;
    return *this;
  }

  outcome::result<std::unique_ptr<RuntimeEnvironment>>
  RuntimeEnvironmentFactory::RuntimeEnvironmentTemplate::make() {
    KAGOME_PROFILE_START(runtime_env_making);
    auto parent_factory = parent_factory_.lock();
    if (parent_factory == nullptr) {
      return RuntimeEnvironmentFactory::Error::PARENT_FACTORY_EXPIRED;
    }
    auto header_res =
        parent_factory->header_repo_->getBlockHeader(blockchain_state_.hash);
    if (!header_res) {
      parent_factory->logger_->error(
          "Failed to obtain the block {} when initializing a runtime "
          "environment; Reason: {}",
          blockchain_state_,
          header_res.error().message());
      return Error::ABSENT_BLOCK;
    }

    OUTCOME_TRY(instance,
                parent_factory->module_repo_->getInstanceAt(
                    parent_factory->code_provider_,
                    blockchain_state_,
                    header_res.value()));

    const auto &env = instance->getEnvironment();
    if (persistent_) {
      if (auto res = env.storage_provider->setToPersistentAt(storage_state_);
          !res) {
        parent_factory->logger_->error(
            "Failed to set the storage state to hash {:l} when initializing a "
            "runtime environment; Reason: {}",
            storage_state_,
            res.error().message());
        return Error::FAILED_TO_SET_STORAGE_STATE;
      }
    } else {
      if (auto res = env.storage_provider->setToEphemeralAt(storage_state_);
          !res) {
        parent_factory->logger_->error(
            "Failed to set the storage state to hash {:l} when initializing a "
            "runtime environment; Reason: {}",
            storage_state_,
            res.error().message());
        return Error::FAILED_TO_SET_STORAGE_STATE;
      }
    }

    auto opt_heap_base = instance->getGlobal("__heap_base");
    if (!opt_heap_base.has_value() || !opt_heap_base.value()) {
      parent_factory->logger_->error(
          "Failed to obtain __heap_base from a runtime module; Reason: ");
      return Error::ABSENT_HEAP_BASE;
    }
    int32_t heap_base = boost::get<int32_t>(opt_heap_base.value().value());

    OUTCOME_TRY(env.memory_provider->resetMemory(heap_base));

    auto heappages_key = ":heappages"_buf;
    auto heappages_res =
        env.storage_provider->getCurrentBatch()->get(heappages_key);
    if (heappages_res.has_value()) {
      const auto &heappages = heappages_res.value().get();
      if (sizeof(uint64_t) != heappages.size()) {
        parent_factory->logger_->error(
            "Unable to read :heappages value. Type size mismatch. "
            "Required {} bytes, but {} available",
            sizeof(uint64_t),
            heappages.size());
      } else {
<<<<<<< HEAD
        uint64_t pages = common::bytes_to_uint64_t(heappages);
=======
        uint64_t pages = common::le_bytes_to_uint64(heappages.asVector());
>>>>>>> d10057c3
        env.memory_provider->getCurrentMemory()->get().resize(
            pages * kMemoryPageSize);
        parent_factory->logger_->trace(
            "Creating wasm module with non-default :heappages value set to {}",
            pages);
      }
    } else if (kagome::storage::trie::TrieError::NO_VALUE
               != heappages_res.error()) {
      return heappages_res.error();
    }

    SL_DEBUG(parent_factory->logger_,
             "Runtime environment at {}, state: {:l}",
             blockchain_state_,
             storage_state_);

    auto runtime_env = std::make_unique<RuntimeEnvironment>(
        instance, env.memory_provider, env.storage_provider);
    KAGOME_PROFILE_END(runtime_env_making);
    return runtime_env;
  }

  RuntimeEnvironmentFactory::RuntimeEnvironmentFactory(
      std::shared_ptr<const runtime::RuntimeCodeProvider> code_provider,
      std::shared_ptr<ModuleRepository> module_repo,
      std::shared_ptr<const blockchain::BlockHeaderRepository> header_repo)
      : code_provider_{std::move(code_provider)},
        module_repo_{std::move(module_repo)},
        header_repo_{std::move(header_repo)},
        logger_{log::createLogger("RuntimeEnvironmentFactory", "runtime")} {
    BOOST_ASSERT(code_provider_ != nullptr);
    BOOST_ASSERT(module_repo_ != nullptr);
    BOOST_ASSERT(header_repo_ != nullptr);
  }

  std::unique_ptr<RuntimeEnvironmentFactory::RuntimeEnvironmentTemplate>
  RuntimeEnvironmentFactory::start(
      const primitives::BlockInfo &blockchain_state,
      const storage::trie::RootHash &storage_state) const {
    return std::make_unique<RuntimeEnvironmentTemplate>(
        weak_from_this(), blockchain_state, storage_state);
  }

  outcome::result<
      std::unique_ptr<RuntimeEnvironmentFactory::RuntimeEnvironmentTemplate>>
  RuntimeEnvironmentFactory::start(
      const primitives::BlockHash &block_hash) const {
    OUTCOME_TRY(header, header_repo_->getBlockHeader(block_hash));
    return start({header.number, std::move(block_hash)},
                 std::move(header.state_root));
  }

  outcome::result<
      std::unique_ptr<RuntimeEnvironmentFactory::RuntimeEnvironmentTemplate>>
  RuntimeEnvironmentFactory::start() const {
    auto genesis_hash = header_repo_->getHashByNumber(0);
    if (!genesis_hash) {
      logger_->error(
          "Failed to obtain the genesis block for runtime executor "
          "initialization; Reason: {}",
          genesis_hash.error().message());
      return Error::ABSENT_BLOCK;
    }
    return start(genesis_hash.value());
  }

}  // namespace kagome::runtime<|MERGE_RESOLUTION|>--- conflicted
+++ resolved
@@ -128,11 +128,7 @@
             sizeof(uint64_t),
             heappages.size());
       } else {
-<<<<<<< HEAD
-        uint64_t pages = common::bytes_to_uint64_t(heappages);
-=======
         uint64_t pages = common::le_bytes_to_uint64(heappages.asVector());
->>>>>>> d10057c3
         env.memory_provider->getCurrentMemory()->get().resize(
             pages * kMemoryPageSize);
         parent_factory->logger_->trace(
