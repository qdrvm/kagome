--- conflicted
+++ resolved
@@ -48,31 +48,9 @@
    public:
     MemoryAllocator(Memory &memory, const struct MemoryConfig &config);
 
-<<<<<<< HEAD
     WasmPointer allocate(WasmSize size);
     void deallocate(WasmPointer ptr);
 
-    template <typename T>
-    bool checkAddress(WasmPointer addr) noexcept {
-      BOOST_ASSERT(addr > 0);
-      return offset_ > static_cast<uint32_t>(addr)
-         and offset_ - static_cast<uint32_t>(addr) >= sizeof(T);
-    }
-
-    bool checkAddress(WasmPointer addr, WasmSize size) noexcept {
-      BOOST_ASSERT(addr > 0);
-      return offset_ > static_cast<uint32_t>(addr)
-         and offset_ - static_cast<uint32_t>(addr)
-                 >= static_cast<uint32_t>(size);
-    }
-
-=======
-    MemoryAllocator(Memory &memory, const struct MemoryConfig &config);
-
-    WasmPointer allocate(const uint32_t size);
-    std::optional<WasmSize> deallocate(WasmPointer ptr);
-
->>>>>>> aa9c3e97
     /*
       Following methods are needed mostly for testing purposes.
     */
