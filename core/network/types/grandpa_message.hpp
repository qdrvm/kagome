--- conflicted
+++ resolved
@@ -8,10 +8,7 @@
 
 #include <boost/variant.hpp>
 
-<<<<<<< HEAD
 #include "consensus/grandpa/common.hpp"
-=======
->>>>>>> d5709d6e
 #include "consensus/grandpa/structs.hpp"
 #include "scale/tie.hpp"
 
@@ -74,13 +71,9 @@
   };
 
   struct CatchUpResponse {
-<<<<<<< HEAD
-    VoterSetId voter_set_id{};
-=======
     SCALE_TIE(5);
 
-    MembershipCounter voter_set_id{};
->>>>>>> d5709d6e
+    VoterSetId voter_set_id{};
     RoundNumber round_number{};
     std::vector<SignedPrevote> prevote_justification;
     std::vector<SignedPrecommit> precommit_justification;
