--- conflicted
+++ resolved
@@ -71,11 +71,8 @@
   };
 
   struct CatchUpResponse {
-<<<<<<< HEAD
-=======
     SCALE_TIE(5);
 
->>>>>>> 0041a0b8
     VoterSetId voter_set_id{};
     RoundNumber round_number{};
     std::vector<SignedPrevote> prevote_justification;
