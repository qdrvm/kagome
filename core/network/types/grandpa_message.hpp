--- conflicted
+++ resolved
@@ -22,11 +22,7 @@
   using consensus::grandpa::SignedPrecommit;
   using consensus::grandpa::SignedPrevote;
   using consensus::grandpa::VoteMessage;
-<<<<<<< HEAD
-  using consensus::grandpa::CompactCommit;
   using consensus::grandpa::VoterSetId;
-=======
->>>>>>> 1b60dbc7
   using primitives::BlockNumber;
 
   struct GrandpaVote : public VoteMessage {
