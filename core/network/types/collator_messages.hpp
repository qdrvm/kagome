--- conflicted
+++ resolved
@@ -87,44 +87,6 @@
   using ResponsePov = boost::variant<ParachainBlock, Empty>;
 
   /**
-<<<<<<< HEAD
-=======
-   * Unique descriptor of a candidate receipt.
-   */
-  struct CandidateDescriptor {
-    SCALE_TIE(9);
-
-    ParachainId para_id;  /// Parachain Id
-    primitives::BlockHash
-        relay_parent;  /// Hash of the relay chain block the candidate is
-    /// executed in the context of
-    CollatorPublicKey collator_id;  /// Collators public key.
-    primitives::BlockHash
-        persisted_data_hash;         /// Hash of the persisted validation data
-    primitives::BlockHash pov_hash;  /// Hash of the PoV block.
-    storage::trie::RootHash
-        erasure_encoding_root;  /// Root of the block’s erasure encoding Merkle
-    /// tree.
-    Signature signature;  /// Collator signature of the concatenated components
-    primitives::BlockHash
-        para_head_hash;  /// Hash of the parachain head data of this candidate.
-    primitives::BlockHash
-        validation_code_hash;  /// Hash of the parachain Runtime.
-
-    common::Buffer signable() const {
-      return common::Buffer{
-          ::scale::encode(relay_parent,
-                          para_id,
-                          persisted_data_hash,
-                          pov_hash,
-                          validation_code_hash)
-              .value(),
-      };
-    }
-  };
-
-  /**
->>>>>>> ee15e3d6
    * Contains information about the candidate and a proof of the results of its
    * execution.
    */
@@ -257,12 +219,8 @@
 
   struct Statement {
     SCALE_TIE(1);
-<<<<<<< HEAD
     Statement() = default;
     Statement(CandidateState &&c) : candidate_state{std::move(c)} {}
-=======
-
->>>>>>> ee15e3d6
     CandidateState candidate_state{Unused<0>{}};
   };
   using SignedStatement = IndexedAndSigned<Statement>;
@@ -471,22 +429,6 @@
     std::optional<CollatorId> collator;
   };
 
-<<<<<<< HEAD
-=======
-  /**
-   * Common WireMessage that represents messages in NetworkBridge.
-   */
-  template <typename T>
-  using WireMessage = boost::variant<
-      Dummy,  /// not used
-      std::enable_if_t<AllowerTypeChecker<T,
-                                          ValidatorProtocolMessage,
-                                          CollationProtocolMessage>::allowed,
-                       T>,  /// protocol message
-      ViewUpdate            /// view update message
-      >;
-
->>>>>>> ee15e3d6
   inline CandidateHash candidateHash(const crypto::Hasher &hasher,
                                      const CommittedCandidateReceipt &receipt) {
     auto commitments_hash =
