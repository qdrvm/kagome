/**
 * Copyright Soramitsu Co., Ltd. All Rights Reserved.
 * SPDX-License-Identifier: Apache-2.0
 */

#ifndef KAGOME_COLLATOR_DECLARE_HPP
#define KAGOME_COLLATOR_DECLARE_HPP

#include <boost/variant.hpp>
#include <tuple>
#include <type_traits>
#include <vector>

#include "common/blob.hpp"
#include "consensus/grandpa/common.hpp"
#include "primitives/common.hpp"
#include "primitives/compact_integer.hpp"
#include "primitives/digest.hpp"
#include "scale/tie.hpp"
#include "storage/trie/types.hpp"

namespace kagome::network {
  using Signature = crypto::Sr25519Signature;
  using ParachainId = uint32_t;
  using CollatorPublicKey = crypto::Sr25519PublicKey;

  /**
   * Possible collation message contents.
   * [X,Y] - possible values.
   * [0] --- 0 ---> [0, 1, 4] -+- 0 ---> struct
   * CollatorDeclaration(collator_pubkey, para_id, collator_signature)
   *                           |- 1 ---> struct CollatorAdvertisement(para_hash)
   *                           |- 4 ---> struct CollatorSeconded(relay_hash,
   * CollatorStatement)
   */

  using Dummy = std::tuple<>;

  /**
   * Collator -> Validator message.
   * Advertisement of a collation.
   */
<<<<<<< HEAD
  using CollatorAdvertisement =
      std::tuple<primitives::BlockHash  /// Hash of the parachain block.
                 >;
=======
  struct CollatorDeclaration {
    SCALE_TIE(3);
    SCALE_TIE_EQ(CollatorDeclaration);

    /*
     * Public key of the collator.
     */
    consensus::grandpa::Id collator_pubkey;

    /*
     * Parachain Id.
     */
    uint32_t para_id;

    /*
     * Signature of the collator using the PeerId of the collators node.
     */
    consensus::grandpa::Signature collator_signature;
  };
>>>>>>> d5709d6e

  /**
   * Collator -> Validator message.
   * Declaration of the intent to advertise a collation.
   */
<<<<<<< HEAD
  using CollatorDeclaration =
      std::tuple<CollatorPublicKey,  /// Public key of the collator.
                 ParachainId,        /// Parachain Id.
                 Signature           /// Signature of the collator
                                     /// using the PeerId of the
                                     /// collators node.
                 >;
=======
  struct CollatorAdvertisement {
    SCALE_TIE(1);
    SCALE_TIE_EQ(CollatorAdvertisement);

    /*
     * Hash of the parachain block.
     */
    primitives::BlockHash para_hash;
  };
>>>>>>> d5709d6e

  /**
   * Collator -> Validator and Validator -> Collator if statement message.
   * Type of the appropriate message.
   * [4] will be replaced to Statement
   */
  using CollationMessage =
<<<<<<< HEAD
      boost::variant<CollatorDeclaration, CollatorAdvertisement>;

  /**
   * Collation protocol message.
   */
  using ProtocolMessage = boost::variant<CollationMessage>;

  /**
   * ViewUpdate message. Maybe will be implemented later.
   */
  using ViewUpdate = Dummy;

  /**
   * Common WireMessage that represents messages in NetworkBridge.
   */
  using WireMessage = boost::variant<Dummy, ProtocolMessage, ViewUpdate>;

  /**
   * PoV
   */
  using ParachainBlock =
      std::tuple<common::Buffer  /// Contains the necessary data to for
                                 /// parachain specific state transition logic
                 >;

  /**
   * Unique descriptor of a candidate receipt.
   */
  using CandidateDescriptor = std::tuple<
      uint32_t,               /// Parachain Id
      primitives::BlockHash,  /// Hash of the relay chain block the candidate is
                              /// executed in the context of
      consensus::grandpa::Id,   /// Collators public key.
      primitives::BlockHash,    /// Hash of the persisted validation data
      primitives::BlockHash,    /// Hash of the PoV block.
      storage::trie::RootHash,  /// Root of the block’s erasure encoding Merkle
                                /// tree.
      consensus::grandpa::Signature,  /// Collator signature of the concatenated
                                      /// components
      primitives::BlockHash,  /// Hash of the parachain head data of this
                              /// candidate.
      primitives::BlockHash   /// Hash of the parachain Runtime.
      >;

  /**
   * Contains information about the candidate and a proof of the results of its
   * execution.
   */
  using CandidateReceipt =
      std::tuple<CandidateDescriptor,   /// Candidate descriptor
                 primitives::BlockHash  /// Hash of candidate commitments
                 >;

  using CollationResponse = std::tuple<CandidateReceipt,  /// Candidate receipt
                                       ParachainBlock     /// PoV block
                                       >;

  using ReqCollationResponseData = boost::variant<CollationResponse>;

  /**
   * Sent by clients who want to retrieve the advertised collation at the
   * specified relay chain block.
   */
  using CollationFetchingRequest =
      std::tuple<primitives::BlockHash,  /// Hash of the relay chain block
                 uint32_t                /// Parachain Id.
                 >;

  /**
   * Sent by nodes to the clients who issued a collation fetching request.
   */
  using CollationFetchingResponse =
      std::tuple<ReqCollationResponseData  /// Response data
                 >;

=======
      boost::variant<CollatorDeclaration,
                     CollatorAdvertisement,
                     Unused<2>,
                     Unused<3>,
                     Unused<4>>;  // 4 will be replaced to Statement
  using CollationProtocolData = boost::variant<CollationMessage>;

  struct CollationProtocolMessage {
    SCALE_TIE(1);
    SCALE_TIE_EQ(CollationProtocolMessage);

    CollationProtocolData data;
  };
>>>>>>> d5709d6e
}  // namespace kagome::network

#endif  // KAGOME_COLLATOR_DECLARE_HPP<|MERGE_RESOLUTION|>--- conflicted
+++ resolved
@@ -40,11 +40,20 @@
    * Collator -> Validator message.
    * Advertisement of a collation.
    */
-<<<<<<< HEAD
-  using CollatorAdvertisement =
-      std::tuple<primitives::BlockHash  /// Hash of the parachain block.
-                 >;
-=======
+  struct CollatorAdvertisement {
+    SCALE_TIE(1);
+    SCALE_TIE_EQ(CollatorAdvertisement);
+
+    /*
+     * Hash of the parachain block.
+     */
+    primitives::BlockHash para_hash;
+  };
+
+  /**
+   * Collator -> Validator message.
+   * Declaration of the intent to advertise a collation.
+   */
   struct CollatorDeclaration {
     SCALE_TIE(3);
     SCALE_TIE_EQ(CollatorDeclaration);
@@ -64,31 +73,6 @@
      */
     consensus::grandpa::Signature collator_signature;
   };
->>>>>>> d5709d6e
-
-  /**
-   * Collator -> Validator message.
-   * Declaration of the intent to advertise a collation.
-   */
-<<<<<<< HEAD
-  using CollatorDeclaration =
-      std::tuple<CollatorPublicKey,  /// Public key of the collator.
-                 ParachainId,        /// Parachain Id.
-                 Signature           /// Signature of the collator
-                                     /// using the PeerId of the
-                                     /// collators node.
-                 >;
-=======
-  struct CollatorAdvertisement {
-    SCALE_TIE(1);
-    SCALE_TIE_EQ(CollatorAdvertisement);
-
-    /*
-     * Hash of the parachain block.
-     */
-    primitives::BlockHash para_hash;
-  };
->>>>>>> d5709d6e
 
   /**
    * Collator -> Validator and Validator -> Collator if statement message.
@@ -96,7 +80,6 @@
    * [4] will be replaced to Statement
    */
   using CollationMessage =
-<<<<<<< HEAD
       boost::variant<CollatorDeclaration, CollatorAdvertisement>;
 
   /**
@@ -172,21 +155,6 @@
       std::tuple<ReqCollationResponseData  /// Response data
                  >;
 
-=======
-      boost::variant<CollatorDeclaration,
-                     CollatorAdvertisement,
-                     Unused<2>,
-                     Unused<3>,
-                     Unused<4>>;  // 4 will be replaced to Statement
-  using CollationProtocolData = boost::variant<CollationMessage>;
-
-  struct CollationProtocolMessage {
-    SCALE_TIE(1);
-    SCALE_TIE_EQ(CollationProtocolMessage);
-
-    CollationProtocolData data;
-  };
->>>>>>> d5709d6e
 }  // namespace kagome::network
 
 #endif  // KAGOME_COLLATOR_DECLARE_HPP