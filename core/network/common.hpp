--- conflicted
+++ resolved
@@ -20,13 +20,9 @@
       "/{}/transactions/1";
   const libp2p::peer::Protocol kBlockAnnouncesProtocol =
       "/{}/block-announces/1";
-<<<<<<< HEAD
-  const libp2p::peer::Protocol kGrandpaProtocolOld = "/paritytech/grandpa/1";
+  const libp2p::peer::Protocol kGrandpaProtocolLegacy = "/paritytech/grandpa/1";
   const libp2p::peer::Protocol kGrandpaProtocol = "/{}/grandpa/1";
-=======
   const libp2p::peer::Protocol kCollationProtocol = "/polkadot/collation/1";
-  const libp2p::peer::Protocol kGrandpaProtocol = "/paritytech/grandpa/1";
->>>>>>> c68cae4e
 }  // namespace kagome::network
 
 #endif  // KAGOME_NETWORK_COMMON_HPP