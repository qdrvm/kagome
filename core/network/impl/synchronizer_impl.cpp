--- conflicted
+++ resolved
@@ -110,11 +110,8 @@
     BOOST_ASSERT(router_);
     BOOST_ASSERT(scheduler_);
     BOOST_ASSERT(hasher_);
-<<<<<<< HEAD
-=======
     BOOST_ASSERT(module_factory_);
     BOOST_ASSERT(core_api_);
->>>>>>> f59d80e3
     BOOST_ASSERT(grandpa_environment_);
     BOOST_ASSERT(chain_sub_engine_);
     BOOST_ASSERT(buffer_storage_);
