/**
 * Copyright Quadrivium LLC
 * All Rights Reserved
 * SPDX-License-Identifier: Apache-2.0
 */

#include "network/impl/synchronizer_impl.hpp"

#include <random>

#include <libp2p/common/final_action.hpp>

#include "application/app_configuration.hpp"
#include "blockchain/block_tree_error.hpp"
#include "consensus/babe/has_babe_consensus_digest.hpp"
#include "consensus/grandpa/environment.hpp"
#include "consensus/grandpa/has_authority_set_change.hpp"
#include "consensus/timeline/timeline.hpp"
#include "network/beefy/i_beefy.hpp"
#include "network/peer_manager.hpp"
#include "network/types/block_attributes.hpp"
#include "primitives/common.hpp"
#include "storage/predefined_keys.hpp"
#include "storage/trie/serialization/trie_serializer.hpp"
#include "storage/trie/trie_batches.hpp"
#include "storage/trie/trie_storage.hpp"
#include "storage/trie_pruner/trie_pruner.hpp"
#include "utils/thread_handler.hpp"

OUTCOME_CPP_DEFINE_CATEGORY(kagome::network, SynchronizerImpl::Error, e) {
  using E = kagome::network::SynchronizerImpl::Error;
  switch (e) {
    case E::SHUTTING_DOWN:
      return "Node is shutting down";
    case E::EMPTY_RESPONSE:
      return "Response is empty";
    case E::RESPONSE_WITHOUT_BLOCK_HEADER:
      return "Response does not contain header of some block";
    case E::RESPONSE_WITHOUT_BLOCK_BODY:
      return "Response does not contain body of some block";
    case E::DISCARDED_BLOCK:
      return "Block is discarded";
    case E::WRONG_ORDER:
      return "Wrong order of blocks/headers in response";
    case E::INVALID_HASH:
      return "Hash does not match";
    case E::ALREADY_IN_QUEUE:
      return "Block is already enqueued";
    case E::PEER_BUSY:
      return "Peer is busy";
    case E::ARRIVED_TOO_EARLY:
      return "Block is arrived too early. Try to process it late";
    case E::DUPLICATE_REQUEST:
      return "Duplicate of recent request has been detected";
  }
  return "unknown error";
}

namespace {
  constexpr const char *kImportQueueLength =
      "kagome_import_queue_blocks_submitted";
  constexpr auto kLoadBlocksMaxExpire = std::chrono::seconds{5};

  kagome::network::BlockAttributes attributesForSync(
      kagome::application::SyncMethod method) {
    using SM = kagome::application::SyncMethod;
    switch (method) {
      case SM::Full:
        return kagome::network::BlocksRequest::kBasicAttributes;
      case SM::Fast:
      case SM::FastWithoutState:
      case SM::Warp:
        return kagome::network::BlockAttribute::HEADER
             | kagome::network::BlockAttribute::JUSTIFICATION;
      case SM::Auto:
        UNREACHABLE;
    }
    return kagome::network::BlocksRequest::kBasicAttributes;
  }
}  // namespace

namespace kagome::network {

  SynchronizerImpl::SynchronizerImpl(
      const application::AppConfiguration &app_config,
      std::shared_ptr<application::AppStateManager> app_state_manager,
      std::shared_ptr<blockchain::BlockTree> block_tree,
      std::shared_ptr<consensus::BlockHeaderAppender> block_appender,
      std::shared_ptr<consensus::BlockExecutor> block_executor,
      std::shared_ptr<storage::trie::TrieStorageBackend> trie_node_db,
      std::shared_ptr<storage::trie::TrieStorage> storage,
      std::shared_ptr<storage::trie_pruner::TriePruner> trie_pruner,
      std::shared_ptr<network::Router> router,
      std::shared_ptr<PeerManager> peer_manager,
      std::shared_ptr<libp2p::basic::Scheduler> scheduler,
      std::shared_ptr<crypto::Hasher> hasher,
      primitives::events::ChainSubscriptionEnginePtr chain_sub_engine,
      LazySPtr<consensus::Timeline> timeline,
      std::shared_ptr<IBeefy> beefy,
      std::shared_ptr<consensus::grandpa::Environment> grandpa_environment,
      WeakIoContext main_thread_context)
      : app_state_manager_(std::move(app_state_manager)),
        block_tree_(std::move(block_tree)),
        block_appender_(std::move(block_appender)),
        block_executor_(std::move(block_executor)),
        trie_node_db_(std::move(trie_node_db)),
        storage_(std::move(storage)),
        trie_pruner_(std::move(trie_pruner)),
        router_(std::move(router)),
        peer_manager_(std::move(peer_manager)),
        scheduler_(std::move(scheduler)),
        hasher_(std::move(hasher)),
        timeline_{std::move(timeline)},
        beefy_{std::move(beefy)},
        grandpa_environment_{std::move(grandpa_environment)},
        chain_sub_engine_(std::move(chain_sub_engine)),
        main_thread_context_{std::move(main_thread_context)} {
    BOOST_ASSERT(app_state_manager_);
    BOOST_ASSERT(block_tree_);
    BOOST_ASSERT(block_executor_);
    BOOST_ASSERT(trie_node_db_);
    BOOST_ASSERT(storage_);
    BOOST_ASSERT(trie_pruner_);
    BOOST_ASSERT(router_);
    BOOST_ASSERT(scheduler_);
    BOOST_ASSERT(hasher_);
    BOOST_ASSERT(grandpa_environment_);
    BOOST_ASSERT(chain_sub_engine_);
    BOOST_ASSERT(not main_thread_context_.expired());

    sync_method_ = app_config.syncMethod();

    // Register metrics
    metrics_registry_->registerGaugeFamily(
        kImportQueueLength, "Number of blocks submitted to the import queue");
    metric_import_queue_length_ =
        metrics_registry_->registerGaugeMetric(kImportQueueLength);
    metric_import_queue_length_->set(0);

    app_state_manager_->takeControl(*this);
  }

  /** @see AppStateManager::takeControl */
  void SynchronizerImpl::stop() {
    node_is_shutting_down_ = true;
  }

  bool SynchronizerImpl::subscribeToBlock(
      const primitives::BlockInfo &block_info, SyncResultHandler &&handler) {
    // Check if block is already in tree
    if (block_tree_->has(block_info.hash)) {
      scheduler_->schedule(
          [handler = std::move(handler), block_info] { handler(block_info); });
      return false;
    }

    auto last_finalized_block = block_tree_->getLastFinalized();
    // Check if block from discarded side-chain
    if (last_finalized_block.number >= block_info.number) {
      scheduler_->schedule(
          [handler = std::move(handler)] { handler(Error::DISCARDED_BLOCK); });
      return false;
    }

    // Check if block has arrived too early
    auto best_block = block_tree_->bestBlock();
    if (best_block.number + kMaxDistanceToBlockForSubscription
        < block_info.number) {
      scheduler_->schedule([handler = std::move(handler)] {
        handler(Error::ARRIVED_TOO_EARLY);
      });
      return false;
    }

    subscriptions_.emplace(block_info, std::move(handler));
    return true;
  }

  void SynchronizerImpl::notifySubscribers(const primitives::BlockInfo &block,
                                           outcome::result<void> res) {
    auto range = subscriptions_.equal_range(block);
    for (auto it = range.first; it != range.second;) {
      auto cit = it++;
      if (auto node = subscriptions_.extract(cit)) {
        if (res.has_error()) {
          auto error = res.as_failure();
          scheduler_->schedule(
              [handler = std::move(node.mapped()), error] { handler(error); });
        } else {
          scheduler_->schedule(
              [handler = std::move(node.mapped()), block] { handler(block); });
        }
      }
    }
  }

  bool SynchronizerImpl::syncByBlockInfo(
      const primitives::BlockInfo &block_info,
      const libp2p::peer::PeerId &peer_id,
      Synchronizer::SyncResultHandler &&handler,
      bool subscribe_to_block) {
    auto best_block = block_tree_->bestBlock();

    // Provided block is equal our best one. Nothing needs to do.
    if (block_info == best_block) {
      if (handler) {
        handler(block_info);
      }
      return false;
    }

    // Subscribe on demand
    if (subscribe_to_block) {
      subscribeToBlock(block_info, std::move(handler));
    }

    // If provided block is already enqueued, just remember peer
    if (auto it = known_blocks_.find(block_info.hash);
        it != known_blocks_.end()) {
      auto &block_in_queue = it->second;
      block_in_queue.peers.emplace(peer_id);
      if (handler) {
        handler(block_info);
      }
      return false;
    }

    // We are communicating with one peer only for one issue.
    // If peer is already in use, don't start an additional issue.
    auto peer_is_busy = not busy_peers_.emplace(peer_id).second;
    if (peer_is_busy) {
      SL_TRACE(
          log_,
          "Can't syncByBlockHeader block {} is received from {}: Peer busy",
          block_info,
          peer_id);
      return false;
    }
    SL_TRACE(log_, "Peer {} marked as busy", peer_id);

    const auto &last_finalized_block = block_tree_->getLastFinalized();

    // First we need to find the best common block to avoid manipulations with
    // blocks what already exists on node.
    //
    // Find will be doing in interval between definitely known common block and
    // potentially unknown.
    //
    // Best candidate for lower bound is last finalized (it must be known for
    // all synchronized nodes).
    const auto lower = last_finalized_block.number;

    // Best candidate for upper bound is next potentially known block (next for
    // min of provided and our best)
    const auto upper = std::min(block_info.number, best_block.number) + 1;

    // Search starts with potentially known block (min of provided and our best)
    const auto hint = std::min(block_info.number, best_block.number);

    BOOST_ASSERT(lower < upper);

    // Callback what will be called at the end of finding the best common block
    auto find_handler =
        [wp{weak_from_this()}, peer_id, handler = std::move(handler)](
            outcome::result<primitives::BlockInfo> res) mutable {
          if (auto self = wp.lock()) {
            // Remove peer from list of busy peers
            if (self->busy_peers_.erase(peer_id) > 0) {
              SL_TRACE(self->log_, "Peer {} unmarked as busy", peer_id);
            }

            // Finding the best common block was failed
            if (not res.has_value()) {
              if (handler) {
                handler(res.as_failure());
              }
              return;
            }

            // If provided block is already enqueued, just remember peer
            auto &block_info = res.value();
            if (auto it = self->known_blocks_.find(block_info.hash);
                it != self->known_blocks_.end()) {
              auto &block_in_queue = it->second;
              block_in_queue.peers.emplace(peer_id);
              if (handler) {
                handler(std::move(block_info));
              }
              return;
            }

            // Start to load blocks since found
            SL_DEBUG(self->log_,
                     "Start to load blocks from {} since block {}",
                     peer_id,
                     block_info);
            self->loadBlocks(peer_id, block_info, std::move(handler));
          }
        };

    // Find the best common block
    SL_DEBUG(log_,
             "Start to find common block with {} in #{}..#{} to catch up",
             peer_id,
             lower,
             upper);
    findCommonBlock(peer_id, lower, upper, hint, std::move(find_handler));
    return true;
  }

  bool SynchronizerImpl::syncByBlockHeader(
      const primitives::BlockHeader &header,
      const libp2p::peer::PeerId &peer_id,
      Synchronizer::SyncResultHandler &&handler) {
    const auto &block_info = header.blockInfo();

    // Block was applied before
    if (block_tree_->has(block_info.hash)) {
      return false;
    }

    // Block is already enqueued
    if (auto it = known_blocks_.find(block_info.hash);
        it != known_blocks_.end()) {
      auto &block_in_queue = it->second;
      block_in_queue.peers.emplace(peer_id);
      return false;
    }

    // Number of provided block header greater currently watched.
    // Reset watched blocks list and start to watch the block with new number
    if (watched_blocks_number_ < header.number) {
      watched_blocks_number_ = header.number;
      watched_blocks_.clear();
    }
    // If number of provided block header is the same of watched, add handler
    // for this block
    if (watched_blocks_number_ == header.number) {
      watched_blocks_.emplace(block_info.hash, std::move(handler));
    }

    // If parent of provided block is in chain, start to load it immediately
    bool parent_is_known =
        known_blocks_.find(header.parent_hash) != known_blocks_.end()
        or block_tree_->has(header.parent_hash);

    if (parent_is_known) {
      loadBlocks(peer_id, block_info, [wp{weak_from_this()}](auto res) {
        if (auto self = wp.lock()) {
          SL_TRACE(self->log_, "Block(s) enqueued to apply by announce");
        }
      });
      return true;
    }

    // Otherwise, is using base way to enqueue
    return syncByBlockInfo(
        block_info,
        peer_id,
        [wp{weak_from_this()}](auto res) {
          if (auto self = wp.lock()) {
            SL_TRACE(self->log_, "Block(s) enqueued to load by announce");
          }
        },
        false);
  }

  void SynchronizerImpl::findCommonBlock(
      const libp2p::peer::PeerId &peer_id,
      primitives::BlockNumber lower,
      primitives::BlockNumber upper,
      primitives::BlockNumber hint,
      SyncResultHandler &&handler,
      std::map<primitives::BlockNumber, primitives::BlockHash> &&observed) {
    network::BlocksRequest request{network::BlockAttribute::HEADER,
                                   hint,
                                   network::Direction::ASCENDING,
                                   1};
    auto response_handler = [wp{weak_from_this()},
                             lower,
                             upper,
                             target = hint,
                             peer_id,
                             handler = std::move(handler),
                             observed = std::move(observed)](
                                auto &&response_res) mutable {
      auto self = wp.lock();
      if (not self) {
        return;
      }

      // Any error interrupts finding common block
      if (response_res.has_error()) {
        SL_VERBOSE(self->log_,
                   "Can't check if block #{} in #{}..#{} is common with {}: {}",
                   target,
                   lower,
                   upper - 1,
                   peer_id,
                   response_res.error());
        handler(response_res.as_failure());
        return;
      }
      auto &blocks = response_res.value().blocks;

      // No block in response is abnormal situation. Requested block must be
      // existed because finding in interval of numbers of blocks that must
      // exist
      if (blocks.empty()) {
        SL_VERBOSE(self->log_,
                   "Can't check if block #{} in #{}..#{} is common with {}: "
                   "Response does not have any blocks",
                   target,
                   lower,
                   upper - 1,
                   peer_id);
        handler(Error::EMPTY_RESPONSE);
        return;
      }

      auto hash = blocks.front().hash;

      observed.emplace(target, hash);

      for (;;) {
        // Check if block is known (is already enqueued or is in block tree)
        bool block_is_known =
            self->known_blocks_.find(hash) != self->known_blocks_.end()
            or self->block_tree_->has(hash);

        // Interval of finding is totally narrowed. Common block should be found
        if (target == lower) {
          if (block_is_known) {
            // Common block is found
            SL_DEBUG(self->log_,
                     "Found best common block with {}: {}",
                     peer_id,
                     BlockInfo(target, hash));
            handler(BlockInfo(target, hash));
            return;
          }

          // Common block is not found. It is abnormal situation. Requested
          // block must be existed because finding in interval of numbers of
          // blocks that must exist
          SL_WARN(self->log_, "Not found any common block with {}", peer_id);
          handler(Error::EMPTY_RESPONSE);
          return;
        }

        primitives::BlockNumber hint;

        // Narrowing interval for next iteration
        if (block_is_known) {
          SL_TRACE(self->log_,
                   "Block {} of {} is found locally",
                   BlockInfo(target, hash),
                   peer_id);

          // Narrowing interval to continue above
          lower = target;
          hint = lower + (upper - lower) / 2;
        } else {
          SL_TRACE(self->log_,
                   "Block {} of {} is not found locally",
                   BlockInfo(target, hash),
                   peer_id,
                   lower,
                   upper - 1);

          // Step for next iteration
          auto step = upper - target;

          // Narrowing interval to continue below
          upper = target;
          hint = upper - std::min(step, (upper - lower) / 2);
        }
        hint = lower + (upper - lower) / 2;

        // Try again with narrowed interval

        auto it = observed.find(hint);

        // This block number was observed early
        if (it != observed.end()) {
          target = hint;
          hash = it->second;

          SL_TRACE(
              self->log_,
              "Block {} of {} is already observed. Continue without request",
              BlockInfo(target, hash),
              peer_id);
          continue;
        }

        // This block number has not observed yet
        self->findCommonBlock(peer_id,
                              lower,
                              upper,
                              hint,
                              std::move(handler),
                              std::move(observed));
        break;
      }
    };

    SL_TRACE(log_,
             "Check if block #{} in #{}..#{} is common with {}",
             hint,
             lower,
             upper - 1,
             peer_id);
    fetch(peer_id,
          std::move(request),
          "find common block",
          std::move(response_handler));
  }

  void SynchronizerImpl::loadBlocks(const libp2p::peer::PeerId &peer_id,
                                    primitives::BlockInfo from,
                                    SyncResultHandler &&handler) {
    network::BlocksRequest request{attributesForSync(sync_method_),
                                   from.hash,
                                   network::Direction::ASCENDING,
                                   std::nullopt};

<<<<<<< HEAD
=======
    if (recent_requests_.contains({peer_id, request.fingerprint()})) {
      if (handler) {
        handler(Error::DUPLICATE_REQUEST);
      }
      return;
    }

    auto now = scheduler_->now();
    if (from.number < load_blocks_max_.first
        and now - load_blocks_max_.second < kLoadBlocksMaxExpire
        and not timeline_.get()->wasSynchronized()) {
      if (handler) {
        handler(Error::ALREADY_IN_QUEUE);
      }
      return;
    }

    if (not load_blocks_.emplace(from).second) {
      if (handler) {
        handler(Error::ALREADY_IN_QUEUE);
      }
      return;
    }
    load_blocks_max_ = {from.number, now};

>>>>>>> c8f1e990
    auto response_handler = [wp{weak_from_this()},
                             from,
                             peer_id,
                             handler = std::move(handler),
                             need_body =
                                 request.attributeIsSet(BlockAttribute::BODY),
                             parent_hash = primitives::BlockHash{}](
                                outcome::result<BlocksResponse>
                                    response_res) mutable {
      auto self = wp.lock();
      if (not self) {
        return;
      }
      self->load_blocks_.erase(from);

      // Any error interrupts loading of blocks
      if (response_res.has_error()) {
        SL_VERBOSE(self->log_,
                   "Can't load blocks from {} beginning block {}: {}",
                   peer_id,
                   from,
                   response_res.error());
        if (handler) {
          handler(response_res.as_failure());
        }
        return;
      }
      auto &blocks = response_res.value().blocks;

      // No block in response is abnormal situation.
      // At least one starting block should be returned as existing
      if (blocks.empty()) {
        SL_VERBOSE(self->log_,
                   "Can't load blocks from {} beginning block {}: "
                   "Response does not have any blocks",
                   peer_id,
                   from);
        if (handler) {
          handler(Error::EMPTY_RESPONSE);
        }
        return;
      }

      SL_TRACE(self->log_,
               "{} blocks are loaded from {} beginning block {}",
               blocks.size(),
               peer_id,
               from);

      if (blocks[0].header
          and blocks[0].header->number
                  > self->block_tree_->getLastFinalized().number
          and not self->known_blocks_.contains(blocks[0].header->parent_hash)
          and not self->block_tree_->has(blocks[0].header->parent_hash)) {
        if (handler) {
          handler(Error::DISCARDED_BLOCK);
        }
        return;
      }

      bool some_blocks_added = false;
      primitives::BlockInfo last_loaded_block;

      for (auto &block : blocks) {
        // Check if header is provided
        if (not block.header.has_value()) {
          SL_VERBOSE(self->log_,
                     "Can't load blocks from {} starting from block {}: "
                     "Received block without header",
                     peer_id,
                     from);
          if (handler) {
            handler(Error::RESPONSE_WITHOUT_BLOCK_HEADER);
          }
          return;
        }
        // Check if body is provided
        if (need_body and block.header->number != 0
            and not block.body.has_value()) {
          SL_VERBOSE(self->log_,
                     "Can't load blocks from {} starting from block {}: "
                     "Received block without body",
                     peer_id,
                     from);
          if (handler) {
            handler(Error::RESPONSE_WITHOUT_BLOCK_BODY);
          }
          return;
        }
        auto &header = block.header.value();

        const auto &last_finalized_block =
            self->block_tree_->getLastFinalized();

        // Check by number if block is not finalized yet
        if (last_finalized_block.number >= header.number) {
          if (last_finalized_block.number == header.number) {
            if (last_finalized_block.hash != block.hash) {
              SL_VERBOSE(self->log_,
                         "Can't load blocks from {} starting from block {}: "
                         "Received discarded block {}",
                         peer_id,
                         from,
                         BlockInfo(header.number, block.hash));
              if (handler) {
                handler(Error::DISCARDED_BLOCK);
              }
              return;
            }

            SL_TRACE(self->log_,
                     "Skip block {} received from {}: "
                     "it is finalized with block #{}",
                     BlockInfo(header.number, block.hash),
                     peer_id,
                     last_finalized_block.number);
            continue;
          }

          SL_TRACE(self->log_,
                   "Skip block {} received from {}: "
                   "it is below the last finalized block #{}",
                   BlockInfo(header.number, block.hash),
                   peer_id,
                   last_finalized_block.number);
          continue;
        }

        // Check if block is not discarded
        if (last_finalized_block.number + 1 == header.number) {
          if (last_finalized_block.hash != header.parent_hash) {
            SL_ERROR(self->log_,
                     "Can't complete blocks loading from {} starting from "
                     "block {}: Received discarded block {}",
                     peer_id,
                     from,
                     BlockInfo(header.number, header.parent_hash));
            if (handler) {
              handler(Error::DISCARDED_BLOCK);
            }
            return;
          }

          // Start to check parents
          parent_hash = header.parent_hash;
        }

        // Check if block is in chain
        static const primitives::BlockHash zero_hash;
        if (parent_hash != header.parent_hash && parent_hash != zero_hash) {
          SL_ERROR(self->log_,
                   "Can't complete blocks loading from {} starting from "
                   "block {}: Received block is not descendant of previous",
                   peer_id,
                   from);
          if (handler) {
            handler(Error::WRONG_ORDER);
          }
          return;
        }

        // Calculate and save hash, 'cause it's new received block
        primitives::calculateBlockHash(header, *self->hasher_);

        // Check if hash is valid
        if (block.hash != header.hash()) {
          SL_ERROR(self->log_,
                   "Can't complete blocks loading from {} starting from "
                   "block {}: "
                   "Received block whose hash does not match the header",
                   peer_id,
                   from);
          if (handler) {
            handler(Error::INVALID_HASH);
          }
          return;
        }

        last_loaded_block = header.blockInfo();

        parent_hash = block.hash;

        // Add block in queue and save peer or just add peer for existing record
        auto it = self->known_blocks_.find(block.hash);
        if (it == self->known_blocks_.end()) {
          self->known_blocks_.emplace(block.hash, KnownBlock{block, {peer_id}});
          self->metric_import_queue_length_->set(self->known_blocks_.size());
        } else {
          it->second.peers.emplace(peer_id);
          SL_TRACE(self->log_,
                   "Skip block {} received from {}: already enqueued",
                   BlockInfo(header.number, block.hash),
                   peer_id);
          continue;
        }

        SL_TRACE(self->log_,
                 "Enqueue block {} received from {}",
                 BlockInfo(header.number, block.hash),
                 peer_id);

        self->generations_.emplace(header.number, block.hash);
        self->ancestry_.emplace(header.parent_hash, block.hash);

        some_blocks_added = true;
      }

      SL_TRACE(self->log_, "Block loading is finished");
      if (handler) {
        handler(last_loaded_block);
      }

      if (some_blocks_added) {
        SL_TRACE(self->log_, "Enqueued some new blocks: schedule applying");
        self->scheduler_->schedule([wp] {
          if (auto self = wp.lock()) {
            self->applyNextBlock();
          }
        });
      }
    };

    fetch(peer_id,
          std::move(request),
          "load blocks",
          std::move(response_handler));
  }

  void SynchronizerImpl::syncState(const libp2p::peer::PeerId &peer_id,
                                   const primitives::BlockInfo &block,
                                   SyncResultHandler &&handler) {
    std::unique_lock lock{state_sync_mutex_};
    if (state_sync_) {
      SL_TRACE(log_,
               "State sync request was not sent to {} for block {}: "
               "previous request in progress",
               peer_id,
               block);
      return;
    }
    auto _header = block_tree_->getBlockHeader(block.hash);
    if (not _header) {
      lock.unlock();
      handler(_header.error());
      return;
    }
    auto &header = _header.value();
    if (storage_->getEphemeralBatchAt(header.state_root)) {
      afterStateSync();
      lock.unlock();
      handler(block);
      return;
    }
    if (not state_sync_flow_ or state_sync_flow_->blockInfo() != block) {
      state_sync_flow_.emplace(trie_node_db_, block, header);
    }
    state_sync_.emplace(StateSync{
        peer_id,
        std::move(handler),
    });
    SL_INFO(log_, "Sync of state for block {} has started", block);
    syncState();
  }

  void SynchronizerImpl::syncState() {
    SL_TRACE(log_,
             "State sync request has sent to {} for block {}",
             state_sync_->peer,
             state_sync_flow_->blockInfo());

    auto request = state_sync_flow_->nextRequest();

    auto protocol = router_->getStateProtocol();
    BOOST_ASSERT_MSG(protocol, "Router did not provide state protocol");

    auto response_handler = [wp{weak_from_this()}](auto &&_res) mutable {
      auto self = wp.lock();
      if (not self) {
        return;
      }
      std::unique_lock lock{self->state_sync_mutex_};
      auto ok = self->syncState(lock, std::move(_res));
      if (not ok) {
        auto cb = std::move(self->state_sync_->cb);
        SL_WARN(self->log_, "State syncing failed with error: {}", ok.error());
        self->state_sync_.reset();
        lock.unlock();
        cb(ok.error());
      }
    };

    protocol->request(
        state_sync_->peer, std::move(request), std::move(response_handler));
  }

  outcome::result<void> SynchronizerImpl::syncState(
      std::unique_lock<std::mutex> &lock,
      outcome::result<StateResponse> &&_res) {
    OUTCOME_TRY(res, _res);
    OUTCOME_TRY(state_sync_flow_->onResponse(res));
    if (not state_sync_flow_->complete()) {
      syncState();
      return outcome::success();
    }
    OUTCOME_TRY(trie_pruner_->addNewState(state_sync_flow_->root(),
                                          storage::trie::StateVersion::V0));
    auto block = state_sync_flow_->blockInfo();
    state_sync_flow_.reset();
    SL_INFO(log_, "State syncing block {} has finished.", block);
    chain_sub_engine_->notify(primitives::events::ChainEventType::kNewRuntime,
                              block.hash);

    auto cb = std::move(state_sync_->cb);
    state_sync_.reset();

    // State syncing has completed; Switch to the full syncing
    afterStateSync();
    lock.unlock();
    cb(block);
    return outcome::success();
  }

  void SynchronizerImpl::post_block_addition(
      outcome::result<void> &&block_addition_result,
      Synchronizer::SyncResultHandler &&handler,
      const primitives::BlockHash &hash) {
    REINVOKE(main_thread_context_,
             post_block_addition,
             std::move(block_addition_result),
             std::move(handler),
             hash);

    processBlockAdditionResult(
        std::move(block_addition_result), hash, std::move(handler));
    postApplyBlock(hash);
  }

  void SynchronizerImpl::applyNextBlock() {
    if (generations_.empty()) {
      SL_TRACE(log_, "No block for applying");
      return;
    }

    bool false_val = false;
    if (not applying_in_progress_.compare_exchange_strong(false_val, true)) {
      SL_TRACE(log_, "Applying in progress");
      return;
    }
    SL_TRACE(log_, "Begin applying");
    ::libp2p::common::MovableFinalAction cleanup([weak{weak_from_this()}] {
      if (auto self = weak.lock()) {
        SL_TRACE(self->log_, "End applying");
        self->applying_in_progress_ = false;
      }
    });

    primitives::BlockHash hash;

    while (true) {
      auto generation_node = generations_.extract(generations_.begin());
      if (generation_node) {
        hash = generation_node.mapped();
        break;
      }
      if (generations_.empty()) {
        SL_TRACE(log_, "No block for applying");
        return;
      }
    }

    if (auto it = known_blocks_.find(hash); it != known_blocks_.end()) {
      auto &block_data = it->second.data;
      BOOST_ASSERT(block_data.header.has_value());
      const BlockInfo block_info(block_data.header->number, block_data.hash);

      const auto &last_finalized_block = block_tree_->getLastFinalized();

      SyncResultHandler handler;

      if (watched_blocks_number_ == block_data.header->number) {
        if (auto wbn_node = watched_blocks_.extract(hash)) {
          handler = std::move(wbn_node.mapped());
        }
      }

      // Skip applied and finalized blocks and
      //  discard side-chain below last finalized
      if (block_data.header->number <= last_finalized_block.number) {
        if (not block_tree_->has(hash)) {
          auto n = discardBlock(block_data.hash);
          SL_WARN(
              log_,
              "Block {} {} not applied as discarded",
              block_info,
              n ? fmt::format("and {} others have", n) : fmt::format("has"));
          if (handler) {
            handler(Error::DISCARDED_BLOCK);
          }
        }

      } else {
        auto callback =
            [wself{weak_from_this()},
             hash,
             handler{std::move(handler)},
             cleanup = std::make_shared<decltype(cleanup)>(std::move(cleanup))](
                auto &&block_addition_result) mutable {
              cleanup.reset();
              if (auto self = wself.lock()) {
                self->post_block_addition(
                    std::move(block_addition_result), std::move(handler), hash);
              }
            };

        if (sync_method_ == application::SyncMethod::Full) {
          // Regular syncing
          primitives::Block block{
              .header = std::move(block_data.header.value()),
              .body = std::move(block_data.body.value()),
          };
          block_executor_->applyBlock(
              std::move(block), block_data.justification, std::move(callback));

        } else {
          // Fast syncing
          if (not state_sync_) {
            // Headers loading
            block_appender_->appendHeader(std::move(block_data.header.value()),
                                          block_data.justification,
                                          std::move(callback));

          } else {
            // State syncing in progress; Temporary discard all new blocks
            auto n = discardBlock(block_data.hash);
            SL_WARN(
                log_,
                "Block {} {} not applied as discarded: "
                "state syncing on block in progress",
                block_info,
                n ? fmt::format("and {} others have", n) : fmt::format("has"));
            if (handler) {
              handler(Error::DISCARDED_BLOCK);
            }
            return;
          }
        }
        return;
      }
    }
    postApplyBlock(hash);
  }

  void SynchronizerImpl::processBlockAdditionResult(
      outcome::result<void> &&block_addition_result,
      const primitives::BlockHash &hash,
      SyncResultHandler &&handler) {
    auto node = known_blocks_.extract(hash);
    if (node) {
      auto &block_data = node.mapped().data;
      BOOST_ASSERT(block_data.header.has_value());
      const BlockInfo block_info(block_data.header->number, block_data.hash);

      notifySubscribers(block_info, block_addition_result);

      if (not block_addition_result.has_value()) {
        if (block_addition_result
            != outcome::failure(blockchain::BlockTreeError::BLOCK_EXISTS)) {
          auto n = discardBlock(block_data.hash);
          SL_WARN(log_,
                  "Block {} {} been discarded: {}",
                  block_info,
                  n ? fmt::format("and {} others have", n) : fmt::format("has"),
                  block_addition_result.error());
          if (handler) {
            handler(Error::DISCARDED_BLOCK);
          }
        } else {
          SL_DEBUG(log_, "Block {} is skipped as existing", block_info);
          if (handler) {
            handler(block_info);
          }
        }
      } else {
        telemetry_->notifyBlockImported(
            block_info, telemetry::BlockOrigin::kNetworkInitialSync);
        if (handler) {
          handler(block_info);
        }

        if (block_data.beefy_justification) {
          beefy_->onJustification(block_data.hash,
                                  std::move(*block_data.beefy_justification));
        }
      }
    }
  }

  void SynchronizerImpl::postApplyBlock(const primitives::BlockHash &hash) {
    ancestry_.erase(hash);

    auto minPreloadedBlockAmount = sync_method_ == application::SyncMethod::Full
                                     ? kMinPreloadedBlockAmount
                                     : kMinPreloadedBlockAmountForFastSyncing;

    if (known_blocks_.size() < minPreloadedBlockAmount) {
      SL_TRACE(log_,
               "{} blocks in queue: ask next portion of block",
               known_blocks_.size());
      askNextPortionOfBlocks();
    } else {
      SL_TRACE(log_, "{} blocks in queue", known_blocks_.size());
    }
    metric_import_queue_length_->set(known_blocks_.size());
    scheduler_->schedule([wp{weak_from_this()}] {
      if (auto self = wp.lock()) {
        self->applyNextBlock();
      }
    });
  }

  size_t SynchronizerImpl::discardBlock(
      const primitives::BlockHash &hash_of_discarding_block) {
    std::queue<primitives::BlockHash> queue;
    queue.emplace(hash_of_discarding_block);

    size_t affected = 0;
    while (not queue.empty()) {
      const auto &hash = queue.front();

      if (auto it = known_blocks_.find(hash); it != known_blocks_.end()) {
        auto number = it->second.data.header->number;
        notifySubscribers({number, hash}, Error::DISCARDED_BLOCK);

        known_blocks_.erase(it);
        affected++;
      }

      auto range = ancestry_.equal_range(hash);
      for (auto it = range.first; it != range.second; ++it) {
        queue.emplace(it->second);
      }
      ancestry_.erase(range.first, range.second);

      queue.pop();
    }

    metric_import_queue_length_->set(known_blocks_.size());
    return affected;
  }

  void SynchronizerImpl::prune(const primitives::BlockInfo &finalized_block) {
    // Remove blocks whose numbers less finalized one
    while (not generations_.empty()) {
      auto generation_node = generations_.extract(generations_.begin());
      if (generation_node) {
        const auto &number = generation_node.key();
        if (number >= finalized_block.number) {
          break;
        }
        const auto &hash = generation_node.mapped();
        notifySubscribers({number, hash}, Error::DISCARDED_BLOCK);

        known_blocks_.erase(hash);
        ancestry_.erase(hash);
      }
    }

    // Remove blocks whose numbers equal finalized one, excluding finalized
    // one
    auto range = generations_.equal_range(finalized_block.number);
    for (auto it = range.first; it != range.second;) {
      auto cit = it++;
      const auto &hash = cit->second;
      if (hash != finalized_block.hash) {
        discardBlock(hash);
      }
    }

    metric_import_queue_length_->set(known_blocks_.size());
  }

  void SynchronizerImpl::scheduleRecentRequestRemoval(
      const libp2p::peer::PeerId &peer_id,
      const BlocksRequest::Fingerprint &fingerprint) {
    scheduler_->schedule(
        [wp{weak_from_this()}, peer_id, fingerprint] {
          if (auto self = wp.lock()) {
            self->recent_requests_.erase(std::tuple(peer_id, fingerprint));
          }
        },
        kRecentnessDuration);
  }

  void SynchronizerImpl::askNextPortionOfBlocks() {
    bool false_val = false;
    if (not asking_blocks_portion_in_progress_.compare_exchange_strong(
            false_val, true)) {
      SL_TRACE(log_, "Asking portion of blocks in progress");
      return;
    }
    SL_TRACE(log_, "Begin asking portion of blocks");

    for (auto g_it = generations_.rbegin(); g_it != generations_.rend();
         ++g_it) {
      const auto &hash = g_it->second;

      auto b_it = known_blocks_.find(hash);
      if (b_it == known_blocks_.end()) {
        SL_TRACE(log_,
                 "Block {} is unknown. Go to next one",
                 primitives::BlockInfo(g_it->first, hash));
        continue;
      }

      primitives::BlockInfo block_info(g_it->first, hash);

      auto &peers = b_it->second.peers;
      if (peers.empty()) {
        SL_TRACE(
            log_, "Block {} don't have any peer. Go to next one", block_info);
        continue;
      }

      for (auto p_it = peers.begin(); p_it != peers.end();) {
        auto cp_it = p_it++;

        auto peer_id = *cp_it;

        if (busy_peers_.find(peer_id) != busy_peers_.end()) {
          SL_TRACE(log_,
                   "Peer {} for block {} is busy",
                   peer_id,
                   primitives::BlockInfo(g_it->first, hash));
          continue;
        }

        busy_peers_.insert(peers.extract(cp_it));
        SL_TRACE(log_, "Peer {} marked as busy", peer_id);

        auto handler = [wp{weak_from_this()}, peer_id](const auto &res) {
          if (auto self = wp.lock()) {
            if (self->busy_peers_.erase(peer_id) > 0) {
              SL_TRACE(self->log_, "Peer {} unmarked as busy", peer_id);
            }
            SL_TRACE(self->log_, "End asking portion of blocks");
            self->asking_blocks_portion_in_progress_ = false;
            if (not res.has_value()) {
              SL_DEBUG(self->log_,
                       "Loading next portion of blocks from {} is failed: {}",
                       peer_id,
                       res.error());
              return;
            }
            SL_DEBUG(self->log_,
                     "Portion of blocks from {} is loaded till {}",
                     peer_id,
                     res.value());
            if (self->known_blocks_.empty()) {
              self->askNextPortionOfBlocks();
            }
          }
        };

        if (sync_method_ == application::SyncMethod::Full) {
          auto lower = generations_.begin()->first;
          auto upper = generations_.rbegin()->first + 1;
          auto hint = generations_.rbegin()->first;

          SL_DEBUG(
              log_,
              "Start to find common block with {} in #{}..#{} to fill queue",
              peer_id,
              generations_.begin()->first,
              generations_.rbegin()->first);
          findCommonBlock(
              peer_id,
              lower,
              upper,
              hint,
              [wp{weak_from_this()}, peer_id, handler = std::move(handler)](
                  outcome::result<primitives::BlockInfo> res) {
                if (auto self = wp.lock()) {
                  if (not res.has_value()) {
                    SL_DEBUG(self->log_,
                             "Can't load next portion of blocks from {}: {}",
                             peer_id,
                             res.error());
                    handler(res);
                    return;
                  }
                  auto &common_block_info = res.value();
                  SL_DEBUG(self->log_,
                           "Start to load next portion of blocks from {} "
                           "since block {}",
                           peer_id,
                           common_block_info);
                  self->loadBlocks(
                      peer_id, common_block_info, std::move(handler));
                }
              });
        } else {
          SL_DEBUG(log_,
                   "Start to load next portion of blocks from {} "
                   "since block {}",
                   peer_id,
                   block_info);
          loadBlocks(peer_id, block_info, std::move(handler));
        }
        return;
      }

      SL_TRACE(log_,
               "Block {} doesn't have appropriate peer. Go to next one",
               primitives::BlockInfo(g_it->first, hash));
    }

    SL_TRACE(log_, "End asking portion of blocks: none");
    asking_blocks_portion_in_progress_ = false;
  }

  void SynchronizerImpl::fetch(
      const libp2p::peer::PeerId &peer,
      BlocksRequest request,
      const char *reason,
      std::function<void(outcome::result<BlocksResponse>)> &&cb) {
    if (node_is_shutting_down_) {
      cb(Error::SHUTTING_DOWN);
      return;
    }
    auto fingerprint = request.fingerprint();
    if (not recent_requests_.emplace(std::tuple{peer, fingerprint}, reason)
                .second) {
      cb(Error::DUPLICATE_REQUEST);
      return;
    }
    scheduleRecentRequestRemoval(peer, fingerprint);
    router_->getSyncProtocol()->request(
        peer, std::move(request), std::move(cb));
  }

  std::optional<libp2p::peer::PeerId> SynchronizerImpl::chooseJustificationPeer(
      primitives::BlockNumber block, BlocksRequest::Fingerprint fingerprint) {
    std::optional<PeerId> chosen;
    peer_manager_->forEachPeer([&](const PeerId &peer) {
      if (chosen) {
        return;
      }
      if (busy_peers_.contains(peer)) {
        return;
      }
      if (recent_requests_.contains({peer, fingerprint})) {
        return;
      }
      auto info = peer_manager_->getPeerState(peer);
      if (not info) {
        return;
      }
      if (info->get().last_finalized < block) {
        return;
      }
      chosen = peer;
    });
    return chosen;
  }

  bool SynchronizerImpl::fetchJustification(const primitives::BlockInfo &block,
                                            CbResultVoid cb) {
    BlocksRequest request{
        BlockAttribute::JUSTIFICATION,
        block.hash,
        Direction::DESCENDING,
        1,
        false,
    };
    auto chosen = chooseJustificationPeer(block.number, request.fingerprint());
    if (not chosen) {
      return false;
    }
    busy_peers_.emplace(*chosen);
    auto cb2 = [weak{weak_from_this()},
                block,
                cb{std::move(cb)},
                peer{*chosen}](outcome::result<BlocksResponse> r) mutable {
      auto self = weak.lock();
      if (not self) {
        return;
      }
      self->busy_peers_.erase(peer);
      if (not r) {
        return cb(r.error());
      }
      auto &blocks = r.value().blocks;
      if (blocks.size() != 1) {
        return cb(Error::EMPTY_RESPONSE);
      }
      auto &justification = blocks[0].justification;
      if (not justification) {
        return cb(Error::EMPTY_RESPONSE);
      }
      self->grandpa_environment_->applyJustification(
          block, *justification, std::move(cb));
    };
    fetch(*chosen, std::move(request), "justification", std::move(cb2));
    return true;
  }

  bool SynchronizerImpl::fetchJustificationRange(primitives::BlockNumber min,
                                                 FetchJustificationRangeCb cb) {
    BlocksRequest request{
        BlockAttribute::JUSTIFICATION,
        min,
        Direction::ASCENDING,
        std::nullopt,
        false,
    };
    auto chosen = chooseJustificationPeer(min, request.fingerprint());
    if (not chosen) {
      return false;
    }
    busy_peers_.emplace(*chosen);
    auto cb2 = [weak{weak_from_this()}, min, cb{std::move(cb)}, peer{*chosen}](
                   outcome::result<BlocksResponse> r) mutable {
      auto self = weak.lock();
      if (not self) {
        return;
      }
      self->busy_peers_.erase(peer);
      if (not r) {
        return cb(r.error());
      }
      auto &blocks = r.value().blocks;
      if (blocks.empty()) {
        return cb(Error::EMPTY_RESPONSE);
      }
      auto number = min;
      for (auto &block : blocks) {
        if (block.justification) {
          self->grandpa_environment_->applyJustification(
              {number, block.hash},
              *block.justification,
              [cb{std::move(cb)}](outcome::result<void> r) {
                if (not r) {
                  cb(r.error());
                } else {
                  cb(std::nullopt);
                }
              });
          return;
        }
        ++number;
      }
      cb(min + blocks.size());
    };
    fetch(*chosen, std::move(request), "justification range", std::move(cb2));
    return true;
  }

  void SynchronizerImpl::afterStateSync() {
    sync_method_ = application::SyncMethod::Full;
    known_blocks_.clear();
    generations_.clear();
    ancestry_.clear();
    recent_requests_.clear();
  }
}  // namespace kagome::network<|MERGE_RESOLUTION|>--- conflicted
+++ resolved
@@ -525,8 +525,6 @@
                                    network::Direction::ASCENDING,
                                    std::nullopt};
 
-<<<<<<< HEAD
-=======
     if (recent_requests_.contains({peer_id, request.fingerprint()})) {
       if (handler) {
         handler(Error::DUPLICATE_REQUEST);
@@ -552,7 +550,6 @@
     }
     load_blocks_max_ = {from.number, now};
 
->>>>>>> c8f1e990
     auto response_handler = [wp{weak_from_this()},
                              from,
                              peer_id,
