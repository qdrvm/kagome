/**
 * Copyright Soramitsu Co., Ltd. All Rights Reserved.
 * SPDX-License-Identifier: Apache-2.0
 */

#include "network/impl/synchronizer_impl.hpp"

#include <random>

#include "application/app_configuration.hpp"
#include "blockchain/block_tree_error.hpp"
#include "consensus/babe/impl/babe_digests_util.hpp"
#include "consensus/grandpa/environment.hpp"
#include "consensus/grandpa/has_authority_set_change.hpp"
#include "network/helpers/peer_id_formatter.hpp"
#include "network/types/block_attributes.hpp"
#include "primitives/common.hpp"
#include "storage/predefined_keys.hpp"
#include "storage/trie/serialization/trie_serializer.hpp"
#include "storage/trie/trie_batches.hpp"
#include "storage/trie/trie_storage.hpp"

OUTCOME_CPP_DEFINE_CATEGORY(kagome::network, SynchronizerImpl::Error, e) {
  using E = kagome::network::SynchronizerImpl::Error;
  switch (e) {
    case E::SHUTTING_DOWN:
      return "Node is shutting down";
    case E::EMPTY_RESPONSE:
      return "Response is empty";
    case E::RESPONSE_WITHOUT_BLOCK_HEADER:
      return "Response does not contain header of some block";
    case E::RESPONSE_WITHOUT_BLOCK_BODY:
      return "Response does not contain body of some block";
    case E::DISCARDED_BLOCK:
      return "Block is discarded";
    case E::WRONG_ORDER:
      return "Wrong order of blocks/headers in response";
    case E::INVALID_HASH:
      return "Hash does not match";
    case E::ALREADY_IN_QUEUE:
      return "Block is already enqueued";
    case E::PEER_BUSY:
      return "Peer is busy";
    case E::ARRIVED_TOO_EARLY:
      return "Block is arrived too early. Try to process it late";
    case E::DUPLICATE_REQUEST:
      return "Duplicate of recent request has been detected";
  }
  return "unknown error";
}

namespace {
  constexpr const char *kImportQueueLength =
      "kagome_import_queue_blocks_submitted";
  constexpr uint32_t kBabeDigestBatch = 100;

  kagome::network::BlockAttributes attributesForSync(
      kagome::application::AppConfiguration::SyncMethod method) {
    using SM = kagome::application::AppConfiguration::SyncMethod;
    switch (method) {
      case SM::Full:
        return kagome::network::BlocksRequest::kBasicAttributes;
      case SM::Fast:
      case SM::FastWithoutState:
      case SM::Warp:
        return kagome::network::BlockAttribute::HEADER
             | kagome::network::BlockAttribute::JUSTIFICATION;
    }
    return kagome::network::BlocksRequest::kBasicAttributes;
  }
}  // namespace

namespace kagome::network {

  SynchronizerImpl::SynchronizerImpl(
      const application::AppConfiguration &app_config,
      std::shared_ptr<application::AppStateManager> app_state_manager,
      std::shared_ptr<blockchain::BlockTree> block_tree,
      std::shared_ptr<blockchain::BlockStorage> block_storage,
      std::shared_ptr<consensus::babe::BlockHeaderAppender> block_appender,
      std::shared_ptr<consensus::babe::BlockExecutor> block_executor,
      std::shared_ptr<storage::trie::TrieSerializer> serializer,
      std::shared_ptr<storage::trie::TrieStorage> storage,
      std::shared_ptr<storage::trie_pruner::TriePruner> trie_pruner,
      std::shared_ptr<network::Router> router,
      std::shared_ptr<libp2p::basic::Scheduler> scheduler,
      std::shared_ptr<crypto::Hasher> hasher,
      std::shared_ptr<runtime::ModuleFactory> module_factory,
      std::shared_ptr<runtime::Core> core_api,
      primitives::events::ChainSubscriptionEnginePtr chain_sub_engine,
      std::shared_ptr<consensus::grandpa::Environment> grandpa_environment)
      : app_state_manager_(std::move(app_state_manager)),
        block_tree_(std::move(block_tree)),
        block_storage_{std::move(block_storage)},
        block_appender_(std::move(block_appender)),
        block_executor_(std::move(block_executor)),
        serializer_(std::move(serializer)),
        storage_(std::move(storage)),
        trie_pruner_(std::move(trie_pruner)),
        router_(std::move(router)),
        scheduler_(std::move(scheduler)),
        hasher_(std::move(hasher)),
        module_factory_(std::move(module_factory)),
        core_api_(std::move(core_api)),
        grandpa_environment_{std::move(grandpa_environment)},
        chain_sub_engine_(std::move(chain_sub_engine)) {
    BOOST_ASSERT(app_state_manager_);
    BOOST_ASSERT(block_tree_);
    BOOST_ASSERT(block_executor_);
    BOOST_ASSERT(serializer_);
    BOOST_ASSERT(storage_);
    BOOST_ASSERT(trie_pruner_);
    BOOST_ASSERT(router_);
    BOOST_ASSERT(scheduler_);
    BOOST_ASSERT(hasher_);
    BOOST_ASSERT(module_factory_);
    BOOST_ASSERT(core_api_);
    BOOST_ASSERT(grandpa_environment_);
    BOOST_ASSERT(chain_sub_engine_);

    sync_method_ = app_config.syncMethod();

    // Register metrics
    metrics_registry_->registerGaugeFamily(
        kImportQueueLength, "Number of blocks submitted to the import queue");
    metric_import_queue_length_ =
        metrics_registry_->registerGaugeMetric(kImportQueueLength);
    metric_import_queue_length_->set(0);

    app_state_manager_->takeControl(*this);
  }

  /** @see AppStateManager::takeControl */
  void SynchronizerImpl::stop() {
    node_is_shutting_down_ = true;
  }

  bool SynchronizerImpl::subscribeToBlock(
      const primitives::BlockInfo &block_info, SyncResultHandler &&handler) {
    // Check if block is already in tree
    if (block_tree_->hasBlockHeader(block_info.hash)) {
      scheduler_->schedule(
          [handler = std::move(handler), block_info] { handler(block_info); });
      return false;
    }

    auto last_finalized_block = block_tree_->getLastFinalized();
    // Check if block from discarded side-chain
    if (last_finalized_block.number <= block_info.number) {
      scheduler_->schedule(
          [handler = std::move(handler)] { handler(Error::DISCARDED_BLOCK); });
      return false;
    }

    // Check if block has arrived too early
    auto best_block_res =
        block_tree_->getBestContaining(last_finalized_block.hash, std::nullopt);
    BOOST_ASSERT(best_block_res.has_value());
    const auto &best_block = best_block_res.value();
    if (best_block.number + kMaxDistanceToBlockForSubscription
        < block_info.number) {
      scheduler_->schedule([handler = std::move(handler)] {
        handler(Error::ARRIVED_TOO_EARLY);
      });
      return false;
    }

    subscriptions_.emplace(block_info, std::move(handler));
    return true;
  }

  void SynchronizerImpl::notifySubscribers(const primitives::BlockInfo &block,
                                           outcome::result<void> res) {
    auto range = subscriptions_.equal_range(block);
    for (auto it = range.first; it != range.second;) {
      auto cit = it++;
      if (auto node = subscriptions_.extract(cit)) {
        if (res.has_error()) {
          auto error = res.as_failure();
          scheduler_->schedule(
              [handler = std::move(node.mapped()), error] { handler(error); });
        } else {
          scheduler_->schedule(
              [handler = std::move(node.mapped()), block] { handler(block); });
        }
      }
    }
  }

  bool SynchronizerImpl::syncByBlockInfo(
      const primitives::BlockInfo &block_info,
      const libp2p::peer::PeerId &peer_id,
      Synchronizer::SyncResultHandler &&handler,
      bool subscribe_to_block) {
    // Subscribe on demand
    if (subscribe_to_block) {
      subscribeToBlock(block_info, std::move(handler));
    }

    // If provided block is already enqueued, just remember peer
    if (auto it = known_blocks_.find(block_info.hash);
        it != known_blocks_.end()) {
      auto &block_in_queue = it->second;
      block_in_queue.peers.emplace(peer_id);
      if (handler) {
        handler(block_info);
      }
      return false;
    }

    // We are communicating with one peer only for one issue.
    // If peer is already in use, don't start an additional issue.
    auto peer_is_busy = not busy_peers_.emplace(peer_id).second;
    if (peer_is_busy) {
      SL_TRACE(
          log_,
          "Can't syncByBlockHeader block {} is received from {}: Peer busy",
          block_info,
          peer_id);
      return false;
    }
    SL_TRACE(log_, "Peer {} marked as busy", peer_id);

    const auto &last_finalized_block = block_tree_->getLastFinalized();

    auto best_block_res =
        block_tree_->getBestContaining(last_finalized_block.hash, std::nullopt);
    BOOST_ASSERT(best_block_res.has_value());
    const auto &best_block = best_block_res.value();

    // Provided block is equal our best one. Nothing needs to do.
    if (block_info == best_block) {
      if (handler) {
        handler(block_info);
      }
      return false;
    }

    // First we need to find the best common block to avoid manipulations with
    // blocks what already exists on node.
    //
    // Find will be doing in interval between definitely known common block and
    // potentially unknown.
    //
    // Best candidate for lower bound is last finalized (it must be known for
    // all synchronized nodes).
    const auto lower = last_finalized_block.number;

    // Best candidate for upper bound is next potentially known block (next for
    // min of provided and our best)
    const auto upper = std::min(block_info.number, best_block.number) + 1;

    // Search starts with potentially known block (min of provided and our best)
    const auto hint = std::min(block_info.number, best_block.number);

    BOOST_ASSERT(lower < upper);

    // Callback what will be called at the end of finding the best common block
    auto find_handler =
        [wp = weak_from_this(), peer_id, handler = std::move(handler)](
            outcome::result<primitives::BlockInfo> res) mutable {
          if (auto self = wp.lock()) {
            // Remove peer from list of busy peers
            if (self->busy_peers_.erase(peer_id) > 0) {
              SL_TRACE(self->log_, "Peer {} unmarked as busy", peer_id);
            }

            // Finding the best common block was failed
            if (not res.has_value()) {
              if (handler) {
                handler(res.as_failure());
              }
              return;
            }

            // If provided block is already enqueued, just remember peer
            auto &block_info = res.value();
            if (auto it = self->known_blocks_.find(block_info.hash);
                it != self->known_blocks_.end()) {
              auto &block_in_queue = it->second;
              block_in_queue.peers.emplace(peer_id);
              if (handler) {
                handler(std::move(block_info));
              }
              return;
            }

            // Start to load blocks since found
            SL_DEBUG(self->log_,
                     "Start to load blocks from {} since block {}",
                     peer_id,
                     block_info);
            self->loadBlocks(peer_id, block_info, std::move(handler));
          }
        };

    // Find the best common block
    SL_DEBUG(log_,
             "Start to find common block with {} in #{}..#{} to catch up",
             peer_id,
             lower,
             upper);
    findCommonBlock(peer_id, lower, upper, hint, std::move(find_handler));
    return true;
  }

  bool SynchronizerImpl::syncByBlockHeader(
      const primitives::BlockHeader &header,
      const libp2p::peer::PeerId &peer_id,
      Synchronizer::SyncResultHandler &&handler) {
    auto block_hash = hasher_->blake2b_256(scale::encode(header).value());
    const primitives::BlockInfo block_info(header.number, block_hash);

    // Block was applied before
    if (block_tree_->getBlockHeader(block_hash).has_value()) {
      return false;
    }

    // Block is already enqueued
    if (auto it = known_blocks_.find(block_info.hash);
        it != known_blocks_.end()) {
      auto &block_in_queue = it->second;
      block_in_queue.peers.emplace(peer_id);
      return false;
    }

    // Number of provided block header greater currently watched.
    // Reset watched blocks list and start to watch the block with new number
    if (watched_blocks_number_ < header.number) {
      watched_blocks_number_ = header.number;
      watched_blocks_.clear();
    }
    // If number of provided block header is the same of watched, add handler
    // for this block
    if (watched_blocks_number_ == header.number) {
      watched_blocks_.emplace(block_hash, std::move(handler));
    }

    // If parent of provided block is in chain, start to load it immediately
    bool parent_is_known =
        known_blocks_.find(header.parent_hash) != known_blocks_.end()
        or block_tree_->getBlockHeader(header.parent_hash).has_value();

    if (parent_is_known) {
      loadBlocks(peer_id, block_info, [wp = weak_from_this()](auto res) {
        if (auto self = wp.lock()) {
          SL_TRACE(self->log_, "Block(s) enqueued to apply by announce");
        }
      });
      return true;
    }

    // Otherwise, is using base way to enqueue
    return syncByBlockInfo(
        block_info,
        peer_id,
        [wp = weak_from_this()](auto res) {
          if (auto self = wp.lock()) {
            SL_TRACE(self->log_, "Block(s) enqueued to load by announce");
          }
        },
        false);
  }

  void SynchronizerImpl::syncMissingJustifications(
      const PeerId &peer_id,
      primitives::BlockInfo target_block,
      std::optional<uint32_t> limit,
      Synchronizer::SyncResultHandler &&handler) {
    if (busy_peers_.find(peer_id) != busy_peers_.end()) {
      SL_DEBUG(
          log_,
          "Justifications load since block {} was rescheduled, peer {} is busy",
          target_block,
          peer_id);
      scheduler_->schedule([wp = weak_from_this(),
                            peer_id,
                            block = std::move(target_block),
                            limit = std::move(limit),
                            handler = std::move(handler)]() mutable {
        auto self = wp.lock();
        if (not self) {
          return;
        }
        self->syncMissingJustifications(
            peer_id, std::move(block), std::move(limit), std::move(handler));
      });
      return;
    }

    loadJustifications(
        peer_id, std::move(target_block), std::move(limit), std::move(handler));
  }

  void SynchronizerImpl::findCommonBlock(
      const libp2p::peer::PeerId &peer_id,
      primitives::BlockNumber lower,
      primitives::BlockNumber upper,
      primitives::BlockNumber hint,
      SyncResultHandler &&handler,
      std::map<primitives::BlockNumber, primitives::BlockHash> &&observed) {
    // Interrupts process if node is shutting down
    if (node_is_shutting_down_) {
      handler(Error::SHUTTING_DOWN);
      return;
    }

    network::BlocksRequest request{network::BlockAttribute::HEADER,
                                   hint,
                                   network::Direction::ASCENDING,
                                   1};

    auto request_fingerprint = request.fingerprint();

    if (auto r = recent_requests_.emplace(
            std::make_tuple(peer_id, request_fingerprint), "find common block");
        not r.second) {
      SL_VERBOSE(log_,
                 "Can't check if block #{} in #{}..#{} is common with {}: {}",
                 hint,
                 lower,
                 upper - 1,
                 peer_id,
                 r.first->second);
      handler(Error::DUPLICATE_REQUEST);
      return;
    }

    scheduleRecentRequestRemoval(peer_id, request_fingerprint);

    auto response_handler = [wp = weak_from_this(),
                             lower,
                             upper,
                             target = hint,
                             peer_id,
                             handler = std::move(handler),
                             observed = std::move(observed),
                             request_fingerprint](auto &&response_res) mutable {
      auto self = wp.lock();
      if (not self) {
        return;
      }

      // Any error interrupts finding common block
      if (response_res.has_error()) {
        SL_VERBOSE(self->log_,
                   "Can't check if block #{} in #{}..#{} is common with {}: {}",
                   target,
                   lower,
                   upper - 1,
                   peer_id,
                   response_res.error());
        handler(response_res.as_failure());
        return;
      }
      auto &blocks = response_res.value().blocks;

      // No block in response is abnormal situation. Requested block must be
      // existed because finding in interval of numbers of blocks that must
      // exist
      if (blocks.empty()) {
        SL_VERBOSE(self->log_,
                   "Can't check if block #{} in #{}..#{} is common with {}: "
                   "Response does not have any blocks",
                   target,
                   lower,
                   upper - 1,
                   peer_id);
        handler(Error::EMPTY_RESPONSE);
        self->recent_requests_.erase(std::tuple(peer_id, request_fingerprint));
        return;
      }

      auto hash = blocks.front().hash;

      observed.emplace(target, hash);

      for (;;) {
        // Check if block is known (is already enqueued or is in block tree)
        bool block_is_known =
            self->known_blocks_.find(hash) != self->known_blocks_.end()
            or self->block_tree_->getBlockHeader(hash).has_value();

        // Interval of finding is totally narrowed. Common block should be found
        if (target == lower) {
          if (block_is_known) {
            // Common block is found
            SL_DEBUG(self->log_,
                     "Found best common block with {}: {}",
                     peer_id,
                     BlockInfo(target, hash));
            handler(BlockInfo(target, hash));
            return;
          }

          // Common block is not found. It is abnormal situation. Requested
          // block must be existed because finding in interval of numbers of
          // blocks that must exist
          SL_WARN(self->log_, "Not found any common block with {}", peer_id);
          handler(Error::EMPTY_RESPONSE);
          return;
        }

        primitives::BlockNumber hint;

        // Narrowing interval for next iteration
        if (block_is_known) {
          SL_TRACE(self->log_,
                   "Block {} of {} is found locally",
                   BlockInfo(target, hash),
                   peer_id);

          // Narrowing interval to continue above
          lower = target;
          hint = lower + (upper - lower) / 2;
        } else {
          SL_TRACE(self->log_,
                   "Block {} of {} is not found locally",
                   BlockInfo(target, hash),
                   peer_id,
                   lower,
                   upper - 1);

          // Step for next iteration
          auto step = upper - target;

          // Narrowing interval to continue below
          upper = target;
          hint = upper - std::min(step, (upper - lower) / 2);
        }
        hint = lower + (upper - lower) / 2;

        // Try again with narrowed interval

        auto it = observed.find(hint);

        // This block number was observed early
        if (it != observed.end()) {
          target = hint;
          hash = it->second;

          SL_TRACE(
              self->log_,
              "Block {} of {} is already observed. Continue without request",
              BlockInfo(target, hash),
              peer_id);
          continue;
        }

        // This block number has not observed yet
        self->findCommonBlock(peer_id,
                              lower,
                              upper,
                              hint,
                              std::move(handler),
                              std::move(observed));
        break;
      }
    };

    SL_TRACE(log_,
             "Check if block #{} in #{}..#{} is common with {}",
             hint,
             lower,
             upper - 1,
             peer_id);

    auto protocol = router_->getSyncProtocol();
    BOOST_ASSERT_MSG(protocol, "Router did not provide sync protocol");
    protocol->request(peer_id, std::move(request), std::move(response_handler));
  }

  void SynchronizerImpl::loadBlocks(const libp2p::peer::PeerId &peer_id,
                                    primitives::BlockInfo from,
                                    SyncResultHandler &&handler) {
    // Interrupts process if node is shutting down
    if (node_is_shutting_down_) {
      if (handler) {
        handler(Error::SHUTTING_DOWN);
      }
      return;
    }

    network::BlocksRequest request{attributesForSync(sync_method_),
                                   from.hash,
                                   network::Direction::ASCENDING,
                                   std::nullopt};

    auto request_fingerprint = request.fingerprint();

    if (auto r = recent_requests_.emplace(
            std::make_tuple(peer_id, request_fingerprint), "load blocks");
        not r.second) {
      SL_ERROR(log_,
               "Can't load blocks from {} beginning block {}: {}",
               peer_id,
               from,
               r.first->second);
      if (handler) {
        handler(Error::DUPLICATE_REQUEST);
      }
      return;
    }

    scheduleRecentRequestRemoval(peer_id, request_fingerprint);

    auto response_handler = [wp = weak_from_this(),
                             from,
                             peer_id,
                             handler = std::move(handler),
                             parent_hash = primitives::BlockHash{}](
                                auto &&response_res) mutable {
      auto self = wp.lock();
      if (not self) {
        return;
      }

      // Any error interrupts loading of blocks
      if (response_res.has_error()) {
        SL_ERROR(self->log_,
                 "Can't load blocks from {} beginning block {}: {}",
                 peer_id,
                 from,
                 response_res.error());
        if (handler) {
          handler(response_res.as_failure());
        }
        return;
      }
      auto &blocks = response_res.value().blocks;

      // No block in response is abnormal situation.
      // At least one starting block should be returned as existing
      if (blocks.empty()) {
        SL_ERROR(self->log_,
                 "Can't load blocks from {} beginning block {}: "
                 "Response does not have any blocks",
                 peer_id,
                 from);
        if (handler) {
          handler(Error::EMPTY_RESPONSE);
        }
        return;
      }

      SL_TRACE(self->log_,
               "{} blocks are loaded from {} beginning block {}",
               blocks.size(),
               peer_id,
               from);

      bool some_blocks_added = false;
      primitives::BlockInfo last_loaded_block;

      for (auto &block : blocks) {
        // Check if header is provided
        if (not block.header.has_value()) {
          SL_ERROR(self->log_,
                   "Can't load blocks from {} starting from block {}: "
                   "Received block without header",
                   peer_id,
                   from);
          if (handler) {
            handler(Error::RESPONSE_WITHOUT_BLOCK_HEADER);
          }
          return;
        }
        // Check if body is provided
        if (not block.header.has_value()) {
          SL_ERROR(self->log_,
                   "Can't load blocks from {} starting from block {}: "
                   "Received block without body",
                   peer_id,
                   from);
          if (handler) {
            handler(Error::RESPONSE_WITHOUT_BLOCK_BODY);
          }
          return;
        }
        auto &header = block.header.value();

        const auto &last_finalized_block =
            self->block_tree_->getLastFinalized();

        // Check by number if block is not finalized yet
        if (last_finalized_block.number >= header.number) {
          if (last_finalized_block.number == header.number) {
            if (last_finalized_block.hash != block.hash) {
              SL_ERROR(self->log_,
                       "Can't load blocks from {} starting from block {}: "
                       "Received discarded block {}",
                       peer_id,
                       from,
                       BlockInfo(header.number, block.hash));
              if (handler) {
                handler(Error::DISCARDED_BLOCK);
              }
              return;
            }

            SL_TRACE(self->log_,
                     "Skip block {} received from {}: "
                     "it is finalized with block #{}",
                     BlockInfo(header.number, block.hash),
                     peer_id,
                     last_finalized_block.number);
            continue;
          }

          SL_TRACE(self->log_,
                   "Skip block {} received from {}: "
                   "it is below the last finalized block #{}",
                   BlockInfo(header.number, block.hash),
                   peer_id,
                   last_finalized_block.number);
          continue;
        }

        // Check if block is not discarded
        if (last_finalized_block.number + 1 == header.number) {
          if (last_finalized_block.hash != header.parent_hash) {
            SL_ERROR(self->log_,
                     "Can't complete blocks loading from {} starting from "
                     "block {}: Received discarded block {}",
                     peer_id,
                     from,
                     BlockInfo(header.number, header.parent_hash));
            if (handler) {
              handler(Error::DISCARDED_BLOCK);
            }
            return;
          }

          // Start to check parents
          parent_hash = header.parent_hash;
        }

        // Check if block is in chain
        static const primitives::BlockHash zero_hash;
        if (parent_hash != header.parent_hash && parent_hash != zero_hash) {
          SL_ERROR(self->log_,
                   "Can't complete blocks loading from {} starting from "
                   "block {}: Received block is not descendant of previous",
                   peer_id,
                   from);
          if (handler) {
            handler(Error::WRONG_ORDER);
          }
          return;
        }

        // Check if hash is valid
        auto calculated_hash =
            self->hasher_->blake2b_256(scale::encode(header).value());
        if (block.hash != calculated_hash) {
          SL_ERROR(self->log_,
                   "Can't complete blocks loading from {} starting from "
                   "block {}: "
                   "Received block whose hash does not match the header",
                   peer_id,
                   from);
          if (handler) {
            handler(Error::INVALID_HASH);
          }
          return;
        }

        last_loaded_block = {header.number, block.hash};

        parent_hash = block.hash;

        // Add block in queue and save peer or just add peer for existing record
        auto it = self->known_blocks_.find(block.hash);
        if (it == self->known_blocks_.end()) {
          self->known_blocks_.emplace(block.hash, KnownBlock{block, {peer_id}});
          self->metric_import_queue_length_->set(self->known_blocks_.size());
        } else {
          it->second.peers.emplace(peer_id);
          SL_TRACE(self->log_,
                   "Skip block {} received from {}: already enqueued",
                   BlockInfo(header.number, block.hash),
                   peer_id);
          continue;
        }

        SL_TRACE(self->log_,
                 "Enqueue block {} received from {}",
                 BlockInfo(header.number, block.hash),
                 peer_id);

        self->generations_.emplace(header.number, block.hash);
        self->ancestry_.emplace(header.parent_hash, block.hash);

        some_blocks_added = true;
      }

      SL_TRACE(self->log_, "Block loading is finished");
      if (handler) {
        handler(last_loaded_block);
      }

      if (some_blocks_added) {
        SL_TRACE(self->log_, "Enqueued some new blocks: schedule applying");
        self->scheduler_->schedule([wp] {
          if (auto self = wp.lock()) {
            self->applyNextBlock();
          }
        });
      }
    };

    auto protocol = router_->getSyncProtocol();
    BOOST_ASSERT_MSG(protocol, "Router did not provide sync protocol");
    protocol->request(peer_id, std::move(request), std::move(response_handler));
  }

  void SynchronizerImpl::loadJustifications(const libp2p::peer::PeerId &peer_id,
                                            primitives::BlockInfo target_block,
                                            std::optional<uint32_t> limit,
                                            SyncResultHandler &&handler) {
    if (node_is_shutting_down_) {
      if (handler) {
        handler(Error::SHUTTING_DOWN);
      }
      return;
    }

    busy_peers_.insert(peer_id);
    auto cleanup = gsl::finally([this, peer_id] {
      auto peer = busy_peers_.find(peer_id);
      if (peer != busy_peers_.end()) {
        busy_peers_.erase(peer);
      }
    });

    BlocksRequest request{
        BlockAttribute::HEADER | BlockAttribute::JUSTIFICATION,
        target_block.hash,
        Direction::ASCENDING,
        limit};

    auto request_fingerprint = request.fingerprint();
    if (auto r = recent_requests_.emplace(
            std::make_tuple(peer_id, request_fingerprint),
            "load justifications");
        not r.second) {
      SL_DEBUG(log_,
               "Can't load justification from {} for block {}: Duplicate '{}' "
               "request",
               peer_id,
               target_block,
               r.first->second);
      if (handler) {
        handler(Error::DUPLICATE_REQUEST);
      }
      return;
    }

    scheduleRecentRequestRemoval(peer_id, request_fingerprint);

    auto response_handler = [wp = weak_from_this(),
                             peer_id,
                             target_block,
                             limit,
                             handler = std::move(handler)](
                                auto &&response_res) mutable {
      auto self = wp.lock();
      if (not self) {
        return;
      }

      if (response_res.has_error()) {
        SL_DEBUG(self->log_,
                 "Can't load justification from {} for block {}: {}",
                 peer_id,
                 target_block,
                 response_res.error());
        if (handler) {
          handler(response_res.as_failure());
        }
        return;
      }

      auto &blocks = response_res.value().blocks;

      if (blocks.empty()) {
        SL_ERROR(self->log_,
                 "Can't load block justification from {} for block {}: "
                 "Response does not have any contents",
                 peer_id,
                 target_block);
        if (handler) {
          handler(Error::EMPTY_RESPONSE);
        }
        return;
      }

      // Use decreasing limit,
      // to avoid race between block and justification requests
      if (limit.has_value()) {
        if (blocks.size() >= limit.value()) {
          limit = 0;
        } else {
          limit.value() -= (blocks.size() - 1);
        }
      }

      bool justification_received = false;
      BlockInfo last_justified_block;
      BlockInfo last_observed_block;
      for (auto &block : blocks) {
        if (not block.header) {
          SL_ERROR(self->log_,
                   "No header was provided from {} for block {} while "
                   "requesting justifications",
                   peer_id,
                   target_block);
          if (handler) {
            handler(Error::RESPONSE_WITHOUT_BLOCK_HEADER);
          }
          return;
        }
        last_observed_block =
            primitives::BlockInfo{block.header->number, block.hash};
        if (block.justification) {
          justification_received = true;
          last_justified_block = last_observed_block;
          {
            std::lock_guard lock(self->justifications_mutex_);
            self->justifications_.emplace(last_justified_block,
                                          *block.justification);
          }
        }
      }

      if (justification_received) {
        SL_TRACE(self->log_, "Enqueued new justifications: schedule applying");
        self->scheduler_->schedule([wp] {
          if (auto self = wp.lock()) {
            self->applyNextJustification();
          }
        });
      }

      // Continue justifications requesting till limit is non-zero and last
      // observed block is not target (no block anymore)
      if ((not limit.has_value() or limit.value() > 0)
          and last_observed_block != target_block) {
        SL_TRACE(self->log_, "Request next block pack");
        self->scheduler_->schedule([wp,
                                    peer_id,
                                    target_block = last_observed_block,
                                    limit,
                                    handler = std::move(handler)]() mutable {
          if (auto self = wp.lock()) {
            self->loadJustifications(
                peer_id, target_block, limit, std::move(handler));
          }
        });
        return;
      }

      if (handler) {
        handler(last_justified_block);
      }
    };

    auto protocol = router_->getSyncProtocol();
    BOOST_ASSERT_MSG(protocol, "Router did not provide sync protocol");
    protocol->request(peer_id, std::move(request), std::move(response_handler));
  }

  void SynchronizerImpl::syncBabeDigest(const libp2p::peer::PeerId &peer_id,
                                        const primitives::BlockInfo &_block,
                                        CbResultVoid &&cb) {
    auto block = _block;
    // BabeConfigRepositoryImpl first block slot
    if (auto hash = block_tree_->getBlockHash(1);
        not hash or not block_tree_->getBlockHeader(hash.value())) {
      auto cb2 = [=, cb{std::move(cb)}, weak{weak_from_this()}](
                     outcome::result<BlocksResponse> _res) mutable {
        auto self = weak.lock();
        if (not self) {
          return;
        }
        if (not _res) {
          cb(_res.error());
          return;
        }
        auto &res = _res.value();
        if (res.blocks.empty()) {
          cb(Error::EMPTY_RESPONSE);
          return;
        }
        auto &header = res.blocks[0].header;
        if (not header) {
          cb(Error::RESPONSE_WITHOUT_BLOCK_HEADER);
          return;
        }
        if (header->number != 1) {
          cb(Error::INVALID_HASH);
          return;
        }
        if (header->parent_hash != block_tree_->getGenesisBlockHash()) {
          cb(Error::INVALID_HASH);
          return;
        }
        auto hash = self->block_storage_->putBlockHeader(*header).value();
        if (header->number < self->block_tree_->getLastFinalized().number) {
          self->block_storage_->assignNumberToHash({header->number, hash})
              .value();
        }
        self->syncBabeDigest(peer_id, block, std::move(cb));
      };
      router_->getSyncProtocol()->request(
          peer_id,
          {BlockAttribute::HEADER, 1, Direction::DESCENDING, 1},
          std::move(cb2));
      return;
    }
    // BabeConfigRepositoryImpl NextEpoch
    while (block.number != 0) {
      if (auto _header = block_tree_->getBlockHeader(block.hash)) {
        auto &header = _header.value();
        if (consensus::babe::getNextEpochDigest(header)) {
          break;
        }
        block = {header.number - 1, header.parent_hash};
        continue;
      }
      auto cb2 = [=, weak{weak_from_this()}, cb{std::move(cb)}](
                     outcome::result<BlocksResponse> _res) mutable {
        auto self = weak.lock();
        if (not self) {
          return;
        }
        if (not _res) {
          cb(_res.error());
          return;
        }
        auto &res = _res.value();
        if (res.blocks.empty()) {
          cb(Error::EMPTY_RESPONSE);
          return;
        }
        for (auto &item : res.blocks) {
          auto &header = item.header;
          if (not header) {
            cb(Error::RESPONSE_WITHOUT_BLOCK_HEADER);
            return;
          }
          primitives::BlockInfo info{
              header->number,
              self->hasher_->blake2b_256(scale::encode(*header).value())};
          if (info != block) {
            cb(Error::INVALID_HASH);
            return;
          }
          self->block_storage_->putBlockHeader(*header).value();
          if (block.number < self->block_tree_->getLastFinalized().number) {
            self->block_storage_->assignNumberToHash(block).value();
          }
          if (consensus::babe::getNextEpochDigest(*header)) {
            cb(outcome::success());
            return;
          }
          if (block.number != 0) {
            block = {header->number - 1, header->parent_hash};
          }
        }
        self->syncBabeDigest(peer_id, block, std::move(cb));
      };
      router_->getSyncProtocol()->request(peer_id,
                                          {
                                              BlockAttribute::HEADER,
                                              block.hash,
                                              Direction::DESCENDING,
                                              kBabeDigestBatch,
                                          },
                                          std::move(cb2));
      return;
    }
    cb(outcome::success());
  }

  void SynchronizerImpl::syncState(const libp2p::peer::PeerId &peer_id,
                                   const primitives::BlockInfo &block,
                                   SyncResultHandler &&handler) {
    std::unique_lock lock{state_sync_mutex_};
    if (state_sync_) {
      SL_TRACE(log_,
               "State sync request was not sent to {} for block {}: "
               "previous request in progress",
               peer_id,
               block);
      return;
    }
    auto _header = block_tree_->getBlockHeader(block.hash);
    if (not _header) {
      handler(_header.error());
      return;
    }
    auto &header = _header.value();
    if (storage_->getEphemeralBatchAt(header.state_root)) {
      handler(block);
      return;
    }
    if (not state_sync_flow_ or state_sync_flow_->blockInfo() != block) {
      state_sync_flow_.emplace(block, header);
    }
    state_sync_.emplace(StateSync{
<<<<<<< HEAD
        StateSyncRequestFlow{trie_pruner_, block, header},
=======
>>>>>>> 71f19e84
        peer_id,
        std::move(handler),
    });
    entries_ = 0;
    SL_INFO(log_, "Sync of state for block {} has started", block);
    syncState();
  }

  void SynchronizerImpl::syncState() {
    SL_TRACE(log_,
             "State sync request has sent to {} for block {}",
             state_sync_->peer,
             state_sync_flow_->blockInfo());

    auto request = state_sync_flow_->nextRequest();

    auto protocol = router_->getStateProtocol();
    BOOST_ASSERT_MSG(protocol, "Router did not provide state protocol");

    auto response_handler = [wp = weak_from_this()](auto &&_res) mutable {
      auto self = wp.lock();
      if (not self) {
        return;
      }
      std::unique_lock lock{self->state_sync_mutex_};
      auto ok = self->syncState(lock, std::move(_res));
      if (not ok) {
        auto cb = std::move(self->state_sync_->cb);
        SL_WARN(self->log_, "State syncing failed with error: {}", ok.error());
        self->state_sync_.reset();
        lock.unlock();
        cb(ok.error());
      }
    };

    protocol->request(
        state_sync_->peer, std::move(request), std::move(response_handler));
  }

  outcome::result<void> SynchronizerImpl::syncState(
      std::unique_lock<std::mutex> &lock,
      outcome::result<StateResponse> &&_res) {
    OUTCOME_TRY(res, _res);
    OUTCOME_TRY(state_sync_flow_->onResponse(res));
    entries_ += res.entries[0].entries.size();
    if (not state_sync_flow_->complete()) {
      SL_TRACE(log_, "State syncing continues. {} entries loaded", entries_);
      syncState();
      return outcome::success();
    }
    OUTCOME_TRY(
        state_sync_flow_->commit(*module_factory_, *core_api_, *serializer_));
    auto block = state_sync_flow_->blockInfo();
    state_sync_flow_.reset();
    SL_INFO(log_, "State syncing block {} has finished.", block);
    chain_sub_engine_->notify(primitives::events::ChainEventType::kNewRuntime,
                              block.hash);

    auto cb = std::move(state_sync_->cb);
    state_sync_.reset();

    // State syncing has completed; Switch to the full syncing
    sync_method_ = application::AppConfiguration::SyncMethod::Full;
    lock.unlock();
    cb(block);
    return outcome::success();
  }

  void SynchronizerImpl::applyNextBlock() {
    if (generations_.empty()) {
      SL_TRACE(log_, "No block for applying");
      return;
    }

    bool false_val = false;
    if (not applying_in_progress_.compare_exchange_strong(false_val, true)) {
      SL_TRACE(log_, "Applying in progress");
      return;
    }
    SL_TRACE(log_, "Begin applying");
    auto cleanup = gsl::finally([this] {
      SL_TRACE(log_, "End applying");
      applying_in_progress_ = false;
    });

    primitives::BlockHash hash;

    while (true) {
      auto generation_node = generations_.extract(generations_.begin());
      if (generation_node) {
        hash = generation_node.mapped();
        break;
      }
      if (generations_.empty()) {
        SL_TRACE(log_, "No block for applying");
        return;
      }
    }

    auto node = known_blocks_.extract(hash);
    if (node) {
      auto &block_data = node.mapped().data;
      BOOST_ASSERT(block_data.header.has_value());
      const BlockInfo block_info(block_data.header->number, block_data.hash);

      const auto &last_finalized_block = block_tree_->getLastFinalized();

      SyncResultHandler handler;

      if (watched_blocks_number_ == block_data.header->number) {
        if (auto wbn_node = watched_blocks_.extract(hash)) {
          handler = std::move(wbn_node.mapped());
        }
      }

      // Skip applied and finalized blocks and
      //  discard side-chain below last finalized
      if (block_data.header->number <= last_finalized_block.number) {
        auto header_res = block_tree_->getBlockHeader(hash);
        if (not header_res.has_value()) {
          auto n = discardBlock(block_data.hash);
          SL_WARN(
              log_,
              "Block {} {} not applied as discarded",
              block_info,
              n ? fmt::format("and {} others have", n) : fmt::format("has"));
          if (handler) {
            handler(Error::DISCARDED_BLOCK);
          }
        }

      } else {
        auto callback =
            [wself{weak_from_this()}, hash, handler{std::move(handler)}](
                auto &&block_addition_result) mutable {
              if (auto self = wself.lock()) {
                self->processBlockAdditionResult(
                    std::move(block_addition_result), hash, std::move(handler));
                self->postApplyBlock(hash);
              }
            };

        if (sync_method_ == application::AppConfiguration::SyncMethod::Full) {
          // Regular syncing
          primitives::Block block{
              .header = std::move(block_data.header.value()),
              .body = std::move(block_data.body.value()),
          };
          block_executor_->applyBlock(
              std::move(block), block_data.justification, std::move(callback));

        } else {
          // Fast syncing
          if (not state_sync_) {
            // Headers loading
            block_appender_->appendHeader(std::move(block_data.header.value()),
                                          block_data.justification,
                                          std::move(callback));

          } else {
            // State syncing in progress; Temporary discard all new blocks
            auto n = discardBlock(block_data.hash);
            SL_WARN(
                log_,
                "Block {} {} not applied as discarded: "
                "state syncing on block in progress",
                block_info,
                n ? fmt::format("and {} others have", n) : fmt::format("has"));
            if (handler) {
              handler(Error::DISCARDED_BLOCK);
            }
            return;
          }
        }
        return;
      }
    }
    postApplyBlock(hash);
  }

  void SynchronizerImpl::processBlockAdditionResult(
      outcome::result<void> &&block_addition_result,
      const primitives::BlockHash &hash,
      SyncResultHandler &&handler) {
    auto node = known_blocks_.extract(hash);
    if (node) {
      auto &block_data = node.mapped().data;
      auto &peers = node.mapped().peers;
      BOOST_ASSERT(block_data.header.has_value());
      const BlockInfo block_info(block_data.header->number, block_data.hash);

      notifySubscribers(block_info, block_addition_result);

      if (not block_addition_result.has_value()) {
        if (block_addition_result
            != outcome::failure(blockchain::BlockTreeError::BLOCK_EXISTS)) {
          notifySubscribers(block_info, block_addition_result.as_failure());
          auto n = discardBlock(block_data.hash);
          SL_WARN(log_,
                  "Block {} {} been discarded: {}",
                  block_info,
                  n ? fmt::format("and {} others have", n) : fmt::format("has"),
                  block_addition_result.error());
          if (handler) {
            handler(Error::DISCARDED_BLOCK);
          }
        } else {
          SL_DEBUG(log_, "Block {} is skipped as existing", block_info);
          if (handler) {
            handler(block_info);
          }
        }
      } else {
        telemetry_->notifyBlockImported(
            block_info, telemetry::BlockOrigin::kNetworkInitialSync);
        if (handler) {
          handler(block_info);
        }

<<<<<<< HEAD
          // Check if finality lag greater than justification saving interval
          static const BlockNumber kJustificationInterval = 512;
          static const BlockNumber kMaxJustificationLag = 5;
          auto last_finalized = block_tree_->getLastFinalized();
          if (consensus::grandpa::HasAuthoritySetChange{*block_data.header}
                  .scheduled
              or (block_info.number - kMaxJustificationLag)
                         / kJustificationInterval
                     > last_finalized.number / kJustificationInterval) {
            //  Trying to substitute with justifications' request only
            for (const auto &peer_id : peers) {
              syncMissingJustifications(
                  peer_id,
                  last_finalized,
                  kJustificationInterval * 2,
                  [wp = weak_from_this(), last_finalized, block_info](
                      auto res) {
                    if (auto self = wp.lock()) {
                      if (res.has_value()) {
                        SL_DEBUG(
                            self->log_,
                            "Loaded justifications for blocks in range {} - {}",
                            last_finalized,
                            res.value());
                        return;
                      }

                      SL_DEBUG(self->log_,
                              "Missing justifications between blocks {} and "
                              "{} was not loaded: {}",
                              last_finalized,
                              block_info.number,
                              res.error());
=======
        // Check if finality lag greater than justification saving interval
        static const BlockNumber kJustificationInterval = 512;
        static const BlockNumber kMaxJustificationLag = 5;
        auto last_finalized = block_tree_->getLastFinalized();
        if (consensus::grandpa::HasAuthoritySetChange{*block_data.header}
                .scheduled
            or (block_info.number - kMaxJustificationLag)
                       / kJustificationInterval
                   > last_finalized.number / kJustificationInterval) {
          //  Trying to substitute with justifications' request only
          for (const auto &peer_id : peers) {
            syncMissingJustifications(
                peer_id,
                last_finalized,
                kJustificationInterval * 2,
                [wp = weak_from_this(), last_finalized, block_info](auto res) {
                  if (auto self = wp.lock()) {
                    if (res.has_value()) {
                      SL_DEBUG(
                          self->log_,
                          "Loaded justifications for blocks in range {} - {}",
                          last_finalized,
                          res.value());
                      return;
>>>>>>> 71f19e84
                    }

                    SL_WARN(self->log_,
                            "Missing justifications between blocks {} and "
                            "{} was not loaded: {}",
                            last_finalized,
                            block_info.number,
                            res.error());
                  }
                });
          }
        }
      }
    }
  }

  void SynchronizerImpl::postApplyBlock(const primitives::BlockHash &hash) {
    ancestry_.erase(hash);

    auto minPreloadedBlockAmount =
        sync_method_ == application::AppConfiguration::SyncMethod::Full
            ? kMinPreloadedBlockAmount
            : kMinPreloadedBlockAmountForFastSyncing;

    if (known_blocks_.size() < minPreloadedBlockAmount) {
      SL_TRACE(log_,
               "{} blocks in queue: ask next portion of block",
               known_blocks_.size());
      askNextPortionOfBlocks();
    } else {
      SL_TRACE(log_, "{} blocks in queue", known_blocks_.size());
    }
    metric_import_queue_length_->set(known_blocks_.size());
    scheduler_->schedule([wp = weak_from_this()] {
      if (auto self = wp.lock()) {
        self->applyNextBlock();
      }
    });
  }

  void SynchronizerImpl::applyNextJustification() {
    // Operate over the same lock as for the whole blocks application
    bool false_val = false;
    if (not applying_in_progress_.compare_exchange_strong(false_val, true)) {
      SL_TRACE(log_, "Applying justification in progress");
      return;
    }
    SL_TRACE(log_, "Begin justification applying");
    auto cleanup = gsl::finally([this] {
      SL_TRACE(log_, "End justification applying");
      applying_in_progress_ = false;
    });

    std::queue<JustificationPair> justifications;
    {
      std::lock_guard lock(justifications_mutex_);
      justifications.swap(justifications_);
    }

    while (not justifications.empty()) {
      auto [block_info, justification] = std::move(justifications.front());
      const auto &block = block_info;  // SL_WARN compilation WA
      justifications.pop();
      grandpa_environment_->applyJustification(
          block_info, justification, [block, log{log_}](auto &&res) mutable {
            if (res.has_error()) {
              SL_WARN(log,
                      "Justification for block {} was not applied: {}",
                      block,
                      res.error());
            } else {
              SL_TRACE(log, "Applied justification for block {}", block);
            }
          });
    }
  }

  size_t SynchronizerImpl::discardBlock(
      const primitives::BlockHash &hash_of_discarding_block) {
    std::queue<primitives::BlockHash> queue;
    queue.emplace(hash_of_discarding_block);

    size_t affected = 0;
    while (not queue.empty()) {
      const auto &hash = queue.front();

      if (auto it = known_blocks_.find(hash); it != known_blocks_.end()) {
        auto number = it->second.data.header->number;
        notifySubscribers({number, hash}, Error::DISCARDED_BLOCK);

        known_blocks_.erase(it);
        affected++;
      }

      auto range = ancestry_.equal_range(hash);
      for (auto it = range.first; it != range.second; ++it) {
        queue.emplace(it->second);
      }
      ancestry_.erase(range.first, range.second);

      queue.pop();
    }

    metric_import_queue_length_->set(known_blocks_.size());
    return affected;
  }

  void SynchronizerImpl::prune(const primitives::BlockInfo &finalized_block) {
    // Remove blocks whose numbers less finalized one
    while (not generations_.empty()) {
      auto generation_node = generations_.extract(generations_.begin());
      if (generation_node) {
        const auto &number = generation_node.key();
        if (number >= finalized_block.number) {
          break;
        }
        const auto &hash = generation_node.mapped();
        notifySubscribers({number, hash}, Error::DISCARDED_BLOCK);

        known_blocks_.erase(hash);
        ancestry_.erase(hash);
      }
    }

    // Remove blocks whose numbers equal finalized one, excluding finalized
    // one
    auto range = generations_.equal_range(finalized_block.number);
    for (auto it = range.first; it != range.second;) {
      auto cit = it++;
      const auto &hash = cit->second;
      if (hash != finalized_block.hash) {
        discardBlock(hash);
      }
    }

    metric_import_queue_length_->set(known_blocks_.size());
  }

  void SynchronizerImpl::scheduleRecentRequestRemoval(
      const libp2p::peer::PeerId &peer_id,
      const BlocksRequest::Fingerprint &fingerprint) {
    scheduler_->schedule(
        [wp = weak_from_this(), peer_id, fingerprint] {
          if (auto self = wp.lock()) {
            self->recent_requests_.erase(std::tuple(peer_id, fingerprint));
          }
        },
        kRecentnessDuration);
  }

  void SynchronizerImpl::askNextPortionOfBlocks() {
    bool false_val = false;
    if (not asking_blocks_portion_in_progress_.compare_exchange_strong(
            false_val, true)) {
      SL_TRACE(log_, "Asking portion of blocks in progress");
      return;
    }
    SL_TRACE(log_, "Begin asking portion of blocks");

    for (auto g_it = generations_.rbegin(); g_it != generations_.rend();
         ++g_it) {
      const auto &hash = g_it->second;

      auto b_it = known_blocks_.find(hash);
      if (b_it == known_blocks_.end()) {
        SL_TRACE(log_,
                 "Block {} is unknown. Go to next one",
                 primitives::BlockInfo(g_it->first, hash));
        continue;
      }

      primitives::BlockInfo block_info(g_it->first, hash);

      auto &peers = b_it->second.peers;
      if (peers.empty()) {
        SL_TRACE(
            log_, "Block {} don't have any peer. Go to next one", block_info);
        continue;
      }

      for (auto p_it = peers.begin(); p_it != peers.end();) {
        auto cp_it = p_it++;

        auto peer_id = *cp_it;

        if (busy_peers_.find(peer_id) != busy_peers_.end()) {
          SL_TRACE(log_,
                   "Peer {} for block {} is busy",
                   peer_id,
                   primitives::BlockInfo(g_it->first, hash));
          continue;
        }

        busy_peers_.insert(peers.extract(cp_it));
        SL_TRACE(log_, "Peer {} marked as busy", peer_id);

        auto handler = [wp = weak_from_this(), peer_id](const auto &res) {
          if (auto self = wp.lock()) {
            if (self->busy_peers_.erase(peer_id) > 0) {
              SL_TRACE(self->log_, "Peer {} unmarked as busy", peer_id);
            }
            SL_TRACE(self->log_, "End asking portion of blocks");
            self->asking_blocks_portion_in_progress_ = false;
            if (not res.has_value()) {
              SL_DEBUG(self->log_,
                       "Loading next portion of blocks from {} is failed: {}",
                       peer_id,
                       res.error());
              return;
            }
            SL_DEBUG(self->log_,
                     "Portion of blocks from {} is loaded till {}",
                     peer_id,
                     res.value());
            if (self->known_blocks_.empty()) {
              self->askNextPortionOfBlocks();
            }
          }
        };

        if (sync_method_ == application::AppConfiguration::SyncMethod::Full) {
          auto lower = generations_.begin()->first;
          auto upper = generations_.rbegin()->first + 1;
          auto hint = generations_.rbegin()->first;

          SL_DEBUG(
              log_,
              "Start to find common block with {} in #{}..#{} to fill queue",
              peer_id,
              generations_.begin()->first,
              generations_.rbegin()->first);
          findCommonBlock(
              peer_id,
              lower,
              upper,
              hint,
              [wp = weak_from_this(), peer_id, handler = std::move(handler)](
                  outcome::result<primitives::BlockInfo> res) {
                if (auto self = wp.lock()) {
                  if (not res.has_value()) {
                    SL_DEBUG(self->log_,
                             "Can't load next portion of blocks from {}: {}",
                             peer_id,
                             res.error());
                    handler(res);
                    return;
                  }
                  auto &common_block_info = res.value();
                  SL_DEBUG(self->log_,
                           "Start to load next portion of blocks from {} "
                           "since block {}",
                           peer_id,
                           common_block_info);
                  self->loadBlocks(
                      peer_id, common_block_info, std::move(handler));
                }
              });
        } else {
          SL_DEBUG(log_,
                   "Start to load next portion of blocks from {} "
                   "since block {}",
                   peer_id,
                   block_info);
          loadBlocks(peer_id, block_info, std::move(handler));
        }
        return;
      }

      SL_TRACE(log_,
               "Block {} doesn't have appropriate peer. Go to next one",
               primitives::BlockInfo(g_it->first, hash));
    }

    SL_TRACE(log_, "End asking portion of blocks: none");
    asking_blocks_portion_in_progress_ = false;
  }

}  // namespace kagome::network<|MERGE_RESOLUTION|>--- conflicted
+++ resolved
@@ -974,9 +974,16 @@
                                         const primitives::BlockInfo &_block,
                                         CbResultVoid &&cb) {
     auto block = _block;
+
+    auto hash_res = block_tree_->getBlockHash(1);
+    if (!hash_res) {
+      SL_ERROR(
+          log_, "Error retrieving the first block hash: {}", hash_res.error());
+      return;
+    }
+    auto& hash_opt = hash_res.value();
     // BabeConfigRepositoryImpl first block slot
-    if (auto hash = block_tree_->getBlockHash(1);
-        not hash or not block_tree_->getBlockHeader(hash.value())) {
+    if (not hash_opt or not block_tree_->getBlockHeader(hash_opt.value())) {
       auto cb2 = [=, cb{std::move(cb)}, weak{weak_from_this()}](
                      outcome::result<BlocksResponse> _res) mutable {
         auto self = weak.lock();
@@ -1106,13 +1113,9 @@
       return;
     }
     if (not state_sync_flow_ or state_sync_flow_->blockInfo() != block) {
-      state_sync_flow_.emplace(block, header);
+      state_sync_flow_.emplace(trie_pruner_, block, header);
     }
     state_sync_.emplace(StateSync{
-<<<<<<< HEAD
-        StateSyncRequestFlow{trie_pruner_, block, header},
-=======
->>>>>>> 71f19e84
         peer_id,
         std::move(handler),
     });
@@ -1332,41 +1335,6 @@
           handler(block_info);
         }
 
-<<<<<<< HEAD
-          // Check if finality lag greater than justification saving interval
-          static const BlockNumber kJustificationInterval = 512;
-          static const BlockNumber kMaxJustificationLag = 5;
-          auto last_finalized = block_tree_->getLastFinalized();
-          if (consensus::grandpa::HasAuthoritySetChange{*block_data.header}
-                  .scheduled
-              or (block_info.number - kMaxJustificationLag)
-                         / kJustificationInterval
-                     > last_finalized.number / kJustificationInterval) {
-            //  Trying to substitute with justifications' request only
-            for (const auto &peer_id : peers) {
-              syncMissingJustifications(
-                  peer_id,
-                  last_finalized,
-                  kJustificationInterval * 2,
-                  [wp = weak_from_this(), last_finalized, block_info](
-                      auto res) {
-                    if (auto self = wp.lock()) {
-                      if (res.has_value()) {
-                        SL_DEBUG(
-                            self->log_,
-                            "Loaded justifications for blocks in range {} - {}",
-                            last_finalized,
-                            res.value());
-                        return;
-                      }
-
-                      SL_DEBUG(self->log_,
-                              "Missing justifications between blocks {} and "
-                              "{} was not loaded: {}",
-                              last_finalized,
-                              block_info.number,
-                              res.error());
-=======
         // Check if finality lag greater than justification saving interval
         static const BlockNumber kJustificationInterval = 512;
         static const BlockNumber kMaxJustificationLag = 5;
@@ -1391,15 +1359,14 @@
                           last_finalized,
                           res.value());
                       return;
->>>>>>> 71f19e84
                     }
 
-                    SL_WARN(self->log_,
-                            "Missing justifications between blocks {} and "
-                            "{} was not loaded: {}",
-                            last_finalized,
-                            block_info.number,
-                            res.error());
+                    SL_DEBUG(self->log_,
+                             "Missing justifications between blocks {} and "
+                             "{} was not loaded: {}",
+                             last_finalized,
+                             block_info.number,
+                             res.error());
                   }
                 });
           }
