/**
 * Copyright Soramitsu Co., Ltd. All Rights Reserved.
 * SPDX-License-Identifier: Apache-2.0
 */

#include "network/impl/synchronizer_impl.hpp"

#include <random>

#include "application/app_configuration.hpp"
#include "blockchain/block_tree_error.hpp"
#include "consensus/babe/has_babe_consensus_digest.hpp"
#include "consensus/grandpa/environment.hpp"
#include "consensus/grandpa/has_authority_set_change.hpp"
#include "network/helpers/peer_id_formatter.hpp"
#include "network/types/block_attributes.hpp"
#include "primitives/common.hpp"
#include "storage/predefined_keys.hpp"
#include "storage/trie/serialization/trie_serializer.hpp"
#include "storage/trie/trie_batches.hpp"
#include "storage/trie/trie_storage.hpp"

OUTCOME_CPP_DEFINE_CATEGORY(kagome::network, SynchronizerImpl::Error, e) {
  using E = kagome::network::SynchronizerImpl::Error;
  switch (e) {
    case E::SHUTTING_DOWN:
      return "Node is shutting down";
    case E::EMPTY_RESPONSE:
      return "Response is empty";
    case E::RESPONSE_WITHOUT_BLOCK_HEADER:
      return "Response does not contain header of some block";
    case E::RESPONSE_WITHOUT_BLOCK_BODY:
      return "Response does not contain body of some block";
    case E::DISCARDED_BLOCK:
      return "Block is discarded";
    case E::WRONG_ORDER:
      return "Wrong order of blocks/headers in response";
    case E::INVALID_HASH:
      return "Hash does not match";
    case E::ALREADY_IN_QUEUE:
      return "Block is already enqueued";
    case E::PEER_BUSY:
      return "Peer is busy";
    case E::ARRIVED_TOO_EARLY:
      return "Block is arrived too early. Try to process it late";
    case E::DUPLICATE_REQUEST:
      return "Duplicate of recent request has been detected";
  }
  return "unknown error";
}

namespace {
  constexpr const char *kImportQueueLength =
      "kagome_import_queue_blocks_submitted";

  kagome::network::BlockAttributes attributesForSync(
      kagome::application::AppConfiguration::SyncMethod method) {
    using SM = kagome::application::AppConfiguration::SyncMethod;
    switch (method) {
      case SM::Full:
        return kagome::network::BlocksRequest::kBasicAttributes;
      case SM::Fast:
      case SM::FastWithoutState:
      case SM::Warp:
        return kagome::network::BlockAttribute::HEADER
             | kagome::network::BlockAttribute::JUSTIFICATION;
      case SM::Auto:
        UNREACHABLE;
    }
    return kagome::network::BlocksRequest::kBasicAttributes;
  }
}  // namespace

namespace kagome::network {

  SynchronizerImpl::SynchronizerImpl(
      const application::AppConfiguration &app_config,
      std::shared_ptr<application::AppStateManager> app_state_manager,
      std::shared_ptr<blockchain::BlockTree> block_tree,
      std::shared_ptr<blockchain::BlockStorage> block_storage,
      std::shared_ptr<consensus::babe::BlockHeaderAppender> block_appender,
      std::shared_ptr<consensus::babe::BlockExecutor> block_executor,
      std::shared_ptr<storage::trie::TrieSerializer> serializer,
      std::shared_ptr<storage::trie::TrieStorage> storage,
      std::shared_ptr<storage::trie_pruner::TriePruner> trie_pruner,
      std::shared_ptr<network::Router> router,
      std::shared_ptr<libp2p::basic::Scheduler> scheduler,
      std::shared_ptr<crypto::Hasher> hasher,
      std::shared_ptr<runtime::ModuleFactory> module_factory,
      std::shared_ptr<runtime::Core> core_api,
      primitives::events::ChainSubscriptionEnginePtr chain_sub_engine,
      std::shared_ptr<consensus::grandpa::Environment> grandpa_environment)
      : app_state_manager_(std::move(app_state_manager)),
        block_tree_(std::move(block_tree)),
        block_storage_{std::move(block_storage)},
        block_appender_(std::move(block_appender)),
        block_executor_(std::move(block_executor)),
        serializer_(std::move(serializer)),
        storage_(std::move(storage)),
        trie_pruner_(std::move(trie_pruner)),
        router_(std::move(router)),
        scheduler_(std::move(scheduler)),
        hasher_(std::move(hasher)),
        module_factory_(std::move(module_factory)),
        core_api_(std::move(core_api)),
        grandpa_environment_{std::move(grandpa_environment)},
        chain_sub_engine_(std::move(chain_sub_engine)) {
    BOOST_ASSERT(app_state_manager_);
    BOOST_ASSERT(block_tree_);
    BOOST_ASSERT(block_executor_);
    BOOST_ASSERT(serializer_);
    BOOST_ASSERT(storage_);
    BOOST_ASSERT(trie_pruner_);
    BOOST_ASSERT(router_);
    BOOST_ASSERT(scheduler_);
    BOOST_ASSERT(hasher_);
    BOOST_ASSERT(module_factory_);
    BOOST_ASSERT(core_api_);
    BOOST_ASSERT(grandpa_environment_);
    BOOST_ASSERT(chain_sub_engine_);

    sync_method_ = app_config.syncMethod();

    // Register metrics
    metrics_registry_->registerGaugeFamily(
        kImportQueueLength, "Number of blocks submitted to the import queue");
    metric_import_queue_length_ =
        metrics_registry_->registerGaugeMetric(kImportQueueLength);
    metric_import_queue_length_->set(0);

    app_state_manager_->takeControl(*this);
  }

  /** @see AppStateManager::takeControl */
  void SynchronizerImpl::stop() {
    node_is_shutting_down_ = true;
  }

  bool SynchronizerImpl::subscribeToBlock(
      const primitives::BlockInfo &block_info, SyncResultHandler &&handler) {
    // Check if block is already in tree
    auto has = block_tree_->hasBlockHeader(block_info.hash);
    if (has and has.value()) {
      scheduler_->schedule(
          [handler = std::move(handler), block_info] { handler(block_info); });
      return false;
    }

    auto last_finalized_block = block_tree_->getLastFinalized();
    // Check if block from discarded side-chain
    if (last_finalized_block.number >= block_info.number) {
      scheduler_->schedule(
          [handler = std::move(handler)] { handler(Error::DISCARDED_BLOCK); });
      return false;
    }

    // Check if block has arrived too early
    auto best_block_res =
        block_tree_->getBestContaining(last_finalized_block.hash, std::nullopt);
    BOOST_ASSERT(best_block_res.has_value());
    const auto &best_block = best_block_res.value();
    if (best_block.number + kMaxDistanceToBlockForSubscription
        < block_info.number) {
      scheduler_->schedule([handler = std::move(handler)] {
        handler(Error::ARRIVED_TOO_EARLY);
      });
      return false;
    }

    subscriptions_.emplace(block_info, std::move(handler));
    return true;
  }

  void SynchronizerImpl::notifySubscribers(const primitives::BlockInfo &block,
                                           outcome::result<void> res) {
    auto range = subscriptions_.equal_range(block);
    for (auto it = range.first; it != range.second;) {
      auto cit = it++;
      if (auto node = subscriptions_.extract(cit)) {
        if (res.has_error()) {
          auto error = res.as_failure();
          scheduler_->schedule(
              [handler = std::move(node.mapped()), error] { handler(error); });
        } else {
          scheduler_->schedule(
              [handler = std::move(node.mapped()), block] { handler(block); });
        }
      }
    }
  }

  bool SynchronizerImpl::syncByBlockInfo(
      const primitives::BlockInfo &block_info,
      const libp2p::peer::PeerId &peer_id,
      Synchronizer::SyncResultHandler &&handler,
      bool subscribe_to_block) {
    // Subscribe on demand
    if (subscribe_to_block) {
      subscribeToBlock(block_info, std::move(handler));
    }

    // If provided block is already enqueued, just remember peer
    if (auto it = known_blocks_.find(block_info.hash);
        it != known_blocks_.end()) {
      auto &block_in_queue = it->second;
      block_in_queue.peers.emplace(peer_id);
      if (handler) {
        handler(block_info);
      }
      return false;
    }

    // We are communicating with one peer only for one issue.
    // If peer is already in use, don't start an additional issue.
    auto peer_is_busy = not busy_peers_.emplace(peer_id).second;
    if (peer_is_busy) {
      SL_TRACE(
          log_,
          "Can't syncByBlockHeader block {} is received from {}: Peer busy",
          block_info,
          peer_id);
      return false;
    }
    SL_TRACE(log_, "Peer {} marked as busy", peer_id);

    const auto &last_finalized_block = block_tree_->getLastFinalized();

    auto best_block_res =
        block_tree_->getBestContaining(last_finalized_block.hash, std::nullopt);
    BOOST_ASSERT(best_block_res.has_value());
    const auto &best_block = best_block_res.value();

    // Provided block is equal our best one. Nothing needs to do.
    if (block_info == best_block) {
      if (handler) {
        handler(block_info);
      }
      return false;
    }

    // First we need to find the best common block to avoid manipulations with
    // blocks what already exists on node.
    //
    // Find will be doing in interval between definitely known common block and
    // potentially unknown.
    //
    // Best candidate for lower bound is last finalized (it must be known for
    // all synchronized nodes).
    const auto lower = last_finalized_block.number;

    // Best candidate for upper bound is next potentially known block (next for
    // min of provided and our best)
    const auto upper = std::min(block_info.number, best_block.number) + 1;

    // Search starts with potentially known block (min of provided and our best)
    const auto hint = std::min(block_info.number, best_block.number);

    BOOST_ASSERT(lower < upper);

    // Callback what will be called at the end of finding the best common block
    auto find_handler =
        [wp = weak_from_this(), peer_id, handler = std::move(handler)](
            outcome::result<primitives::BlockInfo> res) mutable {
          if (auto self = wp.lock()) {
            // Remove peer from list of busy peers
            if (self->busy_peers_.erase(peer_id) > 0) {
              SL_TRACE(self->log_, "Peer {} unmarked as busy", peer_id);
            }

            // Finding the best common block was failed
            if (not res.has_value()) {
              if (handler) {
                handler(res.as_failure());
              }
              return;
            }

            // If provided block is already enqueued, just remember peer
            auto &block_info = res.value();
            if (auto it = self->known_blocks_.find(block_info.hash);
                it != self->known_blocks_.end()) {
              auto &block_in_queue = it->second;
              block_in_queue.peers.emplace(peer_id);
              if (handler) {
                handler(std::move(block_info));
              }
              return;
            }

            // Start to load blocks since found
            SL_DEBUG(self->log_,
                     "Start to load blocks from {} since block {}",
                     peer_id,
                     block_info);
            self->loadBlocks(peer_id, block_info, std::move(handler));
          }
        };

    // Find the best common block
    SL_DEBUG(log_,
             "Start to find common block with {} in #{}..#{} to catch up",
             peer_id,
             lower,
             upper);
    findCommonBlock(peer_id, lower, upper, hint, std::move(find_handler));
    return true;
  }

  bool SynchronizerImpl::syncByBlockHeader(
      const primitives::BlockHeader &header,
      const libp2p::peer::PeerId &peer_id,
      Synchronizer::SyncResultHandler &&handler) {
    auto block_hash = hasher_->blake2b_256(scale::encode(header).value());
    const primitives::BlockInfo block_info(header.number, block_hash);

    // Block was applied before
    if (block_tree_->getBlockHeader(block_hash).has_value()) {
      return false;
    }

    // Block is already enqueued
    if (auto it = known_blocks_.find(block_info.hash);
        it != known_blocks_.end()) {
      auto &block_in_queue = it->second;
      block_in_queue.peers.emplace(peer_id);
      return false;
    }

    // Number of provided block header greater currently watched.
    // Reset watched blocks list and start to watch the block with new number
    if (watched_blocks_number_ < header.number) {
      watched_blocks_number_ = header.number;
      watched_blocks_.clear();
    }
    // If number of provided block header is the same of watched, add handler
    // for this block
    if (watched_blocks_number_ == header.number) {
      watched_blocks_.emplace(block_hash, std::move(handler));
    }

    // If parent of provided block is in chain, start to load it immediately
    bool parent_is_known =
        known_blocks_.find(header.parent_hash) != known_blocks_.end()
        or block_tree_->getBlockHeader(header.parent_hash).has_value();

    if (parent_is_known) {
      loadBlocks(peer_id, block_info, [wp = weak_from_this()](auto res) {
        if (auto self = wp.lock()) {
          SL_TRACE(self->log_, "Block(s) enqueued to apply by announce");
        }
      });
      return true;
    }

    // Otherwise, is using base way to enqueue
    return syncByBlockInfo(
        block_info,
        peer_id,
        [wp = weak_from_this()](auto res) {
          if (auto self = wp.lock()) {
            SL_TRACE(self->log_, "Block(s) enqueued to load by announce");
          }
        },
        false);
  }

  void SynchronizerImpl::syncMissingJustifications(
      const PeerId &peer_id,
      primitives::BlockInfo target_block,
      std::optional<uint32_t> limit,
      Synchronizer::SyncResultHandler &&handler) {
    if (busy_peers_.find(peer_id) != busy_peers_.end()) {
      SL_DEBUG(
          log_,
          "Justifications load since block {} was rescheduled, peer {} is busy",
          target_block,
          peer_id);
      scheduler_->schedule([wp = weak_from_this(),
                            peer_id,
                            block = std::move(target_block),
                            limit = std::move(limit),
                            handler = std::move(handler)]() mutable {
        auto self = wp.lock();
        if (not self) {
          return;
        }
        self->syncMissingJustifications(
            peer_id, std::move(block), std::move(limit), std::move(handler));
      });
      return;
    }

    loadJustifications(
        peer_id, std::move(target_block), std::move(limit), std::move(handler));
  }

  void SynchronizerImpl::findCommonBlock(
      const libp2p::peer::PeerId &peer_id,
      primitives::BlockNumber lower,
      primitives::BlockNumber upper,
      primitives::BlockNumber hint,
      SyncResultHandler &&handler,
      std::map<primitives::BlockNumber, primitives::BlockHash> &&observed) {
    // Interrupts process if node is shutting down
    if (node_is_shutting_down_) {
      handler(Error::SHUTTING_DOWN);
      return;
    }

    network::BlocksRequest request{network::BlockAttribute::HEADER,
                                   hint,
                                   network::Direction::ASCENDING,
                                   1};

    auto request_fingerprint = request.fingerprint();

    if (auto r = recent_requests_.emplace(
            std::make_tuple(peer_id, request_fingerprint), "find common block");
        not r.second) {
      SL_VERBOSE(log_,
                 "Can't check if block #{} in #{}..#{} is common with {}: {}",
                 hint,
                 lower,
                 upper - 1,
                 peer_id,
                 r.first->second);
      handler(Error::DUPLICATE_REQUEST);
      return;
    }

    scheduleRecentRequestRemoval(peer_id, request_fingerprint);

    auto response_handler = [wp = weak_from_this(),
                             lower,
                             upper,
                             target = hint,
                             peer_id,
                             handler = std::move(handler),
                             observed = std::move(observed),
                             request_fingerprint](auto &&response_res) mutable {
      auto self = wp.lock();
      if (not self) {
        return;
      }

      // Any error interrupts finding common block
      if (response_res.has_error()) {
        SL_VERBOSE(self->log_,
                   "Can't check if block #{} in #{}..#{} is common with {}: {}",
                   target,
                   lower,
                   upper - 1,
                   peer_id,
                   response_res.error());
        handler(response_res.as_failure());
        return;
      }
      auto &blocks = response_res.value().blocks;

      // No block in response is abnormal situation. Requested block must be
      // existed because finding in interval of numbers of blocks that must
      // exist
      if (blocks.empty()) {
        SL_VERBOSE(self->log_,
                   "Can't check if block #{} in #{}..#{} is common with {}: "
                   "Response does not have any blocks",
                   target,
                   lower,
                   upper - 1,
                   peer_id);
        handler(Error::EMPTY_RESPONSE);
        self->recent_requests_.erase(std::tuple(peer_id, request_fingerprint));
        return;
      }

      auto hash = blocks.front().hash;

      observed.emplace(target, hash);

      for (;;) {
        // Check if block is known (is already enqueued or is in block tree)
        bool block_is_known =
            self->known_blocks_.find(hash) != self->known_blocks_.end()
            or self->block_tree_->getBlockHeader(hash).has_value();

        // Interval of finding is totally narrowed. Common block should be found
        if (target == lower) {
          if (block_is_known) {
            // Common block is found
            SL_DEBUG(self->log_,
                     "Found best common block with {}: {}",
                     peer_id,
                     BlockInfo(target, hash));
            handler(BlockInfo(target, hash));
            return;
          }

          // Common block is not found. It is abnormal situation. Requested
          // block must be existed because finding in interval of numbers of
          // blocks that must exist
          SL_WARN(self->log_, "Not found any common block with {}", peer_id);
          handler(Error::EMPTY_RESPONSE);
          return;
        }

        primitives::BlockNumber hint;

        // Narrowing interval for next iteration
        if (block_is_known) {
          SL_TRACE(self->log_,
                   "Block {} of {} is found locally",
                   BlockInfo(target, hash),
                   peer_id);

          // Narrowing interval to continue above
          lower = target;
          hint = lower + (upper - lower) / 2;
        } else {
          SL_TRACE(self->log_,
                   "Block {} of {} is not found locally",
                   BlockInfo(target, hash),
                   peer_id,
                   lower,
                   upper - 1);

          // Step for next iteration
          auto step = upper - target;

          // Narrowing interval to continue below
          upper = target;
          hint = upper - std::min(step, (upper - lower) / 2);
        }
        hint = lower + (upper - lower) / 2;

        // Try again with narrowed interval

        auto it = observed.find(hint);

        // This block number was observed early
        if (it != observed.end()) {
          target = hint;
          hash = it->second;

          SL_TRACE(
              self->log_,
              "Block {} of {} is already observed. Continue without request",
              BlockInfo(target, hash),
              peer_id);
          continue;
        }

        // This block number has not observed yet
        self->findCommonBlock(peer_id,
                              lower,
                              upper,
                              hint,
                              std::move(handler),
                              std::move(observed));
        break;
      }
    };

    SL_TRACE(log_,
             "Check if block #{} in #{}..#{} is common with {}",
             hint,
             lower,
             upper - 1,
             peer_id);

    auto protocol = router_->getSyncProtocol();
    BOOST_ASSERT_MSG(protocol, "Router did not provide sync protocol");
    protocol->request(peer_id, std::move(request), std::move(response_handler));
  }

  void SynchronizerImpl::loadBlocks(const libp2p::peer::PeerId &peer_id,
                                    primitives::BlockInfo from,
                                    SyncResultHandler &&handler) {
    // Interrupts process if node is shutting down
    if (node_is_shutting_down_) {
      if (handler) {
        handler(Error::SHUTTING_DOWN);
      }
      return;
    }

    network::BlocksRequest request{attributesForSync(sync_method_),
                                   from.hash,
                                   network::Direction::ASCENDING,
                                   std::nullopt};

    auto request_fingerprint = request.fingerprint();

    if (auto r = recent_requests_.emplace(
            std::make_tuple(peer_id, request_fingerprint), "load blocks");
        not r.second) {
      SL_ERROR(log_,
               "Can't load blocks from {} beginning block {}: {}",
               peer_id,
               from,
               r.first->second);
      if (handler) {
        handler(Error::DUPLICATE_REQUEST);
      }
      return;
    }

    scheduleRecentRequestRemoval(peer_id, request_fingerprint);

    auto response_handler = [wp = weak_from_this(),
                             from,
                             peer_id,
                             handler = std::move(handler),
                             parent_hash = primitives::BlockHash{}](
                                auto &&response_res) mutable {
      auto self = wp.lock();
      if (not self) {
        return;
      }

      // Any error interrupts loading of blocks
      if (response_res.has_error()) {
        SL_ERROR(self->log_,
                 "Can't load blocks from {} beginning block {}: {}",
                 peer_id,
                 from,
                 response_res.error());
        if (handler) {
          handler(response_res.as_failure());
        }
        return;
      }
      auto &blocks = response_res.value().blocks;

      // No block in response is abnormal situation.
      // At least one starting block should be returned as existing
      if (blocks.empty()) {
        SL_ERROR(self->log_,
                 "Can't load blocks from {} beginning block {}: "
                 "Response does not have any blocks",
                 peer_id,
                 from);
        if (handler) {
          handler(Error::EMPTY_RESPONSE);
        }
        return;
      }

      SL_TRACE(self->log_,
               "{} blocks are loaded from {} beginning block {}",
               blocks.size(),
               peer_id,
               from);

      bool some_blocks_added = false;
      primitives::BlockInfo last_loaded_block;

      for (auto &block : blocks) {
        // Check if header is provided
        if (not block.header.has_value()) {
          SL_ERROR(self->log_,
                   "Can't load blocks from {} starting from block {}: "
                   "Received block without header",
                   peer_id,
                   from);
          if (handler) {
            handler(Error::RESPONSE_WITHOUT_BLOCK_HEADER);
          }
          return;
        }
        // Check if body is provided
        if (not block.header.has_value()) {
          SL_ERROR(self->log_,
                   "Can't load blocks from {} starting from block {}: "
                   "Received block without body",
                   peer_id,
                   from);
          if (handler) {
            handler(Error::RESPONSE_WITHOUT_BLOCK_BODY);
          }
          return;
        }
        auto &header = block.header.value();

        const auto &last_finalized_block =
            self->block_tree_->getLastFinalized();

        // Check by number if block is not finalized yet
        if (last_finalized_block.number >= header.number) {
          if (last_finalized_block.number == header.number) {
            if (last_finalized_block.hash != block.hash) {
              SL_ERROR(self->log_,
                       "Can't load blocks from {} starting from block {}: "
                       "Received discarded block {}",
                       peer_id,
                       from,
                       BlockInfo(header.number, block.hash));
              if (handler) {
                handler(Error::DISCARDED_BLOCK);
              }
              return;
            }

            SL_TRACE(self->log_,
                     "Skip block {} received from {}: "
                     "it is finalized with block #{}",
                     BlockInfo(header.number, block.hash),
                     peer_id,
                     last_finalized_block.number);
            continue;
          }

          SL_TRACE(self->log_,
                   "Skip block {} received from {}: "
                   "it is below the last finalized block #{}",
                   BlockInfo(header.number, block.hash),
                   peer_id,
                   last_finalized_block.number);
          continue;
        }

        // Check if block is not discarded
        if (last_finalized_block.number + 1 == header.number) {
          if (last_finalized_block.hash != header.parent_hash) {
            SL_ERROR(self->log_,
                     "Can't complete blocks loading from {} starting from "
                     "block {}: Received discarded block {}",
                     peer_id,
                     from,
                     BlockInfo(header.number, header.parent_hash));
            if (handler) {
              handler(Error::DISCARDED_BLOCK);
            }
            return;
          }

          // Start to check parents
          parent_hash = header.parent_hash;
        }

        // Check if block is in chain
        static const primitives::BlockHash zero_hash;
        if (parent_hash != header.parent_hash && parent_hash != zero_hash) {
          SL_ERROR(self->log_,
                   "Can't complete blocks loading from {} starting from "
                   "block {}: Received block is not descendant of previous",
                   peer_id,
                   from);
          if (handler) {
            handler(Error::WRONG_ORDER);
          }
          return;
        }

        // Check if hash is valid
        auto calculated_hash =
            self->hasher_->blake2b_256(scale::encode(header).value());
        if (block.hash != calculated_hash) {
          SL_ERROR(self->log_,
                   "Can't complete blocks loading from {} starting from "
                   "block {}: "
                   "Received block whose hash does not match the header",
                   peer_id,
                   from);
          if (handler) {
            handler(Error::INVALID_HASH);
          }
          return;
        }

        last_loaded_block = {header.number, block.hash};

        parent_hash = block.hash;

        // Add block in queue and save peer or just add peer for existing record
        auto it = self->known_blocks_.find(block.hash);
        if (it == self->known_blocks_.end()) {
          self->known_blocks_.emplace(block.hash, KnownBlock{block, {peer_id}});
          self->metric_import_queue_length_->set(self->known_blocks_.size());
        } else {
          it->second.peers.emplace(peer_id);
          SL_TRACE(self->log_,
                   "Skip block {} received from {}: already enqueued",
                   BlockInfo(header.number, block.hash),
                   peer_id);
          continue;
        }

        SL_TRACE(self->log_,
                 "Enqueue block {} received from {}",
                 BlockInfo(header.number, block.hash),
                 peer_id);

        self->generations_.emplace(header.number, block.hash);
        self->ancestry_.emplace(header.parent_hash, block.hash);

        some_blocks_added = true;
      }

      SL_TRACE(self->log_, "Block loading is finished");
      if (handler) {
        handler(last_loaded_block);
      }

      if (some_blocks_added) {
        SL_TRACE(self->log_, "Enqueued some new blocks: schedule applying");
        self->scheduler_->schedule([wp] {
          if (auto self = wp.lock()) {
            self->applyNextBlock();
          }
        });
      }
    };

    auto protocol = router_->getSyncProtocol();
    BOOST_ASSERT_MSG(protocol, "Router did not provide sync protocol");
    protocol->request(peer_id, std::move(request), std::move(response_handler));
  }

  void SynchronizerImpl::loadJustifications(const libp2p::peer::PeerId &peer_id,
                                            primitives::BlockInfo target_block,
                                            std::optional<uint32_t> limit,
                                            SyncResultHandler &&handler) {
    if (node_is_shutting_down_) {
      if (handler) {
        handler(Error::SHUTTING_DOWN);
      }
      return;
    }

    busy_peers_.insert(peer_id);
    auto cleanup = gsl::finally([this, peer_id] {
      auto peer = busy_peers_.find(peer_id);
      if (peer != busy_peers_.end()) {
        busy_peers_.erase(peer);
      }
    });

    BlocksRequest request{
        BlockAttribute::HEADER | BlockAttribute::JUSTIFICATION,
        target_block.hash,
        Direction::ASCENDING,
        limit};

    auto request_fingerprint = request.fingerprint();
    if (auto r = recent_requests_.emplace(
            std::make_tuple(peer_id, request_fingerprint),
            "load justifications");
        not r.second) {
      SL_DEBUG(log_,
               "Can't load justification from {} for block {}: Duplicate '{}' "
               "request",
               peer_id,
               target_block,
               r.first->second);
      if (handler) {
        handler(Error::DUPLICATE_REQUEST);
      }
      return;
    }

    scheduleRecentRequestRemoval(peer_id, request_fingerprint);

    auto response_handler = [wp = weak_from_this(),
                             peer_id,
                             target_block,
                             limit,
                             handler = std::move(handler)](
                                auto &&response_res) mutable {
      auto self = wp.lock();
      if (not self) {
        return;
      }

      if (response_res.has_error()) {
        SL_DEBUG(self->log_,
                 "Can't load justification from {} for block {}: {}",
                 peer_id,
                 target_block,
                 response_res.error());
        if (handler) {
          handler(response_res.as_failure());
        }
        return;
      }

      auto &blocks = response_res.value().blocks;

      if (blocks.empty()) {
        SL_ERROR(self->log_,
                 "Can't load block justification from {} for block {}: "
                 "Response does not have any contents",
                 peer_id,
                 target_block);
        if (handler) {
          handler(Error::EMPTY_RESPONSE);
        }
        return;
      }

      // Use decreasing limit,
      // to avoid race between block and justification requests
      if (limit.has_value()) {
        if (blocks.size() >= limit.value()) {
          limit = 0;
        } else {
          limit.value() -= (blocks.size() - 1);
        }
      }

      bool justification_received = false;
      BlockInfo last_justified_block;
      BlockInfo last_observed_block;
      for (auto &block : blocks) {
        if (not block.header) {
          SL_ERROR(self->log_,
                   "No header was provided from {} for block {} while "
                   "requesting justifications",
                   peer_id,
                   target_block);
          if (handler) {
            handler(Error::RESPONSE_WITHOUT_BLOCK_HEADER);
          }
          return;
        }
        last_observed_block =
            primitives::BlockInfo{block.header->number, block.hash};
        if (block.justification) {
          justification_received = true;
          last_justified_block = last_observed_block;
          {
            std::lock_guard lock(self->justifications_mutex_);
            self->justifications_.emplace(last_justified_block,
                                          *block.justification);
          }
        }
      }

      if (justification_received) {
        SL_TRACE(self->log_, "Enqueued new justifications: schedule applying");
        self->scheduler_->schedule([wp] {
          if (auto self = wp.lock()) {
            self->applyNextJustification();
          }
        });
      }

      // Continue justifications requesting till limit is non-zero and last
      // observed block is not target (no block anymore)
      if ((not limit.has_value() or limit.value() > 0)
          and last_observed_block != target_block) {
        SL_TRACE(self->log_, "Request next block pack");
        self->scheduler_->schedule([wp,
                                    peer_id,
                                    target_block = last_observed_block,
                                    limit,
                                    handler = std::move(handler)]() mutable {
          if (auto self = wp.lock()) {
            self->loadJustifications(
                peer_id, target_block, limit, std::move(handler));
          }
        });
        return;
      }

      if (handler) {
        handler(last_justified_block);
      }
    };

    auto protocol = router_->getSyncProtocol();
    BOOST_ASSERT_MSG(protocol, "Router did not provide sync protocol");
    protocol->request(peer_id, std::move(request), std::move(response_handler));
  }

<<<<<<< HEAD
=======
  void SynchronizerImpl::syncBabeDigest(const libp2p::peer::PeerId &peer_id,
                                        const primitives::BlockInfo &_block,
                                        CbResultVoid &&cb) {
    auto block = _block;

    auto hash_res = block_tree_->getBlockHash(1);
    if (!hash_res) {
      SL_ERROR(
          log_, "Error retrieving the first block hash: {}", hash_res.error());
      return;
    }
    auto& hash_opt = hash_res.value();
    // BabeConfigRepositoryImpl first block slot
    if (not hash_opt or not block_tree_->getBlockHeader(hash_opt.value())) {
      auto cb2 = [=, cb{std::move(cb)}, weak{weak_from_this()}](
                     outcome::result<BlocksResponse> _res) mutable {
        auto self = weak.lock();
        if (not self) {
          return;
        }
        if (not _res) {
          cb(_res.error());
          return;
        }
        auto &res = _res.value();
        if (res.blocks.empty()) {
          cb(Error::EMPTY_RESPONSE);
          return;
        }
        auto &header = res.blocks[0].header;
        if (not header) {
          cb(Error::RESPONSE_WITHOUT_BLOCK_HEADER);
          return;
        }
        if (header->number != 1) {
          cb(Error::INVALID_HASH);
          return;
        }
        if (header->parent_hash != block_tree_->getGenesisBlockHash()) {
          cb(Error::INVALID_HASH);
          return;
        }
        auto hash = self->block_storage_->putBlockHeader(*header).value();
        if (header->number < self->block_tree_->getLastFinalized().number) {
          self->block_storage_->assignNumberToHash({header->number, hash})
              .value();
        }
        self->syncBabeDigest(peer_id, block, std::move(cb));
      };
      router_->getSyncProtocol()->request(
          peer_id,
          {BlockAttribute::HEADER, 1, Direction::DESCENDING, 1},
          std::move(cb2));
      return;
    }
    // BabeConfigRepositoryImpl NextEpoch
    while (block.number != 0) {
      if (auto _header = block_tree_->getBlockHeader(block.hash)) {
        auto &header = _header.value();
        if (consensus::babe::HasBabeConsensusDigest(header)) {
          break;
        }
        block = {header.number - 1, header.parent_hash};
        continue;
      }
      auto cb2 = [=, weak{weak_from_this()}, cb{std::move(cb)}](
                     outcome::result<BlocksResponse> _res) mutable {
        auto self = weak.lock();
        if (not self) {
          return;
        }
        if (not _res) {
          cb(_res.error());
          return;
        }
        auto &res = _res.value();
        if (res.blocks.empty()) {
          cb(Error::EMPTY_RESPONSE);
          return;
        }
        for (auto &item : res.blocks) {
          auto &header = item.header;
          if (not header) {
            cb(Error::RESPONSE_WITHOUT_BLOCK_HEADER);
            return;
          }
          primitives::BlockInfo info{
              header->number,
              self->hasher_->blake2b_256(scale::encode(*header).value())};
          if (info != block) {
            cb(Error::INVALID_HASH);
            return;
          }
          self->block_storage_->putBlockHeader(*header).value();
          if (block.number < self->block_tree_->getLastFinalized().number) {
            self->block_storage_->assignNumberToHash(block).value();
          }
          if (consensus::babe::HasBabeConsensusDigest(*header)) {
            cb(outcome::success());
            return;
          }
          if (block.number != 0) {
            block = {header->number - 1, header->parent_hash};
          }
        }
        self->syncBabeDigest(peer_id, block, std::move(cb));
      };
      router_->getSyncProtocol()->request(peer_id,
                                          {
                                              BlockAttribute::HEADER,
                                              block.hash,
                                              Direction::DESCENDING,
                                              kBabeDigestBatch,
                                          },
                                          std::move(cb2));
      return;
    }
    cb(outcome::success());
  }

>>>>>>> 82e3c0fb
  void SynchronizerImpl::syncState(const libp2p::peer::PeerId &peer_id,
                                   const primitives::BlockInfo &block,
                                   SyncResultHandler &&handler) {
    std::unique_lock lock{state_sync_mutex_};
    if (state_sync_) {
      SL_TRACE(log_,
               "State sync request was not sent to {} for block {}: "
               "previous request in progress",
               peer_id,
               block);
      return;
    }
    auto _header = block_tree_->getBlockHeader(block.hash);
    if (not _header) {
      handler(_header.error());
      return;
    }
    auto &header = _header.value();
    if (storage_->getEphemeralBatchAt(header.state_root)) {
      handler(block);
      return;
    }
    if (not state_sync_flow_ or state_sync_flow_->blockInfo() != block) {
      state_sync_flow_.emplace(trie_pruner_, block, header);
    }
    state_sync_.emplace(StateSync{
        peer_id,
        std::move(handler),
    });
    entries_ = 0;
    SL_INFO(log_, "Sync of state for block {} has started", block);
    syncState();
  }

  void SynchronizerImpl::syncState() {
    SL_TRACE(log_,
             "State sync request has sent to {} for block {}",
             state_sync_->peer,
             state_sync_flow_->blockInfo());

    auto request = state_sync_flow_->nextRequest();

    auto protocol = router_->getStateProtocol();
    BOOST_ASSERT_MSG(protocol, "Router did not provide state protocol");

    auto response_handler = [wp = weak_from_this()](auto &&_res) mutable {
      auto self = wp.lock();
      if (not self) {
        return;
      }
      std::unique_lock lock{self->state_sync_mutex_};
      auto ok = self->syncState(lock, std::move(_res));
      if (not ok) {
        auto cb = std::move(self->state_sync_->cb);
        SL_WARN(self->log_, "State syncing failed with error: {}", ok.error());
        self->state_sync_.reset();
        lock.unlock();
        cb(ok.error());
      }
    };

    protocol->request(
        state_sync_->peer, std::move(request), std::move(response_handler));
  }

  outcome::result<void> SynchronizerImpl::syncState(
      std::unique_lock<std::mutex> &lock,
      outcome::result<StateResponse> &&_res) {
    OUTCOME_TRY(res, _res);
    OUTCOME_TRY(state_sync_flow_->onResponse(res));
    entries_ += res.entries[0].entries.size();
    if (not state_sync_flow_->complete()) {
      SL_TRACE(log_, "State syncing continues. {} entries loaded", entries_);
      syncState();
      return outcome::success();
    }
    OUTCOME_TRY(
        state_sync_flow_->commit(*module_factory_, *core_api_, *serializer_));
    auto block = state_sync_flow_->blockInfo();
    state_sync_flow_.reset();
    SL_INFO(log_, "State syncing block {} has finished.", block);
    chain_sub_engine_->notify(primitives::events::ChainEventType::kNewRuntime,
                              block.hash);

    auto cb = std::move(state_sync_->cb);
    state_sync_.reset();

    // State syncing has completed; Switch to the full syncing
    sync_method_ = application::AppConfiguration::SyncMethod::Full;
    lock.unlock();
    cb(block);
    return outcome::success();
  }

  void SynchronizerImpl::applyNextBlock() {
    if (generations_.empty()) {
      SL_TRACE(log_, "No block for applying");
      return;
    }

    bool false_val = false;
    if (not applying_in_progress_.compare_exchange_strong(false_val, true)) {
      SL_TRACE(log_, "Applying in progress");
      return;
    }
    SL_TRACE(log_, "Begin applying");
    auto cleanup = gsl::finally([this] {
      SL_TRACE(log_, "End applying");
      applying_in_progress_ = false;
    });

    primitives::BlockHash hash;

    while (true) {
      auto generation_node = generations_.extract(generations_.begin());
      if (generation_node) {
        hash = generation_node.mapped();
        break;
      }
      if (generations_.empty()) {
        SL_TRACE(log_, "No block for applying");
        return;
      }
    }

    if (auto it = known_blocks_.find(hash); it != known_blocks_.end()) {
      auto &block_data = it->second.data;
      BOOST_ASSERT(block_data.header.has_value());
      const BlockInfo block_info(block_data.header->number, block_data.hash);

      const auto &last_finalized_block = block_tree_->getLastFinalized();

      SyncResultHandler handler;

      if (watched_blocks_number_ == block_data.header->number) {
        if (auto wbn_node = watched_blocks_.extract(hash)) {
          handler = std::move(wbn_node.mapped());
        }
      }

      // Skip applied and finalized blocks and
      //  discard side-chain below last finalized
      if (block_data.header->number <= last_finalized_block.number) {
        auto header_res = block_tree_->getBlockHeader(hash);
        if (not header_res.has_value()) {
          auto n = discardBlock(block_data.hash);
          SL_WARN(
              log_,
              "Block {} {} not applied as discarded",
              block_info,
              n ? fmt::format("and {} others have", n) : fmt::format("has"));
          if (handler) {
            handler(Error::DISCARDED_BLOCK);
          }
        }

      } else {
        auto callback =
            [wself{weak_from_this()}, hash, handler{std::move(handler)}](
                auto &&block_addition_result) mutable {
              if (auto self = wself.lock()) {
                self->processBlockAdditionResult(
                    std::move(block_addition_result), hash, std::move(handler));
                self->postApplyBlock(hash);
              }
            };

        if (sync_method_ == application::AppConfiguration::SyncMethod::Full) {
          // Regular syncing
          primitives::Block block{
              .header = std::move(block_data.header.value()),
              .body = std::move(block_data.body.value()),
          };
          block_executor_->applyBlock(
              std::move(block), block_data.justification, std::move(callback));

        } else {
          // Fast syncing
          if (not state_sync_) {
            // Headers loading
            block_appender_->appendHeader(std::move(block_data.header.value()),
                                          block_data.justification,
                                          std::move(callback));

          } else {
            // State syncing in progress; Temporary discard all new blocks
            auto n = discardBlock(block_data.hash);
            SL_WARN(
                log_,
                "Block {} {} not applied as discarded: "
                "state syncing on block in progress",
                block_info,
                n ? fmt::format("and {} others have", n) : fmt::format("has"));
            if (handler) {
              handler(Error::DISCARDED_BLOCK);
            }
            return;
          }
        }
        return;
      }
    }
    postApplyBlock(hash);
  }

  void SynchronizerImpl::processBlockAdditionResult(
      outcome::result<void> &&block_addition_result,
      const primitives::BlockHash &hash,
      SyncResultHandler &&handler) {
    auto node = known_blocks_.extract(hash);
    if (node) {
      auto &block_data = node.mapped().data;
      auto &peers = node.mapped().peers;
      BOOST_ASSERT(block_data.header.has_value());
      const BlockInfo block_info(block_data.header->number, block_data.hash);

      notifySubscribers(block_info, block_addition_result);

      if (not block_addition_result.has_value()) {
        if (block_addition_result
            != outcome::failure(blockchain::BlockTreeError::BLOCK_EXISTS)) {
          auto n = discardBlock(block_data.hash);
          SL_WARN(log_,
                  "Block {} {} been discarded: {}",
                  block_info,
                  n ? fmt::format("and {} others have", n) : fmt::format("has"),
                  block_addition_result.error());
          if (handler) {
            handler(Error::DISCARDED_BLOCK);
          }
        } else {
          SL_DEBUG(log_, "Block {} is skipped as existing", block_info);
          if (handler) {
            handler(block_info);
          }
        }
      } else {
        telemetry_->notifyBlockImported(
            block_info, telemetry::BlockOrigin::kNetworkInitialSync);
        if (handler) {
          handler(block_info);
        }

        // Check if finality lag greater than justification saving interval
        static const BlockNumber kJustificationInterval = 512;
        static const BlockNumber kMaxJustificationLag = 5;
        auto last_finalized = block_tree_->getLastFinalized();
        if (consensus::grandpa::HasAuthoritySetChange{*block_data.header}
                .scheduled
            or (block_info.number - kMaxJustificationLag)
                       / kJustificationInterval
                   > last_finalized.number / kJustificationInterval) {
          //  Trying to substitute with justifications' request only
          for (const auto &peer_id : peers) {
            syncMissingJustifications(
                peer_id,
                last_finalized,
                kJustificationInterval * 2,
                [wp = weak_from_this(), last_finalized, block_info](auto res) {
                  if (auto self = wp.lock()) {
                    if (res.has_value()) {
                      SL_DEBUG(
                          self->log_,
                          "Loaded justifications for blocks in range {} - {}",
                          last_finalized,
                          res.value());
                      return;
                    }

                    SL_DEBUG(self->log_,
                             "Missing justifications between blocks {} and "
                             "{} was not loaded: {}",
                             last_finalized,
                             block_info.number,
                             res.error());
                  }
                });
          }
        }
      }
    }
  }

  void SynchronizerImpl::postApplyBlock(const primitives::BlockHash &hash) {
    ancestry_.erase(hash);

    auto minPreloadedBlockAmount =
        sync_method_ == application::AppConfiguration::SyncMethod::Full
            ? kMinPreloadedBlockAmount
            : kMinPreloadedBlockAmountForFastSyncing;

    if (known_blocks_.size() < minPreloadedBlockAmount) {
      SL_TRACE(log_,
               "{} blocks in queue: ask next portion of block",
               known_blocks_.size());
      askNextPortionOfBlocks();
    } else {
      SL_TRACE(log_, "{} blocks in queue", known_blocks_.size());
    }
    metric_import_queue_length_->set(known_blocks_.size());
    scheduler_->schedule([wp = weak_from_this()] {
      if (auto self = wp.lock()) {
        self->applyNextBlock();
      }
    });
  }

  void SynchronizerImpl::applyNextJustification() {
    // Operate over the same lock as for the whole blocks application
    bool false_val = false;
    if (not applying_in_progress_.compare_exchange_strong(false_val, true)) {
      SL_TRACE(log_, "Applying justification in progress");
      return;
    }
    SL_TRACE(log_, "Begin justification applying");
    auto cleanup = gsl::finally([this] {
      SL_TRACE(log_, "End justification applying");
      applying_in_progress_ = false;
    });

    std::queue<JustificationPair> justifications;
    {
      std::lock_guard lock(justifications_mutex_);
      justifications.swap(justifications_);
    }

    while (not justifications.empty()) {
      auto [block_info, justification] = std::move(justifications.front());
      const auto &block = block_info;  // SL_WARN compilation WA
      justifications.pop();
      grandpa_environment_->applyJustification(
          block_info, justification, [block, log{log_}](auto &&res) mutable {
            if (res.has_error()) {
              SL_WARN(log,
                      "Justification for block {} was not applied: {}",
                      block,
                      res.error());
            } else {
              SL_TRACE(log, "Applied justification for block {}", block);
            }
          });
    }
  }

  size_t SynchronizerImpl::discardBlock(
      const primitives::BlockHash &hash_of_discarding_block) {
    std::queue<primitives::BlockHash> queue;
    queue.emplace(hash_of_discarding_block);

    size_t affected = 0;
    while (not queue.empty()) {
      const auto &hash = queue.front();

      if (auto it = known_blocks_.find(hash); it != known_blocks_.end()) {
        auto number = it->second.data.header->number;
        notifySubscribers({number, hash}, Error::DISCARDED_BLOCK);

        known_blocks_.erase(it);
        affected++;
      }

      auto range = ancestry_.equal_range(hash);
      for (auto it = range.first; it != range.second; ++it) {
        queue.emplace(it->second);
      }
      ancestry_.erase(range.first, range.second);

      queue.pop();
    }

    metric_import_queue_length_->set(known_blocks_.size());
    return affected;
  }

  void SynchronizerImpl::prune(const primitives::BlockInfo &finalized_block) {
    // Remove blocks whose numbers less finalized one
    while (not generations_.empty()) {
      auto generation_node = generations_.extract(generations_.begin());
      if (generation_node) {
        const auto &number = generation_node.key();
        if (number >= finalized_block.number) {
          break;
        }
        const auto &hash = generation_node.mapped();
        notifySubscribers({number, hash}, Error::DISCARDED_BLOCK);

        known_blocks_.erase(hash);
        ancestry_.erase(hash);
      }
    }

    // Remove blocks whose numbers equal finalized one, excluding finalized
    // one
    auto range = generations_.equal_range(finalized_block.number);
    for (auto it = range.first; it != range.second;) {
      auto cit = it++;
      const auto &hash = cit->second;
      if (hash != finalized_block.hash) {
        discardBlock(hash);
      }
    }

    metric_import_queue_length_->set(known_blocks_.size());
  }

  void SynchronizerImpl::scheduleRecentRequestRemoval(
      const libp2p::peer::PeerId &peer_id,
      const BlocksRequest::Fingerprint &fingerprint) {
    scheduler_->schedule(
        [wp = weak_from_this(), peer_id, fingerprint] {
          if (auto self = wp.lock()) {
            self->recent_requests_.erase(std::tuple(peer_id, fingerprint));
          }
        },
        kRecentnessDuration);
  }

  void SynchronizerImpl::askNextPortionOfBlocks() {
    bool false_val = false;
    if (not asking_blocks_portion_in_progress_.compare_exchange_strong(
            false_val, true)) {
      SL_TRACE(log_, "Asking portion of blocks in progress");
      return;
    }
    SL_TRACE(log_, "Begin asking portion of blocks");

    for (auto g_it = generations_.rbegin(); g_it != generations_.rend();
         ++g_it) {
      const auto &hash = g_it->second;

      auto b_it = known_blocks_.find(hash);
      if (b_it == known_blocks_.end()) {
        SL_TRACE(log_,
                 "Block {} is unknown. Go to next one",
                 primitives::BlockInfo(g_it->first, hash));
        continue;
      }

      primitives::BlockInfo block_info(g_it->first, hash);

      auto &peers = b_it->second.peers;
      if (peers.empty()) {
        SL_TRACE(
            log_, "Block {} don't have any peer. Go to next one", block_info);
        continue;
      }

      for (auto p_it = peers.begin(); p_it != peers.end();) {
        auto cp_it = p_it++;

        auto peer_id = *cp_it;

        if (busy_peers_.find(peer_id) != busy_peers_.end()) {
          SL_TRACE(log_,
                   "Peer {} for block {} is busy",
                   peer_id,
                   primitives::BlockInfo(g_it->first, hash));
          continue;
        }

        busy_peers_.insert(peers.extract(cp_it));
        SL_TRACE(log_, "Peer {} marked as busy", peer_id);

        auto handler = [wp = weak_from_this(), peer_id](const auto &res) {
          if (auto self = wp.lock()) {
            if (self->busy_peers_.erase(peer_id) > 0) {
              SL_TRACE(self->log_, "Peer {} unmarked as busy", peer_id);
            }
            SL_TRACE(self->log_, "End asking portion of blocks");
            self->asking_blocks_portion_in_progress_ = false;
            if (not res.has_value()) {
              SL_DEBUG(self->log_,
                       "Loading next portion of blocks from {} is failed: {}",
                       peer_id,
                       res.error());
              return;
            }
            SL_DEBUG(self->log_,
                     "Portion of blocks from {} is loaded till {}",
                     peer_id,
                     res.value());
            if (self->known_blocks_.empty()) {
              self->askNextPortionOfBlocks();
            }
          }
        };

        if (sync_method_ == application::AppConfiguration::SyncMethod::Full) {
          auto lower = generations_.begin()->first;
          auto upper = generations_.rbegin()->first + 1;
          auto hint = generations_.rbegin()->first;

          SL_DEBUG(
              log_,
              "Start to find common block with {} in #{}..#{} to fill queue",
              peer_id,
              generations_.begin()->first,
              generations_.rbegin()->first);
          findCommonBlock(
              peer_id,
              lower,
              upper,
              hint,
              [wp = weak_from_this(), peer_id, handler = std::move(handler)](
                  outcome::result<primitives::BlockInfo> res) {
                if (auto self = wp.lock()) {
                  if (not res.has_value()) {
                    SL_DEBUG(self->log_,
                             "Can't load next portion of blocks from {}: {}",
                             peer_id,
                             res.error());
                    handler(res);
                    return;
                  }
                  auto &common_block_info = res.value();
                  SL_DEBUG(self->log_,
                           "Start to load next portion of blocks from {} "
                           "since block {}",
                           peer_id,
                           common_block_info);
                  self->loadBlocks(
                      peer_id, common_block_info, std::move(handler));
                }
              });
        } else {
          SL_DEBUG(log_,
                   "Start to load next portion of blocks from {} "
                   "since block {}",
                   peer_id,
                   block_info);
          loadBlocks(peer_id, block_info, std::move(handler));
        }
        return;
      }

      SL_TRACE(log_,
               "Block {} doesn't have appropriate peer. Go to next one",
               primitives::BlockInfo(g_it->first, hash));
    }

    SL_TRACE(log_, "End asking portion of blocks: none");
    asking_blocks_portion_in_progress_ = false;
  }

}  // namespace kagome::network<|MERGE_RESOLUTION|>--- conflicted
+++ resolved
@@ -972,129 +972,6 @@
     protocol->request(peer_id, std::move(request), std::move(response_handler));
   }
 
-<<<<<<< HEAD
-=======
-  void SynchronizerImpl::syncBabeDigest(const libp2p::peer::PeerId &peer_id,
-                                        const primitives::BlockInfo &_block,
-                                        CbResultVoid &&cb) {
-    auto block = _block;
-
-    auto hash_res = block_tree_->getBlockHash(1);
-    if (!hash_res) {
-      SL_ERROR(
-          log_, "Error retrieving the first block hash: {}", hash_res.error());
-      return;
-    }
-    auto& hash_opt = hash_res.value();
-    // BabeConfigRepositoryImpl first block slot
-    if (not hash_opt or not block_tree_->getBlockHeader(hash_opt.value())) {
-      auto cb2 = [=, cb{std::move(cb)}, weak{weak_from_this()}](
-                     outcome::result<BlocksResponse> _res) mutable {
-        auto self = weak.lock();
-        if (not self) {
-          return;
-        }
-        if (not _res) {
-          cb(_res.error());
-          return;
-        }
-        auto &res = _res.value();
-        if (res.blocks.empty()) {
-          cb(Error::EMPTY_RESPONSE);
-          return;
-        }
-        auto &header = res.blocks[0].header;
-        if (not header) {
-          cb(Error::RESPONSE_WITHOUT_BLOCK_HEADER);
-          return;
-        }
-        if (header->number != 1) {
-          cb(Error::INVALID_HASH);
-          return;
-        }
-        if (header->parent_hash != block_tree_->getGenesisBlockHash()) {
-          cb(Error::INVALID_HASH);
-          return;
-        }
-        auto hash = self->block_storage_->putBlockHeader(*header).value();
-        if (header->number < self->block_tree_->getLastFinalized().number) {
-          self->block_storage_->assignNumberToHash({header->number, hash})
-              .value();
-        }
-        self->syncBabeDigest(peer_id, block, std::move(cb));
-      };
-      router_->getSyncProtocol()->request(
-          peer_id,
-          {BlockAttribute::HEADER, 1, Direction::DESCENDING, 1},
-          std::move(cb2));
-      return;
-    }
-    // BabeConfigRepositoryImpl NextEpoch
-    while (block.number != 0) {
-      if (auto _header = block_tree_->getBlockHeader(block.hash)) {
-        auto &header = _header.value();
-        if (consensus::babe::HasBabeConsensusDigest(header)) {
-          break;
-        }
-        block = {header.number - 1, header.parent_hash};
-        continue;
-      }
-      auto cb2 = [=, weak{weak_from_this()}, cb{std::move(cb)}](
-                     outcome::result<BlocksResponse> _res) mutable {
-        auto self = weak.lock();
-        if (not self) {
-          return;
-        }
-        if (not _res) {
-          cb(_res.error());
-          return;
-        }
-        auto &res = _res.value();
-        if (res.blocks.empty()) {
-          cb(Error::EMPTY_RESPONSE);
-          return;
-        }
-        for (auto &item : res.blocks) {
-          auto &header = item.header;
-          if (not header) {
-            cb(Error::RESPONSE_WITHOUT_BLOCK_HEADER);
-            return;
-          }
-          primitives::BlockInfo info{
-              header->number,
-              self->hasher_->blake2b_256(scale::encode(*header).value())};
-          if (info != block) {
-            cb(Error::INVALID_HASH);
-            return;
-          }
-          self->block_storage_->putBlockHeader(*header).value();
-          if (block.number < self->block_tree_->getLastFinalized().number) {
-            self->block_storage_->assignNumberToHash(block).value();
-          }
-          if (consensus::babe::HasBabeConsensusDigest(*header)) {
-            cb(outcome::success());
-            return;
-          }
-          if (block.number != 0) {
-            block = {header->number - 1, header->parent_hash};
-          }
-        }
-        self->syncBabeDigest(peer_id, block, std::move(cb));
-      };
-      router_->getSyncProtocol()->request(peer_id,
-                                          {
-                                              BlockAttribute::HEADER,
-                                              block.hash,
-                                              Direction::DESCENDING,
-                                              kBabeDigestBatch,
-                                          },
-                                          std::move(cb2));
-      return;
-    }
-    cb(outcome::success());
-  }
-
->>>>>>> 82e3c0fb
   void SynchronizerImpl::syncState(const libp2p::peer::PeerId &peer_id,
                                    const primitives::BlockInfo &block,
                                    SyncResultHandler &&handler) {
