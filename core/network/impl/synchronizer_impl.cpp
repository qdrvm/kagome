/**
 * Copyright Soramitsu Co., Ltd. All Rights Reserved.
 * SPDX-License-Identifier: Apache-2.0
 */

#include "network/impl/synchronizer_impl.hpp"

#include <random>

#include "application/app_configuration.hpp"
#include "blockchain/block_tree_error.hpp"
#include "consensus/babe/has_babe_consensus_digest.hpp"
#include "consensus/grandpa/environment.hpp"
#include "consensus/grandpa/has_authority_set_change.hpp"
#include "network/types/block_attributes.hpp"
#include "primitives/common.hpp"
#include "storage/predefined_keys.hpp"
#include "storage/trie/serialization/trie_serializer.hpp"
#include "storage/trie/trie_batches.hpp"
#include "storage/trie/trie_storage.hpp"
#include "storage/trie_pruner/trie_pruner.hpp"

OUTCOME_CPP_DEFINE_CATEGORY(kagome::network, SynchronizerImpl::Error, e) {
  using E = kagome::network::SynchronizerImpl::Error;
  switch (e) {
    case E::SHUTTING_DOWN:
      return "Node is shutting down";
    case E::EMPTY_RESPONSE:
      return "Response is empty";
    case E::RESPONSE_WITHOUT_BLOCK_HEADER:
      return "Response does not contain header of some block";
    case E::RESPONSE_WITHOUT_BLOCK_BODY:
      return "Response does not contain body of some block";
    case E::DISCARDED_BLOCK:
      return "Block is discarded";
    case E::WRONG_ORDER:
      return "Wrong order of blocks/headers in response";
    case E::INVALID_HASH:
      return "Hash does not match";
    case E::ALREADY_IN_QUEUE:
      return "Block is already enqueued";
    case E::PEER_BUSY:
      return "Peer is busy";
    case E::ARRIVED_TOO_EARLY:
      return "Block is arrived too early. Try to process it late";
    case E::DUPLICATE_REQUEST:
      return "Duplicate of recent request has been detected";
  }
  return "unknown error";
}

namespace {
  constexpr const char *kImportQueueLength =
      "kagome_import_queue_blocks_submitted";

  kagome::network::BlockAttributes attributesForSync(
      kagome::application::SyncMethod method) {
    using SM = kagome::application::SyncMethod;
    switch (method) {
      case SM::Full:
        return kagome::network::BlocksRequest::kBasicAttributes;
      case SM::Fast:
      case SM::FastWithoutState:
      case SM::Warp:
        return kagome::network::BlockAttribute::HEADER
             | kagome::network::BlockAttribute::JUSTIFICATION;
      case SM::Auto:
        UNREACHABLE;
    }
    return kagome::network::BlocksRequest::kBasicAttributes;
  }
}  // namespace

namespace kagome::network {

  SynchronizerImpl::SynchronizerImpl(
      const application::AppConfiguration &app_config,
      std::shared_ptr<application::AppStateManager> app_state_manager,
      std::shared_ptr<blockchain::BlockTree> block_tree,
<<<<<<< HEAD
      std::shared_ptr<consensus::BlockHeaderAppender> block_appender,
      std::shared_ptr<consensus::BlockExecutor> block_executor,
      std::shared_ptr<storage::trie::TrieSerializer> serializer,
=======
      std::shared_ptr<consensus::babe::BlockHeaderAppender> block_appender,
      std::shared_ptr<consensus::babe::BlockExecutor> block_executor,
      std::shared_ptr<storage::trie::TrieStorageBackend> trie_db,
>>>>>>> 7159c117
      std::shared_ptr<storage::trie::TrieStorage> storage,
      std::shared_ptr<storage::trie_pruner::TriePruner> trie_pruner,
      std::shared_ptr<network::Router> router,
      std::shared_ptr<libp2p::basic::Scheduler> scheduler,
      std::shared_ptr<crypto::Hasher> hasher,
      primitives::events::ChainSubscriptionEnginePtr chain_sub_engine,
      std::shared_ptr<consensus::grandpa::Environment> grandpa_environment)
      : app_state_manager_(std::move(app_state_manager)),
        block_tree_(std::move(block_tree)),
        block_appender_(std::move(block_appender)),
        block_executor_(std::move(block_executor)),
        trie_db_(std::move(trie_db)),
        storage_(std::move(storage)),
        trie_pruner_(std::move(trie_pruner)),
        router_(std::move(router)),
        scheduler_(std::move(scheduler)),
        hasher_(std::move(hasher)),
        grandpa_environment_{std::move(grandpa_environment)},
        chain_sub_engine_(std::move(chain_sub_engine)) {
    BOOST_ASSERT(app_state_manager_);
    BOOST_ASSERT(block_tree_);
    BOOST_ASSERT(block_executor_);
    BOOST_ASSERT(storage_);
    BOOST_ASSERT(trie_pruner_);
    BOOST_ASSERT(router_);
    BOOST_ASSERT(scheduler_);
    BOOST_ASSERT(hasher_);
    BOOST_ASSERT(grandpa_environment_);
    BOOST_ASSERT(chain_sub_engine_);

    sync_method_ = app_config.syncMethod();

    // Register metrics
    metrics_registry_->registerGaugeFamily(
        kImportQueueLength, "Number of blocks submitted to the import queue");
    metric_import_queue_length_ =
        metrics_registry_->registerGaugeMetric(kImportQueueLength);
    metric_import_queue_length_->set(0);

    app_state_manager_->takeControl(*this);
  }

  /** @see AppStateManager::takeControl */
  void SynchronizerImpl::stop() {
    node_is_shutting_down_ = true;
  }

  bool SynchronizerImpl::subscribeToBlock(
      const primitives::BlockInfo &block_info, SyncResultHandler &&handler) {
    // Check if block is already in tree
    auto has = block_tree_->hasBlockHeader(block_info.hash);
    if (has and has.value()) {
      scheduler_->schedule(
          [handler = std::move(handler), block_info] { handler(block_info); });
      return false;
    }

    auto last_finalized_block = block_tree_->getLastFinalized();
    // Check if block from discarded side-chain
    if (last_finalized_block.number >= block_info.number) {
      scheduler_->schedule(
          [handler = std::move(handler)] { handler(Error::DISCARDED_BLOCK); });
      return false;
    }

    // Check if block has arrived too early
    auto best_block = block_tree_->bestBlock();
    if (best_block.number + kMaxDistanceToBlockForSubscription
        < block_info.number) {
      scheduler_->schedule([handler = std::move(handler)] {
        handler(Error::ARRIVED_TOO_EARLY);
      });
      return false;
    }

    subscriptions_.emplace(block_info, std::move(handler));
    return true;
  }

  void SynchronizerImpl::notifySubscribers(const primitives::BlockInfo &block,
                                           outcome::result<void> res) {
    auto range = subscriptions_.equal_range(block);
    for (auto it = range.first; it != range.second;) {
      auto cit = it++;
      if (auto node = subscriptions_.extract(cit)) {
        if (res.has_error()) {
          auto error = res.as_failure();
          scheduler_->schedule(
              [handler = std::move(node.mapped()), error] { handler(error); });
        } else {
          scheduler_->schedule(
              [handler = std::move(node.mapped()), block] { handler(block); });
        }
      }
    }
  }

  bool SynchronizerImpl::syncByBlockInfo(
      const primitives::BlockInfo &block_info,
      const libp2p::peer::PeerId &peer_id,
      Synchronizer::SyncResultHandler &&handler,
      bool subscribe_to_block) {
    // Subscribe on demand
    if (subscribe_to_block) {
      subscribeToBlock(block_info, std::move(handler));
    }

    // If provided block is already enqueued, just remember peer
    if (auto it = known_blocks_.find(block_info.hash);
        it != known_blocks_.end()) {
      auto &block_in_queue = it->second;
      block_in_queue.peers.emplace(peer_id);
      if (handler) {
        handler(block_info);
      }
      return false;
    }

    // We are communicating with one peer only for one issue.
    // If peer is already in use, don't start an additional issue.
    auto peer_is_busy = not busy_peers_.emplace(peer_id).second;
    if (peer_is_busy) {
      SL_TRACE(
          log_,
          "Can't syncByBlockHeader block {} is received from {}: Peer busy",
          block_info,
          peer_id);
      return false;
    }
    SL_TRACE(log_, "Peer {} marked as busy", peer_id);

    const auto &last_finalized_block = block_tree_->getLastFinalized();

    auto best_block = block_tree_->bestBlock();

    // Provided block is equal our best one. Nothing needs to do.
    if (block_info == best_block) {
      if (handler) {
        handler(block_info);
      }
      return false;
    }

    // First we need to find the best common block to avoid manipulations with
    // blocks what already exists on node.
    //
    // Find will be doing in interval between definitely known common block and
    // potentially unknown.
    //
    // Best candidate for lower bound is last finalized (it must be known for
    // all synchronized nodes).
    const auto lower = last_finalized_block.number;

    // Best candidate for upper bound is next potentially known block (next for
    // min of provided and our best)
    const auto upper = std::min(block_info.number, best_block.number) + 1;

    // Search starts with potentially known block (min of provided and our best)
    const auto hint = std::min(block_info.number, best_block.number);

    BOOST_ASSERT(lower < upper);

    // Callback what will be called at the end of finding the best common block
    auto find_handler =
        [wp = weak_from_this(), peer_id, handler = std::move(handler)](
            outcome::result<primitives::BlockInfo> res) mutable {
          if (auto self = wp.lock()) {
            // Remove peer from list of busy peers
            if (self->busy_peers_.erase(peer_id) > 0) {
              SL_TRACE(self->log_, "Peer {} unmarked as busy", peer_id);
            }

            // Finding the best common block was failed
            if (not res.has_value()) {
              if (handler) {
                handler(res.as_failure());
              }
              return;
            }

            // If provided block is already enqueued, just remember peer
            auto &block_info = res.value();
            if (auto it = self->known_blocks_.find(block_info.hash);
                it != self->known_blocks_.end()) {
              auto &block_in_queue = it->second;
              block_in_queue.peers.emplace(peer_id);
              if (handler) {
                handler(std::move(block_info));
              }
              return;
            }

            // Start to load blocks since found
            SL_DEBUG(self->log_,
                     "Start to load blocks from {} since block {}",
                     peer_id,
                     block_info);
            self->loadBlocks(peer_id, block_info, std::move(handler));
          }
        };

    // Find the best common block
    SL_DEBUG(log_,
             "Start to find common block with {} in #{}..#{} to catch up",
             peer_id,
             lower,
             upper);
    findCommonBlock(peer_id, lower, upper, hint, std::move(find_handler));
    return true;
  }

  bool SynchronizerImpl::syncByBlockHeader(
      const primitives::BlockHeader &header,
      const libp2p::peer::PeerId &peer_id,
      Synchronizer::SyncResultHandler &&handler) {
    const auto &block_info = header.blockInfo();

    // Block was applied before
    if (block_tree_->getBlockHeader(block_info.hash).has_value()) {
      return false;
    }

    // Block is already enqueued
    if (auto it = known_blocks_.find(block_info.hash);
        it != known_blocks_.end()) {
      auto &block_in_queue = it->second;
      block_in_queue.peers.emplace(peer_id);
      return false;
    }

    // Number of provided block header greater currently watched.
    // Reset watched blocks list and start to watch the block with new number
    if (watched_blocks_number_ < header.number) {
      watched_blocks_number_ = header.number;
      watched_blocks_.clear();
    }
    // If number of provided block header is the same of watched, add handler
    // for this block
    if (watched_blocks_number_ == header.number) {
      watched_blocks_.emplace(block_info.hash, std::move(handler));
    }

    // If parent of provided block is in chain, start to load it immediately
    bool parent_is_known =
        known_blocks_.find(header.parent_hash) != known_blocks_.end()
        or block_tree_->getBlockHeader(header.parent_hash).has_value();

    if (parent_is_known) {
      loadBlocks(peer_id, block_info, [wp = weak_from_this()](auto res) {
        if (auto self = wp.lock()) {
          SL_TRACE(self->log_, "Block(s) enqueued to apply by announce");
        }
      });
      return true;
    }

    // Otherwise, is using base way to enqueue
    return syncByBlockInfo(
        block_info,
        peer_id,
        [wp = weak_from_this()](auto res) {
          if (auto self = wp.lock()) {
            SL_TRACE(self->log_, "Block(s) enqueued to load by announce");
          }
        },
        false);
  }

  void SynchronizerImpl::syncMissingJustifications(
      const PeerId &peer_id,
      primitives::BlockInfo target_block,
      std::optional<uint32_t> limit,
      Synchronizer::SyncResultHandler &&handler) {
    if (busy_peers_.find(peer_id) != busy_peers_.end()) {
      SL_DEBUG(
          log_,
          "Justifications load since block {} was rescheduled, peer {} is busy",
          target_block,
          peer_id);
      scheduler_->schedule([wp = weak_from_this(),
                            peer_id,
                            block = std::move(target_block),
                            limit = std::move(limit),
                            handler = std::move(handler)]() mutable {
        auto self = wp.lock();
        if (not self) {
          return;
        }
        self->syncMissingJustifications(
            peer_id, std::move(block), std::move(limit), std::move(handler));
      });
      return;
    }

    loadJustifications(
        peer_id, std::move(target_block), std::move(limit), std::move(handler));
  }

  void SynchronizerImpl::findCommonBlock(
      const libp2p::peer::PeerId &peer_id,
      primitives::BlockNumber lower,
      primitives::BlockNumber upper,
      primitives::BlockNumber hint,
      SyncResultHandler &&handler,
      std::map<primitives::BlockNumber, primitives::BlockHash> &&observed) {
    // Interrupts process if node is shutting down
    if (node_is_shutting_down_) {
      handler(Error::SHUTTING_DOWN);
      return;
    }

    network::BlocksRequest request{network::BlockAttribute::HEADER,
                                   hint,
                                   network::Direction::ASCENDING,
                                   1};

    auto request_fingerprint = request.fingerprint();

    if (auto r = recent_requests_.emplace(
            std::make_tuple(peer_id, request_fingerprint), "find common block");
        not r.second) {
      SL_VERBOSE(log_,
                 "Can't check if block #{} in #{}..#{} is common with {}: {}",
                 hint,
                 lower,
                 upper - 1,
                 peer_id,
                 r.first->second);
      handler(Error::DUPLICATE_REQUEST);
      return;
    }

    scheduleRecentRequestRemoval(peer_id, request_fingerprint);

    auto response_handler = [wp = weak_from_this(),
                             lower,
                             upper,
                             target = hint,
                             peer_id,
                             handler = std::move(handler),
                             observed = std::move(observed),
                             request_fingerprint](auto &&response_res) mutable {
      auto self = wp.lock();
      if (not self) {
        return;
      }

      // Any error interrupts finding common block
      if (response_res.has_error()) {
        SL_VERBOSE(self->log_,
                   "Can't check if block #{} in #{}..#{} is common with {}: {}",
                   target,
                   lower,
                   upper - 1,
                   peer_id,
                   response_res.error());
        handler(response_res.as_failure());
        return;
      }
      auto &blocks = response_res.value().blocks;

      // No block in response is abnormal situation. Requested block must be
      // existed because finding in interval of numbers of blocks that must
      // exist
      if (blocks.empty()) {
        SL_VERBOSE(self->log_,
                   "Can't check if block #{} in #{}..#{} is common with {}: "
                   "Response does not have any blocks",
                   target,
                   lower,
                   upper - 1,
                   peer_id);
        handler(Error::EMPTY_RESPONSE);
        self->recent_requests_.erase(std::tuple(peer_id, request_fingerprint));
        return;
      }

      auto hash = blocks.front().hash;

      observed.emplace(target, hash);

      for (;;) {
        // Check if block is known (is already enqueued or is in block tree)
        bool block_is_known =
            self->known_blocks_.find(hash) != self->known_blocks_.end()
            or self->block_tree_->getBlockHeader(hash).has_value();

        // Interval of finding is totally narrowed. Common block should be found
        if (target == lower) {
          if (block_is_known) {
            // Common block is found
            SL_DEBUG(self->log_,
                     "Found best common block with {}: {}",
                     peer_id,
                     BlockInfo(target, hash));
            handler(BlockInfo(target, hash));
            return;
          }

          // Common block is not found. It is abnormal situation. Requested
          // block must be existed because finding in interval of numbers of
          // blocks that must exist
          SL_WARN(self->log_, "Not found any common block with {}", peer_id);
          handler(Error::EMPTY_RESPONSE);
          return;
        }

        primitives::BlockNumber hint;

        // Narrowing interval for next iteration
        if (block_is_known) {
          SL_TRACE(self->log_,
                   "Block {} of {} is found locally",
                   BlockInfo(target, hash),
                   peer_id);

          // Narrowing interval to continue above
          lower = target;
          hint = lower + (upper - lower) / 2;
        } else {
          SL_TRACE(self->log_,
                   "Block {} of {} is not found locally",
                   BlockInfo(target, hash),
                   peer_id,
                   lower,
                   upper - 1);

          // Step for next iteration
          auto step = upper - target;

          // Narrowing interval to continue below
          upper = target;
          hint = upper - std::min(step, (upper - lower) / 2);
        }
        hint = lower + (upper - lower) / 2;

        // Try again with narrowed interval

        auto it = observed.find(hint);

        // This block number was observed early
        if (it != observed.end()) {
          target = hint;
          hash = it->second;

          SL_TRACE(
              self->log_,
              "Block {} of {} is already observed. Continue without request",
              BlockInfo(target, hash),
              peer_id);
          continue;
        }

        // This block number has not observed yet
        self->findCommonBlock(peer_id,
                              lower,
                              upper,
                              hint,
                              std::move(handler),
                              std::move(observed));
        break;
      }
    };

    SL_TRACE(log_,
             "Check if block #{} in #{}..#{} is common with {}",
             hint,
             lower,
             upper - 1,
             peer_id);

    auto protocol = router_->getSyncProtocol();
    BOOST_ASSERT_MSG(protocol, "Router did not provide sync protocol");
    protocol->request(peer_id, std::move(request), std::move(response_handler));
  }

  void SynchronizerImpl::loadBlocks(const libp2p::peer::PeerId &peer_id,
                                    primitives::BlockInfo from,
                                    SyncResultHandler &&handler) {
    // Interrupts process if node is shutting down
    if (node_is_shutting_down_) {
      if (handler) {
        handler(Error::SHUTTING_DOWN);
      }
      return;
    }

    network::BlocksRequest request{attributesForSync(sync_method_),
                                   from.hash,
                                   network::Direction::ASCENDING,
                                   std::nullopt};

    auto request_fingerprint = request.fingerprint();

    if (auto r = recent_requests_.emplace(
            std::make_tuple(peer_id, request_fingerprint), "load blocks");
        not r.second) {
      SL_ERROR(log_,
               "Can't load blocks from {} beginning block {}: {}",
               peer_id,
               from,
               r.first->second);
      if (handler) {
        handler(Error::DUPLICATE_REQUEST);
      }
      return;
    }

    scheduleRecentRequestRemoval(peer_id, request_fingerprint);

    auto response_handler = [wp = weak_from_this(),
                             from,
                             peer_id,
                             handler = std::move(handler),
                             parent_hash = primitives::BlockHash{}](
                                auto &&response_res) mutable {
      auto self = wp.lock();
      if (not self) {
        return;
      }

      // Any error interrupts loading of blocks
      if (response_res.has_error()) {
        SL_ERROR(self->log_,
                 "Can't load blocks from {} beginning block {}: {}",
                 peer_id,
                 from,
                 response_res.error());
        if (handler) {
          handler(response_res.as_failure());
        }
        return;
      }
      auto &blocks = response_res.value().blocks;

      // No block in response is abnormal situation.
      // At least one starting block should be returned as existing
      if (blocks.empty()) {
        SL_ERROR(self->log_,
                 "Can't load blocks from {} beginning block {}: "
                 "Response does not have any blocks",
                 peer_id,
                 from);
        if (handler) {
          handler(Error::EMPTY_RESPONSE);
        }
        return;
      }

      SL_TRACE(self->log_,
               "{} blocks are loaded from {} beginning block {}",
               blocks.size(),
               peer_id,
               from);

      bool some_blocks_added = false;
      primitives::BlockInfo last_loaded_block;

      for (auto &block : blocks) {
        // Check if header is provided
        if (not block.header.has_value()) {
          SL_ERROR(self->log_,
                   "Can't load blocks from {} starting from block {}: "
                   "Received block without header",
                   peer_id,
                   from);
          if (handler) {
            handler(Error::RESPONSE_WITHOUT_BLOCK_HEADER);
          }
          return;
        }
        // Check if body is provided
        if (not block.header.has_value()) {
          SL_ERROR(self->log_,
                   "Can't load blocks from {} starting from block {}: "
                   "Received block without body",
                   peer_id,
                   from);
          if (handler) {
            handler(Error::RESPONSE_WITHOUT_BLOCK_BODY);
          }
          return;
        }
        auto &header = block.header.value();

        const auto &last_finalized_block =
            self->block_tree_->getLastFinalized();

        // Check by number if block is not finalized yet
        if (last_finalized_block.number >= header.number) {
          if (last_finalized_block.number == header.number) {
            if (last_finalized_block.hash != block.hash) {
              SL_ERROR(self->log_,
                       "Can't load blocks from {} starting from block {}: "
                       "Received discarded block {}",
                       peer_id,
                       from,
                       BlockInfo(header.number, block.hash));
              if (handler) {
                handler(Error::DISCARDED_BLOCK);
              }
              return;
            }

            SL_TRACE(self->log_,
                     "Skip block {} received from {}: "
                     "it is finalized with block #{}",
                     BlockInfo(header.number, block.hash),
                     peer_id,
                     last_finalized_block.number);
            continue;
          }

          SL_TRACE(self->log_,
                   "Skip block {} received from {}: "
                   "it is below the last finalized block #{}",
                   BlockInfo(header.number, block.hash),
                   peer_id,
                   last_finalized_block.number);
          continue;
        }

        // Check if block is not discarded
        if (last_finalized_block.number + 1 == header.number) {
          if (last_finalized_block.hash != header.parent_hash) {
            SL_ERROR(self->log_,
                     "Can't complete blocks loading from {} starting from "
                     "block {}: Received discarded block {}",
                     peer_id,
                     from,
                     BlockInfo(header.number, header.parent_hash));
            if (handler) {
              handler(Error::DISCARDED_BLOCK);
            }
            return;
          }

          // Start to check parents
          parent_hash = header.parent_hash;
        }

        // Check if block is in chain
        static const primitives::BlockHash zero_hash;
        if (parent_hash != header.parent_hash && parent_hash != zero_hash) {
          SL_ERROR(self->log_,
                   "Can't complete blocks loading from {} starting from "
                   "block {}: Received block is not descendant of previous",
                   peer_id,
                   from);
          if (handler) {
            handler(Error::WRONG_ORDER);
          }
          return;
        }

        // Calculate and save hash, 'cause it's new received block
        primitives::calculateBlockHash(header, *self->hasher_);

        // Check if hash is valid
        if (block.hash != header.hash()) {
          SL_ERROR(self->log_,
                   "Can't complete blocks loading from {} starting from "
                   "block {}: "
                   "Received block whose hash does not match the header",
                   peer_id,
                   from);
          if (handler) {
            handler(Error::INVALID_HASH);
          }
          return;
        }

        last_loaded_block = header.blockInfo();

        parent_hash = block.hash;

        // Add block in queue and save peer or just add peer for existing record
        auto it = self->known_blocks_.find(block.hash);
        if (it == self->known_blocks_.end()) {
          self->known_blocks_.emplace(block.hash, KnownBlock{block, {peer_id}});
          self->metric_import_queue_length_->set(self->known_blocks_.size());
        } else {
          it->second.peers.emplace(peer_id);
          SL_TRACE(self->log_,
                   "Skip block {} received from {}: already enqueued",
                   BlockInfo(header.number, block.hash),
                   peer_id);
          continue;
        }

        SL_TRACE(self->log_,
                 "Enqueue block {} received from {}",
                 BlockInfo(header.number, block.hash),
                 peer_id);

        self->generations_.emplace(header.number, block.hash);
        self->ancestry_.emplace(header.parent_hash, block.hash);

        some_blocks_added = true;
      }

      SL_TRACE(self->log_, "Block loading is finished");
      if (handler) {
        handler(last_loaded_block);
      }

      if (some_blocks_added) {
        SL_TRACE(self->log_, "Enqueued some new blocks: schedule applying");
        self->scheduler_->schedule([wp] {
          if (auto self = wp.lock()) {
            self->applyNextBlock();
          }
        });
      }
    };

    auto protocol = router_->getSyncProtocol();
    BOOST_ASSERT_MSG(protocol, "Router did not provide sync protocol");
    protocol->request(peer_id, std::move(request), std::move(response_handler));
  }

  void SynchronizerImpl::loadJustifications(const libp2p::peer::PeerId &peer_id,
                                            primitives::BlockInfo target_block,
                                            std::optional<uint32_t> limit,
                                            SyncResultHandler &&handler) {
    if (node_is_shutting_down_) {
      if (handler) {
        handler(Error::SHUTTING_DOWN);
      }
      return;
    }

    busy_peers_.insert(peer_id);
    auto cleanup = gsl::finally([this, peer_id] {
      auto peer = busy_peers_.find(peer_id);
      if (peer != busy_peers_.end()) {
        busy_peers_.erase(peer);
      }
    });

    BlocksRequest request{
        BlockAttribute::HEADER | BlockAttribute::JUSTIFICATION,
        target_block.hash,
        Direction::ASCENDING,
        limit};

    auto request_fingerprint = request.fingerprint();
    if (auto r = recent_requests_.emplace(
            std::make_tuple(peer_id, request_fingerprint),
            "load justifications");
        not r.second) {
      SL_DEBUG(log_,
               "Can't load justification from {} for block {}: Duplicate '{}' "
               "request",
               peer_id,
               target_block,
               r.first->second);
      if (handler) {
        handler(Error::DUPLICATE_REQUEST);
      }
      return;
    }

    scheduleRecentRequestRemoval(peer_id, request_fingerprint);

    auto response_handler = [wp = weak_from_this(),
                             peer_id,
                             target_block,
                             limit,
                             handler = std::move(handler)](
                                auto &&response_res) mutable {
      auto self = wp.lock();
      if (not self) {
        return;
      }

      if (response_res.has_error()) {
        SL_DEBUG(self->log_,
                 "Can't load justification from {} for block {}: {}",
                 peer_id,
                 target_block,
                 response_res.error());
        if (handler) {
          handler(response_res.as_failure());
        }
        return;
      }

      auto &blocks = response_res.value().blocks;

      if (blocks.empty()) {
        SL_ERROR(self->log_,
                 "Can't load block justification from {} for block {}: "
                 "Response does not have any contents",
                 peer_id,
                 target_block);
        if (handler) {
          handler(Error::EMPTY_RESPONSE);
        }
        return;
      }

      // Use decreasing limit,
      // to avoid race between block and justification requests
      if (limit.has_value()) {
        if (blocks.size() >= limit.value()) {
          limit = 0;
        } else {
          limit.value() -= (blocks.size() - 1);
        }
      }

      bool justification_received = false;
      BlockInfo last_justified_block;
      BlockInfo last_observed_block;
      for (auto &block : blocks) {
        if (not block.header) {
          SL_ERROR(self->log_,
                   "No header was provided from {} for block {} while "
                   "requesting justifications",
                   peer_id,
                   target_block);
          if (handler) {
            handler(Error::RESPONSE_WITHOUT_BLOCK_HEADER);
          }
          return;
        }
        last_observed_block =
            primitives::BlockInfo{block.header->number, block.hash};
        if (block.justification) {
          justification_received = true;
          last_justified_block = last_observed_block;
          {
            std::lock_guard lock(self->justifications_mutex_);
            self->justifications_.emplace(last_justified_block,
                                          *block.justification);
          }
        }
      }

      if (justification_received) {
        SL_TRACE(self->log_, "Enqueued new justifications: schedule applying");
        self->scheduler_->schedule([wp] {
          if (auto self = wp.lock()) {
            self->applyNextJustification();
          }
        });
      }

      // Continue justifications requesting till limit is non-zero and last
      // observed block is not target (no block anymore)
      if ((not limit.has_value() or limit.value() > 0)
          and last_observed_block != target_block) {
        SL_TRACE(self->log_, "Request next block pack");
        self->scheduler_->schedule([wp,
                                    peer_id,
                                    target_block = last_observed_block,
                                    limit,
                                    handler = std::move(handler)]() mutable {
          if (auto self = wp.lock()) {
            self->loadJustifications(
                peer_id, target_block, limit, std::move(handler));
          }
        });
        return;
      }

      if (handler) {
        handler(last_justified_block);
      }
    };

    auto protocol = router_->getSyncProtocol();
    BOOST_ASSERT_MSG(protocol, "Router did not provide sync protocol");
    protocol->request(peer_id, std::move(request), std::move(response_handler));
  }

  void SynchronizerImpl::syncState(const libp2p::peer::PeerId &peer_id,
                                   const primitives::BlockInfo &block,
                                   SyncResultHandler &&handler) {
    std::unique_lock lock{state_sync_mutex_};
    if (state_sync_) {
      SL_TRACE(log_,
               "State sync request was not sent to {} for block {}: "
               "previous request in progress",
               peer_id,
               block);
      return;
    }
    auto _header = block_tree_->getBlockHeader(block.hash);
    if (not _header) {
      handler(_header.error());
      return;
    }
    auto &header = _header.value();
    if (storage_->getEphemeralBatchAt(header.state_root)) {
      handler(block);
      return;
    }
    if (not state_sync_flow_ or state_sync_flow_->blockInfo() != block) {
      state_sync_flow_.emplace(trie_db_, block, header);
    }
    state_sync_.emplace(StateSync{
        peer_id,
        std::move(handler),
    });
    SL_INFO(log_, "Sync of state for block {} has started", block);
    syncState();
  }

  void SynchronizerImpl::syncState() {
    SL_TRACE(log_,
             "State sync request has sent to {} for block {}",
             state_sync_->peer,
             state_sync_flow_->blockInfo());

    auto request = state_sync_flow_->nextRequest();

    auto protocol = router_->getStateProtocol();
    BOOST_ASSERT_MSG(protocol, "Router did not provide state protocol");

    auto response_handler = [wp = weak_from_this()](auto &&_res) mutable {
      auto self = wp.lock();
      if (not self) {
        return;
      }
      std::unique_lock lock{self->state_sync_mutex_};
      auto ok = self->syncState(lock, std::move(_res));
      if (not ok) {
        auto cb = std::move(self->state_sync_->cb);
        SL_WARN(self->log_, "State syncing failed with error: {}", ok.error());
        self->state_sync_.reset();
        lock.unlock();
        cb(ok.error());
      }
    };

    protocol->request(
        state_sync_->peer, std::move(request), std::move(response_handler));
  }

  outcome::result<void> SynchronizerImpl::syncState(
      std::unique_lock<std::mutex> &lock,
      outcome::result<StateResponse> &&_res) {
    OUTCOME_TRY(res, _res);
    OUTCOME_TRY(state_sync_flow_->onResponse(res));
    if (not state_sync_flow_->complete()) {
      syncState();
      return outcome::success();
    }
    OUTCOME_TRY(trie_pruner_->addNewState(state_sync_flow_->root(),
                                          storage::trie::StateVersion::V0));
    auto block = state_sync_flow_->blockInfo();
    state_sync_flow_.reset();
    SL_INFO(log_, "State syncing block {} has finished.", block);
    chain_sub_engine_->notify(primitives::events::ChainEventType::kNewRuntime,
                              block.hash);

    auto cb = std::move(state_sync_->cb);
    state_sync_.reset();

    // State syncing has completed; Switch to the full syncing
    sync_method_ = application::SyncMethod::Full;
    lock.unlock();
    cb(block);
    return outcome::success();
  }

  void SynchronizerImpl::applyNextBlock() {
    if (generations_.empty()) {
      SL_TRACE(log_, "No block for applying");
      return;
    }

    bool false_val = false;
    if (not applying_in_progress_.compare_exchange_strong(false_val, true)) {
      SL_TRACE(log_, "Applying in progress");
      return;
    }
    SL_TRACE(log_, "Begin applying");
    auto cleanup = gsl::finally([weak = weak_from_this()] {
      if (auto self = weak.lock()) {
        SL_TRACE(self->log_, "End applying");
        self->applying_in_progress_ = false;
      }
    });

    primitives::BlockHash hash;

    while (true) {
      auto generation_node = generations_.extract(generations_.begin());
      if (generation_node) {
        hash = generation_node.mapped();
        break;
      }
      if (generations_.empty()) {
        SL_TRACE(log_, "No block for applying");
        return;
      }
    }

    if (auto it = known_blocks_.find(hash); it != known_blocks_.end()) {
      auto &block_data = it->second.data;
      BOOST_ASSERT(block_data.header.has_value());
      const BlockInfo block_info(block_data.header->number, block_data.hash);

      const auto &last_finalized_block = block_tree_->getLastFinalized();

      SyncResultHandler handler;

      if (watched_blocks_number_ == block_data.header->number) {
        if (auto wbn_node = watched_blocks_.extract(hash)) {
          handler = std::move(wbn_node.mapped());
        }
      }

      // Skip applied and finalized blocks and
      //  discard side-chain below last finalized
      if (block_data.header->number <= last_finalized_block.number) {
        auto header_res = block_tree_->getBlockHeader(hash);
        if (not header_res.has_value()) {
          auto n = discardBlock(block_data.hash);
          SL_WARN(
              log_,
              "Block {} {} not applied as discarded",
              block_info,
              n ? fmt::format("and {} others have", n) : fmt::format("has"));
          if (handler) {
            handler(Error::DISCARDED_BLOCK);
          }
        }

      } else {
        auto callback =
            [wself{weak_from_this()},
             hash,
             handler{std::move(handler)},
             cleanup = std::make_shared<decltype(cleanup)>(std::move(cleanup))](
                auto &&block_addition_result) mutable {
              cleanup.reset();
              if (auto self = wself.lock()) {
                self->processBlockAdditionResult(
                    std::move(block_addition_result), hash, std::move(handler));
                self->postApplyBlock(hash);
              }
            };

        if (sync_method_ == application::SyncMethod::Full) {
          // Regular syncing
          primitives::Block block{
              .header = std::move(block_data.header.value()),
              .body = std::move(block_data.body.value()),
          };
          block_executor_->applyBlock(
              std::move(block), block_data.justification, std::move(callback));

        } else {
          // Fast syncing
          if (not state_sync_) {
            // Headers loading
            block_appender_->appendHeader(std::move(block_data.header.value()),
                                          block_data.justification,
                                          std::move(callback));

          } else {
            // State syncing in progress; Temporary discard all new blocks
            auto n = discardBlock(block_data.hash);
            SL_WARN(
                log_,
                "Block {} {} not applied as discarded: "
                "state syncing on block in progress",
                block_info,
                n ? fmt::format("and {} others have", n) : fmt::format("has"));
            if (handler) {
              handler(Error::DISCARDED_BLOCK);
            }
            return;
          }
        }
        return;
      }
    }
    postApplyBlock(hash);
  }

  void SynchronizerImpl::processBlockAdditionResult(
      outcome::result<void> &&block_addition_result,
      const primitives::BlockHash &hash,
      SyncResultHandler &&handler) {
    auto node = known_blocks_.extract(hash);
    if (node) {
      auto &block_data = node.mapped().data;
      auto &peers = node.mapped().peers;
      BOOST_ASSERT(block_data.header.has_value());
      const BlockInfo block_info(block_data.header->number, block_data.hash);

      notifySubscribers(block_info, block_addition_result);

      if (not block_addition_result.has_value()) {
        if (block_addition_result
            != outcome::failure(blockchain::BlockTreeError::BLOCK_EXISTS)) {
          auto n = discardBlock(block_data.hash);
          SL_WARN(log_,
                  "Block {} {} been discarded: {}",
                  block_info,
                  n ? fmt::format("and {} others have", n) : fmt::format("has"),
                  block_addition_result.error());
          if (handler) {
            handler(Error::DISCARDED_BLOCK);
          }
        } else {
          SL_DEBUG(log_, "Block {} is skipped as existing", block_info);
          if (handler) {
            handler(block_info);
          }
        }
      } else {
        telemetry_->notifyBlockImported(
            block_info, telemetry::BlockOrigin::kNetworkInitialSync);
        if (handler) {
          handler(block_info);
        }

        // Check if finality lag greater than justification saving interval
        static const BlockNumber kJustificationInterval = 512;
        static const BlockNumber kMaxJustificationLag = 5;
        auto last_finalized = block_tree_->getLastFinalized();
        if (consensus::grandpa::HasAuthoritySetChange{*block_data.header}
                .scheduled
            or (block_info.number - kMaxJustificationLag)
                       / kJustificationInterval
                   > last_finalized.number / kJustificationInterval) {
          //  Trying to substitute with justifications' request only
          for (const auto &peer_id : peers) {
            syncMissingJustifications(
                peer_id,
                last_finalized,
                kJustificationInterval * 2,
                [wp = weak_from_this(), last_finalized, block_info](auto res) {
                  if (auto self = wp.lock()) {
                    if (res.has_value()) {
                      SL_DEBUG(
                          self->log_,
                          "Loaded justifications for blocks in range {} - {}",
                          last_finalized,
                          res.value());
                      return;
                    }

                    SL_DEBUG(self->log_,
                             "Missing justifications between blocks {} and "
                             "{} was not loaded: {}",
                             last_finalized,
                             block_info.number,
                             res.error());
                  }
                });
          }
        }
      }
    }
  }

  void SynchronizerImpl::postApplyBlock(const primitives::BlockHash &hash) {
    ancestry_.erase(hash);

    auto minPreloadedBlockAmount = sync_method_ == application::SyncMethod::Full
                                     ? kMinPreloadedBlockAmount
                                     : kMinPreloadedBlockAmountForFastSyncing;

    if (known_blocks_.size() < minPreloadedBlockAmount) {
      SL_TRACE(log_,
               "{} blocks in queue: ask next portion of block",
               known_blocks_.size());
      askNextPortionOfBlocks();
    } else {
      SL_TRACE(log_, "{} blocks in queue", known_blocks_.size());
    }
    metric_import_queue_length_->set(known_blocks_.size());
    scheduler_->schedule([wp = weak_from_this()] {
      if (auto self = wp.lock()) {
        self->applyNextBlock();
      }
    });
  }

  void SynchronizerImpl::applyNextJustification() {
    // Operate over the same lock as for the whole blocks application
    bool false_val = false;
    if (not applying_in_progress_.compare_exchange_strong(false_val, true)) {
      SL_TRACE(log_, "Applying justification in progress");
      return;
    }
    SL_TRACE(log_, "Begin justification applying");
    auto cleanup = gsl::finally([this] {
      SL_TRACE(log_, "End justification applying");
      applying_in_progress_ = false;
    });

    std::queue<JustificationPair> justifications;
    {
      std::lock_guard lock(justifications_mutex_);
      justifications.swap(justifications_);
    }

    while (not justifications.empty()) {
      auto [block_info, justification] = std::move(justifications.front());
      const auto &block = block_info;  // SL_WARN compilation WA
      justifications.pop();
      grandpa_environment_->applyJustification(
          block_info, justification, [block, log{log_}](auto &&res) mutable {
            if (res.has_error()) {
              SL_WARN(log,
                      "Justification for block {} was not applied: {}",
                      block,
                      res.error());
            } else {
              SL_TRACE(log, "Applied justification for block {}", block);
            }
          });
    }
  }

  size_t SynchronizerImpl::discardBlock(
      const primitives::BlockHash &hash_of_discarding_block) {
    std::queue<primitives::BlockHash> queue;
    queue.emplace(hash_of_discarding_block);

    size_t affected = 0;
    while (not queue.empty()) {
      const auto &hash = queue.front();

      if (auto it = known_blocks_.find(hash); it != known_blocks_.end()) {
        auto number = it->second.data.header->number;
        notifySubscribers({number, hash}, Error::DISCARDED_BLOCK);

        known_blocks_.erase(it);
        affected++;
      }

      auto range = ancestry_.equal_range(hash);
      for (auto it = range.first; it != range.second; ++it) {
        queue.emplace(it->second);
      }
      ancestry_.erase(range.first, range.second);

      queue.pop();
    }

    metric_import_queue_length_->set(known_blocks_.size());
    return affected;
  }

  void SynchronizerImpl::prune(const primitives::BlockInfo &finalized_block) {
    // Remove blocks whose numbers less finalized one
    while (not generations_.empty()) {
      auto generation_node = generations_.extract(generations_.begin());
      if (generation_node) {
        const auto &number = generation_node.key();
        if (number >= finalized_block.number) {
          break;
        }
        const auto &hash = generation_node.mapped();
        notifySubscribers({number, hash}, Error::DISCARDED_BLOCK);

        known_blocks_.erase(hash);
        ancestry_.erase(hash);
      }
    }

    // Remove blocks whose numbers equal finalized one, excluding finalized
    // one
    auto range = generations_.equal_range(finalized_block.number);
    for (auto it = range.first; it != range.second;) {
      auto cit = it++;
      const auto &hash = cit->second;
      if (hash != finalized_block.hash) {
        discardBlock(hash);
      }
    }

    metric_import_queue_length_->set(known_blocks_.size());
  }

  void SynchronizerImpl::scheduleRecentRequestRemoval(
      const libp2p::peer::PeerId &peer_id,
      const BlocksRequest::Fingerprint &fingerprint) {
    scheduler_->schedule(
        [wp = weak_from_this(), peer_id, fingerprint] {
          if (auto self = wp.lock()) {
            self->recent_requests_.erase(std::tuple(peer_id, fingerprint));
          }
        },
        kRecentnessDuration);
  }

  void SynchronizerImpl::askNextPortionOfBlocks() {
    bool false_val = false;
    if (not asking_blocks_portion_in_progress_.compare_exchange_strong(
            false_val, true)) {
      SL_TRACE(log_, "Asking portion of blocks in progress");
      return;
    }
    SL_TRACE(log_, "Begin asking portion of blocks");

    for (auto g_it = generations_.rbegin(); g_it != generations_.rend();
         ++g_it) {
      const auto &hash = g_it->second;

      auto b_it = known_blocks_.find(hash);
      if (b_it == known_blocks_.end()) {
        SL_TRACE(log_,
                 "Block {} is unknown. Go to next one",
                 primitives::BlockInfo(g_it->first, hash));
        continue;
      }

      primitives::BlockInfo block_info(g_it->first, hash);

      auto &peers = b_it->second.peers;
      if (peers.empty()) {
        SL_TRACE(
            log_, "Block {} don't have any peer. Go to next one", block_info);
        continue;
      }

      for (auto p_it = peers.begin(); p_it != peers.end();) {
        auto cp_it = p_it++;

        auto peer_id = *cp_it;

        if (busy_peers_.find(peer_id) != busy_peers_.end()) {
          SL_TRACE(log_,
                   "Peer {} for block {} is busy",
                   peer_id,
                   primitives::BlockInfo(g_it->first, hash));
          continue;
        }

        busy_peers_.insert(peers.extract(cp_it));
        SL_TRACE(log_, "Peer {} marked as busy", peer_id);

        auto handler = [wp = weak_from_this(), peer_id](const auto &res) {
          if (auto self = wp.lock()) {
            if (self->busy_peers_.erase(peer_id) > 0) {
              SL_TRACE(self->log_, "Peer {} unmarked as busy", peer_id);
            }
            SL_TRACE(self->log_, "End asking portion of blocks");
            self->asking_blocks_portion_in_progress_ = false;
            if (not res.has_value()) {
              SL_DEBUG(self->log_,
                       "Loading next portion of blocks from {} is failed: {}",
                       peer_id,
                       res.error());
              return;
            }
            SL_DEBUG(self->log_,
                     "Portion of blocks from {} is loaded till {}",
                     peer_id,
                     res.value());
            if (self->known_blocks_.empty()) {
              self->askNextPortionOfBlocks();
            }
          }
        };

        if (sync_method_ == application::SyncMethod::Full) {
          auto lower = generations_.begin()->first;
          auto upper = generations_.rbegin()->first + 1;
          auto hint = generations_.rbegin()->first;

          SL_DEBUG(
              log_,
              "Start to find common block with {} in #{}..#{} to fill queue",
              peer_id,
              generations_.begin()->first,
              generations_.rbegin()->first);
          findCommonBlock(
              peer_id,
              lower,
              upper,
              hint,
              [wp = weak_from_this(), peer_id, handler = std::move(handler)](
                  outcome::result<primitives::BlockInfo> res) {
                if (auto self = wp.lock()) {
                  if (not res.has_value()) {
                    SL_DEBUG(self->log_,
                             "Can't load next portion of blocks from {}: {}",
                             peer_id,
                             res.error());
                    handler(res);
                    return;
                  }
                  auto &common_block_info = res.value();
                  SL_DEBUG(self->log_,
                           "Start to load next portion of blocks from {} "
                           "since block {}",
                           peer_id,
                           common_block_info);
                  self->loadBlocks(
                      peer_id, common_block_info, std::move(handler));
                }
              });
        } else {
          SL_DEBUG(log_,
                   "Start to load next portion of blocks from {} "
                   "since block {}",
                   peer_id,
                   block_info);
          loadBlocks(peer_id, block_info, std::move(handler));
        }
        return;
      }

      SL_TRACE(log_,
               "Block {} doesn't have appropriate peer. Go to next one",
               primitives::BlockInfo(g_it->first, hash));
    }

    SL_TRACE(log_, "End asking portion of blocks: none");
    asking_blocks_portion_in_progress_ = false;
  }

}  // namespace kagome::network<|MERGE_RESOLUTION|>--- conflicted
+++ resolved
@@ -77,15 +77,9 @@
       const application::AppConfiguration &app_config,
       std::shared_ptr<application::AppStateManager> app_state_manager,
       std::shared_ptr<blockchain::BlockTree> block_tree,
-<<<<<<< HEAD
       std::shared_ptr<consensus::BlockHeaderAppender> block_appender,
       std::shared_ptr<consensus::BlockExecutor> block_executor,
-      std::shared_ptr<storage::trie::TrieSerializer> serializer,
-=======
-      std::shared_ptr<consensus::babe::BlockHeaderAppender> block_appender,
-      std::shared_ptr<consensus::babe::BlockExecutor> block_executor,
       std::shared_ptr<storage::trie::TrieStorageBackend> trie_db,
->>>>>>> 7159c117
       std::shared_ptr<storage::trie::TrieStorage> storage,
       std::shared_ptr<storage::trie_pruner::TriePruner> trie_pruner,
       std::shared_ptr<network::Router> router,
@@ -108,6 +102,7 @@
     BOOST_ASSERT(app_state_manager_);
     BOOST_ASSERT(block_tree_);
     BOOST_ASSERT(block_executor_);
+    BOOST_ASSERT(trie_db_);
     BOOST_ASSERT(storage_);
     BOOST_ASSERT(trie_pruner_);
     BOOST_ASSERT(router_);
