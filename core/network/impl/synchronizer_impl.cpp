/**
 * Copyright Soramitsu Co., Ltd. All Rights Reserved.
 * SPDX-License-Identifier: Apache-2.0
 */

#include "network/impl/synchronizer_impl.hpp"

#include <random>

#include "application/app_configuration.hpp"
#include "blockchain/block_tree_error.hpp"
#include "consensus/grandpa/environment.hpp"
#include "network/helpers/peer_id_formatter.hpp"
#include "network/types/block_attributes.hpp"
#include "primitives/common.hpp"
#include "storage/changes_trie/changes_tracker.hpp"
#include "storage/predefined_keys.hpp"
#include "storage/trie/serialization/trie_serializer.hpp"
#include "storage/trie/trie_batches.hpp"
#include "storage/trie/trie_storage.hpp"

OUTCOME_CPP_DEFINE_CATEGORY(kagome::network, SynchronizerImpl::Error, e) {
  using E = kagome::network::SynchronizerImpl::Error;
  switch (e) {
    case E::SHUTTING_DOWN:
      return "Node is shutting down";
    case E::EMPTY_RESPONSE:
      return "Response is empty";
    case E::RESPONSE_WITHOUT_BLOCK_HEADER:
      return "Response does not contain header of some block";
    case E::RESPONSE_WITHOUT_BLOCK_BODY:
      return "Response does not contain body of some block";
    case E::DISCARDED_BLOCK:
      return "Block is discarded";
    case E::WRONG_ORDER:
      return "Wrong order of blocks/headers in response";
    case E::INVALID_HASH:
      return "Hash does not match";
    case E::ALREADY_IN_QUEUE:
      return "Block is already enqueued";
    case E::PEER_BUSY:
      return "Peer is busy";
    case E::ARRIVED_TOO_EARLY:
      return "Block is arrived too early. Try to process it late";
    case E::DUPLICATE_REQUEST:
      return "Duplicate of recent request has been detected";
  }
  return "unknown error";
}

namespace {
  constexpr const char *kImportQueueLength =
      "kagome_import_queue_blocks_submitted";

  kagome::network::BlockAttributes attributesForSync(
      kagome::application::AppConfiguration::SyncMethod method) {
    using SM = kagome::application::AppConfiguration::SyncMethod;
    switch (method) {
      case SM::Full:
        return kagome::network::BlocksRequest::kBasicAttributes;
      case SM::Fast:
      case SM::FastWithoutState:
        return kagome::network::BlockAttribute::HEADER
             | kagome::network::BlockAttribute::JUSTIFICATION;
    }
    return kagome::network::BlocksRequest::kBasicAttributes;
  }
}  // namespace

namespace kagome::network {

  SynchronizerImpl::SynchronizerImpl(
      const application::AppConfiguration &app_config,
      std::shared_ptr<application::AppStateManager> app_state_manager,
      std::shared_ptr<blockchain::BlockTree> block_tree,
      std::shared_ptr<storage::changes_trie::ChangesTracker> changes_tracker,
      std::shared_ptr<consensus::babe::BlockHeaderAppender> block_appender,
      std::shared_ptr<consensus::babe::BlockExecutor> block_executor,
      std::shared_ptr<storage::trie::TrieSerializer> serializer,
      std::shared_ptr<storage::trie::TrieStorage> storage,
      std::shared_ptr<network::Router> router,
      std::shared_ptr<libp2p::basic::Scheduler> scheduler,
      std::shared_ptr<crypto::Hasher> hasher,
      std::shared_ptr<runtime::ModuleFactory> module_factory,
      std::shared_ptr<runtime::Core> core_api,
      primitives::events::ChainSubscriptionEnginePtr chain_sub_engine,
      std::shared_ptr<storage::SpacedStorage> spaced_storage,
      std::shared_ptr<consensus::grandpa::Environment> grandpa_environment)
      : app_state_manager_(std::move(app_state_manager)),
        block_tree_(std::move(block_tree)),
        trie_changes_tracker_(std::move(changes_tracker)),
        block_appender_(std::move(block_appender)),
        block_executor_(std::move(block_executor)),
        serializer_(std::move(serializer)),
        storage_(std::move(storage)),
        router_(std::move(router)),
        scheduler_(std::move(scheduler)),
        hasher_(std::move(hasher)),
        module_factory_(std::move(module_factory)),
        core_api_(std::move(core_api)),
        grandpa_environment_{std::move(grandpa_environment)},
        chain_sub_engine_(std::move(chain_sub_engine)),
        buffer_storage_(spaced_storage->getSpace(storage::Space::kDefault)) {
    BOOST_ASSERT(app_state_manager_);
    BOOST_ASSERT(block_tree_);
    BOOST_ASSERT(trie_changes_tracker_);
    BOOST_ASSERT(block_executor_);
    BOOST_ASSERT(serializer_);
    BOOST_ASSERT(storage_);
    BOOST_ASSERT(router_);
    BOOST_ASSERT(scheduler_);
    BOOST_ASSERT(hasher_);
    BOOST_ASSERT(buffer_storage_);
    BOOST_ASSERT(grandpa_environment_);

    sync_method_ = app_config.syncMethod();

    // Register metrics
    metrics_registry_->registerGaugeFamily(
        kImportQueueLength, "Number of blocks submitted to the import queue");
    metric_import_queue_length_ =
        metrics_registry_->registerGaugeMetric(kImportQueueLength);
    metric_import_queue_length_->set(0);

    app_state_manager_->takeControl(*this);
  }

  /** @see AppStateManager::takeControl */
  bool SynchronizerImpl::prepare() {
    return true;
  }

  /** @see AppStateManager::takeControl */
  bool SynchronizerImpl::start() {
    return true;
  }

  /** @see AppStateManager::takeControl */
  void SynchronizerImpl::stop() {
    node_is_shutting_down_ = true;
  }

  bool SynchronizerImpl::subscribeToBlock(
      const primitives::BlockInfo &block_info, SyncResultHandler &&handler) {
    // Check if block is already in tree
    if (block_tree_->hasBlockHeader(block_info.hash)) {
      scheduler_->schedule(
          [handler = std::move(handler), block_info] { handler(block_info); });
      return false;
    }

    auto last_finalized_block = block_tree_->getLastFinalized();
    // Check if block from discarded side-chain
    if (last_finalized_block.number <= block_info.number) {
      scheduler_->schedule(
          [handler = std::move(handler)] { handler(Error::DISCARDED_BLOCK); });
      return false;
    }

    // Check if block has arrived too early
    auto best_block_res =
        block_tree_->getBestContaining(last_finalized_block.hash, std::nullopt);
    BOOST_ASSERT(best_block_res.has_value());
    const auto &best_block = best_block_res.value();
    if (best_block.number + kMaxDistanceToBlockForSubscription
        < block_info.number) {
      scheduler_->schedule([handler = std::move(handler)] {
        handler(Error::ARRIVED_TOO_EARLY);
      });
      return false;
    }

    subscriptions_.emplace(block_info, std::move(handler));
    return true;
  }

  void SynchronizerImpl::notifySubscribers(const primitives::BlockInfo &block,
                                           outcome::result<void> res) {
    auto range = subscriptions_.equal_range(block);
    for (auto it = range.first; it != range.second;) {
      auto cit = it++;
      if (auto node = subscriptions_.extract(cit)) {
        if (res.has_error()) {
          auto error = res.as_failure();
          scheduler_->schedule(
              [handler = std::move(node.mapped()), error] { handler(error); });
        } else {
          scheduler_->schedule(
              [handler = std::move(node.mapped()), block] { handler(block); });
        }
      }
    }
  }

  bool SynchronizerImpl::syncByBlockInfo(
      const primitives::BlockInfo &block_info,
      const libp2p::peer::PeerId &peer_id,
      Synchronizer::SyncResultHandler &&handler,
      bool subscribe_to_block) {
    // Subscribe on demand
    if (subscribe_to_block) {
      subscribeToBlock(block_info, std::move(handler));
    }

    // If provided block is already enqueued, just remember peer
    if (auto it = known_blocks_.find(block_info.hash);
        it != known_blocks_.end()) {
      auto &block_in_queue = it->second;
      block_in_queue.peers.emplace(peer_id);
      if (handler) {
        handler(block_info);
      }
      return false;
    }

    // We are communicating with one peer only for one issue.
    // If peer is already in use, don't start an additional issue.
    auto peer_is_busy = not busy_peers_.emplace(peer_id).second;
    if (peer_is_busy) {
      SL_TRACE(
          log_,
          "Can't syncByBlockHeader block {} is received from {}: Peer busy",
          block_info,
          peer_id);
      return false;
    }
    SL_TRACE(log_, "Peer {} marked as busy", peer_id);

    const auto &last_finalized_block = block_tree_->getLastFinalized();

    auto best_block_res =
        block_tree_->getBestContaining(last_finalized_block.hash, std::nullopt);
    BOOST_ASSERT(best_block_res.has_value());
    const auto &best_block = best_block_res.value();

    // Provided block is equal our best one. Nothing needs to do.
    if (block_info == best_block) {
      if (handler) {
        handler(block_info);
      }
      return false;
    }

    // First we need to find the best common block to avoid manipulations with
    // blocks what already exists on node.
    //
    // Find will be doing in interval between definitely known common block and
    // potentially unknown.
    //
    // Best candidate for lower bound is last finalized (it must be known for
    // all synchronized nodes).
    const auto lower = last_finalized_block.number;

    // Best candidate for upper bound is next potentially known block (next for
    // min of provided and our best)
    const auto upper = std::min(block_info.number, best_block.number) + 1;

    // Search starts with potentially known block (min of provided and our best)
    const auto hint = std::min(block_info.number, best_block.number);

    BOOST_ASSERT(lower < upper);

    // Callback what will be called at the end of finding the best common block
    auto find_handler =
        [wp = weak_from_this(), peer_id, handler = std::move(handler)](
            outcome::result<primitives::BlockInfo> res) mutable {
          if (auto self = wp.lock()) {
            // Remove peer from list of busy peers
            if (self->busy_peers_.erase(peer_id) > 0) {
              SL_TRACE(self->log_, "Peer {} unmarked as busy", peer_id);
            }

            // Finding the best common block was failed
            if (not res.has_value()) {
              if (handler) {
                handler(res.as_failure());
              }
              return;
            }

            // If provided block is already enqueued, just remember peer
            auto &block_info = res.value();
            if (auto it = self->known_blocks_.find(block_info.hash);
                it != self->known_blocks_.end()) {
              auto &block_in_queue = it->second;
              block_in_queue.peers.emplace(peer_id);
              if (handler) {
                handler(std::move(block_info));
              }
              return;
            }

            // Start to load blocks since found
            SL_DEBUG(self->log_,
                     "Start to load blocks from {} since block {}",
                     peer_id,
                     block_info);
            self->loadBlocks(peer_id, block_info, std::move(handler));
          }
        };

    // Find the best common block
    SL_DEBUG(log_,
             "Start to find common block with {} in #{}..#{} to catch up",
             peer_id,
             lower,
             upper);
    findCommonBlock(peer_id, lower, upper, hint, std::move(find_handler));
    return true;
  }

  bool SynchronizerImpl::syncByBlockHeader(
      const primitives::BlockHeader &header,
      const libp2p::peer::PeerId &peer_id,
      Synchronizer::SyncResultHandler &&handler) {
    auto block_hash = hasher_->blake2b_256(scale::encode(header).value());
    const primitives::BlockInfo block_info(header.number, block_hash);

    // Block was applied before
    if (block_tree_->getBlockHeader(block_hash).has_value()) {
      return false;
    }

    // Block is already enqueued
    if (auto it = known_blocks_.find(block_info.hash);
        it != known_blocks_.end()) {
      auto &block_in_queue = it->second;
      block_in_queue.peers.emplace(peer_id);
      return false;
    }

    // Number of provided block header greater currently watched.
    // Reset watched blocks list and start to watch the block with new number
    if (watched_blocks_number_ < header.number) {
      watched_blocks_number_ = header.number;
      watched_blocks_.clear();
    }
    // If number of provided block header is the same of watched, add handler
    // for this block
    if (watched_blocks_number_ == header.number) {
      watched_blocks_.emplace(block_hash, std::move(handler));
    }

    // If parent of provided block is in chain, start to load it immediately
    bool parent_is_known =
        known_blocks_.find(header.parent_hash) != known_blocks_.end()
        or block_tree_->getBlockHeader(header.parent_hash).has_value();

    if (parent_is_known) {
      loadBlocks(peer_id, block_info, [wp = weak_from_this()](auto res) {
        if (auto self = wp.lock()) {
          SL_TRACE(self->log_, "Block(s) enqueued to apply by announce");
        }
      });
      return true;
    }

    // Otherwise, is using base way to enqueue
    return syncByBlockInfo(
        block_info,
        peer_id,
        [wp = weak_from_this()](auto res) {
          if (auto self = wp.lock()) {
            SL_TRACE(self->log_, "Block(s) enqueued to load by announce");
          }
        },
        false);
  }

  void SynchronizerImpl::syncMissingJustifications(
      const PeerId &peer_id,
      primitives::BlockInfo target_block,
      std::optional<uint32_t> limit,
      Synchronizer::SyncResultHandler &&handler) {
    if (busy_peers_.find(peer_id) != busy_peers_.end()) {
      SL_DEBUG(
          log_,
          "Justifications load since block {} was rescheduled, peer {} is busy",
          target_block,
          peer_id);
      scheduler_->schedule([wp = weak_from_this(),
                            peer_id,
                            block = std::move(target_block),
                            limit = std::move(limit),
                            handler = std::move(handler)]() mutable {
        auto self = wp.lock();
        if (not self) {
          return;
        }
        self->syncMissingJustifications(
            peer_id, std::move(block), std::move(limit), std::move(handler));
      });
      return;
    }

    loadJustifications(
        peer_id, std::move(target_block), std::move(limit), std::move(handler));
  }

  void SynchronizerImpl::findCommonBlock(
      const libp2p::peer::PeerId &peer_id,
      primitives::BlockNumber lower,
      primitives::BlockNumber upper,
      primitives::BlockNumber hint,
      SyncResultHandler &&handler,
      std::map<primitives::BlockNumber, primitives::BlockHash> &&observed) {
    // Interrupts process if node is shutting down
    if (node_is_shutting_down_) {
      handler(Error::SHUTTING_DOWN);
      return;
    }

    network::BlocksRequest request{network::BlockAttribute::HEADER,
                                   hint,
                                   network::Direction::ASCENDING,
                                   1};

    auto request_fingerprint = request.fingerprint();

    if (auto r = recent_requests_.emplace(
            std::make_tuple(peer_id, request_fingerprint), "find common block");
        not r.second) {
      SL_VERBOSE(log_,
                 "Can't check if block #{} in #{}..#{} is common with {}: {}",
                 hint,
                 lower,
                 upper - 1,
                 peer_id,
                 r.first->second);
      handler(Error::DUPLICATE_REQUEST);
      return;
    }

    scheduleRecentRequestRemoval(peer_id, request_fingerprint);

    auto response_handler = [wp = weak_from_this(),
                             lower,
                             upper,
                             target = hint,
                             peer_id,
                             handler = std::move(handler),
                             observed = std::move(observed),
                             request_fingerprint](auto &&response_res) mutable {
      auto self = wp.lock();
      if (not self) {
        return;
      }

      // Any error interrupts finding common block
      if (response_res.has_error()) {
        SL_VERBOSE(self->log_,
                   "Can't check if block #{} in #{}..#{} is common with {}: {}",
                   target,
                   lower,
                   upper - 1,
                   peer_id,
                   response_res.error());
        handler(response_res.as_failure());
        return;
      }
      auto &blocks = response_res.value().blocks;

      // No block in response is abnormal situation. Requested block must be
      // existed because finding in interval of numbers of blocks that must
      // exist
      if (blocks.empty()) {
        SL_VERBOSE(self->log_,
                   "Can't check if block #{} in #{}..#{} is common with {}: "
                   "Response does not have any blocks",
                   target,
                   lower,
                   upper - 1,
                   peer_id);
        handler(Error::EMPTY_RESPONSE);
        self->recent_requests_.erase(std::tuple(peer_id, request_fingerprint));
        return;
      }

      auto hash = blocks.front().hash;

      observed.emplace(target, hash);

      for (;;) {
        // Check if block is known (is already enqueued or is in block tree)
        bool block_is_known =
            self->known_blocks_.find(hash) != self->known_blocks_.end()
            or self->block_tree_->getBlockHeader(hash).has_value();

        // Interval of finding is totally narrowed. Common block should be found
        if (target == lower) {
          if (block_is_known) {
            // Common block is found
            SL_DEBUG(self->log_,
                     "Found best common block with {}: {}",
                     peer_id,
                     BlockInfo(target, hash));
            handler(BlockInfo(target, hash));
            return;
          }

          // Common block is not found. It is abnormal situation. Requested
          // block must be existed because finding in interval of numbers of
          // blocks that must exist
          SL_WARN(self->log_, "Not found any common block with {}", peer_id);
          handler(Error::EMPTY_RESPONSE);
          return;
        }

        primitives::BlockNumber hint;

        // Narrowing interval for next iteration
        if (block_is_known) {
          SL_TRACE(self->log_,
                   "Block {} of {} is found locally",
                   BlockInfo(target, hash),
                   peer_id);

          // Narrowing interval to continue above
          lower = target;
          hint = lower + (upper - lower) / 2;
        } else {
          SL_TRACE(self->log_,
                   "Block {} of {} is not found locally",
                   BlockInfo(target, hash),
                   peer_id,
                   lower,
                   upper - 1);

          // Step for next iteration
          auto step = upper - target;

          // Narrowing interval to continue below
          upper = target;
          hint = upper - std::min(step, (upper - lower) / 2);
        }
        hint = lower + (upper - lower) / 2;

        // Try again with narrowed interval

        auto it = observed.find(hint);

        // This block number was observed early
        if (it != observed.end()) {
          target = hint;
          hash = it->second;

          SL_TRACE(
              self->log_,
              "Block {} of {} is already observed. Continue without request",
              BlockInfo(target, hash),
              peer_id);
          continue;
        }

        // This block number has not observed yet
        self->findCommonBlock(peer_id,
                              lower,
                              upper,
                              hint,
                              std::move(handler),
                              std::move(observed));
        break;
      }
    };

    SL_TRACE(log_,
             "Check if block #{} in #{}..#{} is common with {}",
             hint,
             lower,
             upper - 1,
             peer_id);

    auto protocol = router_->getSyncProtocol();
    BOOST_ASSERT_MSG(protocol, "Router did not provide sync protocol");
    protocol->request(peer_id, std::move(request), std::move(response_handler));
  }

  void SynchronizerImpl::loadBlocks(const libp2p::peer::PeerId &peer_id,
                                    primitives::BlockInfo from,
                                    SyncResultHandler &&handler) {
    // Interrupts process if node is shutting down
    if (node_is_shutting_down_) {
      if (handler) {
        handler(Error::SHUTTING_DOWN);
      }
      return;
    }

    network::BlocksRequest request{attributesForSync(sync_method_),
                                   from.hash,
                                   network::Direction::ASCENDING,
                                   std::nullopt};

    auto request_fingerprint = request.fingerprint();

    if (auto r = recent_requests_.emplace(
            std::make_tuple(peer_id, request_fingerprint), "load blocks");
        not r.second) {
      SL_ERROR(log_,
               "Can't load blocks from {} beginning block {}: {}",
               peer_id,
               from,
<<<<<<< HEAD
               make_error_code(Error::DUPLICATE_REQUEST));
=======
               r.first->second);
>>>>>>> 04da3897
      if (handler) {
        handler(Error::DUPLICATE_REQUEST);
      }
      return;
    }

    scheduleRecentRequestRemoval(peer_id, request_fingerprint);

    auto response_handler = [wp = weak_from_this(),
                             from,
                             peer_id,
                             handler = std::move(handler),
                             parent_hash = primitives::BlockHash{}](
                                auto &&response_res) mutable {
      auto self = wp.lock();
      if (not self) {
        return;
      }

      // Any error interrupts loading of blocks
      if (response_res.has_error()) {
        SL_ERROR(self->log_,
                 "Can't load blocks from {} beginning block {}: {}",
                 peer_id,
                 from,
                 response_res.error());
        if (handler) {
          handler(response_res.as_failure());
        }
        return;
      }
      auto &blocks = response_res.value().blocks;

      // No block in response is abnormal situation.
      // At least one starting block should be returned as existing
      if (blocks.empty()) {
        SL_ERROR(self->log_,
                 "Can't load blocks from {} beginning block {}: "
                 "Response does not have any blocks",
                 peer_id,
                 from);
        if (handler) {
          handler(Error::EMPTY_RESPONSE);
        }
        return;
      }

      SL_TRACE(self->log_,
               "{} blocks are loaded from {} beginning block {}",
               blocks.size(),
               peer_id,
               from);

      bool some_blocks_added = false;
      primitives::BlockInfo last_loaded_block;

      for (auto &block : blocks) {
        // Check if header is provided
        if (not block.header.has_value()) {
          SL_ERROR(self->log_,
                   "Can't load blocks from {} starting from block {}: "
                   "Received block without header",
                   peer_id,
                   from);
          if (handler) {
            handler(Error::RESPONSE_WITHOUT_BLOCK_HEADER);
          }
          return;
        }
        // Check if body is provided
        if (not block.header.has_value()) {
          SL_ERROR(self->log_,
                   "Can't load blocks from {} starting from block {}: "
                   "Received block without body",
                   peer_id,
                   from);
          if (handler) {
            handler(Error::RESPONSE_WITHOUT_BLOCK_BODY);
          }
          return;
        }
        auto &header = block.header.value();

        const auto &last_finalized_block =
            self->block_tree_->getLastFinalized();

        // Check by number if block is not finalized yet
        if (last_finalized_block.number >= header.number) {
          if (last_finalized_block.number == header.number) {
            if (last_finalized_block.hash != block.hash) {
              SL_ERROR(self->log_,
                       "Can't load blocks from {} starting from block {}: "
                       "Received discarded block {}",
                       peer_id,
                       from,
                       BlockInfo(header.number, block.hash));
              if (handler) {
                handler(Error::DISCARDED_BLOCK);
              }
              return;
            }

            SL_TRACE(self->log_,
                     "Skip block {} received from {}: "
                     "it is finalized with block #{}",
                     BlockInfo(header.number, block.hash),
                     peer_id,
                     last_finalized_block.number);
            continue;
          }

          SL_TRACE(self->log_,
                   "Skip block {} received from {}: "
                   "it is below the last finalized block #{}",
                   BlockInfo(header.number, block.hash),
                   peer_id,
                   last_finalized_block.number);
          continue;
        }

        // Check if block is not discarded
        if (last_finalized_block.number + 1 == header.number) {
          if (last_finalized_block.hash != header.parent_hash) {
            SL_ERROR(self->log_,
                     "Can't complete blocks loading from {} starting from "
                     "block {}: Received discarded block {}",
                     peer_id,
                     from,
                     BlockInfo(header.number, header.parent_hash));
            if (handler) {
              handler(Error::DISCARDED_BLOCK);
            }
            return;
          }

          // Start to check parents
          parent_hash = header.parent_hash;
        }

        // Check if block is in chain
        static const primitives::BlockHash zero_hash;
        if (parent_hash != header.parent_hash && parent_hash != zero_hash) {
          SL_ERROR(self->log_,
                   "Can't complete blocks loading from {} starting from "
                   "block {}: Received block is not descendant of previous",
                   peer_id,
                   from);
          if (handler) {
            handler(Error::WRONG_ORDER);
          }
          return;
        }

        // Check if hash is valid
        auto calculated_hash =
            self->hasher_->blake2b_256(scale::encode(header).value());
        if (block.hash != calculated_hash) {
          SL_ERROR(self->log_,
                   "Can't complete blocks loading from {} starting from "
                   "block {}: "
                   "Received block whose hash does not match the header",
                   peer_id,
                   from);
          if (handler) {
            handler(Error::INVALID_HASH);
          }
          return;
        }

        last_loaded_block = {header.number, block.hash};

        parent_hash = block.hash;

        // Add block in queue and save peer or just add peer for existing record
        auto it = self->known_blocks_.find(block.hash);
        if (it == self->known_blocks_.end()) {
          self->known_blocks_.emplace(block.hash, KnownBlock{block, {peer_id}});
          self->metric_import_queue_length_->set(self->known_blocks_.size());
        } else {
          it->second.peers.emplace(peer_id);
          SL_TRACE(self->log_,
                   "Skip block {} received from {}: already enqueued",
                   BlockInfo(header.number, block.hash),
                   peer_id);
          continue;
        }

        SL_TRACE(self->log_,
                 "Enqueue block {} received from {}",
                 BlockInfo(header.number, block.hash),
                 peer_id);

        self->generations_.emplace(header.number, block.hash);
        self->ancestry_.emplace(header.parent_hash, block.hash);

        some_blocks_added = true;
      }

      SL_TRACE(self->log_, "Block loading is finished");
      if (handler) {
        handler(last_loaded_block);
      }

      if (some_blocks_added) {
        SL_TRACE(self->log_, "Enqueued some new blocks: schedule applying");
        self->scheduler_->schedule([wp] {
          if (auto self = wp.lock()) {
            self->applyNextBlock();
          }
        });
      }
    };

    auto protocol = router_->getSyncProtocol();
    BOOST_ASSERT_MSG(protocol, "Router did not provide sync protocol");
    protocol->request(peer_id, std::move(request), std::move(response_handler));
  }

  void SynchronizerImpl::loadJustifications(const libp2p::peer::PeerId &peer_id,
                                            primitives::BlockInfo target_block,
                                            std::optional<uint32_t> limit,
                                            SyncResultHandler &&handler) {
    if (node_is_shutting_down_) {
      if (handler) {
        handler(Error::SHUTTING_DOWN);
      }
      return;
    }

    busy_peers_.insert(peer_id);
    auto cleanup = gsl::finally([this, peer_id] {
      auto peer = busy_peers_.find(peer_id);
      if (peer != busy_peers_.end()) {
        busy_peers_.erase(peer);
      }
    });

    BlocksRequest request{
        BlockAttribute::HEADER | BlockAttribute::JUSTIFICATION,
        target_block.hash,
        Direction::ASCENDING,
        limit};

    auto request_fingerprint = request.fingerprint();
    if (auto r = recent_requests_.emplace(
            std::make_tuple(peer_id, request_fingerprint),
            "load justifications");
        not r.second) {
      SL_ERROR(log_,
               "Can't load justification from {} for block {}: {}",
               peer_id,
               target_block,
               r.first->second);
      if (handler) {
        handler(Error::DUPLICATE_REQUEST);
      }
      return;
    }

    scheduleRecentRequestRemoval(peer_id, request_fingerprint);

    auto response_handler = [wp = weak_from_this(),
                             peer_id,
                             target_block,
                             limit,
                             handler = std::move(handler)](
                                auto &&response_res) mutable {
      auto self = wp.lock();
      if (not self) {
        return;
      }

      if (response_res.has_error()) {
        SL_ERROR(self->log_,
                 "Can't load justification from {} for block {}: {}",
                 peer_id,
                 target_block,
                 response_res.error());
        if (handler) {
          handler(response_res.as_failure());
        }
        return;
      }

      auto &blocks = response_res.value().blocks;

      if (blocks.empty()) {
        SL_ERROR(self->log_,
                 "Can't load block justification from {} for block {}: "
                 "Response does not have any contents",
                 peer_id,
                 target_block);
        if (handler) {
          handler(Error::EMPTY_RESPONSE);
        }
        return;
      }

      // Use decreasing limit,
      // to avoid race between block and justification requests
      if (limit.has_value()) {
        if (blocks.size() >= limit.value()) {
          limit = 0;
        } else {
          limit.value() -= (blocks.size() - 1);
        }
      }

      bool justification_received = false;
      BlockInfo last_justified_block;
      BlockInfo last_observed_block;
      for (auto &block : blocks) {
        if (not block.header) {
          SL_ERROR(self->log_,
                   "No header was provided from {} for block {} while "
                   "requesting justifications",
                   peer_id,
                   target_block);
          if (handler) {
            handler(Error::RESPONSE_WITHOUT_BLOCK_HEADER);
          }
          return;
        }
        last_observed_block =
            primitives::BlockInfo{block.header->number, block.hash};
        if (block.justification) {
          justification_received = true;
          last_justified_block = last_observed_block;
          {
            std::lock_guard lock(self->justifications_mutex_);
            self->justifications_.emplace(last_justified_block,
                                          *block.justification);
          }
        }
      }

      if (justification_received) {
        SL_TRACE(self->log_, "Enqueued new justifications: schedule applying");
        self->scheduler_->schedule([wp] {
          if (auto self = wp.lock()) {
            self->applyNextJustification();
          }
        });
      }

      // Continue justifications requesting till limit is non-zero and last
      // observed block is not target (no block anymore)
      if ((not limit.has_value() or limit.value() > 0)
          and last_observed_block != target_block) {
        SL_TRACE(self->log_, "Request next block pack");
        self->scheduler_->schedule([wp,
                                    peer_id,
                                    target_block = last_observed_block,
                                    limit,
                                    handler = std::move(handler)]() mutable {
          if (auto self = wp.lock()) {
            self->loadJustifications(
                peer_id, target_block, limit, std::move(handler));
          }
        });
        return;
      }

      if (handler) {
        handler(last_justified_block);
      }
    };

    auto protocol = router_->getSyncProtocol();
    BOOST_ASSERT_MSG(protocol, "Router did not provide sync protocol");
    protocol->request(peer_id, std::move(request), std::move(response_handler));
  }

  void SynchronizerImpl::syncState(const libp2p::peer::PeerId &peer_id,
                                   const primitives::BlockInfo &block,
                                   SyncResultHandler &&handler) {
    std::unique_lock lock{state_sync_mutex_};
    if (state_sync_) {
      SL_TRACE(log_,
               "State sync request was not sent to {} for block {}: "
               "previous request in progress",
               peer_id,
               block);
      return;
    }
    auto _header = block_tree_->getBlockHeader(block.hash);
    if (not _header) {
      handler(_header.error());
      return;
    }
    auto &header = _header.value();
    state_sync_.emplace(StateSync{
        StateSyncRequestFlow{block, header},
        peer_id,
        std::move(handler),
    });
    entries_ = 0;
    SL_INFO(log_, "Sync of state for block {} has started", block);
    syncState();
  }

  void SynchronizerImpl::syncState() {
    SL_TRACE(log_,
             "State sync request has sent to {} for block {}",
             state_sync_->peer,
             state_sync_->flow.blockInfo());

    auto request = state_sync_->flow.nextRequest();

    auto protocol = router_->getStateProtocol();
    BOOST_ASSERT_MSG(protocol, "Router did not provide state protocol");

    auto response_handler = [wp = weak_from_this()](auto &&_res) mutable {
      auto self = wp.lock();
      if (not self) {
        return;
      }
      std::unique_lock lock{self->state_sync_mutex_};
      auto ok = self->syncState(lock, std::move(_res));
      if (not ok) {
        auto cb = std::move(self->state_sync_->cb);
        SL_WARN(self->log_, "State syncing failed with error: {}", ok.error());
        self->state_sync_.reset();
        lock.unlock();
        cb(ok.error());
      }
    };

    protocol->request(
        state_sync_->peer, std::move(request), std::move(response_handler));
  }

  outcome::result<void> SynchronizerImpl::syncState(
      std::unique_lock<std::mutex> &lock,
      outcome::result<StateResponse> &&_res) {
    OUTCOME_TRY(res, _res);
    OUTCOME_TRY(state_sync_->flow.onResponse(res));
    entries_ += res.entries[0].entries.size();
    if (not state_sync_->flow.complete()) {
      SL_TRACE(log_, "State syncing continues. {} entries loaded", entries_);
      syncState();
      return outcome::success();
    }
    OUTCOME_TRY(
        state_sync_->flow.commit(*module_factory_, *core_api_, *serializer_));
    auto block = state_sync_->flow.blockInfo();
    SL_INFO(log_, "State syncing block {} has finished.", block);
    chain_sub_engine_->notify(primitives::events::ChainEventType::kNewRuntime,
                              block.hash);

    auto cb = std::move(state_sync_->cb);
    state_sync_.reset();

    // State syncing has completed; Switch to the full syncing
    sync_method_ = application::AppConfiguration::SyncMethod::Full;
    lock.unlock();
    cb(block);
    return outcome::success();
  }

  void SynchronizerImpl::applyNextBlock() {
    if (generations_.empty()) {
      SL_TRACE(log_, "No block for applying");
      return;
    }

    bool false_val = false;
    if (not applying_in_progress_.compare_exchange_strong(false_val, true)) {
      SL_TRACE(log_, "Applying in progress");
      return;
    }
    SL_TRACE(log_, "Begin applying");
    auto cleanup = gsl::finally([this] {
      SL_TRACE(log_, "End applying");
      applying_in_progress_ = false;
    });

    primitives::BlockHash hash;

    while (true) {
      auto generation_node = generations_.extract(generations_.begin());
      if (generation_node) {
        hash = generation_node.mapped();
        break;
      }
      if (generations_.empty()) {
        SL_TRACE(log_, "No block for applying");
        return;
      }
    }

    auto node = known_blocks_.extract(hash);
    if (node) {
      auto &block_data = node.mapped().data;
      auto &peers = node.mapped().peers;
      BOOST_ASSERT(block_data.header.has_value());
      const BlockInfo block_info(block_data.header->number, block_data.hash);

      const auto &last_finalized_block = block_tree_->getLastFinalized();

      SyncResultHandler handler;

      if (watched_blocks_number_ == block_data.header->number) {
        if (auto wbn_node = watched_blocks_.extract(hash)) {
          handler = std::move(wbn_node.mapped());
        }
      }

      // Skip applied and finalized blocks and
      //  discard side-chain below last finalized
      if (block_data.header->number <= last_finalized_block.number) {
        auto header_res = block_tree_->getBlockHeader(hash);
        if (not header_res.has_value()) {
          auto n = discardBlock(block_data.hash);
          SL_WARN(
              log_,
              "Block {} {} not applied as discarded",
              block_info,
              n ? fmt::format("and {} others have", n) : fmt::format("has"));
          if (handler) {
            handler(Error::DISCARDED_BLOCK);
          }
        }

      } else {
        outcome::result<void> applying_res = outcome::success();

        if (sync_method_ == application::AppConfiguration::SyncMethod::Full) {
          // Regular syncing
          primitives::Block block{
              .header = std::move(block_data.header.value()),
              .body = std::move(block_data.body.value()),
          };
          applying_res = block_executor_->applyBlock(std::move(block),
                                                     block_data.justification);

        } else {
          // Fast syncing
          if (not state_sync_) {
            // Headers loading
            applying_res = block_appender_->appendHeader(
                std::move(block_data.header.value()), block_data.justification);

          } else {
            // State syncing in progress; Temporary discard all new blocks
            auto n = discardBlock(block_data.hash);
            SL_WARN(
                log_,
                "Block {} {} not applied as discarded: "
                "state syncing on block in progress",
                block_info,
                n ? fmt::format("and {} others have", n) : fmt::format("has"));
            if (handler) {
              handler(Error::DISCARDED_BLOCK);
            }
            return;
          }
        }

        notifySubscribers(block_info, applying_res);

        if (not applying_res.has_value()) {
          if (applying_res
              != outcome::failure(blockchain::BlockTreeError::BLOCK_EXISTS)) {
            notifySubscribers(block_info, applying_res.as_failure());
            auto n = discardBlock(block_data.hash);
            SL_WARN(
                log_,
                "Block {} {} been discarded: {}",
                block_info,
                n ? fmt::format("and {} others have", n) : fmt::format("has"),
                applying_res.error());
            if (handler) {
              handler(Error::DISCARDED_BLOCK);
            }
          } else {
            SL_DEBUG(log_, "Block {} is skipped as existing", block_info);
            if (handler) {
              handler(block_info);
            }
          }
        } else {
          telemetry_->notifyBlockImported(
              block_info, telemetry::BlockOrigin::kNetworkInitialSync);
          if (handler) {
            handler(block_info);
          }

          // Check if finality lag greater than justification saving interval
          static const BlockNumber kJustificationInterval = 512;
          static const BlockNumber kMaxJustificationLag = 5;
          auto last_finalized = block_tree_->getLastFinalized();
          if ((block_info.number - kMaxJustificationLag)
                  / kJustificationInterval
              > last_finalized.number / kJustificationInterval) {
            //  Trying to substitute with justifications' request only
            for (const auto &peer_id : peers) {
              syncMissingJustifications(
                  peer_id,
                  last_finalized,
                  kJustificationInterval * 2,
                  [wp = weak_from_this(), last_finalized, block_info](
                      auto res) {
                    if (auto self = wp.lock()) {
                      if (res.has_value()) {
                        SL_DEBUG(
                            self->log_,
                            "Loaded justifications for blocks in range {} - {}",
                            last_finalized,
                            res.value());
                        return;
                      }

                      SL_WARN(self->log_,
                              "Missing justifications between blocks {} and "
                              "{} was not loaded: {}",
                              last_finalized,
                              block_info.number,
                              res.error());
                    }
                  });
            }
          }
        }
      }
    }
    ancestry_.erase(hash);

    auto minPreloadedBlockAmount =
        sync_method_ == application::AppConfiguration::SyncMethod::Full
            ? kMinPreloadedBlockAmount
            : kMinPreloadedBlockAmountForFastSyncing;

    if (known_blocks_.size() < minPreloadedBlockAmount) {
      SL_TRACE(log_,
               "{} blocks in queue: ask next portion of block",
               known_blocks_.size());
      askNextPortionOfBlocks();
    } else {
      SL_TRACE(log_, "{} blocks in queue", known_blocks_.size());
    }
    metric_import_queue_length_->set(known_blocks_.size());
    scheduler_->schedule([wp = weak_from_this()] {
      if (auto self = wp.lock()) {
        self->applyNextBlock();
      }
    });
  }

  void SynchronizerImpl::applyNextJustification() {
    // Operate over the same lock as for the whole blocks application
    bool false_val = false;
    if (not applying_in_progress_.compare_exchange_strong(false_val, true)) {
      SL_TRACE(log_, "Applying justification in progress");
      return;
    }
    SL_TRACE(log_, "Begin justification applying");
    auto cleanup = gsl::finally([this] {
      SL_TRACE(log_, "End justification applying");
      applying_in_progress_ = false;
    });

    std::queue<JustificationPair> justifications;
    {
      std::lock_guard lock(justifications_mutex_);
      justifications.swap(justifications_);
    }

    while (not justifications.empty()) {
      auto [block_info, justification] = std::move(justifications.front());
      const auto &block = block_info;  // SL_WARN compilation WA
      justifications.pop();
      auto res =
          grandpa_environment_->applyJustification(block_info, justification);
      if (res.has_error()) {
        SL_WARN(log_,
                "Justification for block {} was not applied: {}",
                block,
                res.error());
      } else {
        SL_TRACE(log_, "Applied justification for block {}", block);
      }
    }
  }

  size_t SynchronizerImpl::discardBlock(
      const primitives::BlockHash &hash_of_discarding_block) {
    std::queue<primitives::BlockHash> queue;
    queue.emplace(hash_of_discarding_block);

    size_t affected = 0;
    while (not queue.empty()) {
      const auto &hash = queue.front();

      if (auto it = known_blocks_.find(hash); it != known_blocks_.end()) {
        auto number = it->second.data.header->number;
        notifySubscribers({number, hash}, Error::DISCARDED_BLOCK);

        known_blocks_.erase(it);
        affected++;
      }

      auto range = ancestry_.equal_range(hash);
      for (auto it = range.first; it != range.second; ++it) {
        queue.emplace(it->second);
      }
      ancestry_.erase(range.first, range.second);

      queue.pop();
    }

    metric_import_queue_length_->set(known_blocks_.size());
    return affected;
  }

  void SynchronizerImpl::prune(const primitives::BlockInfo &finalized_block) {
    // Remove blocks whose numbers less finalized one
    while (not generations_.empty()) {
      auto generation_node = generations_.extract(generations_.begin());
      if (generation_node) {
        const auto &number = generation_node.key();
        if (number >= finalized_block.number) {
          break;
        }
        const auto &hash = generation_node.mapped();
        notifySubscribers({number, hash}, Error::DISCARDED_BLOCK);

        known_blocks_.erase(hash);
        ancestry_.erase(hash);
      }
    }

    // Remove blocks whose numbers equal finalized one, excluding finalized
    // one
    auto range = generations_.equal_range(finalized_block.number);
    for (auto it = range.first; it != range.second;) {
      auto cit = it++;
      const auto &hash = cit->second;
      if (hash != finalized_block.hash) {
        discardBlock(hash);
      }
    }

    metric_import_queue_length_->set(known_blocks_.size());
  }

  void SynchronizerImpl::scheduleRecentRequestRemoval(
      const libp2p::peer::PeerId &peer_id,
      const BlocksRequest::Fingerprint &fingerprint) {
    scheduler_->schedule(
        [wp = weak_from_this(), peer_id, fingerprint] {
          if (auto self = wp.lock()) {
            self->recent_requests_.erase(std::tuple(peer_id, fingerprint));
          }
        },
        kRecentnessDuration);
  }

  void SynchronizerImpl::askNextPortionOfBlocks() {
    bool false_val = false;
    if (not asking_blocks_portion_in_progress_.compare_exchange_strong(
            false_val, true)) {
      SL_TRACE(log_, "Asking portion of blocks in progress");
      return;
    }
    SL_TRACE(log_, "Begin asking portion of blocks");

    for (auto g_it = generations_.rbegin(); g_it != generations_.rend();
         ++g_it) {
      const auto &hash = g_it->second;

      auto b_it = known_blocks_.find(hash);
      if (b_it == known_blocks_.end()) {
        SL_TRACE(log_,
                 "Block {} is unknown. Go to next one",
                 primitives::BlockInfo(g_it->first, hash));
        continue;
      }

      primitives::BlockInfo block_info(g_it->first, hash);

      auto &peers = b_it->second.peers;
      if (peers.empty()) {
        SL_TRACE(
            log_, "Block {} don't have any peer. Go to next one", block_info);
        continue;
      }

      for (auto p_it = peers.begin(); p_it != peers.end();) {
        auto cp_it = p_it++;

        auto peer_id = *cp_it;

        if (busy_peers_.find(peer_id) != busy_peers_.end()) {
          SL_TRACE(log_,
                   "Peer {} for block {} is busy",
                   peer_id,
                   primitives::BlockInfo(g_it->first, hash));
          continue;
        }

        busy_peers_.insert(peers.extract(cp_it));
        SL_TRACE(log_, "Peer {} marked as busy", peer_id);

        auto handler = [wp = weak_from_this(), peer_id](const auto &res) {
          if (auto self = wp.lock()) {
            if (self->busy_peers_.erase(peer_id) > 0) {
              SL_TRACE(self->log_, "Peer {} unmarked as busy", peer_id);
            }
            SL_TRACE(self->log_, "End asking portion of blocks");
            self->asking_blocks_portion_in_progress_ = false;
            if (not res.has_value()) {
              SL_DEBUG(self->log_,
                       "Loading next portion of blocks from {} is failed: {}",
                       peer_id,
                       res.error());
              return;
            }
            SL_DEBUG(self->log_,
                     "Portion of blocks from {} is loaded till {}",
                     peer_id,
                     res.value());
            if (self->known_blocks_.empty()) {
              self->askNextPortionOfBlocks();
            }
          }
        };

        if (sync_method_ == application::AppConfiguration::SyncMethod::Full) {
          auto lower = generations_.begin()->first;
          auto upper = generations_.rbegin()->first + 1;
          auto hint = generations_.rbegin()->first;

          SL_DEBUG(
              log_,
              "Start to find common block with {} in #{}..#{} to fill queue",
              peer_id,
              generations_.begin()->first,
              generations_.rbegin()->first);
          findCommonBlock(
              peer_id,
              lower,
              upper,
              hint,
              [wp = weak_from_this(), peer_id, handler = std::move(handler)](
                  outcome::result<primitives::BlockInfo> res) {
                if (auto self = wp.lock()) {
                  if (not res.has_value()) {
                    SL_DEBUG(self->log_,
                             "Can't load next portion of blocks from {}: {}",
                             peer_id,
                             res.error());
                    handler(res);
                    return;
                  }
                  auto &common_block_info = res.value();
                  SL_DEBUG(self->log_,
                           "Start to load next portion of blocks from {} "
                           "since block {}",
                           peer_id,
                           common_block_info);
                  self->loadBlocks(
                      peer_id, common_block_info, std::move(handler));
                }
              });
        } else {
          SL_DEBUG(log_,
                   "Start to load next portion of blocks from {} "
                   "since block {}",
                   peer_id,
                   block_info);
          loadBlocks(peer_id, block_info, std::move(handler));
        }
        return;
      }

      SL_TRACE(log_,
               "Block {} doesn't have appropriate peer. Go to next one",
               primitives::BlockInfo(g_it->first, hash));
    }

    SL_TRACE(log_, "End asking portion of blocks: none");
    asking_blocks_portion_in_progress_ = false;
  }

}  // namespace kagome::network<|MERGE_RESOLUTION|>--- conflicted
+++ resolved
@@ -600,11 +600,7 @@
                "Can't load blocks from {} beginning block {}: {}",
                peer_id,
                from,
-<<<<<<< HEAD
-               make_error_code(Error::DUPLICATE_REQUEST));
-=======
                r.first->second);
->>>>>>> 04da3897
       if (handler) {
         handler(Error::DUPLICATE_REQUEST);
       }
