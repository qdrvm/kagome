/**
 * Copyright Soramitsu Co., Ltd. All Rights Reserved.
 * SPDX-License-Identifier: Apache-2.0
 */

#include "network/impl/synchronizer_impl.hpp"

#include <random>

#include "application/app_configuration.hpp"
#include "blockchain/block_tree_error.hpp"
#include "consensus/babe/has_babe_consensus_digest.hpp"
#include "consensus/grandpa/environment.hpp"
#include "consensus/grandpa/has_authority_set_change.hpp"
#include "network/types/block_attributes.hpp"
#include "primitives/common.hpp"
#include "storage/predefined_keys.hpp"
#include "storage/trie/serialization/trie_serializer.hpp"
#include "storage/trie/trie_batches.hpp"
#include "storage/trie/trie_storage.hpp"

OUTCOME_CPP_DEFINE_CATEGORY(kagome::network, SynchronizerImpl::Error, e) {
  using E = kagome::network::SynchronizerImpl::Error;
  switch (e) {
    case E::SHUTTING_DOWN:
      return "Node is shutting down";
    case E::EMPTY_RESPONSE:
      return "Response is empty";
    case E::RESPONSE_WITHOUT_BLOCK_HEADER:
      return "Response does not contain header of some block";
    case E::RESPONSE_WITHOUT_BLOCK_BODY:
      return "Response does not contain body of some block";
    case E::DISCARDED_BLOCK:
      return "Block is discarded";
    case E::WRONG_ORDER:
      return "Wrong order of blocks/headers in response";
    case E::INVALID_HASH:
      return "Hash does not match";
    case E::ALREADY_IN_QUEUE:
      return "Block is already enqueued";
    case E::PEER_BUSY:
      return "Peer is busy";
    case E::ARRIVED_TOO_EARLY:
      return "Block is arrived too early. Try to process it late";
    case E::DUPLICATE_REQUEST:
      return "Duplicate of recent request has been detected";
  }
  return "unknown error";
}

namespace {
  constexpr const char *kImportQueueLength =
      "kagome_import_queue_blocks_submitted";

  kagome::network::BlockAttributes attributesForSync(
      kagome::application::SyncMethod method) {
    using SM = kagome::application::SyncMethod;
    switch (method) {
      case SM::Full:
        return kagome::network::BlocksRequest::kBasicAttributes;
      case SM::Fast:
      case SM::FastWithoutState:
      case SM::Warp:
        return kagome::network::BlockAttribute::HEADER
             | kagome::network::BlockAttribute::JUSTIFICATION;
      case SM::Auto:
        UNREACHABLE;
    }
    return kagome::network::BlocksRequest::kBasicAttributes;
  }
}  // namespace

namespace kagome::network {

  SynchronizerImpl::SynchronizerImpl(
      const application::AppConfiguration &app_config,
      std::shared_ptr<application::AppStateManager> app_state_manager,
      std::shared_ptr<blockchain::BlockTree> block_tree,
<<<<<<< HEAD
      std::shared_ptr<blockchain::BlockStorage> block_storage,
      std::shared_ptr<consensus::BlockHeaderAppender> block_appender,
      std::shared_ptr<consensus::BlockExecutor> block_executor,
=======
      std::shared_ptr<consensus::babe::BlockHeaderAppender> block_appender,
      std::shared_ptr<consensus::babe::BlockExecutor> block_executor,
>>>>>>> fd8d4b7e
      std::shared_ptr<storage::trie::TrieSerializer> serializer,
      std::shared_ptr<storage::trie::TrieStorage> storage,
      std::shared_ptr<storage::trie_pruner::TriePruner> trie_pruner,
      std::shared_ptr<network::Router> router,
      std::shared_ptr<libp2p::basic::Scheduler> scheduler,
      std::shared_ptr<crypto::Hasher> hasher,
      std::shared_ptr<runtime::ModuleFactory> module_factory,
      std::shared_ptr<runtime::RuntimePropertiesCache> runtime_properties_cache,
      primitives::events::ChainSubscriptionEnginePtr chain_sub_engine,
      std::shared_ptr<consensus::grandpa::Environment> grandpa_environment)
      : app_state_manager_(std::move(app_state_manager)),
        block_tree_(std::move(block_tree)),
        block_appender_(std::move(block_appender)),
        block_executor_(std::move(block_executor)),
        serializer_(std::move(serializer)),
        storage_(std::move(storage)),
        trie_pruner_(std::move(trie_pruner)),
        router_(std::move(router)),
        scheduler_(std::move(scheduler)),
        hasher_(std::move(hasher)),
        module_factory_(std::move(module_factory)),
        runtime_properties_cache_{std::move(runtime_properties_cache)},
        grandpa_environment_{std::move(grandpa_environment)},
        chain_sub_engine_(std::move(chain_sub_engine)) {
    BOOST_ASSERT(app_state_manager_);
    BOOST_ASSERT(block_tree_);
    BOOST_ASSERT(block_executor_);
    BOOST_ASSERT(serializer_);
    BOOST_ASSERT(storage_);
    BOOST_ASSERT(trie_pruner_);
    BOOST_ASSERT(router_);
    BOOST_ASSERT(scheduler_);
    BOOST_ASSERT(hasher_);
    BOOST_ASSERT(module_factory_);
    BOOST_ASSERT(runtime_properties_cache_);
    BOOST_ASSERT(grandpa_environment_);
    BOOST_ASSERT(chain_sub_engine_);

    sync_method_ = app_config.syncMethod();

    // Register metrics
    metrics_registry_->registerGaugeFamily(
        kImportQueueLength, "Number of blocks submitted to the import queue");
    metric_import_queue_length_ =
        metrics_registry_->registerGaugeMetric(kImportQueueLength);
    metric_import_queue_length_->set(0);

    app_state_manager_->takeControl(*this);
  }

  /** @see AppStateManager::takeControl */
  void SynchronizerImpl::stop() {
    node_is_shutting_down_ = true;
  }

  bool SynchronizerImpl::subscribeToBlock(
      const primitives::BlockInfo &block_info, SyncResultHandler &&handler) {
    // Check if block is already in tree
    auto has = block_tree_->hasBlockHeader(block_info.hash);
    if (has and has.value()) {
      scheduler_->schedule(
          [handler = std::move(handler), block_info] { handler(block_info); });
      return false;
    }

    auto last_finalized_block = block_tree_->getLastFinalized();
    // Check if block from discarded side-chain
    if (last_finalized_block.number >= block_info.number) {
      scheduler_->schedule(
          [handler = std::move(handler)] { handler(Error::DISCARDED_BLOCK); });
      return false;
    }

    // Check if block has arrived too early
    auto best_block = block_tree_->bestBlock();
    if (best_block.number + kMaxDistanceToBlockForSubscription
        < block_info.number) {
      scheduler_->schedule([handler = std::move(handler)] {
        handler(Error::ARRIVED_TOO_EARLY);
      });
      return false;
    }

    subscriptions_.emplace(block_info, std::move(handler));
    return true;
  }

  void SynchronizerImpl::notifySubscribers(const primitives::BlockInfo &block,
                                           outcome::result<void> res) {
    auto range = subscriptions_.equal_range(block);
    for (auto it = range.first; it != range.second;) {
      auto cit = it++;
      if (auto node = subscriptions_.extract(cit)) {
        if (res.has_error()) {
          auto error = res.as_failure();
          scheduler_->schedule(
              [handler = std::move(node.mapped()), error] { handler(error); });
        } else {
          scheduler_->schedule(
              [handler = std::move(node.mapped()), block] { handler(block); });
        }
      }
    }
  }

  bool SynchronizerImpl::syncByBlockInfo(
      const primitives::BlockInfo &block_info,
      const libp2p::peer::PeerId &peer_id,
      Synchronizer::SyncResultHandler &&handler,
      bool subscribe_to_block) {
    // Subscribe on demand
    if (subscribe_to_block) {
      subscribeToBlock(block_info, std::move(handler));
    }

    // If provided block is already enqueued, just remember peer
    if (auto it = known_blocks_.find(block_info.hash);
        it != known_blocks_.end()) {
      auto &block_in_queue = it->second;
      block_in_queue.peers.emplace(peer_id);
      if (handler) {
        handler(block_info);
      }
      return false;
    }

    // We are communicating with one peer only for one issue.
    // If peer is already in use, don't start an additional issue.
    auto peer_is_busy = not busy_peers_.emplace(peer_id).second;
    if (peer_is_busy) {
      SL_TRACE(
          log_,
          "Can't syncByBlockHeader block {} is received from {}: Peer busy",
          block_info,
          peer_id);
      return false;
    }
    SL_TRACE(log_, "Peer {} marked as busy", peer_id);

    const auto &last_finalized_block = block_tree_->getLastFinalized();

    auto best_block = block_tree_->bestBlock();

    // Provided block is equal our best one. Nothing needs to do.
    if (block_info == best_block) {
      if (handler) {
        handler(block_info);
      }
      return false;
    }

    // First we need to find the best common block to avoid manipulations with
    // blocks what already exists on node.
    //
    // Find will be doing in interval between definitely known common block and
    // potentially unknown.
    //
    // Best candidate for lower bound is last finalized (it must be known for
    // all synchronized nodes).
    const auto lower = last_finalized_block.number;

    // Best candidate for upper bound is next potentially known block (next for
    // min of provided and our best)
    const auto upper = std::min(block_info.number, best_block.number) + 1;

    // Search starts with potentially known block (min of provided and our best)
    const auto hint = std::min(block_info.number, best_block.number);

    BOOST_ASSERT(lower < upper);

    // Callback what will be called at the end of finding the best common block
    auto find_handler =
        [wp = weak_from_this(), peer_id, handler = std::move(handler)](
            outcome::result<primitives::BlockInfo> res) mutable {
          if (auto self = wp.lock()) {
            // Remove peer from list of busy peers
            if (self->busy_peers_.erase(peer_id) > 0) {
              SL_TRACE(self->log_, "Peer {} unmarked as busy", peer_id);
            }

            // Finding the best common block was failed
            if (not res.has_value()) {
              if (handler) {
                handler(res.as_failure());
              }
              return;
            }

            // If provided block is already enqueued, just remember peer
            auto &block_info = res.value();
            if (auto it = self->known_blocks_.find(block_info.hash);
                it != self->known_blocks_.end()) {
              auto &block_in_queue = it->second;
              block_in_queue.peers.emplace(peer_id);
              if (handler) {
                handler(std::move(block_info));
              }
              return;
            }

            // Start to load blocks since found
            SL_DEBUG(self->log_,
                     "Start to load blocks from {} since block {}",
                     peer_id,
                     block_info);
            self->loadBlocks(peer_id, block_info, std::move(handler));
          }
        };

    // Find the best common block
    SL_DEBUG(log_,
             "Start to find common block with {} in #{}..#{} to catch up",
             peer_id,
             lower,
             upper);
    findCommonBlock(peer_id, lower, upper, hint, std::move(find_handler));
    return true;
  }

  bool SynchronizerImpl::syncByBlockHeader(
      const primitives::BlockHeader &header,
      const libp2p::peer::PeerId &peer_id,
      Synchronizer::SyncResultHandler &&handler) {
    auto block_hash = hasher_->blake2b_256(scale::encode(header).value());
    const primitives::BlockInfo block_info(header.number, block_hash);

    // Block was applied before
    if (block_tree_->getBlockHeader(block_hash).has_value()) {
      return false;
    }

    // Block is already enqueued
    if (auto it = known_blocks_.find(block_info.hash);
        it != known_blocks_.end()) {
      auto &block_in_queue = it->second;
      block_in_queue.peers.emplace(peer_id);
      return false;
    }

    // Number of provided block header greater currently watched.
    // Reset watched blocks list and start to watch the block with new number
    if (watched_blocks_number_ < header.number) {
      watched_blocks_number_ = header.number;
      watched_blocks_.clear();
    }
    // If number of provided block header is the same of watched, add handler
    // for this block
    if (watched_blocks_number_ == header.number) {
      watched_blocks_.emplace(block_hash, std::move(handler));
    }

    // If parent of provided block is in chain, start to load it immediately
    bool parent_is_known =
        known_blocks_.find(header.parent_hash) != known_blocks_.end()
        or block_tree_->getBlockHeader(header.parent_hash).has_value();

    if (parent_is_known) {
      loadBlocks(peer_id, block_info, [wp = weak_from_this()](auto res) {
        if (auto self = wp.lock()) {
          SL_TRACE(self->log_, "Block(s) enqueued to apply by announce");
        }
      });
      return true;
    }

    // Otherwise, is using base way to enqueue
    return syncByBlockInfo(
        block_info,
        peer_id,
        [wp = weak_from_this()](auto res) {
          if (auto self = wp.lock()) {
            SL_TRACE(self->log_, "Block(s) enqueued to load by announce");
          }
        },
        false);
  }

  void SynchronizerImpl::syncMissingJustifications(
      const PeerId &peer_id,
      primitives::BlockInfo target_block,
      std::optional<uint32_t> limit,
      Synchronizer::SyncResultHandler &&handler) {
    if (busy_peers_.find(peer_id) != busy_peers_.end()) {
      SL_DEBUG(
          log_,
          "Justifications load since block {} was rescheduled, peer {} is busy",
          target_block,
          peer_id);
      scheduler_->schedule([wp = weak_from_this(),
                            peer_id,
                            block = std::move(target_block),
                            limit = std::move(limit),
                            handler = std::move(handler)]() mutable {
        auto self = wp.lock();
        if (not self) {
          return;
        }
        self->syncMissingJustifications(
            peer_id, std::move(block), std::move(limit), std::move(handler));
      });
      return;
    }

    loadJustifications(
        peer_id, std::move(target_block), std::move(limit), std::move(handler));
  }

  void SynchronizerImpl::findCommonBlock(
      const libp2p::peer::PeerId &peer_id,
      primitives::BlockNumber lower,
      primitives::BlockNumber upper,
      primitives::BlockNumber hint,
      SyncResultHandler &&handler,
      std::map<primitives::BlockNumber, primitives::BlockHash> &&observed) {
    // Interrupts process if node is shutting down
    if (node_is_shutting_down_) {
      handler(Error::SHUTTING_DOWN);
      return;
    }

    network::BlocksRequest request{network::BlockAttribute::HEADER,
                                   hint,
                                   network::Direction::ASCENDING,
                                   1};

    auto request_fingerprint = request.fingerprint();

    if (auto r = recent_requests_.emplace(
            std::make_tuple(peer_id, request_fingerprint), "find common block");
        not r.second) {
      SL_VERBOSE(log_,
                 "Can't check if block #{} in #{}..#{} is common with {}: {}",
                 hint,
                 lower,
                 upper - 1,
                 peer_id,
                 r.first->second);
      handler(Error::DUPLICATE_REQUEST);
      return;
    }

    scheduleRecentRequestRemoval(peer_id, request_fingerprint);

    auto response_handler = [wp = weak_from_this(),
                             lower,
                             upper,
                             target = hint,
                             peer_id,
                             handler = std::move(handler),
                             observed = std::move(observed),
                             request_fingerprint](auto &&response_res) mutable {
      auto self = wp.lock();
      if (not self) {
        return;
      }

      // Any error interrupts finding common block
      if (response_res.has_error()) {
        SL_VERBOSE(self->log_,
                   "Can't check if block #{} in #{}..#{} is common with {}: {}",
                   target,
                   lower,
                   upper - 1,
                   peer_id,
                   response_res.error());
        handler(response_res.as_failure());
        return;
      }
      auto &blocks = response_res.value().blocks;

      // No block in response is abnormal situation. Requested block must be
      // existed because finding in interval of numbers of blocks that must
      // exist
      if (blocks.empty()) {
        SL_VERBOSE(self->log_,
                   "Can't check if block #{} in #{}..#{} is common with {}: "
                   "Response does not have any blocks",
                   target,
                   lower,
                   upper - 1,
                   peer_id);
        handler(Error::EMPTY_RESPONSE);
        self->recent_requests_.erase(std::tuple(peer_id, request_fingerprint));
        return;
      }

      auto hash = blocks.front().hash;

      observed.emplace(target, hash);

      for (;;) {
        // Check if block is known (is already enqueued or is in block tree)
        bool block_is_known =
            self->known_blocks_.find(hash) != self->known_blocks_.end()
            or self->block_tree_->getBlockHeader(hash).has_value();

        // Interval of finding is totally narrowed. Common block should be found
        if (target == lower) {
          if (block_is_known) {
            // Common block is found
            SL_DEBUG(self->log_,
                     "Found best common block with {}: {}",
                     peer_id,
                     BlockInfo(target, hash));
            handler(BlockInfo(target, hash));
            return;
          }

          // Common block is not found. It is abnormal situation. Requested
          // block must be existed because finding in interval of numbers of
          // blocks that must exist
          SL_WARN(self->log_, "Not found any common block with {}", peer_id);
          handler(Error::EMPTY_RESPONSE);
          return;
        }

        primitives::BlockNumber hint;

        // Narrowing interval for next iteration
        if (block_is_known) {
          SL_TRACE(self->log_,
                   "Block {} of {} is found locally",
                   BlockInfo(target, hash),
                   peer_id);

          // Narrowing interval to continue above
          lower = target;
          hint = lower + (upper - lower) / 2;
        } else {
          SL_TRACE(self->log_,
                   "Block {} of {} is not found locally",
                   BlockInfo(target, hash),
                   peer_id,
                   lower,
                   upper - 1);

          // Step for next iteration
          auto step = upper - target;

          // Narrowing interval to continue below
          upper = target;
          hint = upper - std::min(step, (upper - lower) / 2);
        }
        hint = lower + (upper - lower) / 2;

        // Try again with narrowed interval

        auto it = observed.find(hint);

        // This block number was observed early
        if (it != observed.end()) {
          target = hint;
          hash = it->second;

          SL_TRACE(
              self->log_,
              "Block {} of {} is already observed. Continue without request",
              BlockInfo(target, hash),
              peer_id);
          continue;
        }

        // This block number has not observed yet
        self->findCommonBlock(peer_id,
                              lower,
                              upper,
                              hint,
                              std::move(handler),
                              std::move(observed));
        break;
      }
    };

    SL_TRACE(log_,
             "Check if block #{} in #{}..#{} is common with {}",
             hint,
             lower,
             upper - 1,
             peer_id);

    auto protocol = router_->getSyncProtocol();
    BOOST_ASSERT_MSG(protocol, "Router did not provide sync protocol");
    protocol->request(peer_id, std::move(request), std::move(response_handler));
  }

  void SynchronizerImpl::loadBlocks(const libp2p::peer::PeerId &peer_id,
                                    primitives::BlockInfo from,
                                    SyncResultHandler &&handler) {
    // Interrupts process if node is shutting down
    if (node_is_shutting_down_) {
      if (handler) {
        handler(Error::SHUTTING_DOWN);
      }
      return;
    }

    network::BlocksRequest request{attributesForSync(sync_method_),
                                   from.hash,
                                   network::Direction::ASCENDING,
                                   std::nullopt};

    auto request_fingerprint = request.fingerprint();

    if (auto r = recent_requests_.emplace(
            std::make_tuple(peer_id, request_fingerprint), "load blocks");
        not r.second) {
      SL_ERROR(log_,
               "Can't load blocks from {} beginning block {}: {}",
               peer_id,
               from,
               r.first->second);
      if (handler) {
        handler(Error::DUPLICATE_REQUEST);
      }
      return;
    }

    scheduleRecentRequestRemoval(peer_id, request_fingerprint);

    auto response_handler = [wp = weak_from_this(),
                             from,
                             peer_id,
                             handler = std::move(handler),
                             parent_hash = primitives::BlockHash{}](
                                auto &&response_res) mutable {
      auto self = wp.lock();
      if (not self) {
        return;
      }

      // Any error interrupts loading of blocks
      if (response_res.has_error()) {
        SL_ERROR(self->log_,
                 "Can't load blocks from {} beginning block {}: {}",
                 peer_id,
                 from,
                 response_res.error());
        if (handler) {
          handler(response_res.as_failure());
        }
        return;
      }
      auto &blocks = response_res.value().blocks;

      // No block in response is abnormal situation.
      // At least one starting block should be returned as existing
      if (blocks.empty()) {
        SL_ERROR(self->log_,
                 "Can't load blocks from {} beginning block {}: "
                 "Response does not have any blocks",
                 peer_id,
                 from);
        if (handler) {
          handler(Error::EMPTY_RESPONSE);
        }
        return;
      }

      SL_TRACE(self->log_,
               "{} blocks are loaded from {} beginning block {}",
               blocks.size(),
               peer_id,
               from);

      bool some_blocks_added = false;
      primitives::BlockInfo last_loaded_block;

      for (auto &block : blocks) {
        // Check if header is provided
        if (not block.header.has_value()) {
          SL_ERROR(self->log_,
                   "Can't load blocks from {} starting from block {}: "
                   "Received block without header",
                   peer_id,
                   from);
          if (handler) {
            handler(Error::RESPONSE_WITHOUT_BLOCK_HEADER);
          }
          return;
        }
        // Check if body is provided
        if (not block.header.has_value()) {
          SL_ERROR(self->log_,
                   "Can't load blocks from {} starting from block {}: "
                   "Received block without body",
                   peer_id,
                   from);
          if (handler) {
            handler(Error::RESPONSE_WITHOUT_BLOCK_BODY);
          }
          return;
        }
        auto &header = block.header.value();

        const auto &last_finalized_block =
            self->block_tree_->getLastFinalized();

        // Check by number if block is not finalized yet
        if (last_finalized_block.number >= header.number) {
          if (last_finalized_block.number == header.number) {
            if (last_finalized_block.hash != block.hash) {
              SL_ERROR(self->log_,
                       "Can't load blocks from {} starting from block {}: "
                       "Received discarded block {}",
                       peer_id,
                       from,
                       BlockInfo(header.number, block.hash));
              if (handler) {
                handler(Error::DISCARDED_BLOCK);
              }
              return;
            }

            SL_TRACE(self->log_,
                     "Skip block {} received from {}: "
                     "it is finalized with block #{}",
                     BlockInfo(header.number, block.hash),
                     peer_id,
                     last_finalized_block.number);
            continue;
          }

          SL_TRACE(self->log_,
                   "Skip block {} received from {}: "
                   "it is below the last finalized block #{}",
                   BlockInfo(header.number, block.hash),
                   peer_id,
                   last_finalized_block.number);
          continue;
        }

        // Check if block is not discarded
        if (last_finalized_block.number + 1 == header.number) {
          if (last_finalized_block.hash != header.parent_hash) {
            SL_ERROR(self->log_,
                     "Can't complete blocks loading from {} starting from "
                     "block {}: Received discarded block {}",
                     peer_id,
                     from,
                     BlockInfo(header.number, header.parent_hash));
            if (handler) {
              handler(Error::DISCARDED_BLOCK);
            }
            return;
          }

          // Start to check parents
          parent_hash = header.parent_hash;
        }

        // Check if block is in chain
        static const primitives::BlockHash zero_hash;
        if (parent_hash != header.parent_hash && parent_hash != zero_hash) {
          SL_ERROR(self->log_,
                   "Can't complete blocks loading from {} starting from "
                   "block {}: Received block is not descendant of previous",
                   peer_id,
                   from);
          if (handler) {
            handler(Error::WRONG_ORDER);
          }
          return;
        }

        // Check if hash is valid
        auto calculated_hash =
            self->hasher_->blake2b_256(scale::encode(header).value());
        if (block.hash != calculated_hash) {
          SL_ERROR(self->log_,
                   "Can't complete blocks loading from {} starting from "
                   "block {}: "
                   "Received block whose hash does not match the header",
                   peer_id,
                   from);
          if (handler) {
            handler(Error::INVALID_HASH);
          }
          return;
        }

        last_loaded_block = {header.number, block.hash};

        parent_hash = block.hash;

        // Add block in queue and save peer or just add peer for existing record
        auto it = self->known_blocks_.find(block.hash);
        if (it == self->known_blocks_.end()) {
          self->known_blocks_.emplace(block.hash, KnownBlock{block, {peer_id}});
          self->metric_import_queue_length_->set(self->known_blocks_.size());
        } else {
          it->second.peers.emplace(peer_id);
          SL_TRACE(self->log_,
                   "Skip block {} received from {}: already enqueued",
                   BlockInfo(header.number, block.hash),
                   peer_id);
          continue;
        }

        SL_TRACE(self->log_,
                 "Enqueue block {} received from {}",
                 BlockInfo(header.number, block.hash),
                 peer_id);

        self->generations_.emplace(header.number, block.hash);
        self->ancestry_.emplace(header.parent_hash, block.hash);

        some_blocks_added = true;
      }

      SL_TRACE(self->log_, "Block loading is finished");
      if (handler) {
        handler(last_loaded_block);
      }

      if (some_blocks_added) {
        SL_TRACE(self->log_, "Enqueued some new blocks: schedule applying");
        self->scheduler_->schedule([wp] {
          if (auto self = wp.lock()) {
            self->applyNextBlock();
          }
        });
      }
    };

    auto protocol = router_->getSyncProtocol();
    BOOST_ASSERT_MSG(protocol, "Router did not provide sync protocol");
    protocol->request(peer_id, std::move(request), std::move(response_handler));
  }

  void SynchronizerImpl::loadJustifications(const libp2p::peer::PeerId &peer_id,
                                            primitives::BlockInfo target_block,
                                            std::optional<uint32_t> limit,
                                            SyncResultHandler &&handler) {
    if (node_is_shutting_down_) {
      if (handler) {
        handler(Error::SHUTTING_DOWN);
      }
      return;
    }

    busy_peers_.insert(peer_id);
    auto cleanup = gsl::finally([this, peer_id] {
      auto peer = busy_peers_.find(peer_id);
      if (peer != busy_peers_.end()) {
        busy_peers_.erase(peer);
      }
    });

    BlocksRequest request{
        BlockAttribute::HEADER | BlockAttribute::JUSTIFICATION,
        target_block.hash,
        Direction::ASCENDING,
        limit};

    auto request_fingerprint = request.fingerprint();
    if (auto r = recent_requests_.emplace(
            std::make_tuple(peer_id, request_fingerprint),
            "load justifications");
        not r.second) {
      SL_DEBUG(log_,
               "Can't load justification from {} for block {}: Duplicate '{}' "
               "request",
               peer_id,
               target_block,
               r.first->second);
      if (handler) {
        handler(Error::DUPLICATE_REQUEST);
      }
      return;
    }

    scheduleRecentRequestRemoval(peer_id, request_fingerprint);

    auto response_handler = [wp = weak_from_this(),
                             peer_id,
                             target_block,
                             limit,
                             handler = std::move(handler)](
                                auto &&response_res) mutable {
      auto self = wp.lock();
      if (not self) {
        return;
      }

      if (response_res.has_error()) {
        SL_DEBUG(self->log_,
                 "Can't load justification from {} for block {}: {}",
                 peer_id,
                 target_block,
                 response_res.error());
        if (handler) {
          handler(response_res.as_failure());
        }
        return;
      }

      auto &blocks = response_res.value().blocks;

      if (blocks.empty()) {
        SL_ERROR(self->log_,
                 "Can't load block justification from {} for block {}: "
                 "Response does not have any contents",
                 peer_id,
                 target_block);
        if (handler) {
          handler(Error::EMPTY_RESPONSE);
        }
        return;
      }

      // Use decreasing limit,
      // to avoid race between block and justification requests
      if (limit.has_value()) {
        if (blocks.size() >= limit.value()) {
          limit = 0;
        } else {
          limit.value() -= (blocks.size() - 1);
        }
      }

      bool justification_received = false;
      BlockInfo last_justified_block;
      BlockInfo last_observed_block;
      for (auto &block : blocks) {
        if (not block.header) {
          SL_ERROR(self->log_,
                   "No header was provided from {} for block {} while "
                   "requesting justifications",
                   peer_id,
                   target_block);
          if (handler) {
            handler(Error::RESPONSE_WITHOUT_BLOCK_HEADER);
          }
          return;
        }
        last_observed_block =
            primitives::BlockInfo{block.header->number, block.hash};
        if (block.justification) {
          justification_received = true;
          last_justified_block = last_observed_block;
          {
            std::lock_guard lock(self->justifications_mutex_);
            self->justifications_.emplace(last_justified_block,
                                          *block.justification);
          }
        }
      }

      if (justification_received) {
        SL_TRACE(self->log_, "Enqueued new justifications: schedule applying");
        self->scheduler_->schedule([wp] {
          if (auto self = wp.lock()) {
            self->applyNextJustification();
          }
        });
      }

      // Continue justifications requesting till limit is non-zero and last
      // observed block is not target (no block anymore)
      if ((not limit.has_value() or limit.value() > 0)
          and last_observed_block != target_block) {
        SL_TRACE(self->log_, "Request next block pack");
        self->scheduler_->schedule([wp,
                                    peer_id,
                                    target_block = last_observed_block,
                                    limit,
                                    handler = std::move(handler)]() mutable {
          if (auto self = wp.lock()) {
            self->loadJustifications(
                peer_id, target_block, limit, std::move(handler));
          }
        });
        return;
      }

      if (handler) {
        handler(last_justified_block);
      }
    };

    auto protocol = router_->getSyncProtocol();
    BOOST_ASSERT_MSG(protocol, "Router did not provide sync protocol");
    protocol->request(peer_id, std::move(request), std::move(response_handler));
  }

  void SynchronizerImpl::syncState(const libp2p::peer::PeerId &peer_id,
                                   const primitives::BlockInfo &block,
                                   SyncResultHandler &&handler) {
    std::unique_lock lock{state_sync_mutex_};
    if (state_sync_) {
      SL_TRACE(log_,
               "State sync request was not sent to {} for block {}: "
               "previous request in progress",
               peer_id,
               block);
      return;
    }
    auto _header = block_tree_->getBlockHeader(block.hash);
    if (not _header) {
      handler(_header.error());
      return;
    }
    auto &header = _header.value();
    if (storage_->getEphemeralBatchAt(header.state_root)) {
      handler(block);
      return;
    }
    if (not state_sync_flow_ or state_sync_flow_->blockInfo() != block) {
      state_sync_flow_.emplace(trie_pruner_, block, header);
    }
    state_sync_.emplace(StateSync{
        peer_id,
        std::move(handler),
    });
    entries_ = 0;
    SL_INFO(log_, "Sync of state for block {} has started", block);
    syncState();
  }

  void SynchronizerImpl::syncState() {
    SL_TRACE(log_,
             "State sync request has sent to {} for block {}",
             state_sync_->peer,
             state_sync_flow_->blockInfo());

    auto request = state_sync_flow_->nextRequest();

    auto protocol = router_->getStateProtocol();
    BOOST_ASSERT_MSG(protocol, "Router did not provide state protocol");

    auto response_handler = [wp = weak_from_this()](auto &&_res) mutable {
      auto self = wp.lock();
      if (not self) {
        return;
      }
      std::unique_lock lock{self->state_sync_mutex_};
      auto ok = self->syncState(lock, std::move(_res));
      if (not ok) {
        auto cb = std::move(self->state_sync_->cb);
        SL_WARN(self->log_, "State syncing failed with error: {}", ok.error());
        self->state_sync_.reset();
        lock.unlock();
        cb(ok.error());
      }
    };

    protocol->request(
        state_sync_->peer, std::move(request), std::move(response_handler));
  }

  outcome::result<void> SynchronizerImpl::syncState(
      std::unique_lock<std::mutex> &lock,
      outcome::result<StateResponse> &&_res) {
    OUTCOME_TRY(res, _res);
    OUTCOME_TRY(state_sync_flow_->onResponse(res));
    entries_ += res.entries[0].entries.size();
    if (not state_sync_flow_->complete()) {
      SL_TRACE(log_, "State syncing continues. {} entries loaded", entries_);
      syncState();
      return outcome::success();
    }
    OUTCOME_TRY(state_sync_flow_->commit(
        *module_factory_, runtime_properties_cache_, *serializer_));
    auto block = state_sync_flow_->blockInfo();
    state_sync_flow_.reset();
    SL_INFO(log_, "State syncing block {} has finished.", block);
    chain_sub_engine_->notify(primitives::events::ChainEventType::kNewRuntime,
                              block.hash);

    auto cb = std::move(state_sync_->cb);
    state_sync_.reset();

    // State syncing has completed; Switch to the full syncing
    sync_method_ = application::SyncMethod::Full;
    lock.unlock();
    cb(block);
    return outcome::success();
  }

  void SynchronizerImpl::applyNextBlock() {
    if (*reinterpret_cast<size_t *>(buf_.data()) != 0ull) {
      throw "Non-zero buf in SynchronizerImpl::applyNextBlock";
    }
    // TODO(kamilsa): Help variable for #1732 (Logger crash in Synchronizer)
    volatile auto this_remove_me_when_crash_is_fixed = this;
    if (generations_.empty()) {
      SL_TRACE(log_, "No block for applying");
      return;
    }

    bool false_val = false;
    if (not applying_in_progress_.compare_exchange_strong(false_val, true)) {
      SL_TRACE(log_, "Applying in progress");
      return;
    }
    SL_TRACE(log_, "Begin applying");
    auto cleanup = gsl::finally([weak = weak_from_this()] {
      if (auto self = weak.lock()) {
        SL_TRACE(self->log_, "End applying");
        self->applying_in_progress_ = false;
      }
    });

    primitives::BlockHash hash;

    while (true) {
      auto generation_node = generations_.extract(generations_.begin());
      if (generation_node) {
        hash = generation_node.mapped();
        break;
      }
      if (generations_.empty()) {
        SL_TRACE(log_, "No block for applying");
        return;
      }
    }

    if (auto it = known_blocks_.find(hash); it != known_blocks_.end()) {
      auto &block_data = it->second.data;
      BOOST_ASSERT(block_data.header.has_value());
      const BlockInfo block_info(block_data.header->number, block_data.hash);

      const auto &last_finalized_block = block_tree_->getLastFinalized();

      SyncResultHandler handler;

      if (watched_blocks_number_ == block_data.header->number) {
        if (auto wbn_node = watched_blocks_.extract(hash)) {
          handler = std::move(wbn_node.mapped());
        }
      }

      // Skip applied and finalized blocks and
      //  discard side-chain below last finalized
      if (block_data.header->number <= last_finalized_block.number) {
        auto header_res = block_tree_->getBlockHeader(hash);
        if (not header_res.has_value()) {
          auto n = discardBlock(block_data.hash);
          SL_WARN(
              log_,
              "Block {} {} not applied as discarded",
              block_info,
              n ? fmt::format("and {} others have", n) : fmt::format("has"));
          if (handler) {
            handler(Error::DISCARDED_BLOCK);
          }
        }

      } else {
        auto callback =
            [wself{weak_from_this()},
             hash,
             handler{std::move(handler)},
             cleanup = std::make_shared<decltype(cleanup)>(std::move(cleanup))](
                auto &&block_addition_result) mutable {
              cleanup.reset();
              if (auto self = wself.lock()) {
                self->processBlockAdditionResult(
                    std::move(block_addition_result), hash, std::move(handler));
                self->postApplyBlock(hash);
              }
            };

        if (sync_method_ == application::SyncMethod::Full) {
          // Regular syncing
          primitives::Block block{
              .header = std::move(block_data.header.value()),
              .body = std::move(block_data.body.value()),
          };
          block_executor_->applyBlock(
              std::move(block), block_data.justification, std::move(callback));

        } else {
          // Fast syncing
          if (not state_sync_) {
            // Headers loading
            block_appender_->appendHeader(std::move(block_data.header.value()),
                                          block_data.justification,
                                          std::move(callback));

          } else {
            // State syncing in progress; Temporary discard all new blocks
            auto n = discardBlock(block_data.hash);
            SL_WARN(
                log_,
                "Block {} {} not applied as discarded: "
                "state syncing on block in progress",
                block_info,
                n ? fmt::format("and {} others have", n) : fmt::format("has"));
            if (handler) {
              handler(Error::DISCARDED_BLOCK);
            }
            return;
          }
        }
        return;
      }
    }
    postApplyBlock(hash);
  }

  void SynchronizerImpl::processBlockAdditionResult(
      outcome::result<void> &&block_addition_result,
      const primitives::BlockHash &hash,
      SyncResultHandler &&handler) {
    auto node = known_blocks_.extract(hash);
    if (node) {
      auto &block_data = node.mapped().data;
      auto &peers = node.mapped().peers;
      BOOST_ASSERT(block_data.header.has_value());
      const BlockInfo block_info(block_data.header->number, block_data.hash);

      notifySubscribers(block_info, block_addition_result);

      if (not block_addition_result.has_value()) {
        if (block_addition_result
            != outcome::failure(blockchain::BlockTreeError::BLOCK_EXISTS)) {
          auto n = discardBlock(block_data.hash);
          SL_WARN(log_,
                  "Block {} {} been discarded: {}",
                  block_info,
                  n ? fmt::format("and {} others have", n) : fmt::format("has"),
                  block_addition_result.error());
          if (handler) {
            handler(Error::DISCARDED_BLOCK);
          }
        } else {
          SL_DEBUG(log_, "Block {} is skipped as existing", block_info);
          if (handler) {
            handler(block_info);
          }
        }
      } else {
        telemetry_->notifyBlockImported(
            block_info, telemetry::BlockOrigin::kNetworkInitialSync);
        if (handler) {
          handler(block_info);
        }

        // Check if finality lag greater than justification saving interval
        static const BlockNumber kJustificationInterval = 512;
        static const BlockNumber kMaxJustificationLag = 5;
        auto last_finalized = block_tree_->getLastFinalized();
        if (consensus::grandpa::HasAuthoritySetChange{*block_data.header}
                .scheduled
            or (block_info.number - kMaxJustificationLag)
                       / kJustificationInterval
                   > last_finalized.number / kJustificationInterval) {
          //  Trying to substitute with justifications' request only
          for (const auto &peer_id : peers) {
            syncMissingJustifications(
                peer_id,
                last_finalized,
                kJustificationInterval * 2,
                [wp = weak_from_this(), last_finalized, block_info](auto res) {
                  if (auto self = wp.lock()) {
                    if (res.has_value()) {
                      SL_DEBUG(
                          self->log_,
                          "Loaded justifications for blocks in range {} - {}",
                          last_finalized,
                          res.value());
                      return;
                    }

                    SL_DEBUG(self->log_,
                             "Missing justifications between blocks {} and "
                             "{} was not loaded: {}",
                             last_finalized,
                             block_info.number,
                             res.error());
                  }
                });
          }
        }
      }
    }
  }

  void SynchronizerImpl::postApplyBlock(const primitives::BlockHash &hash) {
    ancestry_.erase(hash);

    auto minPreloadedBlockAmount = sync_method_ == application::SyncMethod::Full
                                     ? kMinPreloadedBlockAmount
                                     : kMinPreloadedBlockAmountForFastSyncing;

    if (known_blocks_.size() < minPreloadedBlockAmount) {
      SL_TRACE(log_,
               "{} blocks in queue: ask next portion of block",
               known_blocks_.size());
      askNextPortionOfBlocks();
    } else {
      SL_TRACE(log_, "{} blocks in queue", known_blocks_.size());
    }
    metric_import_queue_length_->set(known_blocks_.size());
    scheduler_->schedule([wp = weak_from_this()] {
      if (auto self = wp.lock()) {
        self->applyNextBlock();
      }
    });
  }

  void SynchronizerImpl::applyNextJustification() {
    // Operate over the same lock as for the whole blocks application
    bool false_val = false;
    if (not applying_in_progress_.compare_exchange_strong(false_val, true)) {
      SL_TRACE(log_, "Applying justification in progress");
      return;
    }
    SL_TRACE(log_, "Begin justification applying");
    auto cleanup = gsl::finally([this] {
      SL_TRACE(log_, "End justification applying");
      applying_in_progress_ = false;
    });

    std::queue<JustificationPair> justifications;
    {
      std::lock_guard lock(justifications_mutex_);
      justifications.swap(justifications_);
    }

    while (not justifications.empty()) {
      auto [block_info, justification] = std::move(justifications.front());
      const auto &block = block_info;  // SL_WARN compilation WA
      justifications.pop();
      grandpa_environment_->applyJustification(
          block_info, justification, [block, log{log_}](auto &&res) mutable {
            if (res.has_error()) {
              SL_WARN(log,
                      "Justification for block {} was not applied: {}",
                      block,
                      res.error());
            } else {
              SL_TRACE(log, "Applied justification for block {}", block);
            }
          });
    }
  }

  size_t SynchronizerImpl::discardBlock(
      const primitives::BlockHash &hash_of_discarding_block) {
    std::queue<primitives::BlockHash> queue;
    queue.emplace(hash_of_discarding_block);

    size_t affected = 0;
    while (not queue.empty()) {
      const auto &hash = queue.front();

      if (auto it = known_blocks_.find(hash); it != known_blocks_.end()) {
        auto number = it->second.data.header->number;
        notifySubscribers({number, hash}, Error::DISCARDED_BLOCK);

        known_blocks_.erase(it);
        affected++;
      }

      auto range = ancestry_.equal_range(hash);
      for (auto it = range.first; it != range.second; ++it) {
        queue.emplace(it->second);
      }
      ancestry_.erase(range.first, range.second);

      queue.pop();
    }

    metric_import_queue_length_->set(known_blocks_.size());
    return affected;
  }

  void SynchronizerImpl::prune(const primitives::BlockInfo &finalized_block) {
    // Remove blocks whose numbers less finalized one
    while (not generations_.empty()) {
      auto generation_node = generations_.extract(generations_.begin());
      if (generation_node) {
        const auto &number = generation_node.key();
        if (number >= finalized_block.number) {
          break;
        }
        const auto &hash = generation_node.mapped();
        notifySubscribers({number, hash}, Error::DISCARDED_BLOCK);

        known_blocks_.erase(hash);
        ancestry_.erase(hash);
      }
    }

    // Remove blocks whose numbers equal finalized one, excluding finalized
    // one
    auto range = generations_.equal_range(finalized_block.number);
    for (auto it = range.first; it != range.second;) {
      auto cit = it++;
      const auto &hash = cit->second;
      if (hash != finalized_block.hash) {
        discardBlock(hash);
      }
    }

    metric_import_queue_length_->set(known_blocks_.size());
  }

  void SynchronizerImpl::scheduleRecentRequestRemoval(
      const libp2p::peer::PeerId &peer_id,
      const BlocksRequest::Fingerprint &fingerprint) {
    scheduler_->schedule(
        [wp = weak_from_this(), peer_id, fingerprint] {
          if (auto self = wp.lock()) {
            self->recent_requests_.erase(std::tuple(peer_id, fingerprint));
          }
        },
        kRecentnessDuration);
  }

  void SynchronizerImpl::askNextPortionOfBlocks() {
    bool false_val = false;
    if (not asking_blocks_portion_in_progress_.compare_exchange_strong(
            false_val, true)) {
      SL_TRACE(log_, "Asking portion of blocks in progress");
      return;
    }
    SL_TRACE(log_, "Begin asking portion of blocks");

    for (auto g_it = generations_.rbegin(); g_it != generations_.rend();
         ++g_it) {
      const auto &hash = g_it->second;

      auto b_it = known_blocks_.find(hash);
      if (b_it == known_blocks_.end()) {
        SL_TRACE(log_,
                 "Block {} is unknown. Go to next one",
                 primitives::BlockInfo(g_it->first, hash));
        continue;
      }

      primitives::BlockInfo block_info(g_it->first, hash);

      auto &peers = b_it->second.peers;
      if (peers.empty()) {
        SL_TRACE(
            log_, "Block {} don't have any peer. Go to next one", block_info);
        continue;
      }

      for (auto p_it = peers.begin(); p_it != peers.end();) {
        auto cp_it = p_it++;

        auto peer_id = *cp_it;

        if (busy_peers_.find(peer_id) != busy_peers_.end()) {
          SL_TRACE(log_,
                   "Peer {} for block {} is busy",
                   peer_id,
                   primitives::BlockInfo(g_it->first, hash));
          continue;
        }

        busy_peers_.insert(peers.extract(cp_it));
        SL_TRACE(log_, "Peer {} marked as busy", peer_id);

        auto handler = [wp = weak_from_this(), peer_id](const auto &res) {
          if (auto self = wp.lock()) {
            if (self->busy_peers_.erase(peer_id) > 0) {
              SL_TRACE(self->log_, "Peer {} unmarked as busy", peer_id);
            }
            SL_TRACE(self->log_, "End asking portion of blocks");
            self->asking_blocks_portion_in_progress_ = false;
            if (not res.has_value()) {
              SL_DEBUG(self->log_,
                       "Loading next portion of blocks from {} is failed: {}",
                       peer_id,
                       res.error());
              return;
            }
            SL_DEBUG(self->log_,
                     "Portion of blocks from {} is loaded till {}",
                     peer_id,
                     res.value());
            if (self->known_blocks_.empty()) {
              self->askNextPortionOfBlocks();
            }
          }
        };

        if (sync_method_ == application::SyncMethod::Full) {
          auto lower = generations_.begin()->first;
          auto upper = generations_.rbegin()->first + 1;
          auto hint = generations_.rbegin()->first;

          SL_DEBUG(
              log_,
              "Start to find common block with {} in #{}..#{} to fill queue",
              peer_id,
              generations_.begin()->first,
              generations_.rbegin()->first);
          findCommonBlock(
              peer_id,
              lower,
              upper,
              hint,
              [wp = weak_from_this(), peer_id, handler = std::move(handler)](
                  outcome::result<primitives::BlockInfo> res) {
                if (auto self = wp.lock()) {
                  if (not res.has_value()) {
                    SL_DEBUG(self->log_,
                             "Can't load next portion of blocks from {}: {}",
                             peer_id,
                             res.error());
                    handler(res);
                    return;
                  }
                  auto &common_block_info = res.value();
                  SL_DEBUG(self->log_,
                           "Start to load next portion of blocks from {} "
                           "since block {}",
                           peer_id,
                           common_block_info);
                  self->loadBlocks(
                      peer_id, common_block_info, std::move(handler));
                }
              });
        } else {
          SL_DEBUG(log_,
                   "Start to load next portion of blocks from {} "
                   "since block {}",
                   peer_id,
                   block_info);
          loadBlocks(peer_id, block_info, std::move(handler));
        }
        return;
      }

      SL_TRACE(log_,
               "Block {} doesn't have appropriate peer. Go to next one",
               primitives::BlockInfo(g_it->first, hash));
    }

    SL_TRACE(log_, "End asking portion of blocks: none");
    asking_blocks_portion_in_progress_ = false;
  }

}  // namespace kagome::network<|MERGE_RESOLUTION|>--- conflicted
+++ resolved
@@ -76,14 +76,8 @@
       const application::AppConfiguration &app_config,
       std::shared_ptr<application::AppStateManager> app_state_manager,
       std::shared_ptr<blockchain::BlockTree> block_tree,
-<<<<<<< HEAD
-      std::shared_ptr<blockchain::BlockStorage> block_storage,
       std::shared_ptr<consensus::BlockHeaderAppender> block_appender,
       std::shared_ptr<consensus::BlockExecutor> block_executor,
-=======
-      std::shared_ptr<consensus::babe::BlockHeaderAppender> block_appender,
-      std::shared_ptr<consensus::babe::BlockExecutor> block_executor,
->>>>>>> fd8d4b7e
       std::shared_ptr<storage::trie::TrieSerializer> serializer,
       std::shared_ptr<storage::trie::TrieStorage> storage,
       std::shared_ptr<storage::trie_pruner::TriePruner> trie_pruner,
