/**
 * Copyright Soramitsu Co., Ltd. All Rights Reserved.
 * SPDX-License-Identifier: Apache-2.0
 */

#ifndef KAGOME_NETWORK_IMPL_ROUTER_LIBP2P_HPP
#define KAGOME_NETWORK_IMPL_ROUTER_LIBP2P_HPP

#include <memory>

#include "application/app_state_manager.hpp"
#include "application/app_configuration.hpp"
#include "common/logger.hpp"
#include "consensus/grandpa/grandpa.hpp"
#include "consensus/grandpa/grandpa_observer.hpp"
#include "libp2p/connection/stream.hpp"
#include "libp2p/host/host.hpp"
#include "libp2p/peer/peer_info.hpp"
#include "libp2p/peer/protocol.hpp"
#include "libp2p/protocol/identify.hpp"
#include "libp2p/protocol/ping.hpp"
#include "network/babe_observer.hpp"
#include "network/extrinsic_observer.hpp"
#include "network/gossiper.hpp"
#include "network/helpers/scale_message_read_writer.hpp"
#include "network/impl/loopback_stream.hpp"
#include "network/impl/stream_engine.hpp"
#include "network/peer_manager.hpp"
#include "network/router.hpp"
#include "network/sync_protocol_observer.hpp"
#include "network/types/bootstrap_nodes.hpp"
#include "network/types/gossip_message.hpp"
#include "network/types/own_peer_info.hpp"

namespace kagome::application {
  class ChainSpec;
}

namespace kagome::blockchain {
  class BlockStorage;
}

namespace kagome::network {
  class RouterLibp2p : public Router,
                       public std::enable_shared_from_this<RouterLibp2p> {
   public:
    RouterLibp2p(
        std::shared_ptr<application::AppStateManager> app_state_manager,
        libp2p::Host &host,
        const application::AppConfiguration& app_config,
        std::shared_ptr<application::ChainSpec> chain_spec,
        const OwnPeerInfo &own_info,
        std::shared_ptr<StreamEngine> stream_engine,
        std::shared_ptr<BabeObserver> babe_observer,
        std::shared_ptr<consensus::grandpa::GrandpaObserver> grandpa_observer,
        std::shared_ptr<SyncProtocolObserver> sync_observer,
        std::shared_ptr<ExtrinsicObserver> extrinsic_observer,
        std::shared_ptr<Gossiper> gossiper,
<<<<<<< HEAD
=======
        const BootstrapNodes &bootstrap_nodes,
        const OwnPeerInfo &own_info,
        std::shared_ptr<kagome::application::ChainSpec> config,
>>>>>>> 8ce4e581
        std::shared_ptr<blockchain::BlockStorage> storage,
        std::shared_ptr<libp2p::protocol::Identify> identify,
        std::shared_ptr<libp2p::protocol::Ping> ping_proto);

    ~RouterLibp2p() override = default;

    /** @see AppStateManager::takeControl */
    bool prepare();

    /** @see AppStateManager::takeControl */
    bool start();

    /** @see AppStateManager::takeControl */
    void stop();

    void handleSyncProtocol(
        const std::shared_ptr<Stream> &stream) const override;

    void handleGossipProtocol(std::shared_ptr<Stream> stream) const override;

    void handleTransactionsProtocol(
        std::shared_ptr<Stream> stream) const override;

    void handleBlockAnnouncesProtocol(
        std::shared_ptr<Stream> stream) const override;

    void handleSupProtocol(std::shared_ptr<Stream> stream) const override;

   private:
    template <typename T, typename F>
    void readAsyncMsg(std::shared_ptr<Stream> stream, F &&f) const {
      auto read_writer = std::make_shared<ScaleMessageReadWriter>(stream);
      read_writer->read<T>([wp = weak_from_this(),
                            stream = std::move(stream),
                            f{std::forward<F>(f)}](auto &&msg_res) mutable {
        auto self = wp.lock();
        if (not self) return;

        if (not msg_res) {
          self->log_->error("error while reading message: {}",
                            msg_res.error().message());
          return stream->reset();
        }

        auto peer_id_res = stream->remotePeerId();
        if (not peer_id_res.has_value()) {
          self->log_->error("can't get peer_id: {}", msg_res.error().message());
          return stream->reset();
        }

        if (!std::forward<F>(f)(self, peer_id_res.value(), msg_res.value())) {
          stream->reset();
          return;
        }

        self->readAsyncMsg<T>(stream, std::forward<F>(f));
      });
    }

    template <typename T, typename H, typename F>
    void readAsyncMsgWithHandshake(std::shared_ptr<Stream> stream,
                                   H &&handshake,
                                   F &&f) const {
      auto read_writer = std::make_shared<ScaleMessageReadWriter>(stream);
      read_writer->read<std::decay_t<H>>([stream,
                                          handshake{std::move(handshake)},
                                          read_writer,
                                          wself{weak_from_this()},
                                          f{std::forward<F>(f)}](
                                             auto &&read_res) mutable {
        if (!read_res) {
          if (auto self = wself.lock())
            self->log_->error("Error while reading handshake: {}",
                              read_res.error().message());
          return stream->reset();
        }
        read_writer->write(
            handshake,
            [stream, wself, f{std::forward<F>(f)}](auto &&write_res) mutable {
              auto self = wself.lock();
              if (!self) return;

              if (!write_res) {
                self->log_->error("Error while reading handshake: {}",
                                  write_res.error().message());
                return stream->reset();
              }
              self->readAsyncMsg<std::decay_t<T>>(std::move(stream),
                                                  std::forward<F>(f));
            });
      });
    }

    /**
     * Process a received gossip message
     */
    bool processGossipMessage(const libp2p::peer::PeerId &peer_id,
                              const GossipMessage &msg) const;

    std::shared_ptr<application::AppStateManager> app_state_manager_;
    libp2p::Host &host_;
    const application::AppConfiguration& app_config_;
    std::shared_ptr<application::ChainSpec> chain_spec_;
    const OwnPeerInfo &own_info_;
    std::shared_ptr<StreamEngine> stream_engine_;
    std::shared_ptr<BabeObserver> babe_observer_;
    std::shared_ptr<consensus::grandpa::GrandpaObserver> grandpa_observer_;
    std::shared_ptr<SyncProtocolObserver> sync_observer_;
    std::shared_ptr<ExtrinsicObserver> extrinsic_observer_;
    std::shared_ptr<Gossiper> gossiper_;
    std::weak_ptr<LoopbackStream> loopback_stream_;
    common::Logger log_;

    std::shared_ptr<blockchain::BlockStorage> storage_;
    std::shared_ptr<libp2p::protocol::Identify> identify_;
    std::shared_ptr<libp2p::protocol::Ping> ping_proto_;
  };

}  // namespace kagome::network

#endif  // KAGOME_NETWORK_IMPL_ROUTER_LIBP2P_HPP<|MERGE_RESOLUTION|>--- conflicted
+++ resolved
@@ -56,12 +56,7 @@
         std::shared_ptr<SyncProtocolObserver> sync_observer,
         std::shared_ptr<ExtrinsicObserver> extrinsic_observer,
         std::shared_ptr<Gossiper> gossiper,
-<<<<<<< HEAD
-=======
         const BootstrapNodes &bootstrap_nodes,
-        const OwnPeerInfo &own_info,
-        std::shared_ptr<kagome::application::ChainSpec> config,
->>>>>>> 8ce4e581
         std::shared_ptr<blockchain::BlockStorage> storage,
         std::shared_ptr<libp2p::protocol::Identify> identify,
         std::shared_ptr<libp2p::protocol::Ping> ping_proto);
