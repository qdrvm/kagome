/**
 * Copyright Soramitsu Co., Ltd. All Rights Reserved.
 * SPDX-License-Identifier: Apache-2.0
 */

#ifndef KAGOME_ROUTER_LIBP2P_HPP
#define KAGOME_ROUTER_LIBP2P_HPP

#include <memory>

#include "common/logger.hpp"
#include "consensus/grandpa/round_observer.hpp"
#include "libp2p/connection/stream.hpp"
#include "libp2p/host/host.hpp"
#include "libp2p/peer/peer_info.hpp"
#include "libp2p/peer/protocol.hpp"
#include "network/babe_observer.hpp"
#include "network/router.hpp"
#include "network/sync_protocol_observer.hpp"
#include "network/types/gossip_message.hpp"

namespace kagome::network {
  class RouterLibp2p : public Router,
                       public std::enable_shared_from_this<RouterLibp2p> {
    using Stream = libp2p::connection::Stream;

   public:
    RouterLibp2p(libp2p::Host &host,
                 std::shared_ptr<BabeObserver> babe_observer,
<<<<<<< HEAD
        std::shared_ptr<consensus::grandpa::RoundObserver> grandpa_observer,
        std::shared_ptr<SyncProtocolObserver> sync_observer,
                 common::Logger log = common::createLogger("RouterLibp2p"));
=======
                 std::shared_ptr<consensus::grandpa::Observer> grandpa_observer,
                 std::shared_ptr<SyncProtocolObserver> sync_observer);
>>>>>>> 7443f740

    ~RouterLibp2p() override = default;

    void init() override;

   private:
    /**
     * Handle stream, which is opened over a Sync protocol
     * @param stream to be handled
     */
    void handleSyncProtocol(const std::shared_ptr<Stream> &stream) const;

    /**
     * Handle stream, which is opened over a Gossip protocol
     * @param stream to be handled
     */
    void handleGossipProtocol(std::shared_ptr<Stream> stream) const;

    /**
     * Process a received gossip message
     */
    bool processGossipMessage(const GossipMessage &msg) const;

    libp2p::Host &host_;
    std::shared_ptr<BabeObserver> babe_observer_;
    std::shared_ptr<consensus::grandpa::RoundObserver> grandpa_observer_;
    std::shared_ptr<SyncProtocolObserver> sync_observer_;
    common::Logger log_;
  };
}  // namespace kagome::network

#endif  // KAGOME_ROUTER_LIBP2P_HPP<|MERGE_RESOLUTION|>--- conflicted
+++ resolved
@@ -27,14 +27,8 @@
    public:
     RouterLibp2p(libp2p::Host &host,
                  std::shared_ptr<BabeObserver> babe_observer,
-<<<<<<< HEAD
         std::shared_ptr<consensus::grandpa::RoundObserver> grandpa_observer,
-        std::shared_ptr<SyncProtocolObserver> sync_observer,
-                 common::Logger log = common::createLogger("RouterLibp2p"));
-=======
-                 std::shared_ptr<consensus::grandpa::Observer> grandpa_observer,
-                 std::shared_ptr<SyncProtocolObserver> sync_observer);
->>>>>>> 7443f740
+        std::shared_ptr<SyncProtocolObserver> sync_observer);
 
     ~RouterLibp2p() override = default;
 
