--- conflicted
+++ resolved
@@ -89,14 +89,8 @@
         const application::AppConfiguration &app_config,
         std::shared_ptr<application::AppStateManager> app_state_manager,
         std::shared_ptr<blockchain::BlockTree> block_tree,
-<<<<<<< HEAD
-        std::shared_ptr<blockchain::BlockStorage> block_storage,
         std::shared_ptr<consensus::BlockHeaderAppender> block_appender,
         std::shared_ptr<consensus::BlockExecutor> block_executor,
-=======
-        std::shared_ptr<consensus::babe::BlockHeaderAppender> block_appender,
-        std::shared_ptr<consensus::babe::BlockExecutor> block_executor,
->>>>>>> fd8d4b7e
         std::shared_ptr<storage::trie::TrieSerializer> serializer,
         std::shared_ptr<storage::trie::TrieStorage> storage,
         std::shared_ptr<storage::trie_pruner::TriePruner> trie_pruner,
@@ -218,14 +212,8 @@
 
     std::shared_ptr<application::AppStateManager> app_state_manager_;
     std::shared_ptr<blockchain::BlockTree> block_tree_;
-<<<<<<< HEAD
-    std::shared_ptr<blockchain::BlockStorage> block_storage_;
     std::shared_ptr<consensus::BlockHeaderAppender> block_appender_;
     std::shared_ptr<consensus::BlockExecutor> block_executor_;
-=======
-    std::shared_ptr<consensus::babe::BlockHeaderAppender> block_appender_;
-    std::shared_ptr<consensus::babe::BlockExecutor> block_executor_;
->>>>>>> fd8d4b7e
     std::shared_ptr<storage::trie::TrieSerializer> serializer_;
     std::shared_ptr<storage::trie::TrieStorage> storage_;
     std::shared_ptr<storage::trie_pruner::TriePruner> trie_pruner_;
