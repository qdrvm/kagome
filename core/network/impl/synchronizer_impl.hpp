--- conflicted
+++ resolved
@@ -122,20 +122,11 @@
                                    std::optional<uint32_t> limit,
                                    SyncResultHandler &&handler) override;
 
-<<<<<<< HEAD
-    /// Enqueues loading and applying state key values starting from {@keys} for
-    /// block {@param block} from peer {@param peer_id}.
-    /// If finished, {@param handler} be called
-    void syncState(const libp2p::peer::PeerId &peer_id,
-                   const primitives::BlockInfo &block,
-                   const std::vector<common::Buffer> &keys,
-=======
     /// Enqueues loading and applying state on block {@param block}
     /// from peer {@param peer_id}.
     /// If finished, {@param handler} be called
     void syncState(const libp2p::peer::PeerId &peer_id,
                    const primitives::BlockInfo &block,
->>>>>>> 0041a0b8
                    SyncResultHandler &&handler) override;
 
     /// Finds best common block with peer {@param peer_id} in provided interval.
@@ -218,11 +209,8 @@
     std::shared_ptr<network::Router> router_;
     std::shared_ptr<libp2p::basic::Scheduler> scheduler_;
     std::shared_ptr<crypto::Hasher> hasher_;
-<<<<<<< HEAD
-=======
     std::shared_ptr<storage::BufferStorage> buffer_storage_;
 
->>>>>>> 0041a0b8
     application::AppConfiguration::SyncMethod sync_method_;
 
     // Metrics
@@ -232,14 +220,9 @@
     log::Logger log_ = log::createLogger("Synchronizer", "synchronizer");
     telemetry::Telemetry telemetry_ = telemetry::createTelemetryService();
 
-<<<<<<< HEAD
-    std::atomic_bool state_syncing_ = false;
-    std::atomic_bool state_sync_request_in_progress_ = false;
-=======
     std::atomic_bool state_sync_request_in_progress_ = false;
     std::optional<network::StateRequest> state_sync_request_;
     std::optional<primitives::BlockInfo> state_sync_on_block_;
->>>>>>> 0041a0b8
 
     bool node_is_shutting_down_ = false;
 
