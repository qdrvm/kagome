/**
 * Copyright Soramitsu Co., Ltd. All Rights Reserved.
 * SPDX-License-Identifier: Apache-2.0
 */

#pragma once

#include "network/synchronizer.hpp"

#include <atomic>
#include <mutex>
#include <queue>

#include <libp2p/basic/scheduler.hpp>

#include "application/app_state_manager.hpp"
#include "consensus/babe/block_executor.hpp"
#include "consensus/babe/block_header_appender.hpp"
#include "metrics/metrics.hpp"
#include "network/impl/state_sync_request_flow.hpp"
#include "network/router.hpp"
#include "primitives/event_types.hpp"
#include "storage/spaced_storage.hpp"
#include "telemetry/service.hpp"

namespace kagome::application {
  class AppConfiguration;
}

namespace kagome::storage::trie_pruner {
  class TriePruner;
}

namespace kagome::consensus::babe {
  class BlockHeaderAppender;
  class BlockExecutor;
}  // namespace kagome::consensus::babe

namespace kagome::consensus::grandpa {
  class Environment;
}  // namespace kagome::consensus::grandpa

namespace kagome::storage::trie {
  class PersistentTrieBatch;
  class TrieSerializer;
  class TrieStorage;
}  // namespace kagome::storage::trie

namespace kagome::network {
  class IBeefy;

  class SynchronizerImpl
      : public Synchronizer,
        public std::enable_shared_from_this<SynchronizerImpl> {
   public:
    /// Block amount enough for applying and preloading other ones
    /// simultaneously.
    /// 256 is doubled max amount block in BlocksResponse.
    static constexpr size_t kMinPreloadedBlockAmount = 256;

    /// Block amount enough for applying and preloading other ones
    /// simultaneously during fast syncing
    static constexpr size_t kMinPreloadedBlockAmountForFastSyncing =
        kMinPreloadedBlockAmount * 40;

    /// Indicating how far the block can be subscribed to.
    /// In general we don't needed wait very far blocks. This limit to avoid
    /// extra memory consumption.
    static constexpr size_t kMaxDistanceToBlockForSubscription =
        kMinPreloadedBlockAmount * 2;

    static constexpr std::chrono::milliseconds kRecentnessDuration =
        std::chrono::seconds(60);

    enum class Error {
      SHUTTING_DOWN = 1,
      EMPTY_RESPONSE,
      RESPONSE_WITHOUT_BLOCK_HEADER,
      RESPONSE_WITHOUT_BLOCK_BODY,
      DISCARDED_BLOCK,
      WRONG_ORDER,
      INVALID_HASH,
      ALREADY_IN_QUEUE,
      PEER_BUSY,
      ARRIVED_TOO_EARLY,
      DUPLICATE_REQUEST,
    };

    SynchronizerImpl(
        const application::AppConfiguration &app_config,
        std::shared_ptr<application::AppStateManager> app_state_manager,
        std::shared_ptr<blockchain::BlockTree> block_tree,
        std::shared_ptr<consensus::babe::BlockHeaderAppender> block_appender,
        std::shared_ptr<consensus::babe::BlockExecutor> block_executor,
        std::shared_ptr<storage::trie::TrieStorageBackend> trie_db,
        std::shared_ptr<storage::trie::TrieStorage> storage,
        std::shared_ptr<storage::trie_pruner::TriePruner> trie_pruner,
        std::shared_ptr<network::Router> router,
        std::shared_ptr<libp2p::basic::Scheduler> scheduler,
        std::shared_ptr<crypto::Hasher> hasher,
        primitives::events::ChainSubscriptionEnginePtr chain_sub_engine,
        std::shared_ptr<IBeefy> beefy,
        std::shared_ptr<consensus::grandpa::Environment> grandpa_environment);

    /** @see AppStateManager::takeControl */
    void stop();

    /// Enqueues loading (and applying) blocks from peer {@param peer_id}
    /// since best common block up to provided {@param block_info}.
    /// {@param handler} will be called when this process is finished or failed
    /// @returns true if sync is ran (peer is not busy)
    /// @note Is used for start/continue catching up.
    bool syncByBlockInfo(const primitives::BlockInfo &block_info,
                         const libp2p::peer::PeerId &peer_id,
                         SyncResultHandler &&handler,
                         bool subscribe_to_block) override;

    /// Enqueues loading and applying block {@param block_info} from peer
    /// {@param peer_id}.
    /// @returns true if sync is ran (peer is not busy)
    /// If provided block is the best after applying, {@param handler} be called
    bool syncByBlockHeader(const primitives::BlockHeader &header,
                           const libp2p::peer::PeerId &peer_id,
                           SyncResultHandler &&handler) override;

    // See loadJustifications
    void syncMissingJustifications(const PeerId &peer_id,
                                   primitives::BlockInfo target_block,
                                   std::optional<uint32_t> limit,
                                   SyncResultHandler &&handler) override;

    /// Enqueues loading and applying state on block {@param block}
    /// from peer {@param peer_id}.
    /// If finished, {@param handler} be called
    void syncState(const libp2p::peer::PeerId &peer_id,
                   const primitives::BlockInfo &block,
                   SyncResultHandler &&handler) override;

    /// Finds best common block with peer {@param peer_id} in provided interval.
    /// It is using tail-recursive algorithm, till {@param hint} is
    /// the needed block
    /// @param lower is number of definitely known common block (i.e. last
    /// finalized).
    /// @param upper is number of definitely unknown block.
    /// @param hint is examining block for current call
    /// @param handler callback what is called at the end of process
    void findCommonBlock(const libp2p::peer::PeerId &peer_id,
                         primitives::BlockNumber lower,
                         primitives::BlockNumber upper,
                         primitives::BlockNumber hint,
                         SyncResultHandler &&handler,
                         std::map<primitives::BlockNumber,
                                  primitives::BlockHash> &&observed = {});

    /// Loads blocks from peer {@param peer_id} since block {@param from} till
    /// its best. Calls {@param handler} when process is finished or failed
    void loadBlocks(const libp2p::peer::PeerId &peer_id,
                    primitives::BlockInfo from,
                    SyncResultHandler &&handler);

    /// Loads block justification from {@param peer_id} for {@param
    /// target_block} or a range of blocks up to {@param upper_bound_block}.
    /// Calls {@param handler} when operation finishes
    void loadJustifications(const libp2p::peer::PeerId &peer_id,
                            primitives::BlockInfo target_block,
                            std::optional<uint32_t> limit,
                            SyncResultHandler &&handler);

   private:
    void postApplyBlock(const primitives::BlockHash &hash);
    void processBlockAdditionResult(
        outcome::result<void> &&block_addition_result,
        const primitives::BlockHash &hash,
        SyncResultHandler &&handler);
    /// Subscribes handler for block with provided {@param block_info}
    /// {@param handler} will be called When block is received or discarded
    /// @returns true if subscription is successful
    bool subscribeToBlock(const primitives::BlockInfo &block_info,
                          SyncResultHandler &&handler);

    /// Notifies subscribers about arrived block
    void notifySubscribers(const primitives::BlockInfo &block_info,
                           outcome::result<void> res);

    /// Tries to request another portion of block
    void askNextPortionOfBlocks();

    /// Pops next block from queue and tries to apply that
    void applyNextBlock();

    /// Pops next justification from queue and tries to apply it
    void applyNextJustification();

    /// Removes block {@param block} and all all dependent on it from the queue
    /// @returns number of affected blocks
    size_t discardBlock(const primitives::BlockHash &block);

    /// Removes blocks what will never be applied because they are contained in
    /// side-branch for provided finalized block {@param finalized_block}
    void prune(const primitives::BlockInfo &finalized_block);

    /// Purges internal cache of recent requests for specified {@param peer_id}
    /// and {@param fingerprint} after kRecentnessDuration timeout
    void scheduleRecentRequestRemoval(
        const libp2p::peer::PeerId &peer_id,
        const BlocksRequest::Fingerprint &fingerprint);

    void syncState();
    outcome::result<void> syncState(std::unique_lock<std::mutex> &lock,
                                    outcome::result<StateResponse> &&_res);

    std::shared_ptr<application::AppStateManager> app_state_manager_;
    std::shared_ptr<blockchain::BlockTree> block_tree_;
    std::shared_ptr<consensus::babe::BlockHeaderAppender> block_appender_;
    std::shared_ptr<consensus::babe::BlockExecutor> block_executor_;
    std::shared_ptr<storage::trie::TrieStorageBackend> trie_db_;
    std::shared_ptr<storage::trie::TrieStorage> storage_;
    std::shared_ptr<storage::trie_pruner::TriePruner> trie_pruner_;
    std::shared_ptr<network::Router> router_;
    std::shared_ptr<libp2p::basic::Scheduler> scheduler_;
    std::shared_ptr<crypto::Hasher> hasher_;
<<<<<<< HEAD
    std::shared_ptr<runtime::ModuleFactory> module_factory_;
    std::shared_ptr<runtime::RuntimePropertiesCache> runtime_properties_cache_;
    std::shared_ptr<IBeefy> beefy_;
=======
>>>>>>> 7159c117
    std::shared_ptr<consensus::grandpa::Environment> grandpa_environment_;
    primitives::events::ChainSubscriptionEnginePtr chain_sub_engine_;

    application::AppConfiguration::SyncMethod sync_method_;

    // Metrics
    metrics::RegistryPtr metrics_registry_ = metrics::createRegistry();
    metrics::Gauge *metric_import_queue_length_;

    std::array<char, 100> buf_{};  // TODO(kamilsa): Help variable for #1732
    log::Logger log_ = log::createLogger("Synchronizer", "synchronizer");
    telemetry::Telemetry telemetry_ = telemetry::createTelemetryService();

    struct StateSync {
      libp2p::peer::PeerId peer;
      SyncResultHandler cb;
    };

    mutable std::mutex state_sync_mutex_;
    std::optional<StateSyncRequestFlow> state_sync_flow_;
    std::optional<StateSync> state_sync_;

    bool node_is_shutting_down_ = false;

    struct KnownBlock {
      /// Data of block
      primitives::BlockData data;
      /// Peers who know this block
      std::set<libp2p::peer::PeerId> peers;
    };

    // Already known (enqueued) but is not applied yet
    std::unordered_map<primitives::BlockHash, KnownBlock> known_blocks_;

    // Blocks grouped by number
    std::multimap<primitives::BlockNumber, primitives::BlockHash> generations_;

    // Links parent->child
    std::unordered_multimap<primitives::BlockHash, primitives::BlockHash>
        ancestry_;

    // Loaded justifications to apply
    using JustificationPair =
        std::pair<primitives::BlockInfo, primitives::Justification>;
    std::queue<JustificationPair> justifications_;
    std::mutex justifications_mutex_;

    // BlockNumber of blocks (aka height) that is potentially best now
    primitives::BlockNumber watched_blocks_number_{};

    // Handlers what will be called when block is apply
    std::unordered_multimap<primitives::BlockHash, SyncResultHandler>
        watched_blocks_;

    std::multimap<primitives::BlockInfo, SyncResultHandler> subscriptions_;

    std::atomic_bool applying_in_progress_ = false;
    std::atomic_bool asking_blocks_portion_in_progress_ = false;
    std::set<libp2p::peer::PeerId> busy_peers_;

    std::map<std::tuple<libp2p::peer::PeerId, BlocksRequest::Fingerprint>,
             const char *>
        recent_requests_;
  };

}  // namespace kagome::network

OUTCOME_HPP_DECLARE_ERROR(kagome::network, SynchronizerImpl::Error)<|MERGE_RESOLUTION|>--- conflicted
+++ resolved
@@ -219,12 +219,7 @@
     std::shared_ptr<network::Router> router_;
     std::shared_ptr<libp2p::basic::Scheduler> scheduler_;
     std::shared_ptr<crypto::Hasher> hasher_;
-<<<<<<< HEAD
-    std::shared_ptr<runtime::ModuleFactory> module_factory_;
-    std::shared_ptr<runtime::RuntimePropertiesCache> runtime_properties_cache_;
     std::shared_ptr<IBeefy> beefy_;
-=======
->>>>>>> 7159c117
     std::shared_ptr<consensus::grandpa::Environment> grandpa_environment_;
     primitives::events::ChainSubscriptionEnginePtr chain_sub_engine_;
 
