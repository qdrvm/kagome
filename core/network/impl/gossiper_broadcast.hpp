/**
 * Copyright Soramitsu Co., Ltd. All Rights Reserved.
 * SPDX-License-Identifier: Apache-2.0
 */

#ifndef KAGOME_GOSSIPER_BROADCAST_HPP
#define KAGOME_GOSSIPER_BROADCAST_HPP

#include "network/gossiper.hpp"

#include <gsl/span>
#include <unordered_map>

#include <libp2p/connection/stream.hpp>
#include <libp2p/host/host.hpp>
#include <libp2p/peer/peer_info.hpp>
#include <libp2p/peer/protocol.hpp>

#include "common/logger.hpp"
#include "containers/objects_cache.hpp"
#include "network/helpers/scale_message_read_writer.hpp"
#include "network/impl/stream_engine.hpp"
#include "network/types/bootstrap_nodes.hpp"
#include "network/types/gossip_message.hpp"
#include "network/types/no_data_message.hpp"
#include "primitives/event_types.hpp"
#include "subscription/extrinsic_event_key_repository.hpp"
#include "subscription/subscriber.hpp"
#include "subscription/subscription_engine.hpp"

namespace kagome::application {
  class ChainSpec;
}

namespace kagome::network {
  KAGOME_DECLARE_CACHE(stream_engine,
                       KAGOME_CACHE_UNIT(GossipMessage),
                       KAGOME_CACHE_UNIT(NoData),
                       KAGOME_CACHE_UNIT(BlockAnnounce),
                       KAGOME_CACHE_UNIT(PropagatedExtrinsics));

  /**
   * Sends gossip messages using broadcast strategy
   */
  class GossiperBroadcast
      : public Gossiper,
        public std::enable_shared_from_this<GossiperBroadcast> {
    using Precommit = consensus::grandpa::Precommit;
    using Prevote = consensus::grandpa::Prevote;
    using PrimaryPropose = consensus::grandpa::PrimaryPropose;

   public:
<<<<<<< HEAD
    GossiperBroadcast(StreamEngine::StreamEnginePtr stream_engine,
                      std::shared_ptr<application::ChainSpec> config);
=======
    GossiperBroadcast(
        StreamEngine::StreamEnginePtr stream_engine,
        std::shared_ptr<primitives::events::ExtrinsicSubscriptionEngine>
            extrinsic_events_engine,
        std::shared_ptr<subscription::ExtrinsicEventKeyRepository>
            ext_event_key_repo_,
        std::shared_ptr<kagome::application::ChainSpec> config);
>>>>>>> d13a611a

    ~GossiperBroadcast() override = default;

    void storeSelfPeerInfo(const libp2p::peer::PeerInfo &self_info) override;

    void propagateTransactions(
        gsl::span<const primitives::Transaction> txs) override;

    void blockAnnounce(const BlockAnnounce &announce) override;

    void vote(const network::GrandpaVoteMessage &msg) override;

    void finalize(const network::GrandpaPreCommit &msg) override;

    void catchUpRequest(const libp2p::peer::PeerId &peer_id,
                        const CatchUpRequest &catch_up_request) override;

    void catchUpResponse(const libp2p::peer::PeerId &peer_id,
                         const CatchUpResponse &catch_up_response) override;

    uint32_t getActiveStreamNumber() override;

   private:
    template <typename T>
    void send(const libp2p::peer::PeerId &peer_id,
              const libp2p::peer::Protocol &protocol,
              T &&msg) {
      auto shared_msg = KAGOME_EXTRACT_SHARED_CACHE(
          stream_engine, typename std::decay<decltype(msg)>::type);
      (*shared_msg) = std::forward<T>(msg);
      stream_engine_->send<typename std::decay<decltype(msg)>::type, NoData>(
          peer_id,
          protocol,
          std::move(shared_msg),
          boost::none);
    }

    template <typename T>
    void broadcast(const libp2p::peer::Protocol &protocol, T &&msg) {
      auto shared_msg = KAGOME_EXTRACT_SHARED_CACHE(
          stream_engine, typename std::decay<decltype(msg)>::type);
      (*shared_msg) = std::forward<T>(msg);
      stream_engine_
          ->broadcast<typename std::decay<decltype(msg)>::type, NoData>(
              protocol, std::move(shared_msg), boost::none);
    }

    template <typename T, typename H>
    void broadcast(const libp2p::peer::Protocol &protocol,
                   T &&msg,
                   H &&handshake) {
      auto shared_msg = KAGOME_EXTRACT_SHARED_CACHE(
          stream_engine, typename std::decay<decltype(msg)>::type);
      (*shared_msg) = std::forward<T>(msg);

      auto shared_handshake = KAGOME_EXTRACT_SHARED_CACHE(
          stream_engine, typename std::decay<decltype(handshake)>::type);
      (*shared_handshake) = std::forward<H>(handshake);

      stream_engine_->broadcast<typename std::decay_t<decltype(msg)>, NoData>(
          protocol, std::move(shared_msg), std::move(shared_handshake));
    }

    common::Logger logger_;
    StreamEngine::StreamEnginePtr stream_engine_;
    std::shared_ptr<primitives::events::ExtrinsicSubscriptionEngine>
        extrinsic_events_engine_;
    std::shared_ptr<subscription::ExtrinsicEventKeyRepository>
        ext_event_key_repo_;
    std::shared_ptr<application::ChainSpec> config_;
    libp2p::peer::Protocol transactions_protocol_;
    libp2p::peer::Protocol block_announces_protocol_;
    boost::optional<libp2p::peer::PeerInfo> self_info_;
  };
}  // namespace kagome::network

#endif  // KAGOME_GOSSIPER_BROADCAST_HPP<|MERGE_RESOLUTION|>--- conflicted
+++ resolved
@@ -50,10 +50,6 @@
     using PrimaryPropose = consensus::grandpa::PrimaryPropose;
 
    public:
-<<<<<<< HEAD
-    GossiperBroadcast(StreamEngine::StreamEnginePtr stream_engine,
-                      std::shared_ptr<application::ChainSpec> config);
-=======
     GossiperBroadcast(
         StreamEngine::StreamEnginePtr stream_engine,
         std::shared_ptr<primitives::events::ExtrinsicSubscriptionEngine>
@@ -61,7 +57,6 @@
         std::shared_ptr<subscription::ExtrinsicEventKeyRepository>
             ext_event_key_repo_,
         std::shared_ptr<kagome::application::ChainSpec> config);
->>>>>>> d13a611a
 
     ~GossiperBroadcast() override = default;
 
@@ -93,10 +88,7 @@
           stream_engine, typename std::decay<decltype(msg)>::type);
       (*shared_msg) = std::forward<T>(msg);
       stream_engine_->send<typename std::decay<decltype(msg)>::type, NoData>(
-          peer_id,
-          protocol,
-          std::move(shared_msg),
-          boost::none);
+          peer_id, protocol, std::move(shared_msg), boost::none);
     }
 
     template <typename T>
