--- conflicted
+++ resolved
@@ -11,6 +11,7 @@
 #include "common/main_thread_pool.hpp"
 #include "network/impl/protocols/beefy_justification_protocol.hpp"
 #include "network/impl/protocols/block_announce_protocol.hpp"
+#include "network/impl/protocols/fetch_attested_candidate.hpp"
 #include "network/impl/protocols/grandpa_protocol.hpp"
 #include "network/impl/protocols/light.hpp"
 #include "network/impl/protocols/parachain_protocols.hpp"
@@ -105,20 +106,22 @@
   }
 
   bool RouterLibp2p::prepare() {
-<<<<<<< HEAD
     main_pool_handler_->execute([wp = weak_from_this()] {
       if (auto self = wp.lock()) {
         self->block_announce_protocol_.get()->start();
         self->grandpa_protocol_.get()->start();
-
         self->sync_protocol_.get()->start();
         self->state_protocol_.get()->start();
         self->warp_protocol_.get()->start();
         self->beefy_protocol_.get()->start();
         self->beefy_justifications_protocol_.get()->start();
         self->light_protocol_.get()->start();
-
         self->propagate_transactions_protocol_.get()->start();
+
+        // TODO(iceseer): https://github.com/qdrvm/kagome/issues/1989
+        // should be uncommented when this task will be implemented
+        // self->collation_protocol_.get()->start();
+        // self->validation_protocol_.get()->start();
 
         self->collation_protocol_.get()->start();
         self->validation_protocol_.get()->start();
@@ -127,36 +130,10 @@
         self->fetch_chunk_protocol_.get()->start();
         self->fetch_available_data_protocol_.get()->start();
         self->statement_fetching_protocol_.get()->start();
-
         self->send_dispute_protocol_.get()->start();
+        self->fetch_attested_candidate_.get()->start();
       }
     });
-=======
-    app_state_manager_->takeControl(*block_announce_protocol_.get());
-    app_state_manager_->takeControl(*grandpa_protocol_.get());
-    app_state_manager_->takeControl(*sync_protocol_.get());
-    app_state_manager_->takeControl(*state_protocol_.get());
-    app_state_manager_->takeControl(*warp_protocol_.get());
-    app_state_manager_->takeControl(*beefy_protocol_.get());
-    app_state_manager_->takeControl(*beefy_justifications_protocol_.get());
-    app_state_manager_->takeControl(*light_protocol_.get());
-    app_state_manager_->takeControl(*propagate_transactions_protocol_.get());
-
-    /// TODO(iceseer): https://github.com/qdrvm/kagome/issues/1989
-    /// should be uncommented when this task will be implemented
-    /// app_state_manager_->takeControl(*collation_protocol_.get());
-    /// app_state_manager_->takeControl(*validation_protocol_.get());
-
-    app_state_manager_->takeControl(*collation_protocol_vstaging_.get());
-    app_state_manager_->takeControl(*validation_protocol_vstaging_.get());
-    app_state_manager_->takeControl(*req_collation_protocol_.get());
-    app_state_manager_->takeControl(*req_pov_protocol_.get());
-    app_state_manager_->takeControl(*fetch_chunk_protocol_.get());
-    app_state_manager_->takeControl(*fetch_available_data_protocol_.get());
-    app_state_manager_->takeControl(*statement_fetching_protocol_.get());
-    app_state_manager_->takeControl(*send_dispute_protocol_.get());
-    app_state_manager_->takeControl(*fetch_attested_candidate_.get());
->>>>>>> 5183aa62
 
     host_.setProtocolHandler(
         {ping_protocol_.get()->getProtocolId()},
