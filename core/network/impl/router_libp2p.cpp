--- conflicted
+++ resolved
@@ -96,15 +96,6 @@
   }
 
   bool RouterLibp2p::start() {
-<<<<<<< HEAD
-    if (auto stream = loopback_stream_.lock()) {
-      readAsyncMsg<GossipMessage>(
-          std::move(stream),
-          [](auto self, const auto &peer_id, const auto &msg) {
-            return self->processGossipMessage(peer_id, msg);
-          });
-    }
-
     auto listen_addresses = app_config_.listenAddresses();
 
     using P = libp2p::multi::Protocol::Code;
@@ -124,20 +115,6 @@
         } else {
           listen_address = ma_res.value();
         }
-=======
-    // IPv6
-    {
-      auto ma_res = libp2p::multi::Multiaddress::create(
-          "/ip6/::/tcp/" + std::to_string(app_config_.p2pPort()) + "/p2p/"
-          + own_info_.id.toBase58());
-      BOOST_ASSERT(ma_res.has_value());
-      auto &ma = ma_res.value();
-      auto res = host_.listen(ma);
-      if (not res) {
-        log_->error("Cannot listen address {}. Error: {}",
-                    ma.getStringAddress(),
-                    res.error().message());
->>>>>>> 7b94cac1
       }
       auto res = host_.listen(listen_address);
       if (not res) {
