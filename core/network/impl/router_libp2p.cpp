--- conflicted
+++ resolved
@@ -36,12 +36,7 @@
       std::shared_ptr<SyncProtocolObserver> sync_observer,
       std::shared_ptr<ExtrinsicObserver> extrinsic_observer,
       std::shared_ptr<Gossiper> gossiper,
-<<<<<<< HEAD
-=======
       const BootstrapNodes &bootstrap_nodes,
-      const OwnPeerInfo &own_peer_info,
-      std::shared_ptr<kagome::application::ChainSpec> config,
->>>>>>> 8ce4e581
       std::shared_ptr<blockchain::BlockStorage> storage,
       std::shared_ptr<libp2p::protocol::Identify> identify,
       std::shared_ptr<libp2p::protocol::Ping> ping_proto)
@@ -70,34 +65,15 @@
     BOOST_ASSERT_MSG(extrinsic_observer_ != nullptr,
                      "author api observer is nullptr");
     BOOST_ASSERT_MSG(gossiper_ != nullptr, "gossiper is nullptr");
-<<<<<<< HEAD
-    BOOST_ASSERT_MSG(not chain_spec_->getBootNodes().empty(),
-                     "no bootstrap nodes");
-=======
     BOOST_ASSERT_MSG(!bootstrap_nodes.empty(), "bootstrap node list is empty");
->>>>>>> 8ce4e581
     BOOST_ASSERT(storage_ != nullptr);
     BOOST_ASSERT(identify_ != nullptr);
     BOOST_ASSERT(ping_proto_ != nullptr);
 
-<<<<<<< HEAD
     log_->debug("Own peer id: {}", own_info.id.toBase58());
-    for (const auto &peer_info : chain_spec_->getBootNodes()) {
+    for (const auto &peer_info : bootstrap_nodes) {
       for (auto &addr : peer_info.addresses) {
         log_->debug("Bootstrap node: {}", addr.getStringAddress());
-=======
-    gossiper_->storeSelfPeerInfo(own_peer_info);
-    for (const auto &peer_info : bootstrap_nodes) {
-      if (peer_info.id != own_peer_info.id) {
-        gossiper_->reserveStream(peer_info, transactions_protocol_, {});
-        gossiper_->reserveStream(peer_info, block_announces_protocol_, {});
-        gossiper_->reserveStream(peer_info, kGossipProtocol, {});
-      } else {
-        auto stream = std::make_shared<LoopbackStream>(own_peer_info);
-        loopback_stream_ = stream;
-        gossiper_->reserveStream(
-            own_peer_info, kGossipProtocol, std::move(stream));
->>>>>>> 8ce4e581
       }
     }
 
@@ -143,7 +119,6 @@
                                }
                              });
     host_.setProtocolHandler(
-<<<<<<< HEAD
         kSupProtocol, [wp = weak_from_this()](auto &&stream) {
           if (auto self = wp.lock()) {
             if (stream) {
@@ -153,30 +128,7 @@
                                  peer_id.value().toHex());
               }
             }
-=======
-        network::kSupProtocol, [wself{weak_from_this()}](auto &&stream) {
-          if (auto self = wself.lock(); self && stream)
-            if (auto peer_id = stream->remotePeerId())
-              self->log_->info("Handled {} protocol stream from: {}",
-                               network::kSupProtocol,
-                               peer_id.value().toHex());
-        });
-    new_connection_handler_ = host_.setOnNewConnectionHandler(
-        [wself{weak_from_this()}](auto &&peer_info) {
-          if (auto self = wself.lock()) {
-            self->host_.newStream(
-                peer_info,
-                self->block_announces_protocol_,
-                [self, peer_info](auto &&stream_res) {
-                  if (!stream_res) {
-                    self->log_->warn("Unable to create stream with {}",
-                                     peer_info.id.toHex());
-                    return;
-                  }
-                  (void)self->gossiper_->addStream(
-                      self->block_announces_protocol_, stream_res.value());
-                });
->>>>>>> 8ce4e581
+
           }
         });
     host_.setProtocolHandler(
@@ -201,7 +153,7 @@
     // IPv6
     {
       auto ma_res = libp2p::multi::Multiaddress::create(
-          "/ip6/::/tcp/" + std::to_string(app_config_.p2p_port()) + "/p2p/"
+          "/ip6/::/tcp/" + std::to_string(app_config_.p2pPort()) + "/p2p/"
           + own_info_.id.toBase58());
       BOOST_ASSERT(ma_res.has_value());
       auto &ma = ma_res.value();
@@ -216,7 +168,7 @@
     // IPv4
     {
       auto ma_res = libp2p::multi::Multiaddress::create(
-          "/ip4/0.0.0.0/tcp/" + std::to_string(app_config_.p2p_port()) + "/p2p/"
+          "/ip4/0.0.0.0/tcp/" + std::to_string(app_config_.p2pPort()) + "/p2p/"
           + own_info_.id.toBase58());
       BOOST_ASSERT(ma_res.has_value());
       auto &ma = ma_res.value();
