/**
 * Copyright Soramitsu Co., Ltd. All Rights Reserved.
 * SPDX-License-Identifier: Apache-2.0
 */

#include "network/impl/router_libp2p.hpp"

//#include <libp2p/basic/message_read_writer_uvarint.hpp>
//
//#include "application/chain_spec.hpp"
//#include "blockchain/block_storage.hpp"
//#include "consensus/grandpa/structs.hpp"
//#include "network/adapters/protobuf_block_request.hpp"
//#include "network/adapters/protobuf_block_response.hpp"
//#include "network/common.hpp"
//#include "network/helpers/protobuf_message_read_writer.hpp"
//#include "network/rpc.hpp"
//#include "network/types/block_announce.hpp"
//#include "network/types/blocks_request.hpp"
//#include "network/types/blocks_response.hpp"
//#include "network/types/bootstrap_nodes.hpp"
//#include "network/types/no_data_message.hpp"
//#include "network/types/status.hpp"
//#include "scale/scale.hpp"

namespace kagome::network {
  RouterLibp2p::RouterLibp2p(
      std::shared_ptr<application::AppStateManager> app_state_manager,
      libp2p::Host &host,
      const application::AppConfiguration &app_config,
      //      std::shared_ptr<application::ChainSpec> chain_spec,
      const OwnPeerInfo &own_info,
<<<<<<< HEAD
      //      std::shared_ptr<StreamEngine> stream_engine,
      //      std::shared_ptr<BabeObserver> babe_observer,
      //      std::shared_ptr<consensus::grandpa::GrandpaObserver>
      //      grandpa_observer, std::shared_ptr<SyncProtocolObserver>
      //      sync_observer, std::shared_ptr<ExtrinsicObserver>
      //      extrinsic_observer, std::shared_ptr<Gossiper> gossiper,
=======
      std::shared_ptr<boost::asio::io_context> io_context,
      std::shared_ptr<StreamEngine> stream_engine,
      std::shared_ptr<BabeObserver> babe_observer,
      std::shared_ptr<consensus::grandpa::GrandpaObserver> grandpa_observer,
      std::shared_ptr<SyncProtocolObserver> sync_observer,
      std::shared_ptr<ExtrinsicObserver> extrinsic_observer,
      std::shared_ptr<Gossiper> gossiper,
>>>>>>> 44b2c43d
      const BootstrapNodes &bootstrap_nodes,
      //      std::shared_ptr<blockchain::BlockStorage> storage,
      std::shared_ptr<libp2p::protocol::Ping> ping_proto,
      //      std::shared_ptr<PeerManager> peer_manager,
      //            std::shared_ptr<blockchain::BlockTree> block_tree,
      //      std::shared_ptr<crypto::Hasher> hasher,
      //      std::shared_ptr<SyncProtocolObserver> sync_observer,
      std::shared_ptr<network::ProtocolFactory> protocol_factory)
      : app_state_manager_{app_state_manager},
        host_{host},
        app_config_(app_config),
        //        chain_spec_(std::move(chain_spec)),
        own_info_{own_info},
<<<<<<< HEAD
        //        stream_engine_{std::move(stream_engine)},
        //        babe_observer_{std::move(babe_observer)},
        //        grandpa_observer_{std::move(grandpa_observer)},
        //        sync_observer_{std::move(sync_observer)},
        //        extrinsic_observer_{std::move(extrinsic_observer)},
        //        gossiper_{std::move(gossiper)},
=======
        io_context_{std::move(io_context)},
        stream_engine_{std::move(stream_engine)},
        babe_observer_{std::move(babe_observer)},
        grandpa_observer_{std::move(grandpa_observer)},
        sync_observer_{std::move(sync_observer)},
        extrinsic_observer_{std::move(extrinsic_observer)},
        gossiper_{std::move(gossiper)},
>>>>>>> 44b2c43d
        log_{log::createLogger("RouterLibp2p", "network")},
        //        storage_{std::move(storage)},
        ping_proto_{std::move(ping_proto)},
        //        peer_manager_{std::move(peer_manager)},
        //                block_tree_{std::move(block_tree)},
        //        hasher_{std::move(hasher)},

        protocol_factory_{std::move(protocol_factory)} {
    BOOST_ASSERT_MSG(app_state_manager_ != nullptr,
                     "app state manager is nullptr");
<<<<<<< HEAD
    //    BOOST_ASSERT_MSG(stream_engine_ != nullptr, "stream engine is
    //    nullptr");
    //    BOOST_ASSERT_MSG(babe_observer_ != nullptr, "babe observer is
    //    nullptr"); BOOST_ASSERT_MSG(grandpa_observer_ != nullptr,
    //                     "grandpa observer is nullptr");
    //    BOOST_ASSERT_MSG(sync_observer_ != nullptr, "sync observer is
    //    nullptr"); BOOST_ASSERT_MSG(extrinsic_observer_ != nullptr,
    //                     "author api observer is nullptr");
    //    BOOST_ASSERT_MSG(gossiper_ != nullptr, "gossiper is nullptr");
    //    BOOST_ASSERT(storage_ != nullptr);
=======
    BOOST_ASSERT(io_context_ != nullptr);
    BOOST_ASSERT_MSG(stream_engine_ != nullptr, "stream engine is nullptr");
    BOOST_ASSERT_MSG(babe_observer_ != nullptr, "babe observer is nullptr");
    BOOST_ASSERT_MSG(grandpa_observer_ != nullptr,
                     "grandpa observer is nullptr");
    BOOST_ASSERT_MSG(sync_observer_ != nullptr, "sync observer is nullptr");
    BOOST_ASSERT_MSG(extrinsic_observer_ != nullptr,
                     "author api observer is nullptr");
    BOOST_ASSERT_MSG(gossiper_ != nullptr, "gossiper is nullptr");
    BOOST_ASSERT(storage_ != nullptr);
>>>>>>> 44b2c43d
    BOOST_ASSERT(ping_proto_ != nullptr);
    //    BOOST_ASSERT(peer_manager_ != nullptr);
    //    BOOST_ASSERT(block_tree_ != nullptr);
    //    BOOST_ASSERT(hasher_ != nullptr);

    BOOST_ASSERT(protocol_factory_ != nullptr);

    log_->debug("Own peer id: {}", own_info.id.toBase58());
    if (!bootstrap_nodes.empty()) {
      for (const auto &peer_info : bootstrap_nodes) {
        for (auto &addr : peer_info.addresses) {
          log_->debug("Bootstrap node: {}", addr.getStringAddress());
        }
      }
    } else if (app_config_.isRunInDevMode()) {
      log_->debug("No bootstrap node. Dev mode.");
    } else {
      log_->error("No bootstrap node");
    }

<<<<<<< HEAD
    //    gossiper_->storeSelfPeerInfo(own_info_);
    //
    //    auto stream = std::make_shared<LoopbackStream>(own_info_);
    //    loopback_stream_ = stream;
    //    [[maybe_unused]] auto res =
    //        stream_engine_->add(std::move(stream), kGossipProtocol);
    //    BOOST_ASSERT(res.has_value());
=======
    gossiper_->storeSelfPeerInfo(own_info_);

    auto stream = std::make_shared<libp2p::connection::LoopbackStream>(
        own_info_, io_context_);
    loopback_stream_ = stream;
    [[maybe_unused]] auto res =
        stream_engine_->add(std::move(stream), kGossipProtocol);
    BOOST_ASSERT(res.has_value());
>>>>>>> 44b2c43d

    app_state_manager_->takeControl(*this);
  }

  bool RouterLibp2p::prepare() {
    host_.setProtocolHandler(
        ping_proto_->getProtocolId(), [wp = weak_from_this()](auto &&stream) {
          if (auto self = wp.lock()) {
            if (auto peer_id = stream->remotePeerId()) {
              self->log_->info("Handled {} protocol stream from: {}",
                               self->ping_proto_->getProtocolId(),
                               peer_id.value().toBase58());
              self->ping_proto_->handle(std::forward<decltype(stream)>(stream));
            }
          }
        });

    block_announce_protocol_ = protocol_factory_->makeBlockAnnounceProtocol();
    if (not block_announce_protocol_) {
      return false;
    }

    gossip_protocol_ = protocol_factory_->makeGossipProtocol();
    if (not gossip_protocol_) {
      return false;
    }

    grandpa_protocol_ = protocol_factory_->makeGrandpaProtocol();
    if (not grandpa_protocol_) {
      return false;
    }

    propagate_transaction_protocol_ =
        protocol_factory_->makePropagateTransactionsProtocol();
    if (not propagate_transaction_protocol_) {
      return false;
    }

    sup_protocol_ = protocol_factory_->makeSupProtocol();
    if (not sup_protocol_) {
      return false;
    }

    sync_protocol_ = protocol_factory_->makeSyncProtocol();
    if (not sync_protocol_) {
      return false;
    }

    block_announce_protocol_->start();
    gossip_protocol_->start();
    grandpa_protocol_->start();
    propagate_transaction_protocol_->start();
    sup_protocol_->start();
    sync_protocol_->start();

    return true;
  }

  bool RouterLibp2p::start() {
    //    if (auto stream = loopback_stream_.lock()) {
    //      readAsyncMsg<GossipMessage>(
    //          std::move(stream),
    //          [](auto self, const auto &peer_id, const auto &msg) {
    //            return self->processGossipMessage(peer_id, msg);
    //          });
    //    }

    // IPv6
    {
      auto ma_res = libp2p::multi::Multiaddress::create(
          "/ip6/::/tcp/" + std::to_string(app_config_.p2pPort()) + "/p2p/"
          + own_info_.id.toBase58());
      BOOST_ASSERT(ma_res.has_value());
      auto &ma = ma_res.value();
      auto res = host_.listen(ma);
      if (not res) {
        log_->error("Cannot listen address {}. Error: {}",
                    ma.getStringAddress(),
                    res.error().message());
      }
    }

    // IPv4
    {
      auto ma_res = libp2p::multi::Multiaddress::create(
          "/ip4/0.0.0.0/tcp/" + std::to_string(app_config_.p2pPort()) + "/p2p/"
          + own_info_.id.toBase58());
      BOOST_ASSERT(ma_res.has_value());
      auto &ma = ma_res.value();
      auto res = host_.listen(ma);
      if (not res) {
        log_->error("Cannot listen address {}. Error: {}",
                    ma.getStringAddress(),
                    res.error().message());
      }
    }

    auto &addr_repo = host_.getPeerRepository().getAddressRepository();
    auto upsert_res = addr_repo.upsertAddresses(
        own_info_.id, own_info_.addresses, libp2p::peer::ttl::kPermanent);
    if (!upsert_res) {
      log_->error("Cannot add own addresses to repo: {}",
                  upsert_res.error().message());
    }

    host_.start();

    const auto &host_addresses = host_.getAddresses();
    if (host_addresses.empty()) {
      log_->critical("Host addresses is empty");
      return false;
    }

    log_->info("Started with peer id: {}", host_.getId().toBase58());
    for (auto &addr : host_addresses) {
      log_->info("Started listening on address: {}", addr.getStringAddress());
    }

    return true;
  }

  void RouterLibp2p::stop() {
    if (host_.getNetwork().getListener().isStarted()) {
      host_.stop();
    }
  }

  std::shared_ptr<BlockAnnounceProtocol>
  RouterLibp2p::getBlockAnnounceProtocol() const {
    return block_announce_protocol_;
  }
  std::shared_ptr<GossipProtocol> RouterLibp2p::getGossipProtocol() const {
    return gossip_protocol_;
  }
  std::shared_ptr<PropagateTransactionsProtocol>
  RouterLibp2p::getPropagateTransactionsProtocol() const {
    return propagate_transaction_protocol_;
  }
  std::shared_ptr<SupProtocol> RouterLibp2p::getSupProtocol() const {
    return sup_protocol_;
  }
  std::shared_ptr<SyncProtocol> RouterLibp2p::getSyncProtocol() const {
    return sync_protocol_;
  }

  //  void RouterLibp2p::setProtocolHandler(
  //      const libp2p::peer::Protocol &protocol,
  //      void (RouterLibp2p::*method)(std::shared_ptr<Stream>) const) {
  //    host_.setProtocolHandler(
  //        protocol, [wp = weak_from_this(), protocol, method](auto &&stream) {
  //          if (auto self = wp.lock()) {
  //            if (auto peer_id = stream->remotePeerId()) {
  //              self->log_->trace("Handled {} protocol stream from: {}",
  //                                protocol,
  //                                peer_id.value().toBase58());
  //              (self.get()->*method)(std::forward<decltype(stream)>(stream));
  //            } else {
  //              self->log_->warn("Handled {} protocol stream from unknown
  //              peer",
  //                               protocol);
  //            }
  //          }
  //        });
  //  }

  //  void RouterLibp2p::handleSyncProtocol(std::shared_ptr<Stream> stream)
  //  const {
  //    RPC<ProtobufMessageReadWriter>::read<BlocksRequest, BlocksResponse>(
  //        stream,
  //        [self{shared_from_this()}, stream](auto &&request) {
  //          // std::bind didn't work :(
  //          std::string from = visit_in_place(
  //              request.from,
  //              [](primitives::BlockNumber number) {
  //                return std::to_string(number);
  //              },
  //              [](const primitives::BlockHash &hash) { return hash.toHex();
  //              });
  //          self->log_->debug(
  //              "Received request from peer {} requesting blocks from {} to
  //              {}", stream->remotePeerId().value().toBase58(), from,
  //              request.to->toHex());
  //          return self->sync_observer_->onBlocksRequest(
  //              std::forward<decltype(request)>(request));
  //        },
  //        [self{shared_from_this()}, stream](auto &&err) {
  //          self->log_->error(
  //              "error happened while processing message over Sync protocol:
  //              {}", err.error().message());
  //          stream->reset();
  //        });
  //  }

  //  void RouterLibp2p::handleBlockAnnouncesProtocol(
  //      std::shared_ptr<Stream> stream) const {
  //    Status status_msg;
  //
  //    /// Roles
  //    // TODO(xDimon): Need to set actual role of node
  //    //  issue: https://github.com/soramitsu/kagome/issues/678
  //    status_msg.roles.flags.full = 1;
  //
  //    /// Best block info
  //    const auto &last_finalized = block_tree_->getLastFinalized().block_hash;
  //    if (auto best_res =
  //            block_tree_->getBestContaining(last_finalized, boost::none);
  //        best_res.has_value()) {
  //      status_msg.best_block = best_res.value();
  //    } else {
  //      log_->error("Could not get best block info: {}",
  //                  best_res.error().message());
  //      return;
  //    }
  //
  //    /// Genesis hash
  //    if (auto genesis_res = storage_->getGenesisBlockHash();
  //        genesis_res.has_value()) {
  //      status_msg.genesis_hash = std::move(genesis_res.value());
  //    } else {
  //      log_->error("Could not get genesis block hash: {}",
  //                  genesis_res.error().message());
  //      return;
  //    }
  //
  //    readAsyncMsgWithHandshake<BlockAnnounce>(
  //        std::move(stream),
  //        std::move(status_msg),
  //        [](auto self,
  //           const auto &peer_id,
  //           const auto &remote_status) -> outcome::result<void> {
  //          BOOST_ASSERT(self);
  //          self->log_->debug("Received status from peer_id={}",
  //                            peer_id.toBase58());
  //          self->peer_manager_->updatePeerStatus(peer_id, remote_status);
  //          return outcome::success();
  //        },
  //        [](auto self, const auto &peer_id, const auto &block_announce) {
  //          BOOST_ASSERT(self);
  //          self->log_->info("Received block announce: block number {}",
  //                           block_announce.header.number);
  //          self->babe_observer_->onBlockAnnounce(peer_id, block_announce);
  //
  //          auto hash = self->hasher_->blake2b_256(
  //              scale::encode(block_announce.header).value());
  //          self->peer_manager_->updatePeerStatus(
  //              peer_id, BlockInfo(block_announce.header.number, hash));
  //          return true;
  //        });
  //  }  // namespace kagome::network

  //  void RouterLibp2p::handleTransactionsProtocol(
  //      std::shared_ptr<Stream> stream) const {
  //    readAsyncMsgWithHandshake<PropagatedExtrinsics>(
  //        std::move(stream),
  //        NoData{},
  //        [](auto self, const auto &peer_id, const auto &msg)
  //            -> outcome::result<void> { return outcome::success(); },
  //
  //        [](auto self, const auto &peer_id, const auto &msg) {
  //          BOOST_ASSERT(self);
  //          self->log_->info("Received {} propagated transactions",
  //                           msg.extrinsics.size());
  //          for (auto &ext : msg.extrinsics) {
  //            auto result = self->extrinsic_observer_->onTxMessage(ext);
  //            if (result) {
  //              self->log_->debug("  Received tx {}", result.value());
  //            } else {
  //              self->log_->debug("  Rejected tx: {}",
  //              result.error().message());
  //            }
  //          }
  //          return true;
  //        });
  //  }

  //  void RouterLibp2p::handleGossipProtocol(
  //      std::shared_ptr<Stream> stream) const {
  //    if (stream_engine_->add(stream, kGossipProtocol))
  //      readAsyncMsg<GossipMessage>(
  //          std::move(stream),
  //          [](auto self, const auto &peer_id, const auto &msg) {
  //            return self->processGossipMessage(peer_id, msg);
  //          });
  //  }

  //  void RouterLibp2p::handleSupProtocol(std::shared_ptr<Stream> stream) const
  //  {
  //    Status status_msg;
  //    status_msg.best_block = {};
  //    status_msg.roles.flags.full = 1;
  //
  //    {  /// Genesis hash
  //      auto genesis_res = storage_->getGenesisBlockHash();
  //      if (genesis_res) {
  //        status_msg.genesis_hash = std::move(genesis_res.value());
  //      } else {
  //        log_->error("Could not get genesis hash: {}",
  //                    genesis_res.error().message());
  //        return;
  //      }
  //    }
  //    {  /// Best hash
  //      auto best_res = storage_->getLastFinalizedBlockHash();
  //      if (best_res) {
  //        status_msg.best_block.block_hash = std::move(best_res.value());
  //      } else {
  //        log_->error("Could not get best hash: {}",
  //        best_res.error().message()); return;
  //      }
  //    }
  //
  //    auto rw = std::make_shared<ScaleMessageReadWriter>(std::move(stream));
  //    rw->write(status_msg, [self{shared_from_this()}](auto &&res) {
  //      if (!res)
  //        self->log_->error("Could not broadcast, reason: {}",
  //                          res.error().message());
  //    });
  //
  //    if (stream_engine_->add(stream, kSupProtocol)) {
  //      readAsyncMsg<Status>(std::move(stream),
  //                           [](auto self, const auto &peer_id, const auto
  //                           &msg) {
  //                             return self->processSupMessage(peer_id, msg);
  //                           });
  //    }
  //  }

  //  bool RouterLibp2p::processGossipMessage(const libp2p::peer::PeerId
  //  &peer_id,
  //                                          const GossipMessage &msg) const {
  //    using MsgType = GossipMessage::Type;
  //
  //    switch (msg.type) {
  //      case MsgType::BLOCK_ANNOUNCE: {
  //        BOOST_ASSERT(!"Legacy protocol unsupported!");
  //        log_->warn("Legacy protocol message BLOCK_ANNOUNCE from: {}",
  //                   peer_id.toBase58());
  //        return false;
  //      }
  //      case GossipMessage::Type::CONSENSUS: {
  //        auto grandpa_msg_res = scale::decode<GrandpaMessage>(msg.data);
  //
  //        if (not grandpa_msg_res) {
  //          log_->error("error while decoding a consensus (grandpa) message:
  //          {}",
  //                      grandpa_msg_res.error().message());
  //          return false;
  //        }
  //
  //        auto &grandpa_msg = grandpa_msg_res.value();
  //
  //        return visit_in_place(
  //            grandpa_msg,
  //            [this, &peer_id](const network::GrandpaVoteMessage
  //            &vote_message) {
  //              grandpa_observer_->onVoteMessage(peer_id, vote_message);
  //              return true;
  //            },
  //            [this, &peer_id](const network::GrandpaPreCommit &fin_message) {
  //              grandpa_observer_->onFinalize(peer_id, fin_message);
  //              return true;
  //            },
  //            [](const GrandpaNeighborPacket &neighbor_packet) {
  //              BOOST_ASSERT_MSG(false,
  //                               "Unimplemented variant
  //                               (GrandpaNeighborPacket) " "of consensus
  //                               (grandpa) message");
  //              return false;
  //            },
  //            [this, &peer_id](const network::CatchUpRequest
  //            &catch_up_request) {
  //              grandpa_observer_->onCatchUpRequest(peer_id,
  //              catch_up_request); return true;
  //            },
  //            [this,
  //             &peer_id](const network::CatchUpResponse &catch_up_response) {
  //              grandpa_observer_->onCatchUpResponse(peer_id,
  //              catch_up_response); return true;
  //            },
  //            [](const auto &...) {
  //              BOOST_ASSERT_MSG(
  //                  false, "Unknown variant of consensus (grandpa) message");
  //              return false;
  //            });
  //      }
  //      case MsgType::TRANSACTIONS: {
  //        BOOST_ASSERT(!"Legacy protocol unsupported!");
  //        log_->warn("Legacy protocol message TRANSACTIONS from: {}",
  //                   peer_id.toBase58());
  //        return false;
  //      }
  //      case GossipMessage::Type::STATUS: {
  //        log_->error("Status message processing is not implemented yet");
  //        return false;
  //      }
  //      case GossipMessage::Type::BLOCK_REQUEST: {
  //        log_->error("BlockRequest message processing is not implemented
  //        yet"); return false;
  //      }
  //      case GossipMessage::Type::UNKNOWN:
  //      default: {
  //        log_->error("unknown message type is set");
  //        return false;
  //      }
  //    }
  //  }

  //  bool RouterLibp2p::processSupMessage(const libp2p::peer::PeerId &peer_id,
  //                                       const Status &status) const {
  //    peer_manager_->updatePeerStatus(peer_id, status);
  //    return true;
  //  }
}  // namespace kagome::network<|MERGE_RESOLUTION|>--- conflicted
+++ resolved
@@ -28,91 +28,19 @@
       std::shared_ptr<application::AppStateManager> app_state_manager,
       libp2p::Host &host,
       const application::AppConfiguration &app_config,
-      //      std::shared_ptr<application::ChainSpec> chain_spec,
       const OwnPeerInfo &own_info,
-<<<<<<< HEAD
-      //      std::shared_ptr<StreamEngine> stream_engine,
-      //      std::shared_ptr<BabeObserver> babe_observer,
-      //      std::shared_ptr<consensus::grandpa::GrandpaObserver>
-      //      grandpa_observer, std::shared_ptr<SyncProtocolObserver>
-      //      sync_observer, std::shared_ptr<ExtrinsicObserver>
-      //      extrinsic_observer, std::shared_ptr<Gossiper> gossiper,
-=======
-      std::shared_ptr<boost::asio::io_context> io_context,
-      std::shared_ptr<StreamEngine> stream_engine,
-      std::shared_ptr<BabeObserver> babe_observer,
-      std::shared_ptr<consensus::grandpa::GrandpaObserver> grandpa_observer,
-      std::shared_ptr<SyncProtocolObserver> sync_observer,
-      std::shared_ptr<ExtrinsicObserver> extrinsic_observer,
-      std::shared_ptr<Gossiper> gossiper,
->>>>>>> 44b2c43d
       const BootstrapNodes &bootstrap_nodes,
-      //      std::shared_ptr<blockchain::BlockStorage> storage,
       std::shared_ptr<libp2p::protocol::Ping> ping_proto,
-      //      std::shared_ptr<PeerManager> peer_manager,
-      //            std::shared_ptr<blockchain::BlockTree> block_tree,
-      //      std::shared_ptr<crypto::Hasher> hasher,
-      //      std::shared_ptr<SyncProtocolObserver> sync_observer,
       std::shared_ptr<network::ProtocolFactory> protocol_factory)
       : app_state_manager_{app_state_manager},
         host_{host},
         app_config_(app_config),
-        //        chain_spec_(std::move(chain_spec)),
         own_info_{own_info},
-<<<<<<< HEAD
-        //        stream_engine_{std::move(stream_engine)},
-        //        babe_observer_{std::move(babe_observer)},
-        //        grandpa_observer_{std::move(grandpa_observer)},
-        //        sync_observer_{std::move(sync_observer)},
-        //        extrinsic_observer_{std::move(extrinsic_observer)},
-        //        gossiper_{std::move(gossiper)},
-=======
-        io_context_{std::move(io_context)},
-        stream_engine_{std::move(stream_engine)},
-        babe_observer_{std::move(babe_observer)},
-        grandpa_observer_{std::move(grandpa_observer)},
-        sync_observer_{std::move(sync_observer)},
-        extrinsic_observer_{std::move(extrinsic_observer)},
-        gossiper_{std::move(gossiper)},
->>>>>>> 44b2c43d
         log_{log::createLogger("RouterLibp2p", "network")},
-        //        storage_{std::move(storage)},
         ping_proto_{std::move(ping_proto)},
-        //        peer_manager_{std::move(peer_manager)},
-        //                block_tree_{std::move(block_tree)},
-        //        hasher_{std::move(hasher)},
-
         protocol_factory_{std::move(protocol_factory)} {
-    BOOST_ASSERT_MSG(app_state_manager_ != nullptr,
-                     "app state manager is nullptr");
-<<<<<<< HEAD
-    //    BOOST_ASSERT_MSG(stream_engine_ != nullptr, "stream engine is
-    //    nullptr");
-    //    BOOST_ASSERT_MSG(babe_observer_ != nullptr, "babe observer is
-    //    nullptr"); BOOST_ASSERT_MSG(grandpa_observer_ != nullptr,
-    //                     "grandpa observer is nullptr");
-    //    BOOST_ASSERT_MSG(sync_observer_ != nullptr, "sync observer is
-    //    nullptr"); BOOST_ASSERT_MSG(extrinsic_observer_ != nullptr,
-    //                     "author api observer is nullptr");
-    //    BOOST_ASSERT_MSG(gossiper_ != nullptr, "gossiper is nullptr");
-    //    BOOST_ASSERT(storage_ != nullptr);
-=======
-    BOOST_ASSERT(io_context_ != nullptr);
-    BOOST_ASSERT_MSG(stream_engine_ != nullptr, "stream engine is nullptr");
-    BOOST_ASSERT_MSG(babe_observer_ != nullptr, "babe observer is nullptr");
-    BOOST_ASSERT_MSG(grandpa_observer_ != nullptr,
-                     "grandpa observer is nullptr");
-    BOOST_ASSERT_MSG(sync_observer_ != nullptr, "sync observer is nullptr");
-    BOOST_ASSERT_MSG(extrinsic_observer_ != nullptr,
-                     "author api observer is nullptr");
-    BOOST_ASSERT_MSG(gossiper_ != nullptr, "gossiper is nullptr");
-    BOOST_ASSERT(storage_ != nullptr);
->>>>>>> 44b2c43d
+    BOOST_ASSERT(app_state_manager_ != nullptr);
     BOOST_ASSERT(ping_proto_ != nullptr);
-    //    BOOST_ASSERT(peer_manager_ != nullptr);
-    //    BOOST_ASSERT(block_tree_ != nullptr);
-    //    BOOST_ASSERT(hasher_ != nullptr);
-
     BOOST_ASSERT(protocol_factory_ != nullptr);
 
     log_->debug("Own peer id: {}", own_info.id.toBase58());
@@ -127,25 +55,6 @@
     } else {
       log_->error("No bootstrap node");
     }
-
-<<<<<<< HEAD
-    //    gossiper_->storeSelfPeerInfo(own_info_);
-    //
-    //    auto stream = std::make_shared<LoopbackStream>(own_info_);
-    //    loopback_stream_ = stream;
-    //    [[maybe_unused]] auto res =
-    //        stream_engine_->add(std::move(stream), kGossipProtocol);
-    //    BOOST_ASSERT(res.has_value());
-=======
-    gossiper_->storeSelfPeerInfo(own_info_);
-
-    auto stream = std::make_shared<libp2p::connection::LoopbackStream>(
-        own_info_, io_context_);
-    loopback_stream_ = stream;
-    [[maybe_unused]] auto res =
-        stream_engine_->add(std::move(stream), kGossipProtocol);
-    BOOST_ASSERT(res.has_value());
->>>>>>> 44b2c43d
 
     app_state_manager_->takeControl(*this);
   }
