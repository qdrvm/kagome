--- conflicted
+++ resolved
@@ -166,10 +166,6 @@
              "New outgoing {} stream with {}",
              protocolName(),
              peer_id);
-<<<<<<< HEAD
-
-=======
->>>>>>> afdc93c5
     newStream(
         base_.host(),
         peer_id,
