--- conflicted
+++ resolved
@@ -10,15 +10,10 @@
 #include <libp2p/common/shared_fn.hpp>
 
 #include "common/main_thread_pool.hpp"
-<<<<<<< HEAD
-#include "network/helpers/new_stream.hpp"
-#include "protocol_error.hpp"
-=======
 #include "metrics/metrics.hpp"
 #include "network/helpers/new_stream.hpp"
 #include "network/impl/protocols/protocol_base_impl.hpp"
 #include "network/impl/protocols/protocol_error.hpp"
->>>>>>> afdc93c5
 #include "utils/box.hpp"
 #include "utils/weak_macro.hpp"
 
@@ -228,35 +223,6 @@
                "New outgoing {} stream with {}",
                protocolName(),
                peer_id);
-<<<<<<< HEAD
-
-      newStream(base_.host(),
-                peer_id,
-                base_.protocolIds(),
-                [wptr{this->weak_from_this()}, peer_id, cb{std::move(cb)}](
-                    auto &&stream_and_proto) mutable {
-                  if (!stream_and_proto.has_value()) {
-                    cb(stream_and_proto.as_failure());
-                    return;
-                  }
-
-                  auto &stream = stream_and_proto.value().stream;
-                  BOOST_ASSERT(stream);
-
-                  auto self = wptr.lock();
-                  if (not self) {
-                    cb(ProtocolError::GONE);
-                    self->base_.closeStream(std::move(wptr), std::move(stream));
-                    return;
-                  }
-
-                  SL_DEBUG(self->base_.logger(),
-                           "Established connection over {} stream with {}",
-                           self->protocolName(),
-                           peer_id);
-                  cb(std::move(stream));
-                });
-=======
       newStream(
           base_.host(),
           peer_id,
@@ -284,7 +250,6 @@
                      peer_id);
             cb(std::move(stream));
           });
->>>>>>> afdc93c5
     }
 
     template <typename M>
