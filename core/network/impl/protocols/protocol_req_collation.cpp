--- conflicted
+++ resolved
@@ -29,25 +29,11 @@
                              const application::ChainSpec &chain_spec,
                              const blockchain::GenesisBlockHash &genesis_hash,
                              std::shared_ptr<ReqCollationObserver> observer)
-<<<<<<< HEAD
         : Base{kReqCollationProtocolName,
                host,
                make_protocols(protoname, genesis_hash, "polkadot"),
                log::createLogger(kReqCollationProtocolName,
                                  "req_collation_protocol")},
-=======
-        : RequestResponseProtocol<
-            CollationFetchingRequest,
-            CollationFetchingResponse,
-            ScaleMessageReadWriter>{kReqCollationProtocolName,
-                                    host,
-                                    make_protocols(kReqCollationProtocol,
-                                                   genesis_hash,
-                                                   kProtocolPrefixPolkadot),
-                                    log::createLogger(
-                                        kReqCollationProtocolName,
-                                        "req_collation_protocol")},
->>>>>>> ee15e3d6
           observer_{std::move(observer)} {}
 
    protected:
