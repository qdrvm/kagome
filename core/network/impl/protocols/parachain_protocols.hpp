/**
 * Copyright Quadrivium LLC
 * All Rights Reserved
 * SPDX-License-Identifier: Apache-2.0
 */

#pragma once

#include "network/protocol_base.hpp"

#include <memory>

#include <libp2p/connection/stream.hpp>
#include <libp2p/host/host.hpp>
#include <libp2p/peer/peer_id.hpp>

#include "application/app_configuration.hpp"
#include "application/chain_spec.hpp"
#include "log/logger.hpp"
#include "network/collation_observer.hpp"
#include "network/common.hpp"
#include "network/impl/protocols/parachain_protocol.hpp"
#include "network/impl/protocols/protocol_base_impl.hpp"
#include "network/impl/stream_engine.hpp"
#include "network/peer_manager.hpp"
#include "network/types/block_announce.hpp"
#include "network/types/block_announce_handshake.hpp"
#include "network/types/collator_messages_vstaging.hpp"
#include "network/types/roles.hpp"
#include "network/validation_observer.hpp"
#include "utils/non_copyable.hpp"

namespace kagome::network {

  class CollationProtocol : public ParachainProtocol<CollationObserver,
                                                     CollationProtocolMessage,
                                                     true> {
   public:
    CollationProtocol(libp2p::Host &host,
                      Roles roles,
                      const application::ChainSpec &chain_spec,
                      const blockchain::GenesisBlockHash &genesis_hash,
                      std::shared_ptr<ObserverType> observer,
                      std::shared_ptr<network::PeerView> peer_view)
        : ParachainProtocol(
            host,
            roles,
            chain_spec,
            genesis_hash,
            std::move(observer),
            kCollationProtocol,
            std::move(peer_view),
            log::createLogger("CollationProtocol", "collation_protocol")){};
  };

  class CollationProtocolVStaging
      : public ParachainProtocol<CollationObserver,
                                 vstaging::CollatorProtocolMessage,
                                 true> {
   public:
    CollationProtocolVStaging(libp2p::Host &host,
                              const application::AppConfiguration &app_config,
                              const application::ChainSpec &chain_spec,
                              const blockchain::GenesisBlockHash &genesis_hash,
                              std::shared_ptr<ObserverType> observer,
                              std::shared_ptr<network::PeerView> peer_view)
        : ParachainProtocol(host,
                            app_config,
                            chain_spec,
                            genesis_hash,
                            std::move(observer),
                            kCollationProtocolVStaging,
                            std::move(peer_view),
                            log::createLogger("CollationProtocolVStaging",
                                              "collation_protocol")){};
  };

  class ValidationProtocol : public ParachainProtocol<ValidationObserver,
                                                      ValidatorProtocolMessage,
                                                      false> {
   public:
    ValidationProtocol(libp2p::Host &host,
                       Roles roles,
                       const application::ChainSpec &chain_spec,
                       const blockchain::GenesisBlockHash &genesis_hash,
                       std::shared_ptr<ObserverType> observer,
                       std::shared_ptr<network::PeerView> peer_view)
        : ParachainProtocol(
            host,
            roles,
            chain_spec,
            genesis_hash,
            std::move(observer),
            kValidationProtocol,
            std::move(peer_view),
            log::createLogger("ValidationProtocol", "validation_protocol")){};
  };

<<<<<<< HEAD
  class ValidationProtocolVStaging
      : public ParachainProtocol<ValidationObserver,
                                 vstaging::ValidatorProtocolMessage,
                                 false> {
   public:
    ValidationProtocolVStaging(libp2p::Host &host,
                               const application::AppConfiguration &app_config,
                               const application::ChainSpec &chain_spec,
                               const blockchain::GenesisBlockHash &genesis_hash,
                               std::shared_ptr<ObserverType> observer,
                               std::shared_ptr<network::PeerView> peer_view)
        : ParachainProtocol(host,
                            app_config,
                            chain_spec,
                            genesis_hash,
                            std::move(observer),
                            kValidationProtocolVStaging,
                            std::move(peer_view),
                            log::createLogger("ValidationProtocolVStaging",
                                              "validation_protocol")){};
  };

}  // namespace kagome::network

#endif  // KAGOME_NETWORK_COLLATIONPROTOCOL
=======
}  // namespace kagome::network
>>>>>>> ee15e3d6
<|MERGE_RESOLUTION|>--- conflicted
+++ resolved
@@ -96,7 +96,6 @@
             log::createLogger("ValidationProtocol", "validation_protocol")){};
   };
 
-<<<<<<< HEAD
   class ValidationProtocolVStaging
       : public ParachainProtocol<ValidationObserver,
                                  vstaging::ValidatorProtocolMessage,
@@ -119,9 +118,4 @@
                                               "validation_protocol")){};
   };
 
-}  // namespace kagome::network
-
-#endif  // KAGOME_NETWORK_COLLATIONPROTOCOL
-=======
-}  // namespace kagome::network
->>>>>>> ee15e3d6
+}  // namespace kagome::network