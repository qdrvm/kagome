/**
 * Copyright Soramitsu Co., Ltd. All Rights Reserved.
 * SPDX-License-Identifier: Apache-2.0
 */

#ifndef KAGOME_NETWORK_PROTOCOLFACTORY
#define KAGOME_NETWORK_PROTOCOLFACTORY

#include "application/app_configuration.hpp"
#include "consensus/babe/babe.hpp"
#include "network/impl/protocols/block_announce_protocol.hpp"
#include "network/impl/protocols/collation_protocol.hpp"
#include "network/impl/protocols/grandpa_protocol.hpp"
#include "network/impl/protocols/propagate_transactions_protocol.hpp"
#include "network/impl/protocols/state_protocol_impl.hpp"
#include "network/impl/protocols/sync_protocol_impl.hpp"
#include "network/impl/stream_engine.hpp"
#include "network/rating_repository.hpp"
#include "primitives/event_types.hpp"

#include <libp2p/basic/scheduler.hpp>

namespace kagome::network {

  class ProtocolFactory final {
   public:
    ProtocolFactory(
        libp2p::Host &host,
        const application::AppConfiguration &app_config,
        const application::ChainSpec &chain_spec,
        const OwnPeerInfo &own_info,
        std::shared_ptr<boost::asio::io_context> io_context,
        std::shared_ptr<crypto::Hasher> hasher,
        std::shared_ptr<StreamEngine> stream_engine,
        std::shared_ptr<primitives::events::ExtrinsicSubscriptionEngine>
            extrinsic_events_engine,
        std::shared_ptr<subscription::ExtrinsicEventKeyRepository>
            ext_event_key_repo,
        std::shared_ptr<PeerRatingRepository> peer_rating_repository,
        std::shared_ptr<libp2p::basic::Scheduler> scheduler);

    void setBlockTree(
        const std::shared_ptr<blockchain::BlockTree> &block_tree) {
      block_tree_ = block_tree;
    }

    void setBabe(const std::shared_ptr<consensus::babe::Babe> &babe) {
      babe_ = babe;
    }

    void setGrandpaObserver(
        const std::shared_ptr<consensus::grandpa::GrandpaObserver>
            &grandpa_observer) {
      grandpa_observer_ = grandpa_observer;
    }

    void setExtrinsicObserver(
        const std::shared_ptr<ExtrinsicObserver> &extrinsic_observer) {
      extrinsic_observer_ = extrinsic_observer;
    }

<<<<<<< HEAD
    void setCollactionObserver(
        std::shared_ptr<CollationObserver> const &collation_observer) {
      collation_observer_ = collation_observer;
=======
    void setStateObserver(
        const std::shared_ptr<StateProtocolObserver> &state_observer) {
      state_observer_ = state_observer;
>>>>>>> 244c2fb9
    }

    void setSyncObserver(
        const std::shared_ptr<SyncProtocolObserver> &sync_observer) {
      sync_observer_ = sync_observer;
    }

    void setPeerManager(const std::shared_ptr<PeerManager> &peer_manager) {
      peer_manager_ = peer_manager;
    }

    std::shared_ptr<BlockAnnounceProtocol> makeBlockAnnounceProtocol() const;

    std::shared_ptr<GrandpaProtocol> makeGrandpaProtocol() const;

    std::shared_ptr<PropagateTransactionsProtocol>
    makePropagateTransactionsProtocol() const;

    std::shared_ptr<StateProtocol> makeStateProtocol() const;
    std::shared_ptr<SyncProtocol> makeSyncProtocol() const;

    std::shared_ptr<CollationProtocol> makeCollationProtocol() const;

   private:
    libp2p::Host &host_;
    const application::AppConfiguration &app_config_;
    const application::ChainSpec &chain_spec_;
    const OwnPeerInfo &own_info_;
    std::shared_ptr<boost::asio::io_context> io_context_;
    std::shared_ptr<crypto::Hasher> hasher_;
    std::shared_ptr<StreamEngine> stream_engine_;
    std::shared_ptr<primitives::events::ExtrinsicSubscriptionEngine>
        extrinsic_events_engine_;
    std::shared_ptr<subscription::ExtrinsicEventKeyRepository>
        ext_event_key_repo_;
    std::shared_ptr<PeerRatingRepository> peer_rating_repository_;
    std::shared_ptr<libp2p::basic::Scheduler> scheduler_;

    std::weak_ptr<blockchain::BlockTree> block_tree_;
    std::weak_ptr<consensus::babe::Babe> babe_;
    std::weak_ptr<consensus::grandpa::GrandpaObserver> grandpa_observer_;
    std::weak_ptr<ExtrinsicObserver> extrinsic_observer_;
    std::weak_ptr<StateProtocolObserver> state_observer_;
    std::weak_ptr<SyncProtocolObserver> sync_observer_;
    std::weak_ptr<PeerManager> peer_manager_;
    std::weak_ptr<CollationObserver> collation_observer_;
  };

}  // namespace kagome::network

#endif  // KAGOME_NETWORK_PROTOCOLFACTORY<|MERGE_RESOLUTION|>--- conflicted
+++ resolved
@@ -59,15 +59,14 @@
       extrinsic_observer_ = extrinsic_observer;
     }
 
-<<<<<<< HEAD
     void setCollactionObserver(
         std::shared_ptr<CollationObserver> const &collation_observer) {
       collation_observer_ = collation_observer;
-=======
+    }
+
     void setStateObserver(
         const std::shared_ptr<StateProtocolObserver> &state_observer) {
       state_observer_ = state_observer;
->>>>>>> 244c2fb9
     }
 
     void setSyncObserver(
