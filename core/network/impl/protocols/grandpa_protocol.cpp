/**
 * Copyright Soramitsu Co., Ltd. All Rights Reserved.
 * SPDX-License-Identifier: Apache-2.0
 */

#include "network/impl/protocols/grandpa_protocol.hpp"

#include <libp2p/connection/loopback_stream.hpp>

#include "network/common.hpp"
#include "network/helpers/peer_id_formatter.hpp"
#include "network/impl/protocols/protocol_error.hpp"
#include "network/peer_manager.hpp"
#include "network/types/grandpa_message.hpp"
#include "network/types/roles.hpp"

namespace kagome::network {
  using libp2p::connection::LoopbackStream;

  KAGOME_DEFINE_CACHE(GrandpaProtocol);

  GrandpaProtocol::GrandpaProtocol(
      libp2p::Host &host,
      std::shared_ptr<boost::asio::io_context> io_context,
      const application::AppConfiguration &app_config,
      std::shared_ptr<consensus::grandpa::GrandpaObserver> grandpa_observer,
      const OwnPeerInfo &own_info,
      std::shared_ptr<StreamEngine> stream_engine,
<<<<<<< HEAD
      std::shared_ptr<PeerManager> peer_manager)
      : base_(host, kGrandpaProtocol, "GrandpaProtocol"),
=======
      std::shared_ptr<PeerManager> peer_manager,
      std::shared_ptr<libp2p::basic::Scheduler> scheduler)
      : host_(host),
>>>>>>> 244c2fb9
        io_context_(std::move(io_context)),
        app_config_(app_config),
        grandpa_observer_(std::move(grandpa_observer)),
        own_info_(own_info),
        stream_engine_(std::move(stream_engine)),
<<<<<<< HEAD
        peer_manager_(std::move(peer_manager)) {}
=======
        peer_manager_(std::move(peer_manager)),
        scheduler_(std::move(scheduler)) {
    const_cast<Protocol &>(protocol_) = kGrandpaProtocol;
  }
>>>>>>> 244c2fb9

  bool GrandpaProtocol::start() {
    auto stream = std::make_shared<LoopbackStream>(own_info_, io_context_);
    auto res = stream_engine_->addBidirectional(stream, shared_from_this());
    if (not res.has_value()) {
      return false;
    }
    read(std::move(stream));
    return base_.start(weak_from_this());
  }

  bool GrandpaProtocol::stop() {
    return base_.stop();
  }

  void GrandpaProtocol::onIncomingStream(std::shared_ptr<Stream> stream) {
    BOOST_ASSERT(stream->remotePeerId().has_value());

    readHandshake(
        stream,
        Direction::INCOMING,
        [wp = weak_from_this(), stream](outcome::result<void> res) {
          auto self = wp.lock();
          if (not self) {
            stream->reset();
            return;
          }

          auto peer_id = stream->remotePeerId().value();

          if (not res.has_value()) {
            SL_VERBOSE(self->base_.logger(),
                       "Handshake failed on incoming {} stream with {}: {}",
                       self->base_.protocol(),
                       peer_id,
                       res.error().message());
            stream->reset();
            return;
          }

          res = self->stream_engine_->addIncoming(stream, self);
          if (not res.has_value()) {
            SL_VERBOSE(self->base_.logger(),
                       "Can't register incoming {} stream with {}: {}",
                       self->base_.protocol(),
                       peer_id,
                       res.error().message());
            stream->reset();
            return;
          }

          SL_VERBOSE(self->base_.logger(),
                     "Fully established incoming {} stream with {}",
                     self->base_.protocol(),
                     peer_id);
        });
  }

  void GrandpaProtocol::newOutgoingStream(
      const PeerInfo &peer_info,
      std::function<void(outcome::result<std::shared_ptr<Stream>>)> &&cb) {
    base_.host().newStream(
        peer_info.id,
        base_.protocol(),
        [wp = weak_from_this(), peer_id = peer_info.id, cb = std::move(cb)](
            auto &&stream_res) mutable {
          auto self = wp.lock();
          if (not self) {
            cb(ProtocolError::GONE);
            return;
          }

          if (not stream_res.has_value()) {
            SL_VERBOSE(self->base_.logger(),
                       "Can't create outgoing {} stream with {}: {}",
                       self->base_.protocol(),
                       peer_id,
                       stream_res.error().message());
            cb(stream_res.as_failure());
            return;
          }
          auto &stream = stream_res.value();

          auto cb2 = [wp, stream, cb = std::move(cb)](
                         outcome::result<void> res) {
            auto self = wp.lock();
            if (not self) {
              cb(ProtocolError::GONE);
              return;
            }

            if (not res.has_value()) {
              SL_VERBOSE(self->base_.logger(),
                         "Handshake failed on outgoing {} stream with {}: {}",
                         self->base_.protocol(),
                         stream->remotePeerId().value(),
                         res.error().message());
              stream->reset();
              cb(res.as_failure());
              return;
            }

            res = self->stream_engine_->addOutgoing(stream, self);
            if (not res.has_value()) {
              SL_VERBOSE(self->base_.logger(),
                         "Can't register outgoing {} stream with {}: {}",
                         self->base_.protocol(),
                         stream->remotePeerId().value(),
                         res.error().message());
              stream->reset();
              cb(res.as_failure());
              return;
            }

            SL_VERBOSE(self->base_.logger(),
                       "Fully established outgoing {} stream with {}",
                       self->base_.protocol(),
                       stream->remotePeerId().value());

            // Send neighbor message first
            auto own_peer_state =
                self->peer_manager_->getPeerState(self->own_info_.id);
            if (own_peer_state.has_value()) {
              GrandpaNeighborMessage msg{
                  .round_number = own_peer_state->round_number.value_or(1),
                  .voter_set_id = own_peer_state->set_id.value_or(0),
                  .last_finalized = own_peer_state->last_finalized};

              SL_DEBUG(self->log_,
                       "Send initial neighbor message: grandpa round number {}",
                       msg.round_number);

              auto shared_msg =
                  KAGOME_EXTRACT_SHARED_CACHE(GrandpaProtocol, GrandpaMessage);
              (*shared_msg) = GrandpaMessage(std::move(msg));

              self->stream_engine_->send(
                  stream->remotePeerId().value(), self, std::move(shared_msg));
            }

            cb(std::move(stream));
          };

          self->writeHandshake(
              std::move(stream), Direction::OUTGOING, std::move(cb2));
        });
  }

  void GrandpaProtocol::readHandshake(
      std::shared_ptr<Stream> stream,
      Direction direction,
      std::function<void(outcome::result<void>)> &&cb) {
    auto read_writer = std::make_shared<ScaleMessageReadWriter>(stream);

    read_writer->read<Roles>(
        [stream, direction, wp = weak_from_this(), cb = std::move(cb)](
            auto &&remote_roles_res) mutable {
          auto self = wp.lock();
          if (not self) {
            stream->reset();
            cb(ProtocolError::GONE);
            return;
          }

          if (not remote_roles_res.has_value()) {
            SL_VERBOSE(self->base_.logger(),
                       "Can't read handshake from {}: {}",
                       stream->remotePeerId().value(),
                       remote_roles_res.error().message());
            stream->reset();
            cb(remote_roles_res.as_failure());
            return;
          }
          // auto &remote_roles = remote_roles_res.value();

          SL_TRACE(self->base_.logger(),
                   "Handshake has received from {}",
                   stream->remotePeerId().value());

          switch (direction) {
            case Direction::OUTGOING:
              cb(outcome::success());
              break;
            case Direction::INCOMING:
              self->writeHandshake(
                  std::move(stream), Direction::INCOMING, std::move(cb));
              break;
          }
        });
  }

  void GrandpaProtocol::writeHandshake(
      std::shared_ptr<Stream> stream,
      Direction direction,
      std::function<void(outcome::result<void>)> &&cb) {
    auto read_writer = std::make_shared<ScaleMessageReadWriter>(stream);

    Roles roles = app_config_.roles();

    read_writer->write(roles,
                       [stream = std::move(stream),
                        direction,
                        wp = weak_from_this(),
                        cb = std::move(cb)](auto &&write_res) mutable {
                         auto self = wp.lock();
                         if (not self) {
                           stream->reset();
                           cb(ProtocolError::GONE);
                           return;
                         }

                         if (not write_res.has_value()) {
                           SL_VERBOSE(self->base_.logger(),
                                      "Can't send handshake to {}: {}",
                                      stream->remotePeerId().value(),
                                      write_res.error().message());
                           stream->reset();
                           cb(write_res.as_failure());
                           return;
                         }

                         SL_TRACE(self->base_.logger(),
                                  "Handshake has sent to {}",
                                  stream->remotePeerId().value());

                         switch (direction) {
                           case Direction::OUTGOING:
                             self->readHandshake(
                                 std::move(stream), direction, std::move(cb));
                             break;
                           case Direction::INCOMING:
                             cb(outcome::success());
                             self->read(std::move(stream));
                             break;
                         }
                       });
  }

  void GrandpaProtocol::read(std::shared_ptr<Stream> stream) {
    auto read_writer = std::make_shared<ScaleMessageReadWriter>(stream);

    read_writer->read<GrandpaMessage>([stream = std::move(stream),
                                       wp = weak_from_this()](
                                          auto &&grandpa_message_res) mutable {
      auto self = wp.lock();
      if (not self) {
        stream->reset();
        return;
      }

      if (not grandpa_message_res.has_value()) {
        SL_VERBOSE(self->base_.logger(),
                   "Can't read grandpa message from {}: {}",
                   stream->remotePeerId().value(),
                   grandpa_message_res.error().message());
        stream->reset();
        return;
      }

      auto peer_id = stream->remotePeerId().value();
      auto &grandpa_message = grandpa_message_res.value();

<<<<<<< HEAD
      SL_VERBOSE(self->base_.logger(), "Message has received from {}", peer_id);

=======
>>>>>>> 244c2fb9
      visit_in_place(
          grandpa_message,
          [&](const network::GrandpaVote &vote_message) {
            SL_VERBOSE(self->log_, "VoteMessage has received from {}", peer_id);
            self->grandpa_observer_->onVoteMessage(peer_id, vote_message);
          },
          [&](const FullCommitMessage &commit_message) {
            SL_VERBOSE(
                self->log_, "CommitMessage has received from {}", peer_id);
            self->grandpa_observer_->onCommitMessage(peer_id, commit_message);
          },
          [&](const GrandpaNeighborMessage &neighbor_message) {
            SL_VERBOSE(
                self->log_, "NeighborMessage has received from {}", peer_id);
            self->grandpa_observer_->onNeighborMessage(peer_id,
                                                       neighbor_message);
          },
          [&](const network::CatchUpRequest &catch_up_request) {
            SL_VERBOSE(
                self->log_, "CatchUpRequest has received from {}", peer_id);
            self->grandpa_observer_->onCatchUpRequest(peer_id,
                                                      catch_up_request);
          },
          [&](const network::CatchUpResponse &catch_up_response) {
            SL_VERBOSE(
                self->log_, "CatchUpResponse has received from {}", peer_id);
            self->grandpa_observer_->onCatchUpResponse(peer_id,
                                                       catch_up_response);
          });
      self->read(std::move(stream));
    });
  }

  void GrandpaProtocol::vote(
      network::GrandpaVote &&vote_message,
      std::optional<const libp2p::peer::PeerId> peer_id) {
    SL_DEBUG(base_.logger(),
             "Send vote message: grandpa round number {}",
             vote_message.round_number);

    auto filter = [&, &msg = vote_message](const PeerId &peer_id) {
      auto info_opt = peer_manager_->getPeerState(peer_id);
      if (not info_opt.has_value()) {
        SL_DEBUG(base_.logger(),
                 "Vote signed by {} with set_id={} in round={} "
                 "has not been sent to {}: peer is not connected",
                 msg.id(),
                 msg.counter,
                 msg.round_number,
                 peer_id);
        return false;
      }
      const auto &info = info_opt.value();

      if (not info.set_id.has_value() or not info.round_number.has_value()) {
        SL_DEBUG(log_,
                 "Vote signed by {} with set_id={} in round={} "
                 "has not been sent to {}: set id or round number unknown",
                 msg.id(),
                 msg.counter,
                 msg.round_number,
                 peer_id);
        return false;
      }

      // If a peer is at a given voter set, it is impolite to send messages
      // from an earlier voter set. It is extremely impolite to send messages
      // from a future voter set.
      if (msg.counter != info.set_id) {
        SL_DEBUG(base_.logger(),
                 "Vote signed by {} with set_id={} in round={} "
                 "has not been sent to {} as impolite: their set id is {}",
                 msg.id(),
                 msg.counter,
                 msg.round_number,
                 peer_id,
                 info.set_id.value());
        return false;
      }

      // If a peer is at round r, is impolite to send messages about r-2 or
      // earlier
      if (msg.round_number + 2 < info.round_number.value()) {
        SL_DEBUG(
            base_.logger(),
            "Vote signed by {} with set_id={} in round={} "
            "has not been sent to {} as impolite: their round is already {}",
            msg.id(),
            msg.counter,
            msg.round_number,
            peer_id,
            info.round_number.value());
        return false;
      }

      // If a peer is at round r, is extremely impolite to send messages about
      // r+1 or later
<<<<<<< HEAD
      if (msg.round_number > info.round_number) {
        SL_DEBUG(base_.logger(),
=======
      if (msg.round_number > info.round_number.value()) {
        SL_DEBUG(log_,
>>>>>>> 244c2fb9
                 "Vote signed by {} with set_id={} in round={} "
                 "has not been sent to {} as impolite: their round is old: {}",
                 msg.id(),
                 msg.counter,
                 msg.round_number,
                 peer_id,
                 info.round_number.value());
        return false;
      }

      return true;
    };

    auto shared_msg =
        KAGOME_EXTRACT_SHARED_CACHE(GrandpaProtocol, GrandpaMessage);
    (*shared_msg) = GrandpaMessage(std::move(vote_message));

    if (not peer_id.has_value()) {
      stream_engine_->broadcast<GrandpaMessage>(
          shared_from_this(), std::move(shared_msg), filter);
    } else {
      stream_engine_->send(
          peer_id.value(), shared_from_this(), std::move(shared_msg));
    };
  }

  void GrandpaProtocol::neighbor(GrandpaNeighborMessage &&msg) {
    SL_DEBUG(base_.logger(),
             "Send neighbor message: grandpa round number {}",
             msg.round_number);

    peer_manager_->updatePeerState(own_info_.id, msg);

    auto shared_msg =
        KAGOME_EXTRACT_SHARED_CACHE(GrandpaProtocol, GrandpaMessage);
    (*shared_msg) = GrandpaMessage(std::move(msg));

    stream_engine_->broadcast<GrandpaMessage>(shared_from_this(),
                                              std::move(shared_msg));
  }

  void GrandpaProtocol::finalize(
      FullCommitMessage &&msg,
      std::optional<const libp2p::peer::PeerId> peer_id) {
    SL_DEBUG(base_.logger(),
             "Send commit message: grandpa round number {}",
             msg.round);

    auto filter = [this,
                   set_id = msg.set_id,
                   round_number = msg.round,
                   finalizing =
                       msg.message.target_number](const PeerId &peer_id) {
      auto info_opt = peer_manager_->getPeerState(peer_id);
      if (not info_opt.has_value()) {
        SL_DEBUG(base_.logger(),
                 "Commit with set_id={} in round={} "
                 "has not been sent to {}: peer is not connected",
                 set_id,
                 round_number,
                 peer_id);
        return false;
      }
      const auto &info = info_opt.value();

      if (not info.set_id.has_value() or not info.round_number.has_value()) {
        SL_DEBUG(log_,
                 "Commit with set_id={} in round={} "
                 "has not been sent to {}: set id or round number unknown",
                 set_id,
                 round_number,
                 peer_id);
        return false;
      }

      // It is especially impolite to send commits which are invalid, or from
      // a different Set ID than the receiving peer has indicated.
      if (set_id != info.set_id) {
        SL_DEBUG(base_.logger(),
                 "Commit with set_id={} in round={} "
                 "has not been sent to {} as impolite: their set id is {}",
                 set_id,
                 round_number,
                 peer_id,
                 info.set_id.value());
        return false;
      }

      // Don't send commit if that has not actual for remote peer already
      if (round_number < info.round_number.value()) {
        SL_DEBUG(
            base_.logger(),
            "Commit with set_id={} in round={} "
            "has not been sent to {} as impolite: their round is already {}",
            set_id,
            round_number,
            peer_id,
            info.round_number.value());
        return false;
      }

      // It is impolite to send commits which are earlier than the last commit
      // sent.
      if (finalizing < info.last_finalized) {
        SL_DEBUG(
            base_.logger(),
            "Commit with set_id={} in round={} "
            "has not been sent to {} as impolite: their round is already {}",
            set_id,
            round_number,
            peer_id,
            info.round_number.value());
        return false;
      }

      return true;
    };

    auto shared_msg =
        KAGOME_EXTRACT_SHARED_CACHE(GrandpaProtocol, GrandpaMessage);
    (*shared_msg) = GrandpaMessage(std::move(msg));

    if (not peer_id.has_value()) {
      stream_engine_->broadcast<GrandpaMessage>(
          shared_from_this(), std::move(shared_msg), filter);
    } else {
      stream_engine_->send(
          peer_id.value(), shared_from_this(), std::move(shared_msg));
    }
  }

  void GrandpaProtocol::catchUpRequest(const libp2p::peer::PeerId &peer_id,
                                       CatchUpRequest &&catch_up_request) {
<<<<<<< HEAD
    SL_DEBUG(base_.logger(),
             "Send catch-up request: beginning with grandpa round number {}",
             catch_up_request.round_number);
=======
    SL_DEBUG(
        log_,
        "Send catch-up-request to {} beginning with grandpa round number {}",
        peer_id,
        catch_up_request.round_number);
>>>>>>> 244c2fb9

    auto info_opt = peer_manager_->getPeerState(peer_id);
    if (not info_opt.has_value()) {
      SL_DEBUG(base_.logger(),
               "Catch-up-request with set_id={} in round={} "
               "has not been sent to {}: peer is not connected",
               catch_up_request.voter_set_id,
               catch_up_request.round_number,
               peer_id);
      return;
    }
    const auto &info = info_opt.value();

    if (not info.set_id.has_value() or not info.round_number.has_value()) {
      SL_DEBUG(log_,
               "Catch-up-request with set_id={} in round={} "
               "has not been sent to {}: set id or round number unknown",
               catch_up_request.voter_set_id,
               catch_up_request.round_number,
               peer_id);
      return;
    }

    // Impolite to send a catch up request to a peer in a new different Set ID.
    if (catch_up_request.voter_set_id != info.set_id) {
      SL_DEBUG(base_.logger(),
               "Catch-up-request with set_id={} in round={} "
               "has not been sent to {}: different set id",
               catch_up_request.voter_set_id,
               catch_up_request.round_number,
               peer_id);
      return;
    }

<<<<<<< HEAD
    /// It is impolite to send a catch up request for a round `R` to a peer
    /// whose announced view is behind `R`.
    if (catch_up_request.round_number < info.round_number - 1) {
      SL_DEBUG(base_.logger(),
=======
    // It is impolite to send a catch-up request for a round `R` to a peer
    // whose announced view is behind `R`.
    if (catch_up_request.round_number < info.round_number.value() - 1) {
      SL_DEBUG(log_,
>>>>>>> 244c2fb9
               "Catch-up-request with set_id={} in round={} "
               "has not been sent to {}: too old round for requested",
               catch_up_request.voter_set_id,
               catch_up_request.round_number,
               peer_id);
      return;
    }

    auto round_id = std::tuple(info.round_number.value(), info.set_id.value());

    auto [iter_by_round, ok_by_round] =
        recent_catchup_requests_by_round_.emplace(round_id);

    if (not ok_by_round) {
      SL_DEBUG(log_,
               "Catch-up-request with set_id={} in round={} "
               "has not been sent to {}: "
               "the same catch-up request had sent to another peer",
               catch_up_request.voter_set_id,
               catch_up_request.round_number,
               peer_id);
      return;
    }

    auto [iter_by_peer, ok_by_peer] =
        recent_catchup_requests_by_peer_.emplace(peer_id);

    // It is impolite to replay a catch-up request
    if (not ok_by_peer) {
      recent_catchup_requests_by_round_.erase(iter_by_round);
      SL_DEBUG(log_,
               "Catch-up-request with set_id={} in round={} "
               "has not been sent to {}: impolite to replay catch-up request",
               catch_up_request.voter_set_id,
               catch_up_request.round_number,
               peer_id);
      return;
    }

    scheduler_->schedule(
        [wp = weak_from_this(), round_id, peer_id] {
          if (auto self = wp.lock()) {
            self->recent_catchup_requests_by_round_.erase(round_id);
            self->recent_catchup_requests_by_peer_.erase(peer_id);
          }
        },
        kRecentnessDuration);

    auto shared_msg =
        KAGOME_EXTRACT_SHARED_CACHE(GrandpaProtocol, GrandpaMessage);
    (*shared_msg) = GrandpaMessage(std::move(catch_up_request));

    stream_engine_->send(peer_id, shared_from_this(), std::move(shared_msg));
  }

  void GrandpaProtocol::catchUpResponse(const libp2p::peer::PeerId &peer_id,
                                        CatchUpResponse &&catch_up_response) {
    SL_DEBUG(base_.logger(),
             "Send catch-up response: beginning with grandpa round number {}",
             catch_up_response.round_number);

    auto info_opt = peer_manager_->getPeerState(peer_id);
    if (not info_opt.has_value()) {
      SL_DEBUG(base_.logger(),
               "Catch-up-response with set_id={} in round={} "
               "has not been sent to {}: peer is not connected",
               catch_up_response.voter_set_id,
               catch_up_response.round_number,
               peer_id);
      return;
    }
    const auto &info = info_opt.value();

    if (not info.set_id.has_value() or not info.round_number.has_value()) {
      SL_DEBUG(log_,
               "Catch-up-response with set_id={} in round={} "
               "has not been sent to {}: set id or round number unknown",
               catch_up_response.voter_set_id,
               catch_up_response.round_number,
               peer_id);
      return;
    }

    /// Impolite to send a catch up request to a peer in a new different Set ID.
    if (catch_up_response.voter_set_id != info.set_id) {
      SL_DEBUG(base_.logger(),
               "Catch-up-response with set_id={} in round={} "
               "has not been sent to {}: {} set id",
               catch_up_response.voter_set_id,
               catch_up_response.round_number,
               peer_id,
               info.set_id.has_value() ? "different" : "unknown");
      return;
    }

    /// Avoid sending useless response (if peer is already caught up)
    if (catch_up_response.round_number < info.round_number) {
      SL_DEBUG(base_.logger(),
               "Catch-up-response with set_id={} in round={} "
               "has not been sent to {}: is already not actual",
               catch_up_response.voter_set_id,
               catch_up_response.round_number,
               peer_id);
      return;
    }

    auto shared_msg =
        KAGOME_EXTRACT_SHARED_CACHE(GrandpaProtocol, GrandpaMessage);
    (*shared_msg) = GrandpaMessage(std::move(catch_up_response));

    stream_engine_->send(peer_id, shared_from_this(), std::move(shared_msg));
  }

}  // namespace kagome::network<|MERGE_RESOLUTION|>--- conflicted
+++ resolved
@@ -26,27 +26,16 @@
       std::shared_ptr<consensus::grandpa::GrandpaObserver> grandpa_observer,
       const OwnPeerInfo &own_info,
       std::shared_ptr<StreamEngine> stream_engine,
-<<<<<<< HEAD
-      std::shared_ptr<PeerManager> peer_manager)
-      : base_(host, kGrandpaProtocol, "GrandpaProtocol"),
-=======
       std::shared_ptr<PeerManager> peer_manager,
       std::shared_ptr<libp2p::basic::Scheduler> scheduler)
-      : host_(host),
->>>>>>> 244c2fb9
+      : base_(host, kGrandpaProtocol, "GrandpaProtocol"),
         io_context_(std::move(io_context)),
         app_config_(app_config),
         grandpa_observer_(std::move(grandpa_observer)),
         own_info_(own_info),
         stream_engine_(std::move(stream_engine)),
-<<<<<<< HEAD
-        peer_manager_(std::move(peer_manager)) {}
-=======
         peer_manager_(std::move(peer_manager)),
-        scheduler_(std::move(scheduler)) {
-    const_cast<Protocol &>(protocol_) = kGrandpaProtocol;
-  }
->>>>>>> 244c2fb9
+        scheduler_(std::move(scheduler)) { }
 
   bool GrandpaProtocol::start() {
     auto stream = std::make_shared<LoopbackStream>(own_info_, io_context_);
@@ -309,37 +298,32 @@
       auto peer_id = stream->remotePeerId().value();
       auto &grandpa_message = grandpa_message_res.value();
 
-<<<<<<< HEAD
-      SL_VERBOSE(self->base_.logger(), "Message has received from {}", peer_id);
-
-=======
->>>>>>> 244c2fb9
       visit_in_place(
           grandpa_message,
           [&](const network::GrandpaVote &vote_message) {
-            SL_VERBOSE(self->log_, "VoteMessage has received from {}", peer_id);
+            SL_VERBOSE(self->base_.logger(), "VoteMessage has received from {}", peer_id);
             self->grandpa_observer_->onVoteMessage(peer_id, vote_message);
           },
           [&](const FullCommitMessage &commit_message) {
             SL_VERBOSE(
-                self->log_, "CommitMessage has received from {}", peer_id);
+                self->base_.logger(), "CommitMessage has received from {}", peer_id);
             self->grandpa_observer_->onCommitMessage(peer_id, commit_message);
           },
           [&](const GrandpaNeighborMessage &neighbor_message) {
             SL_VERBOSE(
-                self->log_, "NeighborMessage has received from {}", peer_id);
+                self->base_.logger(), "NeighborMessage has received from {}", peer_id);
             self->grandpa_observer_->onNeighborMessage(peer_id,
                                                        neighbor_message);
           },
           [&](const network::CatchUpRequest &catch_up_request) {
             SL_VERBOSE(
-                self->log_, "CatchUpRequest has received from {}", peer_id);
+                self->base_.logger(), "CatchUpRequest has received from {}", peer_id);
             self->grandpa_observer_->onCatchUpRequest(peer_id,
                                                       catch_up_request);
           },
           [&](const network::CatchUpResponse &catch_up_response) {
             SL_VERBOSE(
-                self->log_, "CatchUpResponse has received from {}", peer_id);
+                self->base_.logger(), "CatchUpResponse has received from {}", peer_id);
             self->grandpa_observer_->onCatchUpResponse(peer_id,
                                                        catch_up_response);
           });
@@ -369,7 +353,7 @@
       const auto &info = info_opt.value();
 
       if (not info.set_id.has_value() or not info.round_number.has_value()) {
-        SL_DEBUG(log_,
+        SL_DEBUG(base_.logger(),
                  "Vote signed by {} with set_id={} in round={} "
                  "has not been sent to {}: set id or round number unknown",
                  msg.id(),
@@ -411,13 +395,8 @@
 
       // If a peer is at round r, is extremely impolite to send messages about
       // r+1 or later
-<<<<<<< HEAD
-      if (msg.round_number > info.round_number) {
+      if (msg.round_number > info.round_number.value()) {
         SL_DEBUG(base_.logger(),
-=======
-      if (msg.round_number > info.round_number.value()) {
-        SL_DEBUG(log_,
->>>>>>> 244c2fb9
                  "Vote signed by {} with set_id={} in round={} "
                  "has not been sent to {} as impolite: their round is old: {}",
                  msg.id(),
@@ -551,17 +530,11 @@
 
   void GrandpaProtocol::catchUpRequest(const libp2p::peer::PeerId &peer_id,
                                        CatchUpRequest &&catch_up_request) {
-<<<<<<< HEAD
-    SL_DEBUG(base_.logger(),
-             "Send catch-up request: beginning with grandpa round number {}",
-             catch_up_request.round_number);
-=======
     SL_DEBUG(
-        log_,
+        base_.logger(),
         "Send catch-up-request to {} beginning with grandpa round number {}",
         peer_id,
         catch_up_request.round_number);
->>>>>>> 244c2fb9
 
     auto info_opt = peer_manager_->getPeerState(peer_id);
     if (not info_opt.has_value()) {
@@ -596,17 +569,10 @@
       return;
     }
 
-<<<<<<< HEAD
-    /// It is impolite to send a catch up request for a round `R` to a peer
-    /// whose announced view is behind `R`.
-    if (catch_up_request.round_number < info.round_number - 1) {
-      SL_DEBUG(base_.logger(),
-=======
     // It is impolite to send a catch-up request for a round `R` to a peer
     // whose announced view is behind `R`.
     if (catch_up_request.round_number < info.round_number.value() - 1) {
-      SL_DEBUG(log_,
->>>>>>> 244c2fb9
+      SL_DEBUG(base_.logger(),
                "Catch-up-request with set_id={} in round={} "
                "has not been sent to {}: too old round for requested",
                catch_up_request.voter_set_id,
