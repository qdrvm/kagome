--- conflicted
+++ resolved
@@ -322,11 +322,7 @@
     auto filter = [&, &msg = vote_message](const PeerId &peer_id) {
       auto info_opt = peer_manager_->getPeerState(peer_id);
       if (not info_opt.has_value()) {
-<<<<<<< HEAD
         SL_DEBUG(base_.logger(),
-=======
-        SL_DEBUG(log_,
->>>>>>> b4ba0be3
                  "Vote signed by {} with set_id={} in round={} "
                  "has not been sent to {}: peen is not connected",
                  msg.id(),
@@ -341,11 +337,7 @@
       // from an earlier voter set. It is extremely impolite to send messages
       // from a future voter set.
       if (msg.counter != info.set_id) {
-<<<<<<< HEAD
         SL_DEBUG(base_.logger(),
-=======
-        SL_DEBUG(log_,
->>>>>>> b4ba0be3
                  "Vote signed by {} with set_id={} in round={} "
                  "has not been sent to {} as impolite: their set id is {}",
                  msg.id(),
@@ -374,11 +366,7 @@
       // If a peer is at round r, is extremely impolite to send messages about
       // r+1 or later
       if (msg.round_number > info.round_number) {
-<<<<<<< HEAD
         SL_DEBUG(base_.logger(),
-=======
-        SL_DEBUG(log_,
->>>>>>> b4ba0be3
                  "Vote signed by {} with set_id={} in round={} "
                  "has not been sent to {} as impolite: their round too old: {}",
                  msg.id(),
@@ -447,11 +435,7 @@
       // It is especially impolite to send commits which are invalid, or from
       // a different Set ID than the receiving peer has indicated.
       if (set_id != info.set_id) {
-<<<<<<< HEAD
         SL_DEBUG(base_.logger(),
-=======
-        SL_DEBUG(log_,
->>>>>>> b4ba0be3
                  "Commit with set_id={} in round={} "
                  "has not been sent to {} as impolite: their set id is {}",
                  set_id,
@@ -512,11 +496,7 @@
 
     auto info_opt = peer_manager_->getPeerState(peer_id);
     if (not info_opt.has_value()) {
-<<<<<<< HEAD
       SL_DEBUG(base_.logger(),
-=======
-      SL_DEBUG(log_,
->>>>>>> b4ba0be3
                "Catch-up-request with set_id={} in round={} "
                "has not been sent to {}: peen is not connected",
                catch_up_request.voter_set_id,
@@ -528,11 +508,7 @@
 
     /// Impolite to send a catch up request to a peer in a new different Set ID.
     if (catch_up_request.voter_set_id != info.set_id) {
-<<<<<<< HEAD
       SL_DEBUG(base_.logger(),
-=======
-      SL_DEBUG(log_,
->>>>>>> b4ba0be3
                "Catch-up-request with set_id={} in round={} "
                "has not been sent to {}: different set id",
                catch_up_request.voter_set_id,
@@ -544,11 +520,7 @@
     /// It is impolite to send a catch up request for a round `R` to a peer
     /// whose announced view is behind `R`.
     if (catch_up_request.round_number < info.round_number - 1) {
-<<<<<<< HEAD
       SL_DEBUG(base_.logger(),
-=======
-      SL_DEBUG(log_,
->>>>>>> b4ba0be3
                "Catch-up-request with set_id={} in round={} "
                "has not been sent to {}: too old round for requested",
                catch_up_request.voter_set_id,
@@ -572,11 +544,7 @@
 
     auto info_opt = peer_manager_->getPeerState(peer_id);
     if (not info_opt.has_value()) {
-<<<<<<< HEAD
       SL_DEBUG(base_.logger(),
-=======
-      SL_DEBUG(log_,
->>>>>>> b4ba0be3
                "Catch-up-response with set_id={} in round={} "
                "has not been sent to {}: peen is not connected",
                catch_up_response.voter_set_id,
@@ -588,11 +556,7 @@
 
     /// Impolite to send a catch up request to a peer in a new different Set ID.
     if (catch_up_response.voter_set_id != info.set_id) {
-<<<<<<< HEAD
       SL_DEBUG(base_.logger(),
-=======
-      SL_DEBUG(log_,
->>>>>>> b4ba0be3
                "Catch-up-response with set_id={} in round={} "
                "has not been sent to {}: different set id",
                catch_up_response.voter_set_id,
@@ -603,11 +567,7 @@
 
     /// Avoid sending useless response (if peer is already caught up)
     if (catch_up_response.round_number < info.round_number) {
-<<<<<<< HEAD
       SL_DEBUG(base_.logger(),
-=======
-      SL_DEBUG(log_,
->>>>>>> b4ba0be3
                "Catch-up-response with set_id={} in round={} "
                "has not been sent to {}: is already not actual",
                catch_up_response.voter_set_id,
