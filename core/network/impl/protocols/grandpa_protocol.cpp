/**
 * Copyright Soramitsu Co., Ltd. All Rights Reserved.
 * SPDX-License-Identifier: Apache-2.0
 */

#include "network/impl/protocols/grandpa_protocol.hpp"

#include <libp2p/connection/loopback_stream.hpp>

#include "blockchain/block_tree.hpp"
#include "network/common.hpp"
#include "network/helpers/peer_id_formatter.hpp"
#include "network/impl/protocols/protocol_error.hpp"
#include "network/peer_manager.hpp"
#include "network/types/grandpa_message.hpp"
#include "network/types/roles.hpp"

namespace kagome::network {
  using libp2p::connection::LoopbackStream;

  KAGOME_DEFINE_CACHE(GrandpaProtocol);

  GrandpaProtocol::GrandpaProtocol(
      libp2p::Host &host,
      std::shared_ptr<boost::asio::io_context> io_context,
      const application::AppConfiguration &app_config,
      std::shared_ptr<consensus::grandpa::GrandpaObserver> grandpa_observer,
      const OwnPeerInfo &own_info,
      std::shared_ptr<StreamEngine> stream_engine,
      std::shared_ptr<PeerManager> peer_manager,
      const primitives::BlockHash &genesis_hash,
      std::shared_ptr<libp2p::basic::Scheduler> scheduler)
      : base_(host, kGrandpaProtocol, "GrandpaProtocol"),
        io_context_(std::move(io_context)),
        app_config_(app_config),
        grandpa_observer_(std::move(grandpa_observer)),
        own_info_(own_info),
        stream_engine_(std::move(stream_engine)),
        peer_manager_(std::move(peer_manager)),
<<<<<<< HEAD
        scheduler_(std::move(scheduler)) {
    const_cast<Protocol &>(protocol_) = kGrandpaProtocolOld;
    const_cast<Protocol &>(protocol_by_genesis_) =
        fmt::format(kGrandpaProtocol, hex_lower(genesis_hash));
  }
=======
        scheduler_(std::move(scheduler)) { }
>>>>>>> c68cae4e

  bool GrandpaProtocol::start() {
    auto stream = std::make_shared<LoopbackStream>(own_info_, io_context_);
    auto res = stream_engine_->addBidirectional(stream, shared_from_this());
    if (not res.has_value()) {
      return false;
    }
    read(std::move(stream));
<<<<<<< HEAD

    auto protocol_handler = [wp = weak_from_this()](auto &&stream) {
      if (auto self = wp.lock()) {
        if (auto peer_id = stream->remotePeerId()) {
          SL_TRACE(self->log_,
                   "Handled {} protocol stream from: {}",
                   self->protocol_,
                   peer_id.value());
          self->onIncomingStream(std::forward<decltype(stream)>(stream));
          return;
        }
        self->log_->warn("Handled {} protocol stream from unknown peer",
                         self->protocol_);
      }
    };

    host_.setProtocolHandler(protocol_, protocol_handler);
    host_.setProtocolHandler(protocol_by_genesis_, protocol_handler);
    return true;
=======
    return base_.start(weak_from_this());
>>>>>>> c68cae4e
  }

  bool GrandpaProtocol::stop() {
    return base_.stop();
  }

  void GrandpaProtocol::onIncomingStream(std::shared_ptr<Stream> stream) {
    BOOST_ASSERT(stream->remotePeerId().has_value());

    readHandshake(
        stream,
        Direction::INCOMING,
        [wp = weak_from_this(), stream](outcome::result<void> res) {
          auto self = wp.lock();
          if (not self) {
            stream->reset();
            return;
          }

          auto peer_id = stream->remotePeerId().value();

          if (not res.has_value()) {
            SL_VERBOSE(self->base_.logger(),
                       "Handshake failed on incoming {} stream with {}: {}",
                       self->base_.protocol(),
                       peer_id,
                       res.error().message());
            stream->reset();
            return;
          }

          res = self->stream_engine_->addIncoming(stream, self);
          if (not res.has_value()) {
            SL_VERBOSE(self->base_.logger(),
                       "Can't register incoming {} stream with {}: {}",
                       self->base_.protocol(),
                       peer_id,
                       res.error().message());
            stream->reset();
            return;
          }

          SL_VERBOSE(self->base_.logger(),
                     "Fully established incoming {} stream with {}",
                     self->base_.protocol(),
                     peer_id);
        });
  }

  void GrandpaProtocol::newOutgoingStream(
      const PeerInfo &peer_info,
      std::function<void(outcome::result<std::shared_ptr<Stream>>)> &&cb) {
    base_.host().newStream(
        peer_info.id,
<<<<<<< HEAD
        libp2p::StreamProtocols{{protocol_by_genesis_, protocol_}},
=======
        base_.protocol(),
>>>>>>> c68cae4e
        [wp = weak_from_this(), peer_id = peer_info.id, cb = std::move(cb)](
            auto &&stream_res) mutable {
          auto self = wp.lock();
          if (not self) {
            cb(ProtocolError::GONE);
            return;
          }

          if (not stream_res.has_value()) {
            SL_VERBOSE(self->base_.logger(),
                       "Can't create outgoing {} stream with {}: {}",
                       self->base_.protocol(),
                       peer_id,
                       stream_res.error().message());
            cb(stream_res.as_failure());
            return;
          }
          auto &stream = stream_res.value();

          auto cb2 = [wp, stream, cb = std::move(cb)](
                         outcome::result<void> res) {
            auto self = wp.lock();
            if (not self) {
              cb(ProtocolError::GONE);
              return;
            }

            if (not res.has_value()) {
              SL_VERBOSE(self->base_.logger(),
                         "Handshake failed on outgoing {} stream with {}: {}",
                         self->base_.protocol(),
                         stream->remotePeerId().value(),
                         res.error().message());
              stream->reset();
              cb(res.as_failure());
              return;
            }

            res = self->stream_engine_->addOutgoing(stream, self);
            if (not res.has_value()) {
              SL_VERBOSE(self->base_.logger(),
                         "Can't register outgoing {} stream with {}: {}",
                         self->base_.protocol(),
                         stream->remotePeerId().value(),
                         res.error().message());
              stream->reset();
              cb(res.as_failure());
              return;
            }

            SL_VERBOSE(self->base_.logger(),
                       "Fully established outgoing {} stream with {}",
                       self->base_.protocol(),
                       stream->remotePeerId().value());

            // Send neighbor message first
            auto own_peer_state =
                self->peer_manager_->getPeerState(self->own_info_.id);
            if (own_peer_state.has_value()) {
              GrandpaNeighborMessage msg{
                  .round_number = own_peer_state->round_number.value_or(1),
                  .voter_set_id = own_peer_state->set_id.value_or(0),
                  .last_finalized = own_peer_state->last_finalized};

              SL_DEBUG(self->base_.logger(),
                       "Send initial neighbor message: grandpa round number {}",
                       msg.round_number);

              auto shared_msg =
                  KAGOME_EXTRACT_SHARED_CACHE(GrandpaProtocol, GrandpaMessage);
              (*shared_msg) = GrandpaMessage(std::move(msg));

              self->stream_engine_->send(
                  stream->remotePeerId().value(), self, std::move(shared_msg));
            }

            cb(std::move(stream));
          };

          self->writeHandshake(
              std::move(stream), Direction::OUTGOING, std::move(cb2));
        });
  }

  void GrandpaProtocol::readHandshake(
      std::shared_ptr<Stream> stream,
      Direction direction,
      std::function<void(outcome::result<void>)> &&cb) {
    auto read_writer = std::make_shared<ScaleMessageReadWriter>(stream);

    read_writer->read<Roles>(
        [stream, direction, wp = weak_from_this(), cb = std::move(cb)](
            auto &&remote_roles_res) mutable {
          auto self = wp.lock();
          if (not self) {
            stream->reset();
            cb(ProtocolError::GONE);
            return;
          }

          if (not remote_roles_res.has_value()) {
            SL_VERBOSE(self->base_.logger(),
                       "Can't read handshake from {}: {}",
                       stream->remotePeerId().value(),
                       remote_roles_res.error().message());
            stream->reset();
            cb(remote_roles_res.as_failure());
            return;
          }
          // auto &remote_roles = remote_roles_res.value();

          SL_TRACE(self->base_.logger(),
                   "Handshake has received from {}",
                   stream->remotePeerId().value());

          switch (direction) {
            case Direction::OUTGOING:
              cb(outcome::success());
              break;
            case Direction::INCOMING:
              self->writeHandshake(
                  std::move(stream), Direction::INCOMING, std::move(cb));
              break;
          }
        });
  }

  void GrandpaProtocol::writeHandshake(
      std::shared_ptr<Stream> stream,
      Direction direction,
      std::function<void(outcome::result<void>)> &&cb) {
    auto read_writer = std::make_shared<ScaleMessageReadWriter>(stream);

    Roles roles = app_config_.roles();

    read_writer->write(roles,
                       [stream = std::move(stream),
                        direction,
                        wp = weak_from_this(),
                        cb = std::move(cb)](auto &&write_res) mutable {
                         auto self = wp.lock();
                         if (not self) {
                           stream->reset();
                           cb(ProtocolError::GONE);
                           return;
                         }

                         if (not write_res.has_value()) {
                           SL_VERBOSE(self->base_.logger(),
                                      "Can't send handshake to {}: {}",
                                      stream->remotePeerId().value(),
                                      write_res.error().message());
                           stream->reset();
                           cb(write_res.as_failure());
                           return;
                         }

                         SL_TRACE(self->base_.logger(),
                                  "Handshake has sent to {}",
                                  stream->remotePeerId().value());

                         switch (direction) {
                           case Direction::OUTGOING:
                             self->readHandshake(
                                 std::move(stream), direction, std::move(cb));
                             break;
                           case Direction::INCOMING:
                             cb(outcome::success());
                             self->read(std::move(stream));
                             break;
                         }
                       });
  }

  void GrandpaProtocol::read(std::shared_ptr<Stream> stream) {
    auto read_writer = std::make_shared<ScaleMessageReadWriter>(stream);

    read_writer->read<GrandpaMessage>([stream = std::move(stream),
                                       wp = weak_from_this()](
                                          auto &&grandpa_message_res) mutable {
      auto self = wp.lock();
      if (not self) {
        stream->reset();
        return;
      }

      if (not grandpa_message_res.has_value()) {
        SL_VERBOSE(self->base_.logger(),
                   "Can't read grandpa message from {}: {}",
                   stream->remotePeerId().value(),
                   grandpa_message_res.error().message());
        stream->reset();
        return;
      }

      auto peer_id = stream->remotePeerId().value();
      auto &grandpa_message = grandpa_message_res.value();

      visit_in_place(
          grandpa_message,
          [&](const network::GrandpaVote &vote_message) {
            SL_VERBOSE(self->base_.logger(), "VoteMessage has received from {}", peer_id);
            self->grandpa_observer_->onVoteMessage(peer_id, vote_message);
          },
          [&](const FullCommitMessage &commit_message) {
            SL_VERBOSE(
                self->base_.logger(), "CommitMessage has received from {}", peer_id);
            self->grandpa_observer_->onCommitMessage(peer_id, commit_message);
          },
          [&](const GrandpaNeighborMessage &neighbor_message) {
            SL_VERBOSE(
                self->base_.logger(), "NeighborMessage has received from {}", peer_id);
            self->grandpa_observer_->onNeighborMessage(peer_id,
                                                       neighbor_message);
          },
          [&](const network::CatchUpRequest &catch_up_request) {
            SL_VERBOSE(
                self->base_.logger(), "CatchUpRequest has received from {}", peer_id);
            self->grandpa_observer_->onCatchUpRequest(peer_id,
                                                      catch_up_request);
          },
          [&](const network::CatchUpResponse &catch_up_response) {
            SL_VERBOSE(
                self->base_.logger(), "CatchUpResponse has received from {}", peer_id);
            self->grandpa_observer_->onCatchUpResponse(peer_id,
                                                       catch_up_response);
          });
      self->read(std::move(stream));
    });
  }

  void GrandpaProtocol::vote(
      network::GrandpaVote &&vote_message,
      std::optional<const libp2p::peer::PeerId> peer_id) {
    SL_DEBUG(base_.logger(),
             "Send vote message: grandpa round number {}",
             vote_message.round_number);

    auto filter = [&, &msg = vote_message](const PeerId &peer_id) {
      auto info_opt = peer_manager_->getPeerState(peer_id);
      if (not info_opt.has_value()) {
        SL_DEBUG(base_.logger(),
                 "Vote signed by {} with set_id={} in round={} "
                 "has not been sent to {}: peer is not connected",
                 msg.id(),
                 msg.counter,
                 msg.round_number,
                 peer_id);
        return false;
      }
      const auto &info = info_opt.value();

      if (not info.set_id.has_value() or not info.round_number.has_value()) {
        SL_DEBUG(base_.logger(),
                 "Vote signed by {} with set_id={} in round={} "
                 "has not been sent to {}: set id or round number unknown",
                 msg.id(),
                 msg.counter,
                 msg.round_number,
                 peer_id);
        return false;
      }

      // If a peer is at a given voter set, it is impolite to send messages
      // from an earlier voter set. It is extremely impolite to send messages
      // from a future voter set.
      if (msg.counter != info.set_id) {
        SL_DEBUG(base_.logger(),
                 "Vote signed by {} with set_id={} in round={} "
                 "has not been sent to {} as impolite: their set id is {}",
                 msg.id(),
                 msg.counter,
                 msg.round_number,
                 peer_id,
                 info.set_id.value());
        return false;
      }

      // If a peer is at round r, is impolite to send messages about r-2 or
      // earlier
      if (msg.round_number + 2 < info.round_number.value()) {
        SL_DEBUG(
            base_.logger(),
            "Vote signed by {} with set_id={} in round={} "
            "has not been sent to {} as impolite: their round is already {}",
            msg.id(),
            msg.counter,
            msg.round_number,
            peer_id,
            info.round_number.value());
        return false;
      }

      // If a peer is at round r, is extremely impolite to send messages about
      // r+1 or later
      if (msg.round_number > info.round_number.value()) {
        SL_DEBUG(base_.logger(),
                 "Vote signed by {} with set_id={} in round={} "
                 "has not been sent to {} as impolite: their round is old: {}",
                 msg.id(),
                 msg.counter,
                 msg.round_number,
                 peer_id,
                 info.round_number.value());
        return false;
      }

      return true;
    };

    auto shared_msg =
        KAGOME_EXTRACT_SHARED_CACHE(GrandpaProtocol, GrandpaMessage);
    (*shared_msg) = GrandpaMessage(std::move(vote_message));

    if (not peer_id.has_value()) {
      stream_engine_->broadcast<GrandpaMessage>(
          shared_from_this(), std::move(shared_msg), filter);
    } else {
      stream_engine_->send(
          peer_id.value(), shared_from_this(), std::move(shared_msg));
    };
  }

  void GrandpaProtocol::neighbor(GrandpaNeighborMessage &&msg) {
    SL_DEBUG(base_.logger(),
             "Send neighbor message: grandpa round number {}",
             msg.round_number);

    peer_manager_->updatePeerState(own_info_.id, msg);

    auto shared_msg =
        KAGOME_EXTRACT_SHARED_CACHE(GrandpaProtocol, GrandpaMessage);
    (*shared_msg) = GrandpaMessage(std::move(msg));

    stream_engine_->broadcast<GrandpaMessage>(shared_from_this(),
                                              std::move(shared_msg));
  }

  void GrandpaProtocol::finalize(
      FullCommitMessage &&msg,
      std::optional<const libp2p::peer::PeerId> peer_id) {
    SL_DEBUG(base_.logger(),
             "Send commit message: grandpa round number {}",
             msg.round);

    auto filter = [this,
                   set_id = msg.set_id,
                   round_number = msg.round,
                   finalizing =
                       msg.message.target_number](const PeerId &peer_id) {
      auto info_opt = peer_manager_->getPeerState(peer_id);
      if (not info_opt.has_value()) {
        SL_DEBUG(base_.logger(),
                 "Commit with set_id={} in round={} "
                 "has not been sent to {}: peer is not connected",
                 set_id,
                 round_number,
                 peer_id);
        return false;
      }
      const auto &info = info_opt.value();

      if (not info.set_id.has_value() or not info.round_number.has_value()) {
        SL_DEBUG(base_.logger(),
                 "Commit with set_id={} in round={} "
                 "has not been sent to {}: set id or round number unknown",
                 set_id,
                 round_number,
                 peer_id);
        return false;
      }

      // It is especially impolite to send commits which are invalid, or from
      // a different Set ID than the receiving peer has indicated.
      if (set_id != info.set_id) {
        SL_DEBUG(base_.logger(),
                 "Commit with set_id={} in round={} "
                 "has not been sent to {} as impolite: their set id is {}",
                 set_id,
                 round_number,
                 peer_id,
                 info.set_id.value());
        return false;
      }

      // Don't send commit if that has not actual for remote peer already
      if (round_number < info.round_number.value()) {
        SL_DEBUG(
            base_.logger(),
            "Commit with set_id={} in round={} "
            "has not been sent to {} as impolite: their round is already {}",
            set_id,
            round_number,
            peer_id,
            info.round_number.value());
        return false;
      }

      // It is impolite to send commits which are earlier than the last commit
      // sent.
      if (finalizing < info.last_finalized) {
        SL_DEBUG(
            base_.logger(),
            "Commit with set_id={} in round={} "
            "has not been sent to {} as impolite: their round is already {}",
            set_id,
            round_number,
            peer_id,
            info.round_number.value());
        return false;
      }

      return true;
    };

    auto shared_msg =
        KAGOME_EXTRACT_SHARED_CACHE(GrandpaProtocol, GrandpaMessage);
    (*shared_msg) = GrandpaMessage(std::move(msg));

    if (not peer_id.has_value()) {
      stream_engine_->broadcast<GrandpaMessage>(
          shared_from_this(), std::move(shared_msg), filter);
    } else {
      stream_engine_->send(
          peer_id.value(), shared_from_this(), std::move(shared_msg));
    }
  }

  void GrandpaProtocol::catchUpRequest(const libp2p::peer::PeerId &peer_id,
                                       CatchUpRequest &&catch_up_request) {
    SL_DEBUG(
        base_.logger(),
        "Send catch-up-request to {} beginning with grandpa round number {}",
        peer_id,
        catch_up_request.round_number);

    auto info_opt = peer_manager_->getPeerState(peer_id);
    if (not info_opt.has_value()) {
      SL_DEBUG(base_.logger(),
               "Catch-up-request with set_id={} in round={} "
               "has not been sent to {}: peer is not connected",
               catch_up_request.voter_set_id,
               catch_up_request.round_number,
               peer_id);
      return;
    }
    const auto &info = info_opt.value();

    if (not info.set_id.has_value() or not info.round_number.has_value()) {
      SL_DEBUG(base_.logger(),
               "Catch-up-request with set_id={} in round={} "
               "has not been sent to {}: set id or round number unknown",
               catch_up_request.voter_set_id,
               catch_up_request.round_number,
               peer_id);
      return;
    }

    // Impolite to send a catch up request to a peer in a new different Set ID.
    if (catch_up_request.voter_set_id != info.set_id) {
      SL_DEBUG(base_.logger(),
               "Catch-up-request with set_id={} in round={} "
               "has not been sent to {}: different set id",
               catch_up_request.voter_set_id,
               catch_up_request.round_number,
               peer_id);
      return;
    }

    // It is impolite to send a catch-up request for a round `R` to a peer
    // whose announced view is behind `R`.
    if (catch_up_request.round_number < info.round_number.value() - 1) {
      SL_DEBUG(base_.logger(),
               "Catch-up-request with set_id={} in round={} "
               "has not been sent to {}: too old round for requested",
               catch_up_request.voter_set_id,
               catch_up_request.round_number,
               peer_id);
      return;
    }

    auto round_id = std::tuple(info.round_number.value(), info.set_id.value());

    auto [iter_by_round, ok_by_round] =
        recent_catchup_requests_by_round_.emplace(round_id);

    if (not ok_by_round) {
      SL_DEBUG(base_.logger(),
               "Catch-up-request with set_id={} in round={} "
               "has not been sent to {}: "
               "the same catch-up request had sent to another peer",
               catch_up_request.voter_set_id,
               catch_up_request.round_number,
               peer_id);
      return;
    }

    auto [iter_by_peer, ok_by_peer] =
        recent_catchup_requests_by_peer_.emplace(peer_id);

    // It is impolite to replay a catch-up request
    if (not ok_by_peer) {
      recent_catchup_requests_by_round_.erase(iter_by_round);
      SL_DEBUG(base_.logger(),
               "Catch-up-request with set_id={} in round={} "
               "has not been sent to {}: impolite to replay catch-up request",
               catch_up_request.voter_set_id,
               catch_up_request.round_number,
               peer_id);
      return;
    }

    scheduler_->schedule(
        [wp = weak_from_this(), round_id, peer_id] {
          if (auto self = wp.lock()) {
            self->recent_catchup_requests_by_round_.erase(round_id);
            self->recent_catchup_requests_by_peer_.erase(peer_id);
          }
        },
        kRecentnessDuration);

    auto shared_msg =
        KAGOME_EXTRACT_SHARED_CACHE(GrandpaProtocol, GrandpaMessage);
    (*shared_msg) = GrandpaMessage(std::move(catch_up_request));

    stream_engine_->send(peer_id, shared_from_this(), std::move(shared_msg));
  }

  void GrandpaProtocol::catchUpResponse(const libp2p::peer::PeerId &peer_id,
                                        CatchUpResponse &&catch_up_response) {
    SL_DEBUG(base_.logger(),
             "Send catch-up response: beginning with grandpa round number {}",
             catch_up_response.round_number);

    auto info_opt = peer_manager_->getPeerState(peer_id);
    if (not info_opt.has_value()) {
      SL_DEBUG(base_.logger(),
               "Catch-up-response with set_id={} in round={} "
               "has not been sent to {}: peer is not connected",
               catch_up_response.voter_set_id,
               catch_up_response.round_number,
               peer_id);
      return;
    }
    const auto &info = info_opt.value();

    if (not info.set_id.has_value() or not info.round_number.has_value()) {
      SL_DEBUG(base_.logger(),
               "Catch-up-response with set_id={} in round={} "
               "has not been sent to {}: set id or round number unknown",
               catch_up_response.voter_set_id,
               catch_up_response.round_number,
               peer_id);
      return;
    }

    /// Impolite to send a catch up request to a peer in a new different Set ID.
    if (catch_up_response.voter_set_id != info.set_id) {
      SL_DEBUG(base_.logger(),
               "Catch-up-response with set_id={} in round={} "
               "has not been sent to {}: {} set id",
               catch_up_response.voter_set_id,
               catch_up_response.round_number,
               peer_id,
               info.set_id.has_value() ? "different" : "unknown");
      return;
    }

    /// Avoid sending useless response (if peer is already caught up)
    if (catch_up_response.round_number < info.round_number) {
      SL_DEBUG(base_.logger(),
               "Catch-up-response with set_id={} in round={} "
               "has not been sent to {}: is already not actual",
               catch_up_response.voter_set_id,
               catch_up_response.round_number,
               peer_id);
      return;
    }

    auto shared_msg =
        KAGOME_EXTRACT_SHARED_CACHE(GrandpaProtocol, GrandpaMessage);
    (*shared_msg) = GrandpaMessage(std::move(catch_up_response));

    stream_engine_->send(peer_id, shared_from_this(), std::move(shared_msg));
  }

}  // namespace kagome::network<|MERGE_RESOLUTION|>--- conflicted
+++ resolved
@@ -30,22 +30,17 @@
       std::shared_ptr<PeerManager> peer_manager,
       const primitives::BlockHash &genesis_hash,
       std::shared_ptr<libp2p::basic::Scheduler> scheduler)
-      : base_(host, kGrandpaProtocol, "GrandpaProtocol"),
+      : base_(host,
+              {fmt::format(kGrandpaProtocol, hex_lower(genesis_hash)),
+               kGrandpaProtocolLegacy},
+              "GrandpaProtocol"),
         io_context_(std::move(io_context)),
         app_config_(app_config),
         grandpa_observer_(std::move(grandpa_observer)),
         own_info_(own_info),
         stream_engine_(std::move(stream_engine)),
         peer_manager_(std::move(peer_manager)),
-<<<<<<< HEAD
-        scheduler_(std::move(scheduler)) {
-    const_cast<Protocol &>(protocol_) = kGrandpaProtocolOld;
-    const_cast<Protocol &>(protocol_by_genesis_) =
-        fmt::format(kGrandpaProtocol, hex_lower(genesis_hash));
-  }
-=======
-        scheduler_(std::move(scheduler)) { }
->>>>>>> c68cae4e
+        scheduler_(std::move(scheduler)) {}
 
   bool GrandpaProtocol::start() {
     auto stream = std::make_shared<LoopbackStream>(own_info_, io_context_);
@@ -54,29 +49,7 @@
       return false;
     }
     read(std::move(stream));
-<<<<<<< HEAD
-
-    auto protocol_handler = [wp = weak_from_this()](auto &&stream) {
-      if (auto self = wp.lock()) {
-        if (auto peer_id = stream->remotePeerId()) {
-          SL_TRACE(self->log_,
-                   "Handled {} protocol stream from: {}",
-                   self->protocol_,
-                   peer_id.value());
-          self->onIncomingStream(std::forward<decltype(stream)>(stream));
-          return;
-        }
-        self->log_->warn("Handled {} protocol stream from unknown peer",
-                         self->protocol_);
-      }
-    };
-
-    host_.setProtocolHandler(protocol_, protocol_handler);
-    host_.setProtocolHandler(protocol_by_genesis_, protocol_handler);
-    return true;
-=======
     return base_.start(weak_from_this());
->>>>>>> c68cae4e
   }
 
   bool GrandpaProtocol::stop() {
@@ -130,12 +103,8 @@
       const PeerInfo &peer_info,
       std::function<void(outcome::result<std::shared_ptr<Stream>>)> &&cb) {
     base_.host().newStream(
-        peer_info.id,
-<<<<<<< HEAD
-        libp2p::StreamProtocols{{protocol_by_genesis_, protocol_}},
-=======
-        base_.protocol(),
->>>>>>> c68cae4e
+        peer_info,
+        base_.protocols(),
         [wp = weak_from_this(), peer_id = peer_info.id, cb = std::move(cb)](
             auto &&stream_res) mutable {
           auto self = wp.lock();
@@ -145,17 +114,20 @@
           }
 
           if (not stream_res.has_value()) {
-            SL_VERBOSE(self->base_.logger(),
-                       "Can't create outgoing {} stream with {}: {}",
-                       self->base_.protocol(),
-                       peer_id,
-                       stream_res.error().message());
+            SL_VERBOSE(
+                self->base_.logger(),
+                "Can't create outgoing {} stream with {}: {}",
+                fmt::format("[{}]", fmt::join(self->base_.protocols(), ", ")),
+                peer_id,
+                stream_res.error().message());
             cb(stream_res.as_failure());
             return;
           }
-          auto &stream = stream_res.value();
-
-          auto cb2 = [wp, stream, cb = std::move(cb)](
+          auto &stream_and_proto = stream_res.value();
+          const_cast<Protocol &>(self->base_.protocol()) =
+              stream_and_proto.protocol;
+
+          auto cb2 = [wp, stream = stream_and_proto.stream, cb = std::move(cb)](
                          outcome::result<void> res) {
             auto self = wp.lock();
             if (not self) {
@@ -215,8 +187,9 @@
             cb(std::move(stream));
           };
 
-          self->writeHandshake(
-              std::move(stream), Direction::OUTGOING, std::move(cb2));
+          self->writeHandshake(std::move(stream_and_proto.stream),
+                               Direction::OUTGOING,
+                               std::move(cb2));
         });
   }
 
@@ -337,29 +310,35 @@
       visit_in_place(
           grandpa_message,
           [&](const network::GrandpaVote &vote_message) {
-            SL_VERBOSE(self->base_.logger(), "VoteMessage has received from {}", peer_id);
+            SL_VERBOSE(self->base_.logger(),
+                       "VoteMessage has received from {}",
+                       peer_id);
             self->grandpa_observer_->onVoteMessage(peer_id, vote_message);
           },
           [&](const FullCommitMessage &commit_message) {
-            SL_VERBOSE(
-                self->base_.logger(), "CommitMessage has received from {}", peer_id);
+            SL_VERBOSE(self->base_.logger(),
+                       "CommitMessage has received from {}",
+                       peer_id);
             self->grandpa_observer_->onCommitMessage(peer_id, commit_message);
           },
           [&](const GrandpaNeighborMessage &neighbor_message) {
-            SL_VERBOSE(
-                self->base_.logger(), "NeighborMessage has received from {}", peer_id);
+            SL_VERBOSE(self->base_.logger(),
+                       "NeighborMessage has received from {}",
+                       peer_id);
             self->grandpa_observer_->onNeighborMessage(peer_id,
                                                        neighbor_message);
           },
           [&](const network::CatchUpRequest &catch_up_request) {
-            SL_VERBOSE(
-                self->base_.logger(), "CatchUpRequest has received from {}", peer_id);
+            SL_VERBOSE(self->base_.logger(),
+                       "CatchUpRequest has received from {}",
+                       peer_id);
             self->grandpa_observer_->onCatchUpRequest(peer_id,
                                                       catch_up_request);
           },
           [&](const network::CatchUpResponse &catch_up_response) {
-            SL_VERBOSE(
-                self->base_.logger(), "CatchUpResponse has received from {}", peer_id);
+            SL_VERBOSE(self->base_.logger(),
+                       "CatchUpResponse has received from {}",
+                       peer_id);
             self->grandpa_observer_->onCatchUpResponse(peer_id,
                                                        catch_up_response);
           });
