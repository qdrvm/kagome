--- conflicted
+++ resolved
@@ -60,15 +60,6 @@
     };
   }
 
-<<<<<<< HEAD
-    /// Best block info
-    auto best_block = block_tree_->bestBlock();
-
-    auto &genesis_hash = block_tree_->getGenesisBlockHash();
-
-    return BlockAnnounceHandshake{
-        .roles = roles, .best_block = best_block, .genesis_hash = genesis_hash};
-=======
   bool BlockAnnounceProtocol::onHandshake(
       const PeerId &peer, const BlockAnnounceHandshake &handshake) const {
     if (handshake.genesis_hash != block_tree_->getGenesisBlockHash()) {
@@ -77,7 +68,6 @@
     peer_manager_->updatePeerState(peer, handshake);
     observer_->onBlockAnnounceHandshake(peer, handshake);
     return true;
->>>>>>> 143d385d
   }
 
   void BlockAnnounceProtocol::onIncomingStream(std::shared_ptr<Stream> stream) {
