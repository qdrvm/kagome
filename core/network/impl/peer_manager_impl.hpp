/**
 * Copyright Quadrivium LLC
 * All Rights Reserved
 * SPDX-License-Identifier: Apache-2.0
 */

#pragma once

#include "network/peer_manager.hpp"

#include <memory>
#include <queue>

#include <libp2p/basic/scheduler.hpp>
#include <libp2p/event/bus.hpp>
#include <libp2p/host/host.hpp>
#include <libp2p/protocol/identify/identify.hpp>
#include <libp2p/protocol/kademlia/kademlia.hpp>

#include "application/app_configuration.hpp"
#include "application/app_state_manager.hpp"
#include "application/chain_spec.hpp"
#include "blockchain/block_storage.hpp"
#include "blockchain/block_tree.hpp"
#include "clock/clock.hpp"
#include "consensus/grandpa/voting_round.hpp"
#include "crypto/hasher.hpp"
#include "log/logger.hpp"
#include "metrics/metrics.hpp"
#include "network/impl/protocols/block_announce_protocol.hpp"
#include "network/impl/protocols/propagate_transactions_protocol.hpp"
#include "network/impl/stream_engine.hpp"
#include "network/peer_view.hpp"
#include "network/protocols/sync_protocol.hpp"
#include "network/reputation_repository.hpp"
#include "network/router.hpp"
#include "network/types/block_announce.hpp"
#include "network/types/bootstrap_nodes.hpp"
#include "network/types/own_peer_info.hpp"
#include "scale/libp2p_types.hpp"
#include "storage/spaced_storage.hpp"

<<<<<<< HEAD
namespace kagome::authority_discovery {
  class Query;
}
=======
namespace kagome {
  class PoolHandlerReady;
}  // namespace kagome
>>>>>>> 9b21003e

namespace kagome::network {

  enum class PeerType { PEER_TYPE_IN = 0, PEER_TYPE_OUT };

  struct PeerDescriptor {
    PeerType peer_type;
    clock::SteadyClock::TimePoint time_point;
  };

  class PeerManagerImpl : public PeerManager,
                          public std::enable_shared_from_this<PeerManagerImpl> {
   public:
    static constexpr std::chrono::seconds kTimeoutForConnecting{15};

    enum class Error { UNDECLARED_COLLATOR = 1 };

    PeerManagerImpl(
        std::shared_ptr<application::AppStateManager> app_state_manager,
        libp2p::Host &host,
        common::MainThreadPool &main_thread_pool,
        std::shared_ptr<libp2p::protocol::Identify> identify,
        std::shared_ptr<libp2p::protocol::kademlia::Kademlia> kademlia,
        std::shared_ptr<libp2p::basic::Scheduler> scheduler,
        std::shared_ptr<StreamEngine> stream_engine,
        const application::AppConfiguration &app_config,
        std::shared_ptr<clock::SteadyClock> clock,
        const BootstrapNodes &bootstrap_nodes,
        const OwnPeerInfo &own_peer_info,
        std::shared_ptr<network::Router> router,
        std::shared_ptr<storage::SpacedStorage> storage,
        std::shared_ptr<crypto::Hasher> hasher,
        std::shared_ptr<ReputationRepository> reputation_repository,
        std::shared_ptr<PeerView> peer_view,
        std::shared_ptr<authority_discovery::Query> authority_discovery);

    /** @see poolHandlerReadyMake */
    bool tryStart();

    /** @see AppStateManager::takeControl */
    void stop();

    /** @see PeerManager::connectToPeer */
    void connectToPeer(const PeerInfo &peer_info) override;

    /** @see PeerManager::reserveStreams */
    void reserveStreams(const PeerId &peer_id) const override;

    /** @see PeerManager::reserveStatusStreams */
    void reserveStatusStreams(const PeerId &peer_id) const override;

    /** @see PeerManager::getStreamEngine */
    std::shared_ptr<StreamEngine> getStreamEngine() override;

    /** @see PeerManager::activePeersNumber */
    size_t activePeersNumber() const override;

    /** @see PeerManager::setCollating */
    void setCollating(const PeerId &peer_id,
                      const network::CollatorPublicKey &collator_id,
                      network::ParachainId para_id) override;

    outcome::result<
        std::pair<const network::CollatorPublicKey &, network::ParachainId>>
    retrieveCollatorData(PeerState &peer_state,
                         const primitives::BlockHash &relay_parent) override;

    /** @see PeerManager::forEachPeer */
    void forEachPeer(std::function<void(const PeerId &)> func) const override;

    /** @see PeerManager::forOnePeer */
    void forOnePeer(const PeerId &peer_id,
                    std::function<void(const PeerId &)> func) const override;

    /** @see PeerManager::forOnePeer */
    void keepAlive(const PeerId &peer_id) override;

    /** @see PeerManager::startPingingPeer */
    void startPingingPeer(const PeerId &peer_id) override;

    /** @see PeerManager::updatePeerState */
    void updatePeerState(const PeerId &peer_id,
                         const BlockAnnounceHandshake &handshake) override;

    /** @see PeerManager::updatePeerState */
    void updatePeerState(const PeerId &peer_id,
                         const BlockAnnounce &announce) override;

    std::optional<std::reference_wrapper<PeerState>> createDefaultPeerState(
        const PeerId &peer_id) override;

    /** @see PeerManager::updatePeerState */
    void updatePeerState(
        const PeerId &peer_id,
        const GrandpaNeighborMessage &neighbor_message) override;

    /** @see PeerManager::getPeerState */
    std::optional<std::reference_wrapper<PeerState>> getPeerState(
        const PeerId &peer_id) override;
    std::optional<std::reference_wrapper<const PeerState>> getPeerState(
        const PeerId &peer_id) const override;

    void enumeratePeerState(const PeersCallback &callback) override;

    std::optional<PeerId> peerFinalized(
        BlockNumber min, const PeerPredicate &predicate) override;

   private:
    /// Right way to check self peer as it takes into account dev mode
    bool isSelfPeer(const PeerId &peer_id) const;

    /// Aligns amount of connected streams
    void align();

    void processDiscoveredPeer(const PeerId &peer_id);

    void processFullyConnectedPeer(const PeerId &peer_id);

    template <typename F>
    void openBlockAnnounceProtocol(
        const PeerInfo &peer_info,
        const libp2p::network::ConnectionManager::ConnectionSPtr &connection,
        F &&opened_callback);
    void tryOpenGrandpaProtocol(const PeerInfo &peer_info,
                                PeerState &peer_state);
    void tryOpenValidationProtocol(const PeerInfo &peer_info,
                                   PeerState &peer_state,
                                   network::CollationVersion proto_version);

    /// Opens streams set for special peer (i.e. new-discovered)
    void connectToPeer(const PeerId &peer_id);

    /// Closes all streams of provided peer
    void disconnectFromPeer(const PeerId &peer_id);

    std::vector<scale::PeerInfoSerializable> loadLastActivePeers();

    /// Stores peers addresses to the state storage to warm up the following
    /// node start
    void storeActivePeers();

    void clearClosedPingingConnections();

    using IsLight = Tagged<bool, struct IsLightTag>;
    size_t countPeers(PeerType in_out, IsLight in_light = false) const;

    log::Logger log_;

    libp2p::Host &host_;
    std::shared_ptr<PoolHandlerReady> main_pool_handler_;
    std::shared_ptr<libp2p::protocol::Identify> identify_;
    std::shared_ptr<libp2p::protocol::kademlia::Kademlia> kademlia_;
    std::shared_ptr<libp2p::basic::Scheduler> scheduler_;
    std::shared_ptr<StreamEngine> stream_engine_;
    const application::AppConfiguration &app_config_;
    std::shared_ptr<clock::SteadyClock> clock_;
    const BootstrapNodes &bootstrap_nodes_;
    const OwnPeerInfo &own_peer_info_;
    std::shared_ptr<network::Router> router_;
    std::shared_ptr<storage::BufferStorage> storage_;
    std::shared_ptr<crypto::Hasher> hasher_;
    std::shared_ptr<ReputationRepository> reputation_repository_;
    std::shared_ptr<network::PeerView> peer_view_;
    std::shared_ptr<authority_discovery::Query> authority_discovery_;

    libp2p::event::Handle add_peer_handle_;
    libp2p::event::Handle peer_disconnected_handler_;
    std::unordered_set<PeerId> peers_in_queue_;
    std::deque<PeerId> queue_to_connect_;
    std::unordered_set<PeerId> connecting_peers_;
    std::unordered_set<libp2p::network::ConnectionManager::ConnectionSPtr>
        pinging_connections_;

    std::map<PeerId, PeerDescriptor> active_peers_;
    std::unordered_map<PeerId, PeerState> peer_states_;
    libp2p::basic::Scheduler::Handle align_timer_;
    std::set<PeerId> recently_active_peers_;

    // metrics
    metrics::RegistryPtr registry_ = metrics::createRegistry();
    metrics::Gauge *sync_peer_num_;
    metrics::Gauge *peers_count_metric_;

<<<<<<< HEAD
    log::Logger log_;
=======
    // parachain
    std::shared_ptr<network::PeerView> peer_view_;
>>>>>>> 9b21003e
  };

}  // namespace kagome::network

OUTCOME_HPP_DECLARE_ERROR(kagome::network, PeerManagerImpl::Error)<|MERGE_RESOLUTION|>--- conflicted
+++ resolved
@@ -40,15 +40,13 @@
 #include "scale/libp2p_types.hpp"
 #include "storage/spaced_storage.hpp"
 
-<<<<<<< HEAD
+namespace kagome {
+  class PoolHandlerReady;
+}  // namespace kagome
+
 namespace kagome::authority_discovery {
   class Query;
 }
-=======
-namespace kagome {
-  class PoolHandlerReady;
-}  // namespace kagome
->>>>>>> 9b21003e
 
 namespace kagome::network {
 
@@ -231,13 +229,6 @@
     metrics::RegistryPtr registry_ = metrics::createRegistry();
     metrics::Gauge *sync_peer_num_;
     metrics::Gauge *peers_count_metric_;
-
-<<<<<<< HEAD
-    log::Logger log_;
-=======
-    // parachain
-    std::shared_ptr<network::PeerView> peer_view_;
->>>>>>> 9b21003e
   };
 
 }  // namespace kagome::network
