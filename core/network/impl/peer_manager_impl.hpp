--- conflicted
+++ resolved
@@ -198,15 +198,7 @@
     std::unordered_map<PeerId, PeerState> peer_states_;
     libp2p::basic::Scheduler::Handle align_timer_;
     std::set<PeerId> recently_active_peers_;
-<<<<<<< HEAD
-=======
     primitives::events::PeerSubscriptionEnginePtr peer_event_engine_;
-
-    // metrics
-    metrics::RegistryPtr registry_ = metrics::createRegistry();
-    metrics::Gauge *sync_peer_num_;
-    metrics::Gauge *peers_count_metric_;
->>>>>>> 1d7f2ee5
   };
 
 }  // namespace kagome::network
