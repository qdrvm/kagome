--- conflicted
+++ resolved
@@ -91,14 +91,10 @@
       const BlocksRequest &request,
       const primitives::BlockHash &from_hash) const {
     auto ascending_direction =
-<<<<<<< HEAD
         request.direction == network::Direction::ASCENDING
             ? blockchain::BlockTree::GetChainDirection::ASCEND
             : blockchain::BlockTree::GetChainDirection::DESCEND;
     blockchain::BlockTree::BlockHashVecRes chain_hash_res{{}};
-=======
-        request.direction == network::Direction::ASCENDING;
->>>>>>> 9258c5bf
 
     uint32_t request_count =
         application::AppConfiguration::kAbsolutMaxBlocksInResponse;
@@ -107,24 +103,6 @@
           request.max.value(),
           application::AppConfiguration::kAbsolutMinBlocksInResponse,
           application::AppConfiguration::kAbsolutMaxBlocksInResponse);
-<<<<<<< HEAD
-
-    if (!request.to) {
-      // if there's no "stop" block, get as many as possible
-      chain_hash_res = block_tree_->getChainByBlock(
-          from_hash, ascending_direction, request_count);
-    } else {
-      // else, both blocks are specified
-      OUTCOME_TRY(
-          chain_hash,
-          block_tree_->getChainByBlocks(from_hash, *request.to, request_count));
-      if (ascending_direction
-          == blockchain::BlockTree::GetChainDirection::DESCEND) {
-        std::reverse(chain_hash.begin(), chain_hash.end());
-      }
-      chain_hash_res = std::move(chain_hash);
-=======
->>>>>>> 9258c5bf
     }
 
     // Note: request.to is not used in substrate
