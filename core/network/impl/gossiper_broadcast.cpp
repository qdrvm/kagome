--- conflicted
+++ resolved
@@ -31,37 +31,12 @@
     broadcast(std::move(message));
   }
 
-<<<<<<< HEAD
   void GossiperBroadcast::vote(const consensus::grandpa::VoteMessage &msg) {
     broadcast(msg);
   }
 
   void GossiperBroadcast::fin(const consensus::grandpa::Fin &msg) {
     broadcast(msg);
-=======
-  void GossiperBroadcast::precommit(Precommit pc) {
-    logger_->info("Gossip precommit: vote for {}", pc.hash.toHex());
-    GossipMessage message;
-    message.type = GossipMessage::Type::PRECOMMIT;
-    message.data.put(scale::encode(pc).value());
-    broadcast(std::move(message));
-  }
-
-  void GossiperBroadcast::prevote(Prevote pv) {
-    logger_->info("Gossip prevote: vote for {}", pv.hash.toHex());
-    GossipMessage message;
-    message.type = GossipMessage::Type::PREVOTE;
-    message.data.put(scale::encode(pv).value());
-    broadcast(std::move(message));
-  }
-
-  void GossiperBroadcast::primaryPropose(PrimaryPropose pv) {
-    logger_->info("Gossip primary propose: vote for {}", pv.hash.toHex());
-    GossipMessage message;
-    message.type = GossipMessage::Type::PRIMARY_PROPOSE;
-    message.data.put(scale::encode(pv).value());
-    broadcast(std::move(message));
->>>>>>> 3ceeab92
   }
 
   void GossiperBroadcast::broadcast(GossipMessage &&msg) {
