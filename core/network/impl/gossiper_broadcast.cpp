--- conflicted
+++ resolved
@@ -28,28 +28,12 @@
     broadcast(announce);
   }
 
-<<<<<<< HEAD
   void GossiperBroadcast::vote(const consensus::grandpa::VoteMessage &msg) {
     broadcast(msg);
   }
 
   void GossiperBroadcast::fin(const consensus::grandpa::Fin &msg) {
     broadcast(msg);
-=======
-  void GossiperBroadcast::precommit(Precommit pc) {
-    logger_->debug("Gossip precommit: vote for {}", pc.hash.toHex());
-    broadcast(pc);
-  }
-
-  void GossiperBroadcast::prevote(Prevote pv) {
-    logger_->debug("Gossip prevote: vote for {}", pv.hash.toHex());
-    broadcast(pv);
-  }
-
-  void GossiperBroadcast::primaryPropose(PrimaryPropose pv) {
-    logger_->debug("Gossip primary propose: vote for {}", pv.hash.toHex());
-    broadcast(pv);
->>>>>>> 7443f740
   }
 
   template <typename MsgType>
