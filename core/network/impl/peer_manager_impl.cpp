/**
 * Copyright Soramitsu Co., Ltd. All Rights Reserved.
 * SPDX-License-Identifier: Apache-2.0
 */

#include "network/impl/peer_manager_impl.hpp"

#include <memory>

#include <libp2p/protocol/kademlia/impl/peer_routing_table.hpp>

#include "outcome/outcome.hpp"

namespace kagome::network {
  PeerManagerImpl::PeerManagerImpl(
      std::shared_ptr<application::AppStateManager> app_state_manager,
      libp2p::Host &host,
      std::shared_ptr<libp2p::protocol::Identify> identify,
      std::shared_ptr<libp2p::protocol::kademlia::Kademlia> kademlia,
      std::shared_ptr<libp2p::protocol::Scheduler> scheduler,
      std::shared_ptr<StreamEngine> stream_engine,
      const application::AppConfiguration &app_config,
      std::shared_ptr<clock::SteadyClock> clock,
      const BootstrapNodes &bootstrap_nodes,
      const OwnPeerInfo &own_peer_info,
      std::shared_ptr<network::SyncClientsSet> sync_clients,
      std::shared_ptr<network::Router> router)
      : app_state_manager_(std::move(app_state_manager)),
        host_(host),
        identify_(std::move(identify)),
        kademlia_(std::move(kademlia)),
        scheduler_(std::move(scheduler)),
        stream_engine_(std::move(stream_engine)),
        app_config_(app_config),
        clock_(std::move(clock)),
        bootstrap_nodes_(bootstrap_nodes),
        own_peer_info_(own_peer_info),
        sync_clients_(std::move(sync_clients)),
        router_{std::move(router)},
        log_(log::createLogger("PeerManager", "network")) {
    BOOST_ASSERT(app_state_manager_ != nullptr);
    BOOST_ASSERT(identify_ != nullptr);
    BOOST_ASSERT(kademlia_ != nullptr);
    BOOST_ASSERT(scheduler_ != nullptr);
    BOOST_ASSERT(stream_engine_ != nullptr);
    BOOST_ASSERT(sync_clients_ != nullptr);
    BOOST_ASSERT(router_ != nullptr);

    app_state_manager_->takeControl(*this);
  }

  bool PeerManagerImpl::prepare() {
    if (not app_config_.isRunInDevMode() && bootstrap_nodes_.empty()) {
      log_->critical(
          "Does not have any bootstrap nodes. "
          "Provide them by chain spec or CLI argument `--bootnodes'");
      return false;
    }

    return true;
  }

  bool PeerManagerImpl::start() {
    if (app_config_.isRunInDevMode() && bootstrap_nodes_.empty()) {
      log_->warn(
          "Peer manager is started in passive mode, "
          "because have not any bootstrap nodes.");
      return true;
    }

    // Add themselves into peer routing
    kademlia_->addPeer(host_.getPeerInfo(), true);

    add_peer_handle_ =
        host_.getBus()
            .getChannel<libp2p::protocol::kademlia::events::PeerAddedChannel>()
            .subscribe([wp = weak_from_this()](const PeerId &peer_id) {
              if (auto self = wp.lock()) {
                self->processDiscoveredPeer(peer_id);
              }
            });

    identify_->onIdentifyReceived(
        [wp = weak_from_this()](const PeerId &peer_id) {
          if (auto self = wp.lock()) {
            SL_DEBUG(self->log_,
                     "Identify received from peer_id={}",
                     peer_id.toBase58());

            self->processFullyConnectedPeer(peer_id);
          }
        });

    // Start Identify protocol
    identify_->start();

    // Enqueue bootstrap nodes as first peers set
    for (const auto &bootstrap_node : bootstrap_nodes_) {
      kademlia_->addPeer(bootstrap_node, true);
    }

    // Start Kademlia (processing incoming message and random walking)
    kademlia_->start();

    // Do first aligning of peers count
    align();

    return true;
  }

  void PeerManagerImpl::stop() {
    add_peer_handle_.unsubscribe();
  }

  void PeerManagerImpl::connectToPeer(const PeerInfo &peer_info) {
    auto res = host_.getPeerRepository().getAddressRepository().upsertAddresses(
        peer_info.id, peer_info.addresses, libp2p::peer::ttl::kTransient);
    if (res) {
      connectToPeer(peer_info.id);
    }
  }

  size_t PeerManagerImpl::activePeersNumber() const {
    return active_peers_.size();
  }

  void PeerManagerImpl::forEachPeer(
      std::function<void(const PeerId &)> func) const {
    for (auto &it : active_peers_) {
      func(it.first);
    }
  }

  void PeerManagerImpl::forOnePeer(
      const PeerId &peer_id, std::function<void(const PeerId &)> func) const {
    if (active_peers_.count(peer_id)) {
      func(peer_id);
    }
  }

  void PeerManagerImpl::align() {
    SL_TRACE(log_, "Try to align peers number");

    const auto target_count = app_config_.peeringConfig().targetPeerAmount;
    const auto soft_limit = app_config_.peeringConfig().softLimit;
    const auto hard_limit = app_config_.peeringConfig().hardLimit;
    const auto peer_ttl = app_config_.peeringConfig().peerTtl;

    align_timer_.cancel();

    // Check if disconnected
    auto block_announce_protocol = router_->getBlockAnnounceProtocol();
    for (auto it = active_peers_.begin(); it != active_peers_.end();) {
      auto [peer_id, timepoint] = *it++;
      if (not stream_engine_->isAlive(peer_id, block_announce_protocol)) {
        // Found disconnected
        auto &peer_id_ref = peer_id;
        SL_DEBUG(log_, "Found dead peer_id={}", peer_id_ref.toBase58());
        disconnectFromPeer(peer_id);
      }
    }

    // Soft limit is exceeded
    if (active_peers_.size() > soft_limit) {
      // Get oldest peer
      auto it = std::min_element(active_peers_.begin(),
                                 active_peers_.end(),
                                 [](const auto &item1, const auto &item2) {
                                   return item1.second.time < item2.second.time;
                                 });
      auto &[oldest_peer_id, data] = *it;
      auto &oldest_timepoint = data.time;

      if (active_peers_.size() > hard_limit) {
        // Hard limit is exceeded
        SL_DEBUG(log_, "Hard limit of of active peers is exceeded");
        disconnectFromPeer(oldest_peer_id);

      } else if (oldest_timepoint + peer_ttl < clock_->now()) {
        // Peer is inactive long time
        auto &oldest_peer_id_ref = oldest_peer_id;
        SL_DEBUG(
            log_, "Found inactive peer_id={}", oldest_peer_id_ref.toBase58());
        disconnectFromPeer(oldest_peer_id);

      } else {
        SL_TRACE(log_, "No peer to disconnect at soft limit");
      }
    }

    // Not enough active peers
    if (active_peers_.size() < target_count) {
      if (not queue_to_connect_.empty()) {
        for (;;) {
          auto node = peers_in_queue_.extract(queue_to_connect_.front());
          auto &peer_id = node.value();

          queue_to_connect_.pop_front();
          BOOST_ASSERT(queue_to_connect_.size() == peers_in_queue_.size());

          if (connecting_peers_.emplace(peer_id).second) {
            connectToPeer(peer_id);

            SL_TRACE(log_,
                     "Remained peers in queue for connect: {}",
                     peers_in_queue_.size());
            break;
          }
        }
      } else if (connecting_peers_.empty()) {
        SL_DEBUG(log_, "Queue for connect is empty. Reuse bootstrap nodes");
        for (const auto &bootstrap_node : bootstrap_nodes_) {
          if (own_peer_info_.id != bootstrap_node.id) {
            if (connecting_peers_.emplace(bootstrap_node.id).second) {
              connectToPeer(bootstrap_node.id);
            }
          }
        }
      } else {
        SL_DEBUG(log_,
                 "Queue for connect is empty. Connecting peers: {}",
                 connecting_peers_.size());
      }
    }

    const auto aligning_period = app_config_.peeringConfig().aligningPeriod;

    align_timer_ = scheduler_->schedule(
        libp2p::protocol::scheduler::toTicks(aligning_period),
        [wp = weak_from_this()] {
          if (auto self = wp.lock()) {
            self->align();
          }
        });
  }

  void PeerManagerImpl::connectToPeer(const PeerId &peer_id) {
    // Skip connection to itself
    if (own_peer_info_.id == peer_id) {
      connecting_peers_.erase(peer_id);
      return;
    }

    auto peer_info = host_.getPeerRepository().getPeerInfo(peer_id);
    if (peer_info.addresses.empty()) {
      SL_DEBUG(log_, "Not found addresses for peer_id={}", peer_id.toBase58());
      connecting_peers_.erase(peer_id);
      return;
    }

    auto connectedness = host_.connectedness(peer_info);
    if (connectedness == libp2p::Host::Connectedness::CAN_NOT_CONNECT) {
      SL_DEBUG(log_, "Can not connect to peer_id={}", peer_id.toBase58());
      connecting_peers_.erase(peer_id);
      return;
    }

    SL_DEBUG(log_, "Try to connect to peer_id={}", peer_info.id.toBase58());
    for (auto addr : peer_info.addresses) {
      SL_DEBUG(log_, "  address: {}", addr.getStringAddress());
    }

    host_.connect(
        peer_info,
        [wp = weak_from_this(), peer_id = peer_info.id](auto res) mutable {
          auto self = wp.lock();
          if (not self) {
            return;
          }

          if (not res.has_value()) {
            SL_DEBUG(self->log_,
                     "Connecting to peer_id={} is failed: {}",
                     peer_id.toBase58(),
                     res.error().message());
            self->connecting_peers_.erase(peer_id);
            return;
          }

          auto &connection = res.value();
          auto remote_peer_id_res = connection->remotePeer();
          if (not remote_peer_id_res.has_value()) {
            SL_DEBUG(self->log_,
                     "Connected, but not identifyed yet (expecting peer_id={})",
                     peer_id.toBase58());
            self->connecting_peers_.erase(peer_id);
            return;
          }

          auto &remote_peer_id = remote_peer_id_res.value();
          if (remote_peer_id == peer_id) {
            SL_DEBUG(self->log_, "Connected to peer_id={}", peer_id.toBase58());

            self->processFullyConnectedPeer(peer_id);
          }
        },
        kTimeoutForConnecting);
  }

  void PeerManagerImpl::disconnectFromPeer(const PeerId &peer_id) {
    auto it = active_peers_.find(peer_id);
    if (it != active_peers_.end()) {
      SL_DEBUG(log_, "Disconnect from peer_id={}", peer_id.toBase58());
      stream_engine_->del(peer_id);
      active_peers_.erase(it);
      SL_DEBUG(log_, "Remained {} active peers", active_peers_.size());
    }
    sync_clients_->remove(peer_id);
  }

  void PeerManagerImpl::keepAlive(const PeerId &peer_id) {
    auto it = active_peers_.find(peer_id);
    if (it != active_peers_.end()) {
      it->second.time = clock_->now();
    }
  }

  void PeerManagerImpl::updatePeerStatus(const PeerId &peer_id,
                                         const Status &status) {
    auto it = active_peers_.find(peer_id);
    if (it != active_peers_.end()) {
      it->second.time = clock_->now();
      it->second.status = status;
    } else {
      // Remove from connecting peer list
      connecting_peers_.erase(peer_id);

      // Remove from queue for connection
      if (auto piq_it = peers_in_queue_.find(peer_id);
          piq_it != peers_in_queue_.end()) {
        auto qtc_it = std::find_if(queue_to_connect_.cbegin(),
                                   queue_to_connect_.cend(),
                                   [&peer_id = peer_id](const auto &item) {
                                     return peer_id == item.get();
                                   });
        queue_to_connect_.erase(qtc_it);
        peers_in_queue_.erase(piq_it);
        BOOST_ASSERT(queue_to_connect_.size() == peers_in_queue_.size());

        SL_DEBUG(log_,
                 "Remained peers in queue for connect: {}",
                 peers_in_queue_.size());
      }

      // Add as active peer
      active_peers_.emplace(
          peer_id, ActivePeerData{.time = clock_->now(), .status = status});
    }
  }

  void PeerManagerImpl::updatePeerStatus(const PeerId &peer_id,
                                         const BlockInfo &best_block) {
    auto it = active_peers_.find(peer_id);
    if (it != active_peers_.end()) {
      it->second.time = clock_->now();
      it->second.status.best_block = best_block;
    }
  }

  boost::optional<Status> PeerManagerImpl::getPeerStatus(
      const PeerId &peer_id) {
    auto it = active_peers_.find(peer_id);
    if (it == active_peers_.end()) {
      return boost::none;
    }
    return it->second.status;
  }

  void PeerManagerImpl::processDiscoveredPeer(const PeerId &peer_id) {
    // Ignore himself
    if (own_peer_info_.id == peer_id) {
      return;
    }

    // Skip if peer is already active
    if (active_peers_.find(peer_id) != active_peers_.end()) {
      return;
    }

    auto [it, added] = peers_in_queue_.emplace(peer_id);

    // Already in queue
    if (not added) {
      return;
    }

    queue_to_connect_.emplace_back(*it);
    BOOST_ASSERT(queue_to_connect_.size() == peers_in_queue_.size());

    SL_DEBUG(log_,
             "New peer_id={} enqueued. In queue: {}",
             peer_id.toBase58(),
             queue_to_connect_.size());
  }

  void PeerManagerImpl::processFullyConnectedPeer(const PeerId &peer_id) {
    // Skip connection to itself
    if (own_peer_info_.id == peer_id) {
      connecting_peers_.erase(peer_id);
      return;
    }

    PeerInfo peer_info{.id = peer_id, .addresses = {}};

    auto block_announce_protocol = router_->getBlockAnnounceProtocol();
    if (not stream_engine_->isAlive(peer_info.id, block_announce_protocol)) {
      block_announce_protocol->newOutgoingStream(
          peer_info,
          [wp = weak_from_this(),
           peer_id = peer_info.id,
           protocol = block_announce_protocol](auto &&stream_res) {
            auto self = wp.lock();
            if (not self) {
              return;
            }

            if (not stream_res.has_value()) {
              self->log_->warn("Unable to create stream {} with {}: {}",
                               protocol->protocol(),
                               peer_id.toBase58(),
                               stream_res.error().message());
              self->connecting_peers_.erase(peer_id);
              self->disconnectFromPeer(peer_id);
              return;
            }

            // Add to active peer list
            if (auto [ap_it, added] = self->active_peers_.emplace(
                    peer_id, ActivePeerData{.time = self->clock_->now()});
                added) {
              // And remove from queue
              if (auto piq_it = self->peers_in_queue_.find(peer_id);
                  piq_it != self->peers_in_queue_.end()) {
                auto qtc_it =
                    std::find_if(self->queue_to_connect_.cbegin(),
                                 self->queue_to_connect_.cend(),
                                 [&peer_id = peer_id](const auto &item) {
                                   return peer_id == item.get();
                                 });
                self->queue_to_connect_.erase(qtc_it);
                self->peers_in_queue_.erase(piq_it);
                BOOST_ASSERT(self->queue_to_connect_.size()
                             == self->peers_in_queue_.size());

                SL_DEBUG(self->log_,
                         "Remained peers in queue for connect: {}",
                         self->peers_in_queue_.size());
              }
            }

<<<<<<< HEAD
              // Add to active peer list
              if (auto [ap_it, ok] = self->active_peers_.emplace(
                      peer_id, ActivePeerData{.time = self->clock_->now(), .status = Status{}});
                  ok) {
                // And remove from queue
                if (auto piq_it = self->peers_in_queue_.find(peer_id);
                    piq_it != self->peers_in_queue_.end()) {
                  auto qtc_it =
                      std::find_if(self->queue_to_connect_.cbegin(),
                                   self->queue_to_connect_.cend(),
                                   [&peer_id = peer_id](const auto &item) {
                                     return peer_id == item.get();
                                   });
                  self->queue_to_connect_.erase(qtc_it);
                  self->peers_in_queue_.erase(piq_it);
                  BOOST_ASSERT(self->queue_to_connect_.size()
                               == self->peers_in_queue_.size());

                  SL_DEBUG(self->log_,
                           "Remained peers in queue for connect: {}",
                           self->peers_in_queue_.size());
                }
              }
            });
      }
=======
            self->connecting_peers_.erase(peer_id);
          });

    } else {
      SL_DEBUG(log_,
               "Stream {} with {} is alive",
               block_announce_protocol->protocol(),
               peer_id.toBase58());
      connecting_peers_.erase(peer_id);
>>>>>>> d2d10c5d
    }

    auto addresses_res =
        host_.getPeerRepository().getAddressRepository().getAddresses(peer_id);
    if (addresses_res.has_value()) {
      auto &addresses = addresses_res.value();
      PeerInfo peer_info{.id = peer_id, .addresses = std::move(addresses)};
      kademlia_->addPeer(peer_info, false);
    }
  }

  void PeerManagerImpl::reserveStreams(const PeerId &peer_id) const {
    // Reserve stream slots for needed protocols

    stream_engine_->add(peer_id, router_->getGossipProtocol());
    stream_engine_->add(peer_id, router_->getPropagateTransactionsProtocol());
    stream_engine_->add(peer_id, router_->getSupProtocol());
  }

}  // namespace kagome::network<|MERGE_RESOLUTION|>--- conflicted
+++ resolved
@@ -426,7 +426,7 @@
 
             // Add to active peer list
             if (auto [ap_it, added] = self->active_peers_.emplace(
-                    peer_id, ActivePeerData{.time = self->clock_->now()});
+                    peer_id, ActivePeerData{.time = self->clock_->now(), .status = Status{}});
                 added) {
               // And remove from queue
               if (auto piq_it = self->peers_in_queue_.find(peer_id);
@@ -448,33 +448,6 @@
               }
             }
 
-<<<<<<< HEAD
-              // Add to active peer list
-              if (auto [ap_it, ok] = self->active_peers_.emplace(
-                      peer_id, ActivePeerData{.time = self->clock_->now(), .status = Status{}});
-                  ok) {
-                // And remove from queue
-                if (auto piq_it = self->peers_in_queue_.find(peer_id);
-                    piq_it != self->peers_in_queue_.end()) {
-                  auto qtc_it =
-                      std::find_if(self->queue_to_connect_.cbegin(),
-                                   self->queue_to_connect_.cend(),
-                                   [&peer_id = peer_id](const auto &item) {
-                                     return peer_id == item.get();
-                                   });
-                  self->queue_to_connect_.erase(qtc_it);
-                  self->peers_in_queue_.erase(piq_it);
-                  BOOST_ASSERT(self->queue_to_connect_.size()
-                               == self->peers_in_queue_.size());
-
-                  SL_DEBUG(self->log_,
-                           "Remained peers in queue for connect: {}",
-                           self->peers_in_queue_.size());
-                }
-              }
-            });
-      }
-=======
             self->connecting_peers_.erase(peer_id);
           });
 
@@ -484,7 +457,6 @@
                block_announce_protocol->protocol(),
                peer_id.toBase58());
       connecting_peers_.erase(peer_id);
->>>>>>> d2d10c5d
     }
 
     auto addresses_res =
