--- conflicted
+++ resolved
@@ -45,15 +45,11 @@
         bootstrap_nodes_(bootstrap_nodes),
         own_peer_info_(own_peer_info),
         sync_clients_(std::move(sync_clients)),
-<<<<<<< HEAD
-        log_(log::createLogger("PeerManager", "network")) {
-=======
         block_tree_{std::move(block_tree)},
         hasher_{std::move(hasher)},
         storage_{std::move(storage)},
         babe_observer_{std::move(babe_observer)},
-        log_(common::createLogger("PeerManager")) {
->>>>>>> 96dc825c
+        log_(log::createLogger("PeerManager", "network")) {
     BOOST_ASSERT(app_state_manager_ != nullptr);
     BOOST_ASSERT(identify_ != nullptr);
     BOOST_ASSERT(kademlia_ != nullptr);
