--- conflicted
+++ resolved
@@ -499,12 +499,12 @@
     stream_engine_->add(peer_id, router_->getSupProtocol());
   }
 
-<<<<<<< HEAD
   // always false in dev mode
   bool PeerManagerImpl::isSelfPeer(const PeerId &peer_id) const {
     return own_peer_info_.id == peer_id ? not app_config_.isRunInDevMode()
                                         : false;
-=======
+  }
+  
   std::vector<scale::PeerInfoSerializable>
   PeerManagerImpl::loadLastActivePeers() {
     auto get_res = storage_->get(storage::kActivePeersKey);
@@ -560,7 +560,6 @@
     SL_DEBUG(log_,
              "Saved {} last active peers' record(s)",
              last_active_peers.size());
->>>>>>> 352cbd0a
   }
 
 }  // namespace kagome::network