--- conflicted
+++ resolved
@@ -208,14 +208,9 @@
     if (auto it = peer_states_.find(peer_id); it != peer_states_.end()) {
       BOOST_ASSERT(!it->second.collator_state
                    && !!"Collator state should be empty at the time.");
-<<<<<<< HEAD
-      it->second.collator_state =
-          CollatorState{.parachain_id = para_id, .collator_id = collator_id};
-=======
       it->second.collator_state = CollatorState{.parachain_id = para_id,
                                                 .collator_id = collator_id,
                                                 .advertisements = {}};
->>>>>>> 22abcd12
       it->second.time = clock_->now();
     }
   }
