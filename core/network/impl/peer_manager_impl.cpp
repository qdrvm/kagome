--- conflicted
+++ resolved
@@ -815,17 +815,12 @@
             }
 
             self->tryOpenGrandpaProtocol(peer_info, peer_state.value().get());
-<<<<<<< HEAD
-            self->tryOpenValidationProtocol(peer_info,
-                                            peer_state.value().get());
-            auto beefy_protocol = std::static_pointer_cast<BeefyProtocolImpl>(
-                self->router_->getBeefyProtocol());
-=======
             self->tryOpenValidationProtocol(
                 peer_info,
                 peer_state.value().get(),
                 network::CollationVersion::VStaging);
->>>>>>> 5183aa62
+            auto beefy_protocol = std::static_pointer_cast<BeefyProtocolImpl>(
+                self->router_->getBeefyProtocol());
             openOutgoing(self->stream_engine_,
                          beefy_protocol,
                          peer_info,
