/**
 * Copyright Soramitsu Co., Ltd. All Rights Reserved.
 * SPDX-License-Identifier: Apache-2.0
 */

#include "network/impl/peer_manager_impl.hpp"

#include <memory>

#include <libp2p/host/host.hpp>
#include <libp2p/multi/content_identifier_codec.hpp>
#include <libp2p/protocol/kademlia/impl/peer_routing_table.hpp>
#include <libp2p/protocol/kademlia/kademlia.hpp>

#include "network/common.hpp"
#include "outcome/outcome.hpp"

namespace kagome::network {
  PeerManagerImpl::PeerManagerImpl(
      std::shared_ptr<application::AppStateManager> app_state_manager,
      libp2p::Host &host,
      std::shared_ptr<libp2p::protocol::Identify> identify,
      std::shared_ptr<libp2p::protocol::kademlia::Kademlia> kademlia,
      std::shared_ptr<libp2p::protocol::Scheduler> scheduler,
      std::shared_ptr<StreamEngine> stream_engine,
      const application::AppConfiguration &app_config,
      const application::ChainSpec &chain_spec,
      std::shared_ptr<clock::SteadyClock> clock,
      const BootstrapNodes &bootstrap_nodes,
      const OwnPeerInfo &own_peer_info,
      std::shared_ptr<network::SyncClientsSet> sync_clients,
      std::shared_ptr<blockchain::BlockTree> block_tree,
      std::shared_ptr<crypto::Hasher> hasher,
      std::shared_ptr<blockchain::BlockStorage> storage,
      std::shared_ptr<BabeObserver> babe_observer,
      std::shared_ptr<BlockAnnounceProtocol> block_announce_protocol)
      : app_state_manager_(std::move(app_state_manager)),
        host_(host),
        identify_(std::move(identify)),
        kademlia_(std::move(kademlia)),
        scheduler_(std::move(scheduler)),
        stream_engine_(std::move(stream_engine)),
        app_config_(app_config),
        chain_spec_(chain_spec),
        clock_(std::move(clock)),
        bootstrap_nodes_(bootstrap_nodes),
        own_peer_info_(own_peer_info),
        sync_clients_(std::move(sync_clients)),
        block_tree_{std::move(block_tree)},
        hasher_{std::move(hasher)},
        storage_{std::move(storage)},
        babe_observer_{std::move(babe_observer)},
<<<<<<< HEAD
      block_announce_protocol_{std::move(block_announce_protocol)},
        log_(common::createLogger("PeerManager")) {
=======
        log_(log::createLogger("PeerManager", "network")) {
>>>>>>> b2a77061
    BOOST_ASSERT(app_state_manager_ != nullptr);
    BOOST_ASSERT(identify_ != nullptr);
    BOOST_ASSERT(kademlia_ != nullptr);
    BOOST_ASSERT(scheduler_ != nullptr);
    BOOST_ASSERT(stream_engine_ != nullptr);
    BOOST_ASSERT(sync_clients_ != nullptr);
    BOOST_ASSERT(block_tree_ != nullptr);
    BOOST_ASSERT(hasher_ != nullptr);
    BOOST_ASSERT(storage_ != nullptr);
    BOOST_ASSERT(babe_observer_ != nullptr);
    BOOST_ASSERT(block_announce_protocol_ != nullptr);

    app_state_manager_->takeControl(*this);
  }

  bool PeerManagerImpl::prepare() {
    if (bootstrap_nodes_.empty()) {
      log_->critical(
          "Does not have any bootstrap nodes. "
          "Provide them by chain spec or CLI argument `--bootnodes'");
      return false;
    }

    return true;
  }

  bool PeerManagerImpl::start() {
    // Add themselves into peer routing
    kademlia_->addPeer(host_.getPeerInfo(), true);

    add_peer_handle_ =
        host_.getBus()
            .getChannel<libp2p::protocol::kademlia::events::PeerAddedChannel>()
            .subscribe([wp = weak_from_this()](const PeerId &peer_id) {
              if (auto self = wp.lock()) {
                self->processDiscoveredPeer(peer_id);
              }
            });

    identify_->onIdentifyReceived(
        [wp = weak_from_this()](const PeerId &peer_id) {
          if (auto self = wp.lock()) {
            self->processFullyConnectedPeer(peer_id);
          }
        });

    // Start Identify protocol
    identify_->start();

    // Enqueue bootstrap nodes as first peers set
    for (const auto &bootstrap_node : bootstrap_nodes_) {
      kademlia_->addPeer(bootstrap_node, true);
    }

    // Start Kademlia (processing incoming message and random walking)
    kademlia_->start();

    // Do first aligning of peers count
    align();

    return true;
  }

  void PeerManagerImpl::stop() {
    add_peer_handle_.unsubscribe();
  }

  void PeerManagerImpl::connectToPeer(const PeerInfo &peer_info) {
    auto res = host_.getPeerRepository().getAddressRepository().upsertAddresses(
        peer_info.id, peer_info.addresses, libp2p::peer::ttl::kTransient);
    if (res) {
      connectToPeer(peer_info.id);
    }
  }

  size_t PeerManagerImpl::activePeersNumber() const {
    return active_peers_.size();
  }

  void PeerManagerImpl::forEachPeer(
      std::function<void(const PeerId &)> func) const {
    for (auto &it : active_peers_) {
      func(it.first);
    }
  }

  void PeerManagerImpl::forOnePeer(
      const PeerId &peer_id, std::function<void(const PeerId &)> func) const {
    if (active_peers_.count(peer_id)) {
      func(peer_id);
    }
  }

  void PeerManagerImpl::align() {
    const auto target_count = app_config_.peeringConfig().targetPeerAmount;
    const auto soft_limit = app_config_.peeringConfig().softLimit;
    const auto hard_limit = app_config_.peeringConfig().hardLimit;
    const auto peer_ttl = app_config_.peeringConfig().peerTtl;

    align_timer_.cancel();

    // Check disconnected
    auto protocol =
        fmt::format(kBlockAnnouncesProtocol.data(), chain_spec_.protocolId());
    for (auto it = active_peers_.begin(); it != active_peers_.end();) {
      auto [peer_id, timepoint] = *it++;
      if (not stream_engine_->isAlive(peer_id, protocol)) {
        // Found disconnected
        log_->debug("Found dead peer_id={}", peer_id.toBase58());
        disconnectFromPeer(peer_id);
      }
    }

    // Soft limit is exceeded
    if (active_peers_.size() > soft_limit) {
      // Get oldest peer
      auto it = std::min_element(active_peers_.begin(),
                                 active_peers_.end(),
                                 [](const auto &item1, const auto &item2) {
                                   return item1.second.time < item2.second.time;
                                 });
      auto &[oldest_peer_id, data] = *it;
      auto &oldest_timepoint = data.time;

      if (active_peers_.size() > hard_limit) {
        // Hard limit is exceeded
        log_->debug("Hard limit of of active peers is exceeded");
        disconnectFromPeer(oldest_peer_id);

      } else if (oldest_timepoint + peer_ttl < clock_->now()) {
        // Peer is inactive long time
        log_->debug("Found inactive peer_id={}", oldest_peer_id.toBase58());
        disconnectFromPeer(oldest_peer_id);

      } else {
        log_->debug("No peer to disconnect at soft limit");
      }
    }

    // Not enough active peers
    if (active_peers_.size() < target_count) {
      if (not queue_to_connect_.empty()) {
        auto node = peers_in_queue_.extract(queue_to_connect_.front());
        auto &peer_id = node.value();

        queue_to_connect_.pop_front();
        BOOST_ASSERT(queue_to_connect_.size() == peers_in_queue_.size());

        connecting_peers_.emplace(peer_id);
        connectToPeer(peer_id);

        log_->debug("Remained peers in queue for connect: {}",
                    peers_in_queue_.size());
      } else if (connecting_peers_.empty()) {
        log_->debug("Queue for connect is empty. Reuse bootstrap nodes");
        for (const auto &bootstrap_node : bootstrap_nodes_) {
          if (own_peer_info_.id != bootstrap_node.id) {
            connecting_peers_.emplace(bootstrap_node.id);
            connectToPeer(bootstrap_node.id);
          }
        }
      } else {
        log_->debug("Queue for connect is empty. Connecting peers: {}",
                    connecting_peers_.size());
      }
    }

    const auto aligning_period = app_config_.peeringConfig().aligningPeriod;

    align_timer_ = scheduler_->schedule(
        libp2p::protocol::scheduler::toTicks(aligning_period),
        [wp = weak_from_this()] {
          if (auto self = wp.lock()) {
            self->align();
          }
        });
  }

  void PeerManagerImpl::connectToPeer(const PeerId &peer_id) {
    auto peer_info = host_.getPeerRepository().getPeerInfo(peer_id);

    if (peer_info.addresses.empty()) {
      log_->debug("Not found addresses for peer_id={}", peer_id.toBase58());
      return;
    }

    auto connectedness =
        host_.getNetwork().getConnectionManager().connectedness(peer_info);
    if (connectedness
        == libp2p::network::ConnectionManager::Connectedness::CAN_NOT_CONNECT) {
      log_->debug("Can not connect to peer_id={}", peer_id.toBase58());
      return;
    }

    log_->debug("Try to connect to peer_id={}", peer_info.id.toBase58());
    for (auto addr : peer_info.addresses) {
      log_->debug("  address: {}", addr.getStringAddress());
    }

    host_.connect(
        peer_info, [wp = weak_from_this(), peer_id = peer_info.id](auto res) {
          auto self = wp.lock();
          if (not self) {
            return;
          }
          self->connecting_peers_.erase(peer_id);
          if (not res.has_value()) {
            self->log_->debug("Connecting to peer_id={} is failed: {}",
                              peer_id.toBase58(),
                              res.error().message());
            return;
          }
          auto &connection = res.value();
          auto remote_peer_id_res = connection->remotePeer();
          if (not remote_peer_id_res.has_value()) {
            self->log_->debug(
                "Connected, but not identifyed yet (expecting peer_id={})",
                peer_id.toBase58());
            return;
          }
          auto &remote_peer_id = remote_peer_id_res.value();
          if (remote_peer_id == peer_id) {
            self->log_->debug(
                "Perhaps has already connected to peer_id={}. "
                "Processing immediately",
                peer_id.toBase58());
            self->processFullyConnectedPeer(peer_id);
          }
        });
  }  // namespace kagome::network

  void PeerManagerImpl::disconnectFromPeer(const PeerId &peer_id) {
    auto it = active_peers_.find(peer_id);
    if (it != active_peers_.end()) {
      log_->debug("Disconnect from peer_id={}", peer_id.toBase58());
      stream_engine_->del(peer_id);
      active_peers_.erase(it);
      log_->debug("Remained {} active peers", active_peers_.size());
    }
    sync_clients_->remove(peer_id);
  }

  void PeerManagerImpl::keepAlive(const PeerId &peer_id) {
    auto it = active_peers_.find(peer_id);
    if (it != active_peers_.end()) {
      it->second.time = clock_->now();
    }
  }

  void PeerManagerImpl::updatePeerStatus(const PeerId &peer_id,
                                         const Status &status) {
    auto it = active_peers_.find(peer_id);
    if (it != active_peers_.end()) {
      it->second.time = clock_->now();
      it->second.status = status;
    } else {
      // Remove from connecting peer list
      connecting_peers_.erase(peer_id);

      // Remove from queue for connection
      if (auto piq_it = peers_in_queue_.find(peer_id);
          piq_it != peers_in_queue_.end()) {
        auto qtc_it = std::find_if(queue_to_connect_.cbegin(),
                                   queue_to_connect_.cend(),
                                   [&peer_id = peer_id](const auto &item) {
                                     return peer_id == item.get();
                                   });
        queue_to_connect_.erase(qtc_it);
        peers_in_queue_.erase(piq_it);
        BOOST_ASSERT(queue_to_connect_.size() == peers_in_queue_.size());

        log_->debug("Remained peers in queue for connect: {}",
                    peers_in_queue_.size());
      }

      // Add as active peer
      active_peers_.emplace(
          peer_id, ActivePeerData{.time = clock_->now(), .status = status});
    }
  }

  void PeerManagerImpl::updatePeerStatus(const PeerId &peer_id,
                                         const BlockInfo &best_block) {
    auto it = active_peers_.find(peer_id);
    if (it != active_peers_.end()) {
      it->second.time = clock_->now();
      it->second.status.best_block = best_block;
    }
  }

  boost::optional<Status> PeerManagerImpl::getPeerStatus(
      const PeerId &peer_id) {
    auto it = active_peers_.find(peer_id);
    if (it == active_peers_.end()) {
      return boost::none;
    }
    return it->second.status;
  }

  void PeerManagerImpl::processDiscoveredPeer(const PeerId &peer_id) {
    // Ignore himself
    if (own_peer_info_.id == peer_id) {
      return;
    }

    // Skip if peer is already active
    if (active_peers_.find(peer_id) != active_peers_.end()) {
      return;
    }

    auto [it, added] = peers_in_queue_.emplace(std::move(peer_id));

    // Already in queue
    if (not added) {
      return;
    }

    queue_to_connect_.emplace_back(*it);
    BOOST_ASSERT(queue_to_connect_.size() == peers_in_queue_.size());

    log_->debug("New peer_id={} enqueued. In queue: {}",
                (*it).toBase58(),
                queue_to_connect_.size());
  }

  void PeerManagerImpl::processFullyConnectedPeer(const PeerId &peer_id) {
    // Skip connection to himself
    if (own_peer_info_.id == peer_id) {
      return;
    }

    log_->debug("New connection with peer_id={}", peer_id.toBase58());

    auto addresses_res =
        host_.getPeerRepository().getAddressRepository().getAddresses(peer_id);

    if (not addresses_res.has_value()) {
      log_->debug("  addresses are not provided");
      return;
    }

    auto &addresses = addresses_res.value();
    for (auto addr : addresses) {
      log_->debug("  address: {}", addr.getStringAddress());
    }

    PeerInfo peer_info{.id = peer_id, .addresses = std::move(addresses)};

    const auto hard_limit = app_config_.peeringConfig().hardLimit;

    size_t cur_active_peer = active_peers_.size();

    // Capacity is allow
    if (cur_active_peer >= hard_limit) {
      connecting_peers_.erase(peer_id);

    } else {
      auto announce_protocol =
          fmt::format(kBlockAnnouncesProtocol.data(), chain_spec_.protocolId());

      if (not stream_engine_->isAlive(peer_info.id, announce_protocol)) {
        block_announce_protocol_->newOutgoingStream(
            peer_info,

            [wp = weak_from_this(), peer_id = peer_info.id, announce_protocol](
                auto &&stream_res) {
              auto self = wp.lock();
              if (not self) {
                return;
              }

              // Remove from list of connecting peers
              self->connecting_peers_.erase(peer_id);

              if (not stream_res.has_value()) {
                self->log_->warn("Unable to create '{}' stream with {}: {}",
                                 announce_protocol,
                                 peer_id.toBase58(),
                                 stream_res.error().message());
                self->disconnectFromPeer(peer_id);
                return;
              }
              auto &stream = stream_res.value();

              // Add to active peer list
              if (auto [ap_it, ok] = self->active_peers_.emplace(
                      peer_id, ActivePeerData{.time = self->clock_->now()});
                  ok) {
                // And remove from queue
                if (auto piq_it = self->peers_in_queue_.find(peer_id);
                    piq_it != self->peers_in_queue_.end()) {
                  auto qtc_it =
                      std::find_if(self->queue_to_connect_.cbegin(),
                                   self->queue_to_connect_.cend(),
                                   [&peer_id = peer_id](const auto &item) {
                                     return peer_id == item.get();
                                   });
                  self->queue_to_connect_.erase(qtc_it);
                  self->peers_in_queue_.erase(piq_it);
                  BOOST_ASSERT(self->queue_to_connect_.size()
                               == self->peers_in_queue_.size());

                  self->log_->debug("Remained peers in queue for connect: {}",
                                    self->peers_in_queue_.size());
                }
              }

              self->log_->debug("Established {} stream with {}",
                                fmt::format(kBlockAnnouncesProtocol.data(),
                                            self->chain_spec_.protocolId()),
                                peer_id.toBase58());

              // Save initial payload stream (block-announce)
              [[maybe_unused]] auto res = self->stream_engine_->add(
                  stream,
                  fmt::format(kBlockAnnouncesProtocol.data(),
                              self->chain_spec_.protocolId()));

              //              if (not
              //              self->writeHandshakeToOutgoingBlockAnnounceStream(
              //                      stream)) {
              //                return;
              //              }

              // Reserve stream slots for needed protocols

              self->stream_engine_->add(
                  peer_id,
                  fmt::format(kPropagateTransactionsProtocol.data(),
                              self->chain_spec_.protocolId()));

              self->stream_engine_->add(
                  peer_id,
                  fmt::format(kBlockAnnouncesProtocol.data(),
                              self->chain_spec_.protocolId()));

              self->stream_engine_->add(peer_id, kGossipProtocol);
            });
      }
    }

    kademlia_->addPeer(peer_info, false);
  }

  bool PeerManagerImpl::writeHandshakeToOutgoingBlockAnnounceStream(
      std::shared_ptr<libp2p::connection::Stream> stream) {
    Status status_msg;

    /// Roles
    // TODO(xDimon): Need to set actual role of node
    //  issue: https://github.com/soramitsu/kagome/issues/678
    status_msg.roles.flags.full = 1;

    /// Best block info
    const auto &last_finalized = block_tree_->getLastFinalized().block_hash;
    if (auto best_res =
            block_tree_->getBestContaining(last_finalized, boost::none);
        best_res.has_value()) {
      status_msg.best_block = best_res.value();
    } else {
      log_->error("Could not get best block info: {}",
                  best_res.error().message());
      return false;
    }

    /// Genesis hash
    if (auto genesis_res = storage_->getGenesisBlockHash();
        genesis_res.has_value()) {
      status_msg.genesis_hash = std::move(genesis_res.value());
    } else {
      log_->error("Could not get genesis block hash: {}",
                  genesis_res.error().message());
      return false;
    }

    writeAsyncMsgWithHandshake<BlockAnnounce>(
        stream,
        std::move(status_msg),
        [](auto self,
           const auto &peer_id,
           const auto &remote_status) mutable -> outcome::result<void> {
          BOOST_ASSERT(self);
          self->log_->info("Received status from peer_id={}",
                           peer_id.toBase58());
          self->updatePeerStatus(peer_id, remote_status);
          return outcome::success();
        },
        [](auto self, const auto &peer_id, const auto &block_announce) mutable {
          BOOST_ASSERT(self);
          self->log_->info("Received block announce: block number {}",
                           block_announce.header.number);
          self->babe_observer_->onBlockAnnounce(peer_id, block_announce);

          auto hash = self->hasher_->blake2b_256(
              scale::encode(block_announce.header).value());
          self->updatePeerStatus(peer_id,
                                 BlockInfo(block_announce.header.number, hash));
          return true;
        });

    return true;
  }
}  // namespace kagome::network<|MERGE_RESOLUTION|>--- conflicted
+++ resolved
@@ -50,12 +50,8 @@
         hasher_{std::move(hasher)},
         storage_{std::move(storage)},
         babe_observer_{std::move(babe_observer)},
-<<<<<<< HEAD
-      block_announce_protocol_{std::move(block_announce_protocol)},
-        log_(common::createLogger("PeerManager")) {
-=======
+        block_announce_protocol_{std::move(block_announce_protocol)},
         log_(log::createLogger("PeerManager", "network")) {
->>>>>>> b2a77061
     BOOST_ASSERT(app_state_manager_ != nullptr);
     BOOST_ASSERT(identify_ != nullptr);
     BOOST_ASSERT(kademlia_ != nullptr);
