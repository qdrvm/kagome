/**
 * Copyright Quadrivium LLC
 * All Rights Reserved
 * SPDX-License-Identifier: Apache-2.0
 */

#include "network/impl/peer_manager_impl.hpp"

#include <execinfo.h>
#include <limits>
#include <memory>

#include <libp2p/protocol/kademlia/impl/peer_routing_table.hpp>
#include <libp2p/protocol/ping.hpp>

<<<<<<< HEAD
#include "authority_discovery/query/query.hpp"
=======
#include "common/main_thread_pool.hpp"
>>>>>>> 9b21003e
#include "network/impl/protocols/beefy_protocol_impl.hpp"
#include "network/impl/protocols/grandpa_protocol.hpp"
#include "network/impl/protocols/parachain_protocols.hpp"
#include "network/protocols/beefy_protocol.hpp"
#include "outcome/outcome.hpp"
#include "scale/libp2p_types.hpp"
#include "storage/predefined_keys.hpp"
#include "utils/pool_handler_ready_make.hpp"

namespace {
  constexpr const char *syncPeerMetricName = "kagome_sync_peers";
  constexpr const char *kPeersCountMetricName = "kagome_sub_libp2p_peers_count";
  /// Reputation change for a node when we get disconnected from it.
  static constexpr int32_t kDisconnectReputation = -256;
}  // namespace

OUTCOME_CPP_DEFINE_CATEGORY(kagome::network, PeerManagerImpl::Error, e) {
  using E = kagome::network::PeerManagerImpl::Error;
  switch (e) {
    case E::UNDECLARED_COLLATOR:
      return "Process handling from undeclared collator";
  }
  return "Unknown error in ChainSpecImpl";
}

namespace {

  template <typename P, typename F>
  bool openOutgoing(std::shared_ptr<kagome::network::StreamEngine> &se,
                    const std::shared_ptr<P> &protocol,
                    const kagome::network::PeerManager::PeerInfo &pi,
                    F &&func) {
    BOOST_ASSERT(se);
    BOOST_ASSERT(protocol);

    if (se->reserveOutgoing(pi.id, protocol)) {
      protocol->newOutgoingStream(
          pi,
          [pid{pi.id},
           wptr_proto{std::weak_ptr<P>{protocol}},
           wptr_se{std::weak_ptr<kagome::network::StreamEngine>{se}},
           func{std::forward<F>(func)}](auto &&stream) mutable {
            auto se = wptr_se.lock();
            auto proto = wptr_proto.lock();
            if (se && proto) {
              se->dropReserveOutgoing(pid, proto);
            }
            std::forward<F>(func)(std::forward<decltype(stream)>(stream));
          });
      return true;
    }
    return false;
  }

}  // namespace

namespace kagome::network {
  PeerManagerImpl::PeerManagerImpl(
      std::shared_ptr<application::AppStateManager> app_state_manager,
      libp2p::Host &host,
      common::MainThreadPool &main_thread_pool,
      std::shared_ptr<libp2p::protocol::Identify> identify,
      std::shared_ptr<libp2p::protocol::kademlia::Kademlia> kademlia,
      std::shared_ptr<libp2p::basic::Scheduler> scheduler,
      std::shared_ptr<StreamEngine> stream_engine,
      const application::AppConfiguration &app_config,
      std::shared_ptr<clock::SteadyClock> clock,
      const BootstrapNodes &bootstrap_nodes,
      const OwnPeerInfo &own_peer_info,
      std::shared_ptr<network::Router> router,
      std::shared_ptr<storage::SpacedStorage> storage,
      std::shared_ptr<crypto::Hasher> hasher,
      std::shared_ptr<ReputationRepository> reputation_repository,
<<<<<<< HEAD
      std::shared_ptr<PeerView> peer_view,
      std::shared_ptr<authority_discovery::Query> authority_discovery)
      : app_state_manager_(std::move(app_state_manager)),
=======
      std::shared_ptr<PeerView> peer_view)
      : log_{log::createLogger("PeerManager", "network")},
>>>>>>> 9b21003e
        host_(host),
        main_pool_handler_{poolHandlerReadyMake(
            this, app_state_manager, main_thread_pool, log_)},
        identify_(std::move(identify)),
        kademlia_(std::move(kademlia)),
        scheduler_(std::move(scheduler)),
        stream_engine_(std::move(stream_engine)),
        app_config_(app_config),
        clock_(std::move(clock)),
        bootstrap_nodes_(bootstrap_nodes),
        own_peer_info_(own_peer_info),
        router_{std::move(router)},
        storage_{storage->getSpace(storage::Space::kDefault)},
        hasher_{std::move(hasher)},
        reputation_repository_{std::move(reputation_repository)},
<<<<<<< HEAD
        peer_view_{std::move(peer_view)},
        authority_discovery_{std::move(authority_discovery)},
        log_(log::createLogger("PeerManager", "network")) {
    BOOST_ASSERT(app_state_manager_ != nullptr);
=======
        peer_view_{std::move(peer_view)} {
>>>>>>> 9b21003e
    BOOST_ASSERT(identify_ != nullptr);
    BOOST_ASSERT(kademlia_ != nullptr);
    BOOST_ASSERT(scheduler_ != nullptr);
    BOOST_ASSERT(stream_engine_ != nullptr);
    BOOST_ASSERT(router_ != nullptr);
    BOOST_ASSERT(storage_ != nullptr);
    BOOST_ASSERT(hasher_ != nullptr);
    BOOST_ASSERT(peer_view_);
    BOOST_ASSERT(reputation_repository_ != nullptr);
    BOOST_ASSERT(peer_view_ != nullptr);
    BOOST_ASSERT(authority_discovery_ != nullptr);

    // Register metrics
    registry_->registerGaugeFamily(syncPeerMetricName,
                                   "Number of peers we sync with");
    registry_->registerGaugeFamily(kPeersCountMetricName,
                                   "Number of connected peers");
    sync_peer_num_ = registry_->registerGaugeMetric(syncPeerMetricName);
    sync_peer_num_->set(0);
    peers_count_metric_ = registry_->registerGaugeMetric(kPeersCountMetricName);
    peers_count_metric_->set(0);

    app_state_manager->takeControl(*this);
  }

  bool PeerManagerImpl::tryStart() {
    if (not app_config_.isRunInDevMode() && bootstrap_nodes_.empty()) {
      log_->critical(
          "Does not have any bootstrap nodes. "
          "Provide them by chain spec or CLI argument `--bootnodes'");
    }

    if (app_config_.isRunInDevMode() && bootstrap_nodes_.empty()) {
      log_->warn(
          "Peer manager is started in passive mode, "
          "because have not any bootstrap nodes.");
      return true;
    }

    // Add themselves into peer routing
    kademlia_->addPeer(host_.getPeerInfo(), true);

    add_peer_handle_ =
        host_.getBus()
            .getChannel<libp2p::event::protocol::kademlia::PeerAddedChannel>()
            .subscribe([wp{weak_from_this()}](const PeerId &peer_id) {
              if (auto self = wp.lock()) {
                if (auto rating =
                        self->reputation_repository_->reputation(peer_id);
                    rating < 0) {
                  SL_DEBUG(self->log_,
                           "Disconnecting from peer {} due to its negative "
                           "reputation {}",
                           peer_id,
                           rating);
                  self->disconnectFromPeer(peer_id);
                  return;
                }
                self->processDiscoveredPeer(peer_id);
              }
            });

    peer_disconnected_handler_ =
        host_.getBus()
            .getChannel<libp2p::event::network::OnPeerDisconnectedChannel>()
            .subscribe([wp{weak_from_this()}](const PeerId &peer_id) {
              if (auto self = wp.lock()) {
                SL_DEBUG(self->log_,
                         "OnPeerDisconnectedChannel handler from peer {}",
                         peer_id);
                self->stream_engine_->del(peer_id);
                self->peer_states_.erase(peer_id);
                self->active_peers_.erase(peer_id);
                self->connecting_peers_.erase(peer_id);
                self->peer_view_->removePeer(peer_id);
                self->sync_peer_num_->set(self->active_peers_.size());
                self->peers_count_metric_->set(self->active_peers_.size());
                SL_DEBUG(self->log_,
                         "Remained {} active peers",
                         self->active_peers_.size());
              }
            });

    identify_->onIdentifyReceived([wp{weak_from_this()}](
                                      const PeerId &peer_id) {
      if (auto self = wp.lock()) {
        SL_DEBUG(self->log_, "Identify received from peer {}", peer_id);
        if (auto rating = self->reputation_repository_->reputation(peer_id);
            rating < 0) {
          SL_DEBUG(
              self->log_,
              "Disconnecting from peer {} due to its negative reputation {}",
              peer_id,
              rating);
          self->disconnectFromPeer(peer_id);
          return;
        }
        self->processFullyConnectedPeer(peer_id);
      }
    });

    // Start Identify protocol
    identify_->start();

    // Enqueue bootstrap nodes with permanent lifetime
    for (const auto &bootstrap_node : bootstrap_nodes_) {
      kademlia_->addPeer(bootstrap_node, true);
    }

    // Enqueue last active peers as first peers set but with limited lifetime
    auto last_active_peers = loadLastActivePeers();
    SL_DEBUG(log_,
             "Loaded {} last active peers' record(s)",
             last_active_peers.size());
    for (const auto &peer_info : last_active_peers) {
      kademlia_->addPeer(peer_info, false);
    }

    // Start Kademlia (processing incoming message and random walking)
    kademlia_->start();

    // Do first alignment of peers count
    align();

    return true;
  }

  void PeerManagerImpl::stop() {
    storeActivePeers();
    add_peer_handle_.unsubscribe();
    peer_disconnected_handler_.unsubscribe();
  }

  void PeerManagerImpl::connectToPeer(const PeerInfo &peer_info) {
    auto res = host_.getPeerRepository().getAddressRepository().upsertAddresses(
        peer_info.id, peer_info.addresses, libp2p::peer::ttl::kTransient);
    if (res) {
      connectToPeer(peer_info.id);
    }
  }

  size_t PeerManagerImpl::activePeersNumber() const {
    return active_peers_.size();
  }

  std::shared_ptr<StreamEngine> PeerManagerImpl::getStreamEngine() {
    BOOST_ASSERT(stream_engine_);
    return stream_engine_;
  }

  void PeerManagerImpl::forEachPeer(
      std::function<void(const PeerId &)> func) const {
    for (auto &it : active_peers_) {
      func(it.first);
    }
  }

  void PeerManagerImpl::setCollating(
      const PeerId &peer_id,
      const network::CollatorPublicKey &collator_id,
      network::ParachainId para_id) {
    if (auto it = peer_states_.find(peer_id); it != peer_states_.end()) {
      it->second.collator_state = CollatingPeerState{
          .para_id = para_id,
          .collator_id = collator_id,
          .advertisements = {},
          .last_active = std::chrono::system_clock::now(),
      };
      it->second.time = clock_->now();
    }

    auto proto_col = router_->getCollationProtocolVStaging();
    BOOST_ASSERT_MSG(proto_col, "Router did not provide collaction protocol");
    stream_engine_->reserveStreams(peer_id, proto_col);
  }

  void PeerManagerImpl::forOnePeer(
      const PeerId &peer_id, std::function<void(const PeerId &)> func) const {
    if (active_peers_.count(peer_id)) {
      func(peer_id);
    }
  }

  outcome::result<
      std::pair<const network::CollatorPublicKey &, network::ParachainId>>
  PeerManagerImpl::retrieveCollatorData(
      PeerState &peer_state, const primitives::BlockHash &relay_parent) {
    if (!peer_state.collator_state) {
      return Error::UNDECLARED_COLLATOR;
    }
    return std::make_pair(peer_state.collator_state.value().collator_id,
                          peer_state.collator_state.value().para_id);
  }

  void PeerManagerImpl::align() {
    SL_TRACE(log_, "Try to align peers number");

    const auto hard_limit = app_config_.inPeers() + app_config_.inPeersLight()
                          + app_config_.outPeers();
    const auto peer_ttl = app_config_.peeringConfig().peerTtl;

    align_timer_.reset();

    clearClosedPingingConnections();

    using PriorityType = int32_t;
    using ItemType = std::pair<PriorityType, PeerId>;

    std::vector<ItemType> peers_list;
    peers_list.reserve(active_peers_.size());

    const uint64_t now_ms =
        std::chrono::time_point_cast<std::chrono::milliseconds>(clock_->now())
            .time_since_epoch()
            .count();
    const uint64_t idle_ms =
        std::chrono::duration_cast<std::chrono::milliseconds>(peer_ttl).count();

    for (const auto &[peer_id, desc] : active_peers_) {
      // Skip peer having immunity
      // TODO(xDimon): it's validators now.
      //  Probably is needed to limit them by common core
      auto authority_id_opt = authority_discovery_->get(peer_id);
      if (authority_id_opt.has_value()) {
        continue;
      }

      const uint64_t last_activity_ms =
          std::chrono::time_point_cast<std::chrono::milliseconds>(
              desc.time_point)
              .time_since_epoch()
              .count();

      // TODO(turuslan): #1419 disconnect peers when all relevant components
      // update peer activity time with `keepAlive`.
      [[maybe_unused]] bool activity_timeout =
          last_activity_ms + idle_ms < now_ms;

      // disconnect from peers with negative reputation
      const auto peer_reputation = reputation_repository_->reputation(peer_id);
      if (peer_reputation < kDisconnectReputation) {
        peers_list.push_back(
            std::make_pair(std::numeric_limits<PriorityType>::min(), peer_id));
        // we have to store peers somewhere first due to inability to iterate
        // over active_peers_ and do disconnectFromPeers (which modifies
        // active_peers_) at the same time
      } else {
        peers_list.push_back(std::make_pair(peer_reputation, peer_id));
      }
    }

    std::sort(peers_list.begin(),
              peers_list.end(),
              [](const auto &l, const auto &r) { return r.first < l.first; });

    for (; !peers_list.empty()
           && (peers_list.size() > hard_limit
               || peers_list.back().first
                      == std::numeric_limits<PriorityType>::min());
         peers_list.pop_back()) {
      const auto &peer_id = peers_list.back().second;
      disconnectFromPeer(peer_id);
    }

    // Not enough active peers
    if (countPeers(PeerType::PEER_TYPE_OUT) < app_config_.outPeers()) {
      if (not queue_to_connect_.empty()) {
        for (;;) {
          auto node = peers_in_queue_.extract(queue_to_connect_.front());
          auto &peer_id = node.value();

          queue_to_connect_.pop_front();
          BOOST_ASSERT(queue_to_connect_.size() == peers_in_queue_.size());

          if (connecting_peers_.emplace(peer_id).second) {
            connectToPeer(peer_id);

            SL_TRACE(log_,
                     "Remained peers in queue for connect: {}",
                     peers_in_queue_.size());
            break;
          }
        }
      } else if (connecting_peers_.empty()) {
        SL_DEBUG(log_, "Queue for connect is empty. Reuse bootstrap nodes");
        for (const auto &bootstrap_node : bootstrap_nodes_) {
          if (own_peer_info_.id != bootstrap_node.id) {
            if (connecting_peers_.emplace(bootstrap_node.id).second) {
              connectToPeer(bootstrap_node.id);
            }
          }
        }
      } else {
        SL_DEBUG(log_,
                 "Queue for connect is empty. Connecting peers: {}",
                 connecting_peers_.size());
      }
    }

    const auto aligning_period = app_config_.peeringConfig().aligningPeriod;

    align_timer_ = scheduler_->scheduleWithHandle(
        [wp{weak_from_this()}] {
          if (auto self = wp.lock()) {
            self->align();
          }
        },
        aligning_period);
    SL_DEBUG(log_, "Active peers = {}", active_peers_.size());
  }

  void PeerManagerImpl::connectToPeer(const PeerId &peer_id) {
    // Skip connection to itself
    if (isSelfPeer(peer_id)) {
      connecting_peers_.erase(peer_id);
      return;
    }

    auto peer_info = host_.getPeerRepository().getPeerInfo(peer_id);
    if (peer_info.addresses.empty()) {
      SL_DEBUG(log_, "Not found addresses for peer {}", peer_id);
      connecting_peers_.erase(peer_id);
      return;
    }

    auto connectedness = host_.connectedness(peer_info);
    if (connectedness == libp2p::Host::Connectedness::CAN_NOT_CONNECT) {
      SL_DEBUG(log_, "Can not connect to peer {}", peer_id);
      connecting_peers_.erase(peer_id);
      return;
    }

    SL_DEBUG(log_, "Try to connect to peer {}", peer_info.id);
    for (auto addr : peer_info.addresses) {
      SL_DEBUG(log_, "  address: {}", addr.getStringAddress());
    }

    host_.connect(
        peer_info,
        [wp{weak_from_this()}, peer_id](auto res) mutable {
          auto self = wp.lock();
          if (not self) {
            return;
          }

          if (not res.has_value()) {
            SL_DEBUG(self->log_,
                     "Connecting to peer {} is failed: {}",
                     peer_id,
                     res.error());
            self->connecting_peers_.erase(peer_id);
            return;
          }

          auto &connection = res.value();
          auto remote_peer_id_res = connection->remotePeer();
          if (not remote_peer_id_res.has_value()) {
            SL_DEBUG(
                self->log_,
                "Connected, but not identified yet (expecting peer_id={:l})",
                peer_id);
            self->connecting_peers_.erase(peer_id);
            return;
          }

          auto &remote_peer_id = remote_peer_id_res.value();
          if (remote_peer_id == peer_id) {
            SL_DEBUG(self->log_, "Connected to peer {}", peer_id);

            self->processFullyConnectedPeer(peer_id);
          }
        },
        kTimeoutForConnecting);
  }

  void PeerManagerImpl::disconnectFromPeer(const PeerId &peer_id) {
    if (peer_id == own_peer_info_.id) {
      return;
    }

    SL_DEBUG(log_, "Disconnect from peer {}", peer_id);
    host_.disconnect(peer_id);
  }

  void PeerManagerImpl::keepAlive(const PeerId &peer_id) {
    auto it = active_peers_.find(peer_id);
    if (it != active_peers_.end()) {
      it->second.time_point = clock_->now();
    }
  }

  void PeerManagerImpl::startPingingPeer(const PeerId &peer_id) {
    auto ping_protocol = router_->getPingProtocol();
    BOOST_ASSERT_MSG(ping_protocol, "Router did not provide ping protocol");

    auto conn =
        host_.getNetwork().getConnectionManager().getBestConnectionForPeer(
            peer_id);
    if (conn == nullptr) {
      SL_DEBUG(log_,
               "Failed to start pinging {}: No connection to this peer exists",
               peer_id);
      return;
    }
    clearClosedPingingConnections();
    auto [_, is_emplaced] = pinging_connections_.emplace(conn);
    if (not is_emplaced) {
      // Pinging is already going
      return;
    }

    SL_DEBUG(log_,
             "Start pinging of {} (conn={})",
             peer_id,
             static_cast<void *>(conn.get()));

    ping_protocol->startPinging(
        conn,
        [wp{weak_from_this()}, peer_id, conn](
            outcome::result<std::shared_ptr<
                libp2p::protocol::PingClientSession>> session_res) {
          if (auto self = wp.lock()) {
            if (session_res.has_error()) {
              SL_DEBUG(self->log_,
                       "Stop pinging of {} (conn={}): {}",
                       peer_id,
                       static_cast<void *>(conn.get()),
                       session_res.error());
              self->pinging_connections_.erase(conn);
              self->disconnectFromPeer(peer_id);
            } else {
              SL_DEBUG(self->log_,
                       "Pinging: {} (conn={}) is alive",
                       peer_id,
                       static_cast<void *>(conn.get()));
              self->keepAlive(peer_id);
            }
          }
        });
  }

  std::optional<std::reference_wrapper<PeerState>>
  PeerManagerImpl::createDefaultPeerState(const PeerId &peer_id) {
    auto &state = peer_states_[peer_id];
    state.time = clock_->now();
    return state;
  }

  void PeerManagerImpl::updatePeerState(
      const PeerId &peer_id, const BlockAnnounceHandshake &handshake) {
    auto &state = peer_states_[peer_id];
    state.time = clock_->now();
    state.roles = handshake.roles;
    state.best_block = handshake.best_block;
  }

  void PeerManagerImpl::updatePeerState(const PeerId &peer_id,
                                        const BlockAnnounce &announce) {
    auto &state = peer_states_[peer_id];
    state.time = clock_->now();
    state.best_block = announce.header.blockInfo();
    state.known_blocks.add(state.best_block.hash);
  }

  void PeerManagerImpl::updatePeerState(
      const PeerId &peer_id, const GrandpaNeighborMessage &neighbor_message) {
    auto &state = peer_states_[peer_id];
    state.time = clock_->now();
    state.round_number = neighbor_message.round_number;
    state.set_id = neighbor_message.voter_set_id;
    state.last_finalized = neighbor_message.last_finalized;
  }

  std::optional<std::reference_wrapper<PeerState>>
  PeerManagerImpl::getPeerState(const PeerId &peer_id) {
    auto it = peer_states_.find(peer_id);
    if (it == peer_states_.end()) {
      return std::nullopt;
    }
    return it->second;
  }

  void PeerManagerImpl::enumeratePeerState(const PeersCallback &callback) {
    if (nullptr != callback) {
      for (auto &[peer, state] : peer_states_) {
        if (!callback(peer, state)) {
          break;
        }
      }
    }
  }

  std::optional<std::reference_wrapper<const PeerState>>
  PeerManagerImpl::getPeerState(const PeerId &peer_id) const {
    auto it = peer_states_.find(peer_id);
    if (it == peer_states_.end()) {
      return std::nullopt;
    }
    return it->second;
  }

  void PeerManagerImpl::processDiscoveredPeer(const PeerId &peer_id) {
    // Ignore himself
    if (isSelfPeer(peer_id)) {
      return;
    }

    // Skip if peer is already active
    if (active_peers_.find(peer_id) != active_peers_.end()) {
      return;
    }

    auto [it, added] = peers_in_queue_.emplace(peer_id);

    // Already in queue
    if (not added) {
      return;
    }

    queue_to_connect_.emplace_back(*it);
    BOOST_ASSERT(queue_to_connect_.size() == peers_in_queue_.size());

    SL_DEBUG(log_,
             "New peer_id enqueued: {:l}. In queue: {}",
             peer_id,
             queue_to_connect_.size());
  }

  template <typename F>
  void PeerManagerImpl::openBlockAnnounceProtocol(
      const PeerInfo &peer_info,
      const libp2p::network::ConnectionManager::ConnectionSPtr &connection,
      F &&opened_callback) {
    auto block_announce_protocol = router_->getBlockAnnounceProtocol();
    BOOST_ASSERT_MSG(block_announce_protocol,
                     "Router did not provide block announce protocol");

    if (!openOutgoing(
            stream_engine_,
            block_announce_protocol,
            peer_info,
            [wp{weak_from_this()},
             peer_info,
             protocol = block_announce_protocol,
             connection,
             opened_callback{std::forward<F>(opened_callback)}](
                auto &&stream_res) mutable {
              auto self = wp.lock();
              if (not self) {
                return;
              }

              auto &peer_id = peer_info.id;

              if (not stream_res.has_value()) {
                SL_VERBOSE(self->log_,
                           "Unable to create stream {} with {}: {}",
                           protocol->protocolName(),
                           peer_id,
                           stream_res.error());
                self->connecting_peers_.erase(peer_id);
                self->disconnectFromPeer(peer_id);
                return;
              }
              PeerType peer_type = connection->isInitiator()
                                     ? PeerType::PEER_TYPE_OUT
                                     : PeerType::PEER_TYPE_IN;

              // Add to the active peer list
              if (auto [ap_it, added] = self->active_peers_.emplace(
                      peer_id, PeerDescriptor{peer_type, self->clock_->now()});
                  added) {
                self->recently_active_peers_.insert(peer_id);

                // And remove from queue
                if (auto piq_it = self->peers_in_queue_.find(peer_id);
                    piq_it != self->peers_in_queue_.end()) {
                  auto qtc_it =
                      std::find_if(self->queue_to_connect_.cbegin(),
                                   self->queue_to_connect_.cend(),
                                   [&peer_id = peer_id](const auto &item) {
                                     return peer_id == item;
                                   });
                  self->queue_to_connect_.erase(qtc_it);
                  self->peers_in_queue_.erase(piq_it);
                  BOOST_ASSERT(self->queue_to_connect_.size()
                               == self->peers_in_queue_.size());

                  SL_DEBUG(self->log_,
                           "Remained peers in queue for connect: {}",
                           self->peers_in_queue_.size());
                }
                self->sync_peer_num_->set(self->active_peers_.size());
                self->peers_count_metric_->set(self->active_peers_.size());
              }

              self->connecting_peers_.erase(peer_id);

              self->reserveStreams(peer_id);
              self->reserveStatusStreams(peer_id);
              self->startPingingPeer(peer_id);

              /// Process callback when opened successfully
              std::forward<F>(opened_callback)(
                  self, peer_info, self->getPeerState(peer_id));
            })) {
      SL_DEBUG(log_,
               "Stream {} with {} is alive or connecting",
               block_announce_protocol->protocolName(),
               peer_info.id);
    }
  }

  void PeerManagerImpl::tryOpenGrandpaProtocol(const PeerInfo &peer_info,
                                               PeerState &r_info) {
    if (auto o_info_opt = getPeerState(own_peer_info_.id);
        o_info_opt.has_value()) {
      auto &o_info = o_info_opt.value();

      // Establish outgoing grandpa stream if node synced
      if (r_info.best_block.number <= o_info.get().best_block.number) {
        auto grandpa_protocol = router_->getGrandpaProtocol();
        BOOST_ASSERT_MSG(grandpa_protocol,
                         "Router did not provide grandpa protocol");
        openOutgoing(
            stream_engine_, grandpa_protocol, peer_info, [](const auto &...) {
            });
      }
    }
  }

  void PeerManagerImpl::tryOpenValidationProtocol(
      const PeerInfo &peer_info,
      PeerState &peer_state,
      network::CollationVersion
          proto_version) {  // network::CollationVersion::VStaging
    /// If validator start validation protocol
    if (peer_state.roles.flags.authority) {
      auto validation_protocol = [&]() -> std::shared_ptr<ProtocolBase> {
        return router_->getValidationProtocolVStaging();
      }();

      BOOST_ASSERT_MSG(validation_protocol,
                       "Router did not provide validation protocol");

      log_->trace("Try to open outgoing validation protocol.(peer={})",
                  peer_info.id);
      openOutgoing(stream_engine_,
                   validation_protocol,
                   peer_info,
                   [validation_protocol, peer_info, wptr{weak_from_this()}](
                       outcome::result<std::shared_ptr<Stream>> stream_result) {
                     auto self = wptr.lock();
                     if (not self) {
                       return;
                     }

                     auto &peer_id = peer_info.id;
                     if (!stream_result.has_value()) {
                       SL_TRACE(self->log_,
                                "Unable to create stream {} with {}: {}",
                                validation_protocol->protocolName(),
                                peer_id,
                                stream_result.error());
                       return;
                     }

                     self->stream_engine_->addOutgoing(stream_result.value(),
                                                       validation_protocol);
                   });
    }
  }

  void PeerManagerImpl::processFullyConnectedPeer(const PeerId &peer_id) {
    // Skip connection to itself
    if (isSelfPeer(peer_id)) {
      connecting_peers_.erase(peer_id);
      return;
    }

    auto connection =
        host_.getNetwork().getConnectionManager().getBestConnectionForPeer(
            peer_id);
    if (connection == nullptr) {
      connecting_peers_.erase(peer_id);
      return;
    }
    auto out = connection->isInitiator();
    if (out) {
      if (countPeers(PeerType::PEER_TYPE_OUT) >= app_config_.outPeers()) {
        connecting_peers_.erase(peer_id);
        disconnectFromPeer(peer_id);
        return;
      }
    }

    PeerInfo peer_info{.id = peer_id, .addresses = {}};
    openBlockAnnounceProtocol(
        peer_info,
        connection,
        [out](std::shared_ptr<PeerManagerImpl> &self,
              const PeerInfo &peer_info,
              std::optional<std::reference_wrapper<PeerState>> peer_state) {
          if (peer_state.has_value()) {
            auto &state = peer_state->get();
            if (not out) {
              if (state.roles.flags.full == 1) {
                if (self->countPeers(PeerType::PEER_TYPE_IN)
                    >= self->app_config_.inPeers()) {
                  self->connecting_peers_.erase(peer_info.id);
                  self->disconnectFromPeer(peer_info.id);
                  return;
                }
              } else if (state.roles.flags.light == 1) {
                if (self->countPeers(PeerType::PEER_TYPE_IN, IsLight(true))
                    >= self->app_config_.inPeersLight()) {
                  self->connecting_peers_.erase(peer_info.id);
                  self->disconnectFromPeer(peer_info.id);
                  return;
                }
              }
            }

            self->tryOpenGrandpaProtocol(peer_info, peer_state.value().get());
            self->tryOpenValidationProtocol(
                peer_info,
                peer_state.value().get(),
                network::CollationVersion::VStaging);
            auto beefy_protocol = std::static_pointer_cast<BeefyProtocolImpl>(
                self->router_->getBeefyProtocol());
            openOutgoing(self->stream_engine_,
                         beefy_protocol,
                         peer_info,
                         [](outcome::result<
                             std::shared_ptr<libp2p::connection::Stream>>) {});
          }
        });

    auto addresses_res =
        host_.getPeerRepository().getAddressRepository().getAddresses(peer_id);
    if (addresses_res.has_value()) {
      auto &addresses = addresses_res.value();
      peer_info.addresses = std::move(addresses);
      kademlia_->addPeer(peer_info, false);
    }
  }

  void PeerManagerImpl::reserveStatusStreams(const PeerId &peer_id) const {
    if (auto ps = getPeerState(peer_id);
        ps && ps->get().roles.flags.authority) {
      auto proto_val_vstaging = router_->getValidationProtocolVStaging();
      BOOST_ASSERT_MSG(proto_val_vstaging,
                       "Router did not provide validation protocol vstaging");

      stream_engine_->reserveStreams(peer_id, proto_val_vstaging);
    }
  }

  void PeerManagerImpl::reserveStreams(const PeerId &peer_id) const {
    // Reserve stream slots for needed protocols
    auto grandpa_protocol = router_->getGrandpaProtocol();
    BOOST_ASSERT_MSG(grandpa_protocol,
                     "Router did not provide grandpa protocol");

    auto transaction_protocol = router_->getPropagateTransactionsProtocol();
    BOOST_ASSERT_MSG(transaction_protocol,
                     "Router did not provide propagate transaction protocol");

    stream_engine_->reserveStreams(peer_id, grandpa_protocol);
    stream_engine_->reserveStreams(peer_id, transaction_protocol);
  }

  bool PeerManagerImpl::isSelfPeer(const PeerId &peer_id) const {
    return own_peer_info_.id == peer_id;
  }

  std::vector<scale::PeerInfoSerializable>
  PeerManagerImpl::loadLastActivePeers() {
    auto get_res = storage_->get(storage::kActivePeersKey);
    if (not get_res) {
      SL_ERROR(log_,
               "List of last active peers cannot be obtained from storage. "
               "Error={}",
               get_res.error());
      return {};
    }

    std::vector<scale::PeerInfoSerializable> last_active_peers;
    scale::ScaleDecoderStream s{get_res.value()};
    try {
      s >> last_active_peers;
    } catch (...) {
      SL_ERROR(log_, "Unable to decode list of active peers");
      return {};
    }
    return last_active_peers;
  }

  void PeerManagerImpl::storeActivePeers() {
    std::vector<libp2p::peer::PeerInfo> last_active_peers;
    for (const auto &peer_id : recently_active_peers_) {
      auto peer_info = host_.getPeerRepository().getPeerInfo(peer_id);
      last_active_peers.push_back(peer_info);
    }

    if (last_active_peers.empty()) {
      SL_DEBUG(log_,
               "Zero last active peers, won't save zero. Storage will remain "
               "untouched.");
      return;
    }

    scale::ScaleEncoderStream out;
    try {
      out << last_active_peers;
    } catch (...) {
      SL_ERROR(log_, "Unable to encode list of active peers");
      return;
    }

    auto save_res = storage_->put(storage::kActivePeersKey,
                                  common::Buffer{out.to_vector()});
    if (not save_res) {
      SL_ERROR(log_, "Cannot store active peers. Error={}", save_res.error());
      return;
    }
    SL_DEBUG(log_,
             "Saved {} last active peers' record(s)",
             last_active_peers.size());
  }

  void PeerManagerImpl::clearClosedPingingConnections() {
    for (auto it = pinging_connections_.begin();
         it != pinging_connections_.end();) {
      if ((**it).isClosed()) {
        it = pinging_connections_.erase(it);
      } else {
        ++it;
      }
    }
  }

  size_t PeerManagerImpl::countPeers(PeerType in_out, IsLight in_light) const {
    return std::count_if(active_peers_.begin(),
                         active_peers_.end(),
                         [&](const decltype(active_peers_)::value_type &x) {
                           if (x.second.peer_type == PeerType::PEER_TYPE_OUT) {
                             return in_out == PeerType::PEER_TYPE_OUT;
                           }
                           if (in_out == PeerType::PEER_TYPE_OUT) {
                             return false;
                           }
                           auto it = peer_states_.find(x.first);
                           if (it == peer_states_.end()) {
                             return false;
                           }
                           auto &roles = it->second.roles.flags;
                           return (in_light ? roles.light : roles.full) == 1;
                         });
  }

  std::optional<PeerId> PeerManagerImpl::peerFinalized(
      BlockNumber min, const PeerPredicate &predicate) {
    for (auto &[peer, info] : peer_states_) {
      if (info.last_finalized < min) {
        continue;
      }
      if (not predicate or predicate(peer)) {
        return peer;
      }
    }
    return std::nullopt;
  }
}  // namespace kagome::network<|MERGE_RESOLUTION|>--- conflicted
+++ resolved
@@ -13,11 +13,8 @@
 #include <libp2p/protocol/kademlia/impl/peer_routing_table.hpp>
 #include <libp2p/protocol/ping.hpp>
 
-<<<<<<< HEAD
 #include "authority_discovery/query/query.hpp"
-=======
 #include "common/main_thread_pool.hpp"
->>>>>>> 9b21003e
 #include "network/impl/protocols/beefy_protocol_impl.hpp"
 #include "network/impl/protocols/grandpa_protocol.hpp"
 #include "network/impl/protocols/parachain_protocols.hpp"
@@ -91,14 +88,9 @@
       std::shared_ptr<storage::SpacedStorage> storage,
       std::shared_ptr<crypto::Hasher> hasher,
       std::shared_ptr<ReputationRepository> reputation_repository,
-<<<<<<< HEAD
       std::shared_ptr<PeerView> peer_view,
       std::shared_ptr<authority_discovery::Query> authority_discovery)
-      : app_state_manager_(std::move(app_state_manager)),
-=======
-      std::shared_ptr<PeerView> peer_view)
       : log_{log::createLogger("PeerManager", "network")},
->>>>>>> 9b21003e
         host_(host),
         main_pool_handler_{poolHandlerReadyMake(
             this, app_state_manager, main_thread_pool, log_)},
@@ -114,14 +106,8 @@
         storage_{storage->getSpace(storage::Space::kDefault)},
         hasher_{std::move(hasher)},
         reputation_repository_{std::move(reputation_repository)},
-<<<<<<< HEAD
         peer_view_{std::move(peer_view)},
-        authority_discovery_{std::move(authority_discovery)},
-        log_(log::createLogger("PeerManager", "network")) {
-    BOOST_ASSERT(app_state_manager_ != nullptr);
-=======
-        peer_view_{std::move(peer_view)} {
->>>>>>> 9b21003e
+        authority_discovery_{std::move(authority_discovery)} {
     BOOST_ASSERT(identify_ != nullptr);
     BOOST_ASSERT(kademlia_ != nullptr);
     BOOST_ASSERT(scheduler_ != nullptr);
