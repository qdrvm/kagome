/**
 * Copyright Soramitsu Co., Ltd. All Rights Reserved.
 * SPDX-License-Identifier: Apache-2.0
 */

#ifndef KAGOME_STREAM_ENGINE_HPP
#define KAGOME_STREAM_ENGINE_HPP

#include <deque>
#include <numeric>
#include <optional>
#include <queue>
#include <random>
#include <unordered_map>

#include "libp2p/connection/stream.hpp"
#include "libp2p/host/host.hpp"
#include "libp2p/peer/peer_info.hpp"
#include "libp2p/peer/protocol.hpp"
#include "log/logger.hpp"
#include "network/helpers/peer_id_formatter.hpp"
#include "network/helpers/scale_message_read_writer.hpp"
#include "network/protocol_base.hpp"
#include "network/reputation_repository.hpp"
#include "subscription/subscriber.hpp"
#include "subscription/subscription_engine.hpp"
#include "utils/safe_object.hpp"

namespace kagome::network {

  template <typename Rng = std::mt19937>
  struct RandomGossipStrategy {
    RandomGossipStrategy(const size_t candidates_num, const size_t lucky_peers_num)
        : candidates_num_{candidates_num} {
      auto lucky_rate = lucky_peers_num > 0
                            ? static_cast<double>(lucky_peers_num)
                                  / std::max(candidates_num_, lucky_peers_num)
                            : 1.;
      threshold_ = gen_.max() * lucky_rate;
    }
    bool operator()(const PeerId &) {
      auto res = candidates_num_ > 0 && gen_() <= threshold_;
      return res;
    }

   private:
    Rng gen_;
    size_t candidates_num_;
    typename Rng::result_type threshold_;
  };

  /**
   * Is the manager class to manipulate streams. It supports next structure
   * Peer
   *  ` ProtocolName_0
   *     ` ProtocolPtr_0,
   *       Incoming_Stream_0
   *       Outgoing_Stream_0
   *       MessagesQueue for creating outgoing stream
   */
  struct StreamEngine final : std::enable_shared_from_this<StreamEngine> {
    using PeerInfo = libp2p::peer::PeerInfo;
    using PeerId = libp2p::peer::PeerId;
    using Protocol = libp2p::peer::Protocol;
    using Stream = libp2p::connection::Stream;
    using StreamEnginePtr = std::shared_ptr<StreamEngine>;

    static constexpr auto kDownVoteByDisconnectionExpirationTimeout =
        std::chrono::seconds(30);

    enum class Direction : uint8_t {
      INCOMING = 1,
      OUTGOING = 2,
      BIDIRECTIONAL = 3
    };

   public:
    StreamEngine(const StreamEngine &) = delete;
    StreamEngine &operator=(const StreamEngine &) = delete;

    StreamEngine(StreamEngine &&) = delete;
    StreamEngine &operator=(StreamEngine &&) = delete;

    ~StreamEngine() = default;
    explicit StreamEngine(std::shared_ptr<ReputationRepository> reputation_repository)
        : reputation_repository_(std::move(reputation_repository)),
          logger_{log::createLogger("StreamEngine", "network")} {}

    template <typename... Args>
    static StreamEnginePtr create(Args &&...args) {
      return std::make_shared<StreamEngine>(std::forward<Args>(args)...);
    }

    outcome::result<void> add(std::shared_ptr<Stream> stream,
                              const std::shared_ptr<ProtocolBase> &protocol,
                              Direction direction);

    outcome::result<void> addIncoming(
        std::shared_ptr<Stream> stream,
        const std::shared_ptr<ProtocolBase> &protocol) {
      return add(std::move(stream), protocol, Direction::INCOMING);
    }

    outcome::result<void> addOutgoing(
        std::shared_ptr<Stream> stream,
        const std::shared_ptr<ProtocolBase> &protocol) {
      return add(std::move(stream), protocol, Direction::OUTGOING);
    }

    outcome::result<void> addBidirectional(
        std::shared_ptr<Stream> stream,
        const std::shared_ptr<ProtocolBase> &protocol) {
      return add(std::move(stream), protocol, Direction::BIDIRECTIONAL);
    }

    void reserveStreams(const PeerId &peer_id,
                        const std::shared_ptr<ProtocolBase> &protocol);

    void del(const PeerId &peer_id);

    bool reserveOutgoing(PeerId const &peer_id,
                         std::shared_ptr<ProtocolBase> const &protocol);

    void dropReserveOutgoing(PeerId const &peer_id,
                             std::shared_ptr<ProtocolBase> const &protocol);

    bool isAlive(PeerId const &peer_id,
                 std::shared_ptr<ProtocolBase> const &protocol) const;

    template <typename T>
    void send(const PeerId &peer_id,
              const std::shared_ptr<ProtocolBase> &protocol,
              std::shared_ptr<T> msg) {
      BOOST_ASSERT(msg != nullptr);
      BOOST_ASSERT(protocol != nullptr);

      bool was_sent = false;
      streams_.sharedAccess([&](auto const &streams) {
        forPeerProtocol(
            peer_id, streams, protocol, [&](auto type, auto const &descr) {
              if (descr.hasActiveOutgoing()) {
                send(peer_id, protocol, descr.outgoing.stream, msg);
                was_sent = true;
              }
            });
      });

      if (not was_sent) {
        updateStream(peer_id, protocol, msg);
      }
    }

    template <typename T>
    void broadcast(
        const std::shared_ptr<ProtocolBase> &protocol,
        const std::shared_ptr<T> &msg,
        const std::function<bool(const PeerId &peer_id)> &predicate,
        const std::function<void(libp2p::connection::Stream&)> on_send = [](auto&){}) {
      BOOST_ASSERT(msg != nullptr);
      BOOST_ASSERT(protocol != nullptr);

      forEachPeer([&](const auto &peer_id, auto &proto_map) {
        if (predicate(peer_id)) {
          forProtocol(proto_map, protocol, [&](ProtocolDescr &descr) {
            if (descr.hasActiveOutgoing()) {
              send(peer_id, protocol, descr.outgoing.stream, msg);
              on_send(*descr.outgoing.stream);
            } else {
              descr.deferred_messages.push_back([weak_self = weak_from_this(), msg, peer_id, protocol, on_send](auto stream) {
                if (auto self = weak_self.lock()) {
                  self->send(peer_id, protocol, stream, msg);
                  on_send(*stream);
                }
              });
              openOutgoingStream(peer_id, protocol, descr);
            }
          });
        }
      });
    }

    template <typename T>
    void broadcast(const std::shared_ptr<ProtocolBase> &protocol,
                   const std::shared_ptr<T> &msg) {
      static const std::function<bool(const PeerId &)> any =
          [](const PeerId &) { return true; };
      broadcast(protocol, msg, any);
    }

    size_t outgoingStreamsNumber(const std::shared_ptr<ProtocolBase> &protocol);

    template <typename F>
    size_t count(F &&filter) const {
      return streams_.sharedAccess([&](auto const &streams) {
        size_t result = 0;
        for (auto const &stream : streams) {
          if (filter(stream.first)) {
            result += stream.second.size();
          }
        }

        return result;
      });
    }

    template <typename TPeerId,
              typename = std::enable_if<std::is_same_v<PeerId, TPeerId>>>
    PeerInfo from(TPeerId &&peer_id) const {
      return PeerInfo{.id = std::forward<TPeerId>(peer_id), .addresses = {}};
    }

<<<<<<< HEAD
    outcome::result<PeerInfo> from(std::shared_ptr<Stream> &stream) const;
=======
    outcome::result<PeerInfo> from(std::shared_ptr<Stream> &stream) const {
      BOOST_ASSERT(stream);
      auto peer_id_res = stream->remotePeerId();
      if (!peer_id_res.has_value()) {
        logger_->error("Can't get peer_id: {}", peer_id_res.error());
        return peer_id_res.as_failure();
      }
      return from(std::move(peer_id_res.value()));
    }
>>>>>>> 96bd48bb

    template <typename F>
    void forEachPeer(F &&f) {
      streams_.exclusiveAccess([&](auto &streams) {
        for (auto &[peer_id, protocol_map] : streams) {
          std::forward<F>(f)(peer_id, protocol_map);
        }
      });
    }

    template <typename F>
    void forEachPeer(F &&f) const {
      streams_.sharedAccess([&](auto const &streams) {
        for (auto const &[peer_id, protocol_map] : streams) {
          std::forward<F>(f)(peer_id, protocol_map);
        }
      });
    }

   private:
    struct ProtocolDescr {
      std::shared_ptr<ProtocolBase> protocol;

      struct {
        std::shared_ptr<Stream> stream;
      } incoming;

      struct {
        std::shared_ptr<Stream> stream;
        bool reserved = false;
      } outgoing;

      std::deque<std::function<void(std::shared_ptr<Stream>)>>
          deferred_messages;

     public:
      explicit ProtocolDescr(std::shared_ptr<ProtocolBase> proto)
          : protocol{std::move(proto)} {}
      ProtocolDescr(std::shared_ptr<ProtocolBase> proto,
                    std::shared_ptr<Stream> incoming_stream,
                    std::shared_ptr<Stream> outgoing_stream)
          : protocol{std::move(proto)},
            incoming{std::move(incoming_stream)},
            outgoing{std::move(outgoing_stream)} {}

      /**
       * Returns if descriptor contains active outgoing stream.
       */
      bool hasActiveOutgoing() const {
        return outgoing.stream and not outgoing.stream->isClosed();
      }

      /**
       * Sets the flag that outgoing stream establishing. To prevent the
       * situation of multiple streams to a single peer at the same time.
       */
      bool tryReserveOutgoing() {
        if (outgoing.reserved or hasActiveOutgoing()) {
          return false;
        }

        outgoing.reserved = true;
        return true;
      }

      bool isOutgoingReserved() const {
        return outgoing.reserved;
      }

      /**
       * Drops the flag that outgoing stream establishing.
       */
      void dropReserved() {
        BOOST_ASSERT(outgoing.reserved);
        outgoing.reserved = false;
      }

      /**
       * Returns if descriptor contains active incoming stream.
       */
      [[maybe_unused]] bool hasActiveIncoming() const {
        return incoming.stream and not incoming.stream->isClosed();
      }
    };

    using ProtocolMap = std::map<std::shared_ptr<ProtocolBase>, struct ProtocolDescr>;
    using PeerMap = std::map<PeerId, ProtocolMap>;

    void uploadStream(std::shared_ptr<Stream> &dst,
                      std::shared_ptr<Stream> const &src,
                      std::shared_ptr<ProtocolBase> const &protocol,
                      Direction direction);

    template <typename T>
    void send(PeerId const &peer_id,
              std::shared_ptr<ProtocolBase> const &protocol,
              std::shared_ptr<Stream> stream,
              std::shared_ptr<T> const &msg) {
      BOOST_ASSERT(stream != nullptr);

      auto read_writer = std::make_shared<ScaleMessageReadWriter>(stream);
      read_writer->write(
          *msg,
          [wp(weak_from_this()), peer_id, protocol, msg, stream](auto &&res) {
            if (auto self = wp.lock()) {
              if (res.has_value()) {
                SL_TRACE(self->logger_,
                         "Message sent to {} stream with {}",
                         protocol->protocolName(),
                         peer_id);
              } else {
                SL_DEBUG(self->logger_,
                         "Could not send message to {} stream with {}: {}",
                         protocol->protocolName(),
                         peer_id,
                         res.error());
                stream->reset();
              }
            }
          });
    }

    template <typename PM, typename F>
    static void forProtocol(PM &proto_map,
                            const std::shared_ptr<ProtocolBase> &protocol,
                            F &&f) {
      if (auto it = proto_map.find(protocol); it != proto_map.end()) {
        auto &descr = it->second;
        std::forward<F>(f)(descr);
      }
    }

    template <typename PM, typename F>
    static void forPeerProtocol(PeerId const &peer_id,
                              PM &streams,
                              std::shared_ptr<ProtocolBase> const &protocol,
                              F &&f) {
      if (auto it = streams.find(peer_id); it != streams.end()) {
        forProtocol(it->second, protocol, [&](auto &descr) {
          std::forward<F>(f)(it->second, descr);
        });
      }
    }

    [[maybe_unused]] void dump(std::string_view msg);

    void openOutgoingStream(PeerId const &peer_id,
                      std::shared_ptr<ProtocolBase> const &protocol,
<<<<<<< HEAD
                      ProtocolDescr &descr);
=======
                      ProtocolDescr &descr) {
      if (descr.reserve()) {
        protocol->newOutgoingStream(
            PeerInfo{peer_id, {}},
            [wp(weak_from_this()), protocol, peer_id](
                auto &&stream_res) mutable {
              auto self = wp.lock();
              if (not self) {
                return;
              }

              if (!stream_res) {
                SL_DEBUG(self->logger_,
                         "Could not send message to new {} stream with {}: {}",
                         protocol->protocolName(),
                         peer_id,
                         stream_res.error());

                self->streams_.exclusiveAccess([&](auto &streams) {
                  self->forSubscriber(
                      peer_id, streams, protocol, [&](auto, auto &descr) {
                        descr.deferred_messages.clear();
                        descr.dropReserved();
                      });
                });

                if (stream_res
                    == outcome::failure(
                        std::make_error_code(std::errc::not_connected))) {
                  self->reputation_repository_->changeForATime(
                      peer_id,
                      reputation::cost::UNEXPECTED_DISCONNECT,
                      kDownVoteByDisconnectionExpirationTimeout);
                }

                return;
              }

              auto &stream = stream_res.value();
              self->streams_.exclusiveAccess([&](auto &streams) {
                [[maybe_unused]] bool existing = false;
                self->forSubscriber(
                    peer_id, streams, protocol, [&](auto, auto &descr) {
                      existing = true;
                      self->uploadStream(descr.outgoing.stream,
                                         stream,
                                         protocol,
                                         Direction::OUTGOING);
                      descr.dropReserved();

                      while (!descr.deferred_messages.empty()) {
                        auto &msg = descr.deferred_messages.front();
                        msg(stream);
                        descr.deferred_messages.pop_front();
                      }
                    });
                BOOST_ASSERT(existing);
              });
            });
      }
    }
>>>>>>> 96bd48bb

    template <typename T>
    void updateStream(const PeerId &peer_id,
                      const std::shared_ptr<ProtocolBase> &protocol,
                      std::shared_ptr<T> msg) {
      streams_.exclusiveAccess([&](auto &streams) {
        forPeerProtocol(peer_id, streams, protocol, [&](auto, auto &descr) {
          descr.deferred_messages.push_back(
              [wp(weak_from_this()), peer_id, protocol, msg(std::move(msg))](
                  std::shared_ptr<Stream> stream) {
                if (auto self = wp.lock()) {
                  self->send(peer_id, protocol, stream, msg);
                }
              });
          openOutgoingStream(peer_id, protocol, descr);
        });
      });
    }

    std::shared_ptr<ReputationRepository> reputation_repository_;
    log::Logger logger_;

    SafeObject<PeerMap> streams_;
  };

}  // namespace kagome::network

#endif  // KAGOME_STREAM_ENGINE_HPP<|MERGE_RESOLUTION|>--- conflicted
+++ resolved
@@ -91,6 +91,7 @@
       return std::make_shared<StreamEngine>(std::forward<Args>(args)...);
     }
 
+   private:
     outcome::result<void> add(std::shared_ptr<Stream> stream,
                               const std::shared_ptr<ProtocolBase> &protocol,
                               Direction direction);
@@ -209,19 +210,7 @@
       return PeerInfo{.id = std::forward<TPeerId>(peer_id), .addresses = {}};
     }
 
-<<<<<<< HEAD
     outcome::result<PeerInfo> from(std::shared_ptr<Stream> &stream) const;
-=======
-    outcome::result<PeerInfo> from(std::shared_ptr<Stream> &stream) const {
-      BOOST_ASSERT(stream);
-      auto peer_id_res = stream->remotePeerId();
-      if (!peer_id_res.has_value()) {
-        logger_->error("Can't get peer_id: {}", peer_id_res.error());
-        return peer_id_res.as_failure();
-      }
-      return from(std::move(peer_id_res.value()));
-    }
->>>>>>> 96bd48bb
 
     template <typename F>
     void forEachPeer(F &&f) {
@@ -370,71 +359,7 @@
 
     void openOutgoingStream(PeerId const &peer_id,
                       std::shared_ptr<ProtocolBase> const &protocol,
-<<<<<<< HEAD
                       ProtocolDescr &descr);
-=======
-                      ProtocolDescr &descr) {
-      if (descr.reserve()) {
-        protocol->newOutgoingStream(
-            PeerInfo{peer_id, {}},
-            [wp(weak_from_this()), protocol, peer_id](
-                auto &&stream_res) mutable {
-              auto self = wp.lock();
-              if (not self) {
-                return;
-              }
-
-              if (!stream_res) {
-                SL_DEBUG(self->logger_,
-                         "Could not send message to new {} stream with {}: {}",
-                         protocol->protocolName(),
-                         peer_id,
-                         stream_res.error());
-
-                self->streams_.exclusiveAccess([&](auto &streams) {
-                  self->forSubscriber(
-                      peer_id, streams, protocol, [&](auto, auto &descr) {
-                        descr.deferred_messages.clear();
-                        descr.dropReserved();
-                      });
-                });
-
-                if (stream_res
-                    == outcome::failure(
-                        std::make_error_code(std::errc::not_connected))) {
-                  self->reputation_repository_->changeForATime(
-                      peer_id,
-                      reputation::cost::UNEXPECTED_DISCONNECT,
-                      kDownVoteByDisconnectionExpirationTimeout);
-                }
-
-                return;
-              }
-
-              auto &stream = stream_res.value();
-              self->streams_.exclusiveAccess([&](auto &streams) {
-                [[maybe_unused]] bool existing = false;
-                self->forSubscriber(
-                    peer_id, streams, protocol, [&](auto, auto &descr) {
-                      existing = true;
-                      self->uploadStream(descr.outgoing.stream,
-                                         stream,
-                                         protocol,
-                                         Direction::OUTGOING);
-                      descr.dropReserved();
-
-                      while (!descr.deferred_messages.empty()) {
-                        auto &msg = descr.deferred_messages.front();
-                        msg(stream);
-                        descr.deferred_messages.pop_front();
-                      }
-                    });
-                BOOST_ASSERT(existing);
-              });
-            });
-      }
-    }
->>>>>>> 96bd48bb
 
     template <typename T>
     void updateStream(const PeerId &peer_id,
