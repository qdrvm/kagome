--- conflicted
+++ resolved
@@ -323,10 +323,7 @@
        * Drops the flag that outgoing stream establishing.
        */
       void dropReserved() {
-<<<<<<< HEAD
-=======
         //BOOST_ASSERT(outgoing.reserved);
->>>>>>> 15e3fbcc
         outgoing.reserved = false;
         //bt();
       }
