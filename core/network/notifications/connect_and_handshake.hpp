--- conflicted
+++ resolved
@@ -65,10 +65,6 @@
           std::move(stream), std::move(frame_stream), handshake, std::move(cb));
     };
 
-<<<<<<< HEAD
-    newHost(base.host(), peer_id, base.protocolIds(), std::move(cb));
-=======
     newStream(base.host(), peer_id, base.protocolIds(), std::move(cb));
->>>>>>> afdc93c5
   }
 }  // namespace kagome::network::notifications