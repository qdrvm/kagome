--- conflicted
+++ resolved
@@ -85,22 +85,6 @@
       return fresh_implicit;
     }
 
-<<<<<<< HEAD
-    /**
-     * Set of functions to manipulate in-parachain set of nodes.
-     */
-    bool can_be_disconnected() const {
-      return 0 == use_count;
-    }
-    void inc_use_count() {
-      ++use_count;
-    }
-    void dec_use_count() {
-      --use_count;
-    }
-
-=======
->>>>>>> 21983352
     /// Whether we know that a peer knows a relay-parent. The peer knows the
     /// relay-parent if it is either implicit or explicit in their view.
     /// However, if it is implicit via an active-leaf we don't recognize, we
