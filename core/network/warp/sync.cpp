/**
 * Copyright Quadrivium LLC
 * All Rights Reserved
 * SPDX-License-Identifier: Apache-2.0
 */

#include "network/warp/sync.hpp"

#include <libp2p/common/final_action.hpp>

#include "blockchain/block_storage.hpp"
#include "blockchain/block_tree.hpp"
#include "consensus/babe/babe_config_repository.hpp"
#include "consensus/grandpa/authority_manager.hpp"
#include "consensus/grandpa/has_authority_set_change.hpp"
#include "consensus/grandpa/i_verified_justification_queue.hpp"
#include "consensus/grandpa/justification_observer.hpp"
#include "crypto/ed25519/ed25519_provider_impl.hpp"
#include "network/warp/cache.hpp"
#include "storage/predefined_keys.hpp"
#include "storage/spaced_storage.hpp"
#include "utils/safe_object.hpp"

namespace kagome::network {
<<<<<<< HEAD
  using consensus::grandpa::HasAuthoritySetChange;
=======

  using consensus::grandpa::IsBlockFinalized;
>>>>>>> a2983f45

  WarpSync::WarpSync(
      application::AppStateManager &app_state_manager,
      std::shared_ptr<crypto::Hasher> hasher,
      storage::SpacedStorage &db,
      std::shared_ptr<consensus::grandpa::JustificationObserver> grandpa,
      std::shared_ptr<blockchain::BlockStorage> block_storage,
      std::shared_ptr<network::WarpSyncCache> warp_sync_cache,
      std::shared_ptr<consensus::grandpa::AuthorityManager> authority_manager,
      std::shared_ptr<consensus::grandpa::IVerifiedJustificationQueue>
          verified_justification_queue,
      std::shared_ptr<consensus::babe::BabeConfigRepository>
          babe_config_repository,
      std::shared_ptr<blockchain::BlockTree> block_tree)
      : hasher_{std::move(hasher)},
        grandpa_{std::move(grandpa)},
        block_storage_{std::move(block_storage)},
        warp_sync_cache_{std::move(warp_sync_cache)},
        authority_manager_{std::move(authority_manager)},
        verified_justification_queue_{std::move(verified_justification_queue)},
        babe_config_repository_{std::move(babe_config_repository)},
        block_tree_{std::move(block_tree)},
        db_{db.getSpace(storage::Space::kDefault)},
        log_{log::createLogger("WarpSync")} {
    app_state_manager.atLaunch([this] {
      start();
      return true;
    });
  }

  void WarpSync::start() {
    if (auto old = db_->tryGet(storage::kWarpSyncOp).value()) {
      applyInner(scale::decode<Op>(*old).value());
    }
  }

  std::optional<primitives::BlockInfo> WarpSync::request() const {
    if (done_) {
      return std::nullopt;
    }
    return block_tree_->getLastFinalized();
  }

  void WarpSync::onResponse(const WarpSyncProof &res) {
    done_ = true;
    if (res.proofs.empty()) {
      return;
    }
    std::optional<primitives::BlockNumber> min, max;
    ::libp2p::common::FinalAction log([&] {
      if (min) {
        SL_INFO(log_, "finalized {}..{}", *min, *max);
      }
    });
    for (size_t i = 0; i < res.proofs.size(); ++i) {
      auto &fragment = res.proofs[i];

      // Calculate and save hash, 'cause it's just received response
      primitives::calculateBlockHash(fragment.header, *hasher_);

      primitives::BlockInfo block_info = fragment.header.blockInfo();
      if (fragment.justification.block_info != block_info) {
        return;
      }
      consensus::grandpa::HasAuthoritySetChange change{fragment.header};
      if (not change.scheduled and i != res.proofs.size() - 1) {
        return;
      }
      auto authorities = authority_manager_
                             ->authorities(block_tree_->getLastFinalized(),
                                           IsBlockFinalized(true))
                             .value();

      auto result =
          grandpa_->verifyJustification(fragment.justification, *authorities);
      if (result.has_error()) {
        return;
      }
      Op op{
          .block_info = block_info,
          .header = fragment.header,
          .justification = fragment.justification,
          .authorities = *authorities,
      };
      db_->put(storage::kWarpSyncOp, scale::encode(op).value()).value();
      applyInner(op);
      if (not min) {
        min = block_info.number;
      }
      max = block_info.number;
    }
    if (not res.is_finished) {
      done_ = false;
    }
  }

  inline auto guessSet(const GrandpaJustification &j) {
    consensus::grandpa::AuthoritySetId set = 0;
    static crypto::Ed25519ProviderImpl ed25519{nullptr};
    auto &vote = j.items.at(0);
    while (true) {
      auto m = scale::encode(vote.message, j.round_number, set).value();
      auto ok = ed25519.verify(vote.signature, m, vote.id);
      if (ok and ok.value()) {
        break;
      }
      ++set;
    }
    return set;
  }

  void WarpSync::unsafe(const BlockHeader &header,
                        const GrandpaJustification &j) {
    HasAuthoritySetChange{header}.scheduled.value();
    auto set = guessSet(j);
    SL_INFO(log_, "unsafe, block {}, set {}", header.number, set);
    Op op{
        .block_info = header.blockInfo(),
        .header = header,
        .justification = j,
        .authorities = {set, {}},
    };
    db_->put(storage::kWarpSyncOp, scale::encode(op).value()).value();
    applyInner(op);
  }

  void WarpSync::applyInner(const Op &op) {
    block_storage_
        ->putJustification(
            {common::Buffer{scale::encode(op.justification).value()}},
            op.block_info.hash)
        .value();
    block_storage_->putBlockHeader(op.header).value();
    block_storage_->assignNumberToHash(op.block_info).value();
    block_storage_->setBlockTreeLeaves({op.block_info.hash}).value();
    warp_sync_cache_->warp(op.block_info);
    authority_manager_->warp(op.block_info, op.header, op.authorities);
    block_tree_->warp(op.block_info);
    babe_config_repository_->warp(op.block_info);
    verified_justification_queue_->warp();
    db_->remove(storage::kWarpSyncOp).value();
  }
}  // namespace kagome::network<|MERGE_RESOLUTION|>--- conflicted
+++ resolved
@@ -22,12 +22,8 @@
 #include "utils/safe_object.hpp"
 
 namespace kagome::network {
-<<<<<<< HEAD
   using consensus::grandpa::HasAuthoritySetChange;
-=======
-
   using consensus::grandpa::IsBlockFinalized;
->>>>>>> a2983f45
 
   WarpSync::WarpSync(
       application::AppStateManager &app_state_manager,
