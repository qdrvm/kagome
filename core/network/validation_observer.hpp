/**
 * Copyright Quadrivium LLC
 * All Rights Reserved
 * SPDX-License-Identifier: Apache-2.0
 */

#pragma once

#include <libp2p/peer/peer_id.hpp>

#include "network/types/collator_messages_vstaging.hpp"
#include "primitives/common.hpp"

namespace kagome::network {
  /**
   * Reacts to messages, related to collation protocol
   */
  class ValidationObserver {
   public:
    virtual ~ValidationObserver() = default;

    /// Handle incoming validation stream.
    virtual void onIncomingValidationStream(
<<<<<<< HEAD
        const libp2p::peer::PeerId &peer_id,
        network::CollationVersion version) = 0;
=======
        const libp2p::peer::PeerId &peer_id) = 0;
>>>>>>> ee15e3d6

    /// Handle incoming collation message.
    virtual void onIncomingMessage(
        const libp2p::peer::PeerId &peer_id,
<<<<<<< HEAD
        network::VersionedValidatorProtocolMessage &&validation_message) = 0;
=======
        ValidatorProtocolMessage &&validation_message) = 0;
>>>>>>> ee15e3d6
  };
}  // namespace kagome::network<|MERGE_RESOLUTION|>--- conflicted
+++ resolved
@@ -21,20 +21,12 @@
 
     /// Handle incoming validation stream.
     virtual void onIncomingValidationStream(
-<<<<<<< HEAD
         const libp2p::peer::PeerId &peer_id,
         network::CollationVersion version) = 0;
-=======
-        const libp2p::peer::PeerId &peer_id) = 0;
->>>>>>> ee15e3d6
 
     /// Handle incoming collation message.
     virtual void onIncomingMessage(
         const libp2p::peer::PeerId &peer_id,
-<<<<<<< HEAD
         network::VersionedValidatorProtocolMessage &&validation_message) = 0;
-=======
-        ValidatorProtocolMessage &&validation_message) = 0;
->>>>>>> ee15e3d6
   };
 }  // namespace kagome::network