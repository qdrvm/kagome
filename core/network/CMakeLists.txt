--- conflicted
+++ resolved
@@ -30,12 +30,9 @@
     impl/reputation_repository_impl.cpp
     helpers/scale_message_read_writer.cpp
     adapters/adapter_errors.cpp
-<<<<<<< HEAD
-    impl/protocols/protocol_req_pov.cpp)
-=======
+    impl/protocols/protocol_req_pov.cpp
     warp/cache.cpp
     )
->>>>>>> 7066a571
 target_link_libraries(network
     p2p::p2p_basic_scheduler
     runtime_environment_factory
