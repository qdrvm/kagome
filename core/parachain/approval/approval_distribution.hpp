--- conflicted
+++ resolved
@@ -270,12 +270,8 @@
 
     ApprovalDistribution(
         std::shared_ptr<consensus::babe::BabeConfigRepository> babe_config_repo,
-<<<<<<< HEAD
         std::shared_ptr<application::AppStateManager> app_state_manager,
-=======
-        application::AppStateManager &app_state_manager,
         primitives::events::ChainSubscriptionEnginePtr chain_sub_engine,
->>>>>>> e1ad1012
         common::WorkerThreadPool &worker_thread_pool,
         std::shared_ptr<runtime::ParachainHost> parachain_host,
         LazySPtr<consensus::SlotsUtil> slots_util,
