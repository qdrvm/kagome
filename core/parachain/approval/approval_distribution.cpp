--- conflicted
+++ resolved
@@ -2057,7 +2057,6 @@
     if (!parachain_processor_->canProcessParachains()) {
       return;
     }
-<<<<<<< HEAD
 
     std::optional<
         std::reference_wrapper<const network::ApprovalDistributionMessage>>
@@ -2076,6 +2075,12 @@
                    "Received assignments.(peer_id={}, count={})",
                    peer_id,
                    assignments.assignments.size());
+            DeferedSender<network::Assignment> assignment_defered_sender{
+                [wself{weak_from_this()}](auto &&msgs) {
+                  if (auto self = wself.lock()) {
+                    self->runDistributeAssignment(std::move(msgs));
+                  }
+                }};
           for (auto const &assignment : assignments.assignments) {
             if (auto it = pending_known_.find(
                     assignment.indirect_assignment_cert.block_hash);
@@ -2092,7 +2097,9 @@
               continue;
             }
 
-            import_and_circulate_assignment(peer_id,
+              import_and_circulate_assignment(
+                  peer_id,
+                  assignment_defered_sender,
                                             assignment.indirect_assignment_cert,
                                             assignment.candidate_ix);
           }
@@ -2102,6 +2109,12 @@
                    "Received approvals.(peer_id={}, count={})",
                    peer_id,
                    approvals.approvals.size());
+            DeferedSender<network::IndirectSignedApprovalVote>
+                approval_defered_sender{[wself{weak_from_this()}](auto &&msgs) {
+                  if (auto self = wself.lock()) {
+                    self->runDistributeApproval(std::move(msgs));
+                  }
+                }};
           for (auto const &approval_vote : approvals.approvals) {
             if (auto it = pending_known_.find(
                     approval_vote.payload.payload.block_hash);
@@ -2116,77 +2129,10 @@
               it->second.emplace_back(
                   std::make_pair(peer_id, PendingMessage{approval_vote}));
               continue;
-=======
-    if (auto m{boost::get<network::ApprovalDistributionMessage>(&message)}) {
-      visit_in_place(
-          *m,
-          [&](const network::Assignments &assignments) {
-            SL_TRACE(logger_,
-                     "Received assignments.(peer_id={}, count={})",
-                     peer_id,
-                     assignments.assignments.size());
-            DeferedSender<network::Assignment> assignment_defered_sender{
-                [wself{weak_from_this()}](auto &&msgs) {
-                  if (auto self = wself.lock()) {
-                    self->runDistributeAssignment(std::move(msgs));
-                  }
-                }};
-            for (auto const &assignment : assignments.assignments) {
-              if (auto it = pending_known_.find(
-                      assignment.indirect_assignment_cert.block_hash);
-                  it != pending_known_.end()) {
-                SL_TRACE(logger_,
-                         "Pending assignment.(block hash={}, claimed index={}, "
-                         "validator={}, peer={})",
-                         assignment.indirect_assignment_cert.block_hash,
-                         assignment.candidate_ix,
-                         assignment.indirect_assignment_cert.validator,
-                         peer_id);
-                it->second.emplace_back(
-                    std::make_pair(peer_id, PendingMessage{assignment}));
-                continue;
-              }
-
-              import_and_circulate_assignment(
-                  peer_id,
-                  assignment_defered_sender,
-                  assignment.indirect_assignment_cert,
-                  assignment.candidate_ix);
             }
-          },
-          [&](const network::Approvals &approvals) {
-            SL_TRACE(logger_,
-                     "Received approvals.(peer_id={}, count={})",
-                     peer_id,
-                     approvals.approvals.size());
-            DeferedSender<network::IndirectSignedApprovalVote>
-                approval_defered_sender{[wself{weak_from_this()}](auto &&msgs) {
-                  if (auto self = wself.lock()) {
-                    self->runDistributeApproval(std::move(msgs));
-                  }
-                }};
-            for (auto const &approval_vote : approvals.approvals) {
-              if (auto it = pending_known_.find(
-                      approval_vote.payload.payload.block_hash);
-                  it != pending_known_.end()) {
-                SL_TRACE(logger_,
-                         "Pending approval.(block hash={}, candidate index={}, "
-                         "validator={}, peer={})",
-                         approval_vote.payload.payload.block_hash,
-                         approval_vote.payload.payload.candidate_index,
-                         approval_vote.payload.ix,
-                         peer_id);
-                it->second.emplace_back(
-                    std::make_pair(peer_id, PendingMessage{approval_vote}));
-                continue;
-              }
 
               import_and_circulate_approval(
                   peer_id, approval_defered_sender, approval_vote);
->>>>>>> ee15e3d6
-            }
-
-            import_and_circulate_approval(peer_id, approval_vote);
           }
         },
         [&](const auto &) { UNREACHABLE; });
