--- conflicted
+++ resolved
@@ -458,17 +458,10 @@
 
 namespace kagome::parachain {
 
-<<<<<<< HEAD
   outcome::result<DelayTranche> checkAssignmentCert(
-      const scale::BitVec &claimed_core_indices,
+      const scale::BitVector &claimed_core_indices,
       ValidatorIndex validator_index,
       const runtime::SessionInfo &config,
-=======
-  outcome::result<kagome::network::DelayTranche> checkAssignmentCert(
-      const scale::BitVector &claimed_core_indices,
-      kagome::network::ValidatorIndex validator_index,
-      const kagome::runtime::SessionInfo &config,
->>>>>>> 8d68ab02
       const RelayVRFStory &relay_vrf_story,
       const approval::AssignmentCertV2 &assignment,
       const std::vector<GroupIndex> &backing_groups) {
