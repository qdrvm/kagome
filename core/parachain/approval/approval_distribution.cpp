--- conflicted
+++ resolved
@@ -473,14 +473,9 @@
       std::shared_ptr<blockchain::BlockTree> block_tree,
       std::shared_ptr<parachain::Pvf> pvf,
       std::shared_ptr<parachain::Recovery> recovery,
-<<<<<<< HEAD
       std::shared_ptr<boost::asio::io_context> this_context,
       LazySPtr<dispute::DisputeCoordinator> dispute_coordinator)
-      : int_pool_{std::make_shared<ThreadPool>(1ull)},
-=======
-      std::shared_ptr<boost::asio::io_context> this_context)
       : int_pool_{std::make_shared<ThreadPool>("approval", 1ull)},
->>>>>>> fbb9df27
         internal_context_{int_pool_->handler()},
         thread_pool_{std::move(thread_pool)},
         thread_pool_context_{thread_pool_->handler()},
