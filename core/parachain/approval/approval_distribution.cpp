/**
 * Copyright Quadrivium LLC
 * All Rights Reserved
 * SPDX-License-Identifier: Apache-2.0
 */

#include <optional>

#include <fmt/std.h>
#include <boost/date_time/posix_time/posix_time.hpp>

#include "clock/impl/basic_waitable_timer.hpp"
#include "common/visitor.hpp"
#include "consensus/babe/babe_config_repository.hpp"
#include "consensus/babe/impl/babe_digests_util.hpp"
#include "crypto/crypto_store.hpp"
#include "crypto/hasher.hpp"
#include "crypto/sr25519_provider.hpp"
#include "network/peer_manager.hpp"
#include "network/router.hpp"
#include "parachain/approval/approval.hpp"
#include "parachain/approval/approval_distribution.hpp"
#include "parachain/approval/state.hpp"
#include "primitives/math.hpp"
#include "runtime/runtime_api/parachain_host_types.hpp"
#include "utils/async_sequence.hpp"
#include "utils/weak_from_shared.hpp"

static constexpr size_t kMaxAssignmentBatchSize = 200ull;
static constexpr size_t kMaxApprovalBatchSize = 300ull;

OUTCOME_CPP_DEFINE_CATEGORY(kagome::parachain, ApprovalDistribution::Error, e) {
  using E = kagome::parachain::ApprovalDistribution::Error;
  switch (e) {
    case E::NO_INSTANCE:
      return "No self instance";
    case E::NO_CONTEXT:
      return "No context";
    case E::NO_SESSION_INFO:
      return "No session info";
    case E::UNUSED_SLOT_TYPE:
      return "Unused slot type";
    case E::ENTRY_IS_NOT_FOUND:
      return "Entry is not found";
    case E::ALREADY_APPROVING:
      return "Block in progress";
    case E::VALIDATOR_INDEX_OUT_OF_BOUNDS:
      return "Validator index out of bounds";
    case E::CORE_INDEX_OUT_OF_BOUNDS:
      return "Core index out of bounds";
    case E::IS_IN_BACKING_GROUP:
      return "Is in backing group";
    case E::SAMPLE_OUT_OF_BOUNDS:
      return "Sample is out of bounds";
    case E::VRF_DELAY_CORE_INDEX_MISMATCH:
      return "VRF delay core index mismatch";
    case E::VRF_VERIFY_AND_GET_TRANCHE:
      return "VRF verify and get tranche failed";
  }
  return "Unknown approval-distribution error";
}

static constexpr uint64_t kTickDurationMs = 500ull;
static constexpr kagome::network::Tick kApprovalDelay = 2ull;
static constexpr kagome::network::Tick kTickTooFarInFuture =
    20ull;  // 10 seconds.

namespace {

  /// assumes `slot_duration_millis` evenly divided by tick duration.
  kagome::network::Tick slotNumberToTick(uint64_t slot_duration_millis,
                                         kagome::consensus::SlotNumber slot) {
    const auto ticks_per_slot = slot_duration_millis / kTickDurationMs;
    return slot * ticks_per_slot;
  }

  uint64_t msNow() {
    return uint64_t(std::chrono::duration_cast<std::chrono::milliseconds>(
                        std::chrono::system_clock::now().time_since_epoch())
                        .count());
  }

  kagome::network::Tick tickNow() {
    return msNow() / kTickDurationMs;
  }

  kagome::parachain::approval::DelayTranche trancheNow(
      uint64_t slot_duration_millis, kagome::consensus::SlotNumber base_slot) {
    return static_cast<kagome::parachain::approval::DelayTranche>(
        kagome::math::sat_sub_unsigned(
            tickNow(), slotNumberToTick(slot_duration_millis, base_slot)));
  }

  bool isInBackingGroup(
      const std::vector<std::vector<kagome::parachain::ValidatorIndex>>
          &validator_groups,
      kagome::parachain::ValidatorIndex validator,
      kagome::parachain::GroupIndex group) {
    if (group < validator_groups.size()) {
      for (const auto &i : validator_groups[group]) {
        if (i == validator) {
          return true;
        }
      }
    }
    return false;
  }

  void computeVrfModuloAssignments(
      const kagome::common::Buffer &keypair_buf,
      const kagome::runtime::SessionInfo &config,
      const RelayVRFStory &relay_vrf_story,
      const std::vector<kagome::parachain::CoreIndex> &lc,
      kagome::parachain::ValidatorIndex validator_ix,
      std::unordered_map<kagome::parachain::CoreIndex,
                         kagome::parachain::ApprovalDistribution::OurAssignment>
          &assignments) {
    using namespace kagome::parachain;
    using namespace kagome;

    VRFCOutput cert_output;
    VRFCProof cert_proof;
    CoreIndex core{};
    for (uint32_t rvm_sample = 0; rvm_sample < config.relay_vrf_modulo_samples;
         ++rvm_sample) {
      if (sr25519_relay_vrf_modulo_assignments_cert(keypair_buf.data(),
                                                    rvm_sample,
                                                    config.n_cores,
                                                    &relay_vrf_story,
                                                    lc.data(),
                                                    lc.size(),
                                                    &cert_output,
                                                    &cert_proof,
                                                    &core)) {
        if (assignments.count(core) > 0) {
          continue;
        }

        crypto::VRFPreOutput o;
        std::copy_n(std::make_move_iterator(cert_output.data),
                    crypto::constants::sr25519::vrf::OUTPUT_SIZE,
                    o.begin());

        crypto::VRFProof p;
        std::copy_n(std::make_move_iterator(cert_proof.data),
                    crypto::constants::sr25519::vrf::PROOF_SIZE,
                    p.begin());

        assignments.emplace(
            core,
            ApprovalDistribution::OurAssignment{
                .cert =
                    approval::AssignmentCert{
                        .kind = approval::RelayVRFModulo{.sample = rvm_sample},
                        .vrf = crypto::VRFOutput{.output = o, .proof = p}},
                .tranche = 0ul,
                .validator_index = validator_ix,
                .triggered = false});
      }
    }
  }

  void computeVrfDelayAssignments(
      const kagome::common::Buffer &keypair_buf,
      const kagome::runtime::SessionInfo &config,
      const RelayVRFStory &relay_vrf_story,
      const std::vector<kagome::parachain::CoreIndex> &lc,
      kagome::parachain::ValidatorIndex validator_ix,
      std::unordered_map<kagome::parachain::CoreIndex,
                         kagome::parachain::ApprovalDistribution::OurAssignment>
          &assignments) {
    using namespace kagome::parachain;
    using namespace kagome;

    VRFCOutput cert_output;
    VRFCProof cert_proof;
    uint32_t tranche = {};
    for (const auto &core : lc) {
      sr25519_relay_vrf_delay_assignments_cert(
          keypair_buf.data(),
          config.n_delay_tranches,
          config.zeroth_delay_tranche_width,
          &relay_vrf_story,
          core,
          &cert_output,
          &cert_proof,
          &tranche);

      auto it = assignments.find(core);
      if (it == assignments.end() || it->second.tranche > tranche) {
        crypto::VRFPreOutput o;
        std::copy_n(std::make_move_iterator(cert_output.data),
                    crypto::constants::sr25519::vrf::OUTPUT_SIZE,
                    o.begin());

        crypto::VRFProof p;
        std::copy_n(std::make_move_iterator(cert_proof.data),
                    crypto::constants::sr25519::vrf::PROOF_SIZE,
                    p.begin());

        assignments.insert_or_assign(
            core,
            ApprovalDistribution::OurAssignment{
                .cert =
                    approval::AssignmentCert{
                        .kind = approval::RelayVRFDelay{.core_index = core},
                        .vrf = crypto::VRFOutput{.output = std::move(o),
                                                 .proof = std::move(p)}},
                .tranche = tranche,
                .validator_index = validator_ix,
                .triggered = false});
      }
    }
  }

  /// Determine the amount of tranches of assignments needed to determine
  /// approval of a candidate.
  kagome::parachain::approval::RequiredTranches tranchesToApprove(
      const kagome::parachain::ApprovalDistribution::ApprovalEntry
          &approval_entry,
      const scale::BitVec &approvals,
      kagome::network::DelayTranche tranche_now,
      kagome::parachain::Tick block_tick,
      kagome::parachain::Tick no_show_duration,
      size_t needed_approvals) {
    const auto tick_now = tranche_now + block_tick;
    const auto n_validators = approval_entry.n_validators();

    std::optional<kagome::parachain::approval::State> state(needed_approvals);
    const auto &tranches = approval_entry.tranches;

    auto it = [&](uint32_t tranche)
        -> std::optional<kagome::parachain::approval::RequiredTranches> {
      auto s = *state;
      auto const clock_drift = s.depth * no_show_duration;
      auto const drifted_tick_now =
          kagome::math::sat_sub_unsigned(tick_now, clock_drift);
      auto const drifted_tranche_now =
          kagome::math::sat_sub_unsigned(drifted_tick_now, block_tick);

      if (tranche > drifted_tranche_now) {
        return std::nullopt;
      }

      size_t n_assignments = 0ull;
      std::optional<kagome::parachain::Tick> last_assignment_tick{};
      size_t no_shows = 0ull;
      std::optional<uint64_t> next_no_show{};

      if (auto i = std::lower_bound(
              tranches.begin(),
              tranches.end(),
              tranche,
              [](auto const &te, auto const t) { return te.tranche < t; });
          i != tranches.end() && i->tranche == tranche) {
        for (auto const &[v_index, t] : i->assignments) {
          if (v_index < n_validators) {
            ++n_assignments;
          }
          last_assignment_tick =
              std::max(t,
                       last_assignment_tick ? *last_assignment_tick
                                            : kagome::parachain::Tick{0ull});
          auto const no_show_at = kagome::math::sat_sub_unsigned(
                                      std::max(t, block_tick), clock_drift)
                                + no_show_duration;
          if (v_index < approvals.bits.size()) {
            auto const has_approved = approvals.bits.at(v_index);
            auto const is_no_show =
                !has_approved && no_show_at <= drifted_tick_now;
            if (!is_no_show && !has_approved) {
              next_no_show = kagome::parachain::approval::min_or_some(
                  next_no_show, std::make_optional(no_show_at + clock_drift));
            }
            if (is_no_show) {
              ++no_shows;
            }
          }
        }
      }

      s = s.advance(
          n_assignments, no_shows, next_no_show, last_assignment_tick);
      auto const output =
          s.output(tranche, needed_approvals, n_validators, no_show_duration);

      state = kagome::visit_in_place(
          output,
          [&](const kagome::parachain::approval::PendingRequiredTranche &)
              -> std::optional<kagome::parachain::approval::State> {
            return s;
          },
          [](const auto &)
              -> std::optional<kagome::parachain::approval::State> {
            return std::nullopt;
          });

      return output;
    };

    uint32_t tranche = 0ul;
    kagome::parachain::approval::RequiredTranches required_tranches;
    while (auto req_trn = it(tranche++)) {
      required_tranches = *req_trn;
    }

    return required_tranches;
  }

  scale::BitVec &filter(scale::BitVec &lh, const scale::BitVec &rh) {
    BOOST_ASSERT(lh.bits.size() == rh.bits.size());
    for (size_t ix = 0; ix < lh.bits.size(); ++ix) {
      lh.bits[ix] = (lh.bits[ix] && rh.bits[ix]);
    }
    return lh;
  }

  kagome::parachain::approval::Check checkApproval(
      const kagome::parachain::ApprovalDistribution::CandidateEntry &candidate,
      const kagome::parachain::ApprovalDistribution::ApprovalEntry &approval,
      const kagome::parachain::approval::RequiredTranches &required) {
    const auto &approvals = candidate.approvals;
    if (3 * kagome::parachain::approval::count_ones(approvals)
        > approvals.bits.size()) {
      return kagome::parachain::approval::ApprovedOneThird{};
    }

    if (kagome::is_type<kagome::parachain::approval::PendingRequiredTranche>(
            required)) {
      return kagome::parachain::approval::Unapproved{};
    }
    if (kagome::is_type<kagome::parachain::approval::AllRequiredTranche>(
            required)) {
      return kagome::parachain::approval::Unapproved{};
    }
    if (auto exact{
            boost::get<kagome::parachain::approval::ExactRequiredTranche>(
                &required)}) {
      auto assigned_mask = approval.assignments_up_to(exact->needed);
      const auto &approvals = candidate.approvals;
      const auto n_assigned =
          kagome::parachain::approval::count_ones(assigned_mask);
      filter(assigned_mask, approvals);
      const auto n_approved =
          kagome::parachain::approval::count_ones(assigned_mask);
      if (n_approved + exact->tolerated_missing >= n_assigned) {
        return std::make_pair(exact->tolerated_missing,
                              exact->last_assignment_tick);
      } else {
        return kagome::parachain::approval::Unapproved{};
      }
    }
    UNREACHABLE;
  }

  bool shouldTriggerAssignment(
      const kagome::parachain::ApprovalDistribution::ApprovalEntry
          &approval_entry,
      const kagome::parachain::ApprovalDistribution::CandidateEntry
          &candidate_entry,
      const kagome::parachain::approval::RequiredTranches &required_tranches,
      kagome::network::DelayTranche const tranche_now) {
    if (!approval_entry.our_assignment) {
      return false;
    }
    if (approval_entry.our_assignment->triggered) {
      return false;
    }
    if (approval_entry.our_assignment->tranche == 0) {
      return true;
    }
    if (kagome::is_type<kagome::parachain::approval::AllRequiredTranche>(
            required_tranches)) {
      return !kagome::parachain::approval::is_approved(
          checkApproval(candidate_entry,
                        approval_entry,
                        kagome::parachain::approval::AllRequiredTranche{}),
          std::numeric_limits<kagome::network::Tick>::max());
    }
    if (auto pending = kagome::if_type<
            const kagome::parachain::approval::PendingRequiredTranche>(
            required_tranches)) {
      const auto drifted_tranche_now = kagome::math::sat_sub_unsigned(
          tranche_now,
          kagome::network::DelayTranche(pending->get().clock_drift));
      return approval_entry.our_assignment->tranche
              <= pending->get().maximum_broadcast
          && approval_entry.our_assignment->tranche <= drifted_tranche_now;
    }
    if (kagome::is_type<kagome::parachain::approval::ExactRequiredTranche>(
            required_tranches)) {
      return false;
    }
    UNREACHABLE;
  }

  outcome::result<kagome::network::DelayTranche> checkAssignmentCert(
      kagome::network::CoreIndex claimed_core_index,
      kagome::network::ValidatorIndex validator_index,
      const kagome::runtime::SessionInfo &config,
      const RelayVRFStory &relay_vrf_story,
      const kagome::parachain::approval::AssignmentCert &assignment,
      kagome::network::GroupIndex backing_group) {
    using namespace kagome;
    using AD = parachain::ApprovalDistribution;

    if (validator_index >= config.assignment_keys.size()) {
      return AD::Error::VALIDATOR_INDEX_OUT_OF_BOUNDS;
    }

    const auto &validator_public = config.assignment_keys[validator_index];
    //    OUTCOME_TRY(pk, network::ValidatorId::fromSpan(validator_public));

    if (claimed_core_index >= config.n_cores) {
      return AD::Error::CORE_INDEX_OUT_OF_BOUNDS;
    }

    const auto is_in_backing = isInBackingGroup(
        config.validator_groups, validator_index, backing_group);
    if (is_in_backing) {
      return AD::Error::IS_IN_BACKING_GROUP;
    }

    const auto &vrf_output = assignment.vrf.output;
    const auto &vrf_proof = assignment.vrf.proof;

    return visit_in_place(
        assignment.kind,
        [&](const parachain::approval::RelayVRFModulo &obj)
            -> outcome::result<kagome::network::DelayTranche> {
          auto const sample = obj.sample;
          if (sample >= config.relay_vrf_modulo_samples) {
            return AD::Error::SAMPLE_OUT_OF_BOUNDS;
          }
          /// TODO(iceseer): vrf_verify_extra check
          return network::DelayTranche(0ull);
        },
        [&](const parachain::approval::RelayVRFDelay &obj)
            -> outcome::result<kagome::network::DelayTranche> {
          auto const core_index = obj.core_index;
          if (core_index != claimed_core_index) {
            return AD::Error::VRF_DELAY_CORE_INDEX_MISMATCH;
          }

          network::DelayTranche tranche;
          if (SR25519_SIGNATURE_RESULT_OK
              != sr25519_vrf_verify_and_get_tranche(
                  validator_public.data(),
                  vrf_output.data(),
                  vrf_proof.data(),
                  config.n_delay_tranches,
                  config.zeroth_delay_tranche_width,
                  &relay_vrf_story,
                  core_index,
                  &tranche)) {
            return AD::Error::VRF_VERIFY_AND_GET_TRANCHE;
          }
          return tranche;
        });
  }

}  // namespace

namespace kagome::parachain {

  ApprovalDistribution::ApprovalDistribution(
      std::shared_ptr<consensus::babe::BabeConfigRepository> babe_config_repo,
      std::shared_ptr<application::AppStateManager> app_state_manager,
      std::shared_ptr<ThreadPool> thread_pool,
      std::shared_ptr<runtime::ParachainHost> parachain_host,
      LazySPtr<consensus::SlotsUtil> slots_util,
      std::shared_ptr<crypto::CryptoStore> keystore,
      std::shared_ptr<crypto::Hasher> hasher,
      std::shared_ptr<network::PeerView> peer_view,
      std::shared_ptr<ParachainProcessorImpl> parachain_processor,
      std::shared_ptr<crypto::Sr25519Provider> crypto_provider,
      std::shared_ptr<network::PeerManager> pm,
      std::shared_ptr<network::Router> router,
      std::shared_ptr<blockchain::BlockTree> block_tree,
      std::shared_ptr<parachain::Pvf> pvf,
      std::shared_ptr<parachain::Recovery> recovery,
<<<<<<< HEAD
      std::shared_ptr<Watchdog> watchdog,
      std::shared_ptr<boost::asio::io_context> this_context,
=======
      WeakIoContext main_thread,
>>>>>>> 73558db0
      LazySPtr<dispute::DisputeCoordinator> dispute_coordinator)
      : int_pool_{std::make_shared<ThreadPool>(
          std::move(watchdog), "approval", 1ull)},
        internal_context_{int_pool_->handler()},
        thread_pool_{std::move(thread_pool)},
        thread_pool_context_{thread_pool_->handler()},
        parachain_host_(std::move(parachain_host)),
        slots_util_(std::move(slots_util)),
        keystore_(std::move(keystore)),
        hasher_(std::move(hasher)),
        config_(ApprovalVotingSubsystem{.slot_duration_millis = 6'000}),
        peer_view_(std::move(peer_view)),
        parachain_processor_(std::move(parachain_processor)),
        crypto_provider_(std::move(crypto_provider)),
        pm_(std::move(pm)),
        router_(std::move(router)),
        babe_config_repo_(std::move(babe_config_repo)),
        block_tree_(std::move(block_tree)),
        pvf_(std::move(pvf)),
        recovery_(std::move(recovery)),
        main_thread_{std::move(main_thread)},
        dispute_coordinator_{std::move(dispute_coordinator)} {
    BOOST_ASSERT(thread_pool_);
    BOOST_ASSERT(parachain_host_);
    BOOST_ASSERT(keystore_);
    BOOST_ASSERT(peer_view_);
    BOOST_ASSERT(hasher_);
    BOOST_ASSERT(parachain_processor_);
    BOOST_ASSERT(crypto_provider_);
    BOOST_ASSERT(pm_);
    BOOST_ASSERT(router_);
    BOOST_ASSERT(babe_config_repo_);
    BOOST_ASSERT(block_tree_);
    BOOST_ASSERT(pvf_);
    BOOST_ASSERT(recovery_);
    app_state_manager->takeControl(*this);
  }

  bool ApprovalDistribution::prepare() {
    my_view_sub_ = std::make_shared<network::PeerView::MyViewSubscriber>(
        peer_view_->getMyViewObservable(), false);
    my_view_sub_->subscribe(my_view_sub_->generateSubscriptionSetId(),
                            network::PeerView::EventType::kViewUpdated);
    my_view_sub_->setCallback(
        [wptr{weak_from_this()}](auto /*set_id*/,
                                 auto && /*internal_obj*/,
                                 auto /*event_type*/,
                                 const network::ExView &event) {
          if (auto self = wptr.lock()) {
            self->on_active_leaves_update(event);
          }
        });

    remote_view_sub_ = std::make_shared<network::PeerView::PeerViewSubscriber>(
        peer_view_->getRemoteViewObservable(), false);
    remote_view_sub_->subscribe(remote_view_sub_->generateSubscriptionSetId(),
                                network::PeerView::EventType::kViewUpdated);
    remote_view_sub_->setCallback(
        [wptr{weak_from_this()}](auto /*set_id*/,
                                 auto && /*internal_obj*/,
                                 auto /*event_type*/,
                                 const libp2p::peer::PeerId &peer_id,
                                 const network::View &view) {
          if (auto self = wptr.lock()) {
            self->store_remote_view(peer_id, view);
          }
        });

    chain_sub_ = std::make_shared<primitives::events::ChainEventSubscriber>(
        peer_view_->intoChainEventsEngine());
    chain_sub_->subscribe(
        chain_sub_->generateSubscriptionSetId(),
        primitives::events::ChainEventType::kDeactivateAfterFinalization);
    chain_sub_->setCallback(
        [wptr{weak_from_this()}](
            auto /*set_id*/,
            auto && /*internal_obj*/,
            auto /*event_type*/,
            const primitives::events::ChainEventParams &event) {
          if (auto self = wptr.lock()) {
            self->clearCaches(event);
          }
        });

    internal_context_->start();
    thread_pool_context_->start();
    main_thread_.start();

    /// TODO(iceseer): clear `known_by` when peer disconnected

    return true;
  }

  void ApprovalDistribution::store_remote_view(
      const libp2p::peer::PeerId &peer_id, const network::View &view) {
    REINVOKE(*internal_context_, store_remote_view, peer_id, view);

    primitives::BlockNumber old_finalized_number{0ull};
    if (auto it = peer_views_.find(peer_id); it != peer_views_.end()) {
      old_finalized_number = it->second.finalized_number_;
    }

    for (primitives::BlockNumber bn = old_finalized_number;
         bn <= view.finalized_number_;
         ++bn) {
      if (auto it = blocks_by_number_.find(bn); it != blocks_by_number_.end()) {
        for (const auto &bh : it->second) {
          if (auto opt_entry = storedDistribBlockEntries().get(bh)) {
            opt_entry->get().known_by.erase(peer_id);
          }
        }
      }
    }

    unify_with_peer(storedDistribBlockEntries(), peer_id, view);
    peer_views_[peer_id] = std::move(view);
  }

  void ApprovalDistribution::clearCaches(
      const primitives::events::ChainEventParams &event) {
    REINVOKE(*internal_context_, clearCaches, event);

    if (const auto value =
            if_type<const primitives::events::RemoveAfterFinalizationParams>(
                event)) {
      approvals_cache_.exclusiveAccess([&](auto &approvals_cache) {
        for (const auto &lost : value->get()) {
          SL_TRACE(logger_,
                   "Cleaning up stale pending messages.(block hash={})",
                   lost);
          pending_known_.erase(lost);
          active_tranches_.erase(lost);
          approving_context_map_.erase(lost);
          /// TODO(iceseer): `blocks_by_number_` clear on finalization

          if (auto block_entry = storedBlockEntries().get(lost)) {
            for (const auto &candidate : block_entry->get().candidates) {
              recovery_->remove(candidate.second);
              storedCandidateEntries().extract(candidate.second);
              if (auto it_cached = approvals_cache.find(candidate.second);
                  it_cached != approvals_cache.end()) {
                ApprovalCache &approval_cache = it_cached->second;
                approval_cache.blocks_.erase(lost);
                if (approval_cache.blocks_.empty()) {
                  approvals_cache.erase(it_cached);
                }
              }
            }
            storedBlockEntries().extract(lost);
          }
          storedDistribBlockEntries().extract(lost);
        }
      });
    }
  }

  std::optional<std::pair<ValidatorIndex, crypto::Sr25519Keypair>>
  ApprovalDistribution::findAssignmentKey(
      const std::shared_ptr<crypto::CryptoStore> &keystore,
      const runtime::SessionInfo &config) {
    for (size_t ix = 0; ix < config.assignment_keys.size(); ++ix) {
      const auto &pk = config.assignment_keys[ix];
      if (auto res = keystore->findSr25519Keypair(
              crypto::KeyTypes::ASSIGNMENT,
              crypto::Sr25519PublicKey::fromSpan(pk).value());
          res.has_value()) {
        return std::make_pair((ValidatorIndex)ix, std::move(res.value()));
      }
    }
    return std::nullopt;
  }

  ApprovalDistribution::AssignmentsList
  ApprovalDistribution::compute_assignments(
      const std::shared_ptr<crypto::CryptoStore> &keystore,
      const runtime::SessionInfo &config,
      const RelayVRFStory &relay_vrf_story,
      const CandidateIncludedList &leaving_cores) {
    if (config.n_cores == 0 || config.assignment_keys.empty()
        || config.validator_groups.empty()) {
      return {};
    }

    std::optional<std::pair<ValidatorIndex, crypto::Sr25519Keypair>>
        founded_key = findAssignmentKey(keystore, config);
    if (!founded_key) {
      return {};
    }

    const auto &[validator_ix, assignments_key] = *founded_key;
    std::vector<CoreIndex> lc;
    for (const auto &[hashed_candidate_receipt, core_ix, group_ix] :
         leaving_cores) {
      if (isInBackingGroup(config.validator_groups, validator_ix, group_ix)) {
        continue;
      }
      lc.push_back(core_ix);
    }

    common::Buffer keypair_buf{};
    keypair_buf.put(assignments_key.secret_key).put(assignments_key.public_key);

    std::unordered_map<CoreIndex, ApprovalDistribution::OurAssignment>
        assignments;
    computeVrfModuloAssignments(
        keypair_buf, config, relay_vrf_story, lc, validator_ix, assignments);
    computeVrfDelayAssignments(
        keypair_buf, config, relay_vrf_story, lc, validator_ix, assignments);

    return assignments;
  }

  void ApprovalDistribution::imported_block_info(
      const primitives::BlockHash &block_hash,
      const primitives::BlockHeader &block_header) {
    REINVOKE(
        *thread_pool_context_, imported_block_info, block_hash, block_header);

    auto call = [&]() -> outcome::result<NewHeadDataContext> {
      OUTCOME_TRY(included_candidates, request_included_candidates(block_hash));
      OUTCOME_TRY(
          index_and_pair,
          request_session_index_and_info(block_hash, block_header.parent_hash));
      OUTCOME_TRY(
          block_and_header,
          request_babe_epoch_and_block_header(block_header, block_hash));
      return std::make_tuple(std::move(included_candidates),
                             std::move(index_and_pair),
                             std::move(block_and_header));
    };

    if (auto res = call(); res.has_value()) {
      storeNewHeadContext(block_hash, std::move(res.value()));
    } else {
      SL_ERROR(logger_,
               "Error while retrieve neccessary data.(error={})",
               res.error().message());
    }
  }

  void ApprovalDistribution::storeNewHeadContext(
      const primitives::BlockHash &block_hash, NewHeadDataContext &&context) {
    REINVOKE(*internal_context_,
             storeNewHeadContext,
             block_hash,
             std::move(context));

    for_ACU(block_hash, [this, context{std::move(context)}](auto &acu) {
      auto &&[included, session, babe_config] = std::move(context);
      auto &&[session_index, session_info] = std::move(session);
      auto &&[epoch_number, babe_block_header, authorities, randomness] =
          std::move(babe_config);

      acu.second.included_candidates = std::move(included);
      acu.second.babe_epoch = epoch_number;
      acu.second.babe_block_header = std::move(babe_block_header);
      acu.second.authorities = std::move(authorities);
      acu.second.randomness = std::move(randomness);

      this->try_process_approving_context(acu, session_index, session_info);
    });
  }

  template <typename Func>
  void ApprovalDistribution::for_ACU(const primitives::BlockHash &block_hash,
                                     Func &&func) {
    BOOST_ASSERT(internal_context_->isInCurrentThread());
    if (auto it = approving_context_map_.find(block_hash);
        it != approving_context_map_.end()) {
      std::forward<Func>(func)(*it);
    }
  }

  void ApprovalDistribution::try_process_approving_context(
      ApprovalDistribution::ApprovingContextUnit &acu,
      SessionIndex session_index,
      const runtime::SessionInfo &session_info) {
    ApprovingContext &ac = acu.second;
    if (!ac.is_complete()) {
      return;
    }

    switch (ac.babe_block_header->slotType()) {
      case consensus::babe::SlotType::Primary:
      case consensus::babe::SlotType::SecondaryVRF:
        break;

      case consensus::babe::SlotType::SecondaryPlain:
      default:
        return;
    }

    approval::UnsafeVRFOutput unsafe_vrf{
        .vrf_output = ac.babe_block_header->vrf_output,
        .slot = ac.babe_block_header->slot_number,
        .authority_index = ac.babe_block_header->authority_index};

    ::RelayVRFStory relay_vrf;
    if (auto res = unsafe_vrf.compute_randomness(
            relay_vrf, *ac.authorities, *ac.randomness, *ac.babe_epoch);
        res.has_error()) {
      logger_->warn("Relay VRF return error.(error={})", res.error().message());
      return;
    }

    auto assignments = compute_assignments(
        keystore_, session_info, relay_vrf, *ac.included_candidates);

    /// TODO(iceseer): force approve impl

    ac.complete_callback(ImportedBlockInfo{
        .included_candidates = std::move(*ac.included_candidates),
        .session_index = session_index,
        .assignments = std::move(assignments),
        .n_validators = session_info.validators.size(),
        .relay_vrf_story = relay_vrf,
        .slot = unsafe_vrf.slot,
        .force_approve = std::nullopt});
  }

  std::optional<
      std::pair<std::reference_wrapper<
                    kagome::parachain::ApprovalDistribution::ApprovalEntry>,
                kagome::parachain::approval::ApprovalStatus>>
  ApprovalDistribution::approval_status(const BlockEntry &block_entry,
                                        CandidateEntry &candidate_entry) {
    std::optional<runtime::SessionInfo> opt_session_info{};
    if (auto session_info_res = parachain_host_->session_info(
            block_entry.parent_hash, block_entry.session);
        session_info_res.has_value()) {
      opt_session_info = std::move(session_info_res.value());
    } else {
      logger_->warn(
          "Approval status. Session info runtime request failed. "
          "(block_hash={}, session_index={}, error={})",
          block_entry.parent_hash,
          block_entry.session,
          session_info_res.error().message());
      return std::nullopt;
    }

    if (!opt_session_info) {
      logger_->debug(
          "Can't obtain SessionInfo. (parent_hash={}, session_index={})",
          block_entry.parent_hash,
          block_entry.session);
      return std::nullopt;
    }

    runtime::SessionInfo &session_info = *opt_session_info;
    const auto block_hash = block_entry.block_hash;

    const auto tranche_now =
        ::trancheNow(config_.slot_duration_millis, block_entry.slot);
    const auto block_tick =
        ::slotNumberToTick(config_.slot_duration_millis, block_entry.slot);
    const auto no_show_duration = ::slotNumberToTick(
        config_.slot_duration_millis, session_info.no_show_slots);

    if (auto approval_entry = candidate_entry.approval_entry(block_hash)) {
      auto required_tranches = tranchesToApprove(approval_entry->get(),
                                                 candidate_entry.approvals,
                                                 tranche_now,
                                                 block_tick,
                                                 no_show_duration,
                                                 session_info.needed_approvals);
      return std::make_pair(
          *approval_entry,
          approval::ApprovalStatus{
              .required_tranches = std::move(required_tranches),
              .tranche_now = tranche_now,
              .block_tick = block_tick,
          });
    }
    return std::nullopt;
  }

  outcome::result<std::pair<SessionIndex, runtime::SessionInfo>>
  ApprovalDistribution::request_session_index_and_info(
      const primitives::BlockHash &block_hash,
      const primitives::BlockHash &parent_hash) {
    OUTCOME_TRY(session_index,
                parachain_host_->session_index_for_child(parent_hash));
    OUTCOME_TRY(session_info,
                parachain_host_->session_info(block_hash, session_index));

    if (!session_info) {
      SL_ERROR(logger_,
               "No session info for [session_index: {}, block_hash: {}]",
               session_index,
               block_hash);
      return Error::NO_SESSION_INFO;
    }

    SL_TRACE(logger_,
             "Found session info. (block hash={}, session index={}, "
             "validators count={}, assignment keys count={}, "
             "availability cores={}, delay tranches ={})",
             block_hash,
             session_index,
             session_info->validators.size(),
             session_info->assignment_keys.size(),
             session_info->n_cores,
             session_info->n_delay_tranches);
    return std::make_pair(session_index, std::move(*session_info));
  }

  outcome::result<std::tuple<consensus::EpochNumber,
                             consensus::babe::BabeBlockHeader,
                             consensus::babe::Authorities,
                             consensus::Randomness>>
  ApprovalDistribution::request_babe_epoch_and_block_header(
      const primitives::BlockHeader &block_header,
      const primitives::BlockHash &block_hash) {
    OUTCOME_TRY(babe_header, consensus::babe::getBabeBlockHeader(block_header));
    OUTCOME_TRY(epoch,
                slots_util_.get()->slotToEpoch(*block_header.parentInfo(),
                                               babe_header.slot_number));
    OUTCOME_TRY(babe_config,
                babe_config_repo_->config(*block_header.parentInfo(), epoch));

    return std::make_tuple(epoch,
                           std::move(babe_header),
                           std::move(babe_config->authorities),
                           std::move(babe_config->randomness));
  }

  outcome::result<ApprovalDistribution::CandidateIncludedList>
  ApprovalDistribution::request_included_candidates(
      const primitives::BlockHash &block_hash) {
    OUTCOME_TRY(candidates, parachain_host_->candidate_events(block_hash));
    ApprovalDistribution::CandidateIncludedList included;

    for (auto &candidate : candidates) {
      if (auto obj{boost::get<runtime::CandidateIncluded>(&candidate)}) {
        included.emplace_back(std::make_tuple(
            HashedCandidateReceipt{std::move(obj->candidate_receipt)},
            obj->core_index,
            obj->group_index));
      }
    }
    return included;
  }

  outcome::result<std::vector<
      std::pair<CandidateHash, ApprovalDistribution::CandidateEntry>>>
  ApprovalDistribution::add_block_entry(
      primitives::BlockNumber block_number,
      const primitives::BlockHash &block_hash,
      const primitives::BlockHash &parent_hash,
      scale::BitVec &&approved_bitfield,
      const ImportedBlockInfo &block_info) {
    std::vector<std::pair<CandidateHash, CandidateEntry>> entries;
    std::vector<std::pair<CoreIndex, CandidateHash>> candidates;
    if (auto blocks = storedBlocks().get_or_create(block_number);
        blocks.get().find(block_hash) != blocks.get().end()) {
      return entries;
    } else {
      blocks.get().insert(block_hash);
    }

    entries.reserve(block_info.included_candidates.size());
    candidates.reserve(block_info.included_candidates.size());
    for (const auto &[hashed_candidate_receipt, coreIndex, groupIndex] :
         block_info.included_candidates) {
      std::optional<std::reference_wrapper<const OurAssignment>> assignment{};
      if (auto assignment_it = block_info.assignments.find(coreIndex);
          assignment_it != block_info.assignments.end()) {
        assignment = assignment_it->second;
      }

      auto candidate_entry = storedCandidateEntries().get_or_create(
          hashed_candidate_receipt.getHash(),
          hashed_candidate_receipt.get(),
          block_info.session_index,
          block_info.n_validators);
      candidate_entry.get().block_assignments.insert_or_assign(
          block_hash,
          ApprovalEntry(groupIndex, assignment, block_info.n_validators));
      entries.emplace_back(hashed_candidate_receipt.getHash(),
                           candidate_entry.get());
      candidates.emplace_back(coreIndex, hashed_candidate_receipt.getHash());
    }

    // Update the child index for the parent.
    if (auto parent = storedBlockEntries().get(parent_hash)) {
      parent->get().children.push_back(block_hash);
    }

    // Put the new block entry in.
    storedBlockEntries().set(
        block_hash,
        BlockEntry{.block_hash = block_hash,
                   .parent_hash = parent_hash,
                   .block_number = block_number,
                   .session = block_info.session_index,
                   .slot = block_info.slot,
                   .relay_vrf_story = std::move(block_info.relay_vrf_story),
                   .candidates = std::move(candidates),
                   .approved_bitfield = std::move(approved_bitfield),
                   .children = {}});

    return entries;
  }

  outcome::result<ApprovalDistribution::BlockImportedCandidates>
  ApprovalDistribution::processImportedBlock(
      primitives::BlockNumber block_number,
      const primitives::BlockHash &block_hash,
      const primitives::BlockHash &parent_hash,
      primitives::BlockNumber finalized_block_number,
      ApprovalDistribution::ImportedBlockInfo &&imported_block) {
    SL_TRACE(logger_,
             "Star imported block processing. (block number={}, block hash={}, "
             "parent hash={})",
             block_number,
             block_hash,
             parent_hash);

    OUTCOME_TRY(session_info,
                parachain_host_->session_info(block_hash,
                                              imported_block.session_index));

    if (!session_info) {
      SL_TRACE(logger_,
               "No session info. (block number={}, block hash={}, "
               "parent hash={}, session index={})",
               block_number,
               block_hash,
               parent_hash,
               imported_block.session_index);
      return Error::NO_SESSION_INFO;
    }

    const auto block_tick =
        slotNumberToTick(config_.slot_duration_millis, imported_block.slot);

    const auto no_show_duration = slotNumberToTick(config_.slot_duration_millis,
                                                   session_info->no_show_slots);

    const auto needed_approvals = session_info->needed_approvals;
    const auto num_candidates = imported_block.included_candidates.size();

    scale::BitVec approved_bitfield;
    size_t num_ones = 0ull;

    if (0 == needed_approvals) {
      SL_TRACE(logger_, "Insta-approving all candidates. {}", block_hash);
      approved_bitfield.bits.insert(
          approved_bitfield.bits.end(), num_candidates, true);
      num_ones = num_candidates;
    } else {
      approved_bitfield.bits.insert(
          approved_bitfield.bits.end(), num_candidates, false);
      for (size_t ix = 0; ix < imported_block.included_candidates.size();
           ++ix) {
        const auto &[_0, _1, backing_group] =
            imported_block.included_candidates[ix];
        const size_t backing_group_size =
            ((backing_group < session_info->validator_groups.size())
                 ? session_info->validator_groups[backing_group].size()
                 : 0ull);
        if (math::sat_sub_unsigned(imported_block.n_validators,
                                   backing_group_size)
            < needed_approvals) {
          num_ones += 1ull;
          approved_bitfield.bits[ix] = true;
        }
      }
    }

    if (num_ones == approved_bitfield.bits.size()) {
      notifyApproved(block_hash);
    }

    /// TODO(iceseer): handle force_approved and maybe store in
    SL_TRACE(logger_,
             "Add block entry. (block number={}, block hash={}, parent "
             "hash={}, num candidates={})",
             block_number,
             block_hash,
             parent_hash,
             num_candidates);
    OUTCOME_TRY(entries,
                add_block_entry(block_number,
                                block_hash,
                                parent_hash,
                                std::move(approved_bitfield),
                                imported_block));

    std::vector<CandidateHash> candidates;
    for (const auto &[hashed_candidate_receipt, _1, _2] :
         imported_block.included_candidates) {
      candidates.emplace_back(hashed_candidate_receipt.getHash());
    }

    runNewBlocks(
        approval::BlockApprovalMeta{
            .hash = block_hash,
            .number = block_number,
            .parent_hash = parent_hash,
            .candidates = std::move(candidates),
            .slot = imported_block.slot,
            .session = imported_block.session_index,
        },
        finalized_block_number);

    return BlockImportedCandidates{.block_hash = block_hash,
                                   .block_number = block_number,
                                   .block_tick = block_tick,
                                   .no_show_duration = no_show_duration,
                                   .imported_candidates = std::move(entries)};
  }

  void ApprovalDistribution::runNewBlocks(
      approval::BlockApprovalMeta &&meta,
      primitives::BlockNumber finalized_block_number) {
    std::optional<primitives::BlockHash> new_hash;
    if (!storedDistribBlockEntries().get(meta.hash)) {
      const auto candidates_count = meta.candidates.size();
      std::vector<DistribCandidateEntry> candidates;
      candidates.resize(candidates_count);

      new_hash = meta.hash;
      storedDistribBlockEntries().set(meta.hash,
                                      DistribBlockEntry{
                                          .candidates = std::move(candidates),
                                          .knowledge = {},
                                          .known_by = {},
                                          .number = meta.number,
                                          .parent_hash = meta.parent_hash,
                                      });
      blocks_by_number_[meta.number].insert(meta.hash);
    }

    internal_context_->execute([wself{weak_from_this()},
                                new_hash,
                                finalized_block_number,
                                meta{std::move(meta)}]() {
      if (auto self = wself.lock()) {
        SL_TRACE(self->logger_, "Got new block.(hash={})", new_hash);
        for (const auto &[peed_id, view] : self->peer_views_) {
          for (const auto &h : view.heads_) {
            if (h == meta.hash) {
              self->unify_with_peer(
                  self->storedDistribBlockEntries(),
                  peed_id,
                  network::View{
                      .heads_ = {h},
                      .finalized_number_ = finalized_block_number,
                  });
            }
          }
        }

        DeferedSender<network::IndirectSignedApprovalVote>
            approval_defered_sender{[wself](auto &&msgs) {
              if (auto self = wself.lock()) {
                self->runDistributeApproval(std::move(msgs));
              }
            }};
        {  /// Assignments should be sent first
          DeferedSender<network::Assignment> assignment_defered_sender{
              [wself](auto &&msgs) {
                if (auto self = wself.lock()) {
                  self->runDistributeAssignment(std::move(msgs));
                }
              }};
          for (auto it = self->pending_known_.begin();
               it != self->pending_known_.end();) {
            if (!self->storedDistribBlockEntries().get(it->first)) {
              ++it;
            } else {
              SL_TRACE(self->logger_,
                       "Processing pending assignment/approvals.(count={})",
                       it->second.size());
              for (auto i = it->second.begin(); i != it->second.end(); ++i) {
                visit_in_place(
                    i->second,
                    [&](const network::Assignment &assignment) {
                      self->import_and_circulate_assignment(
                          i->first,
                          assignment_defered_sender,
                          assignment.indirect_assignment_cert,
                          assignment.candidate_ix);
                    },
                    [&](const network::IndirectSignedApprovalVote &approval) {
                      self->import_and_circulate_approval(
                          i->first, approval_defered_sender, approval);
                    });
              }
              it = self->pending_known_.erase(it);
            }
          }
        }
      }
    });
  }

  template <typename Func>
  void ApprovalDistribution::handle_new_head(const primitives::BlockHash &head,
                                             const network::ExView &updated,
                                             Func &&func) {
    BOOST_ASSERT(internal_context_->isInCurrentThread());

    const auto block_number = updated.new_head.number;
    auto parent_hash{updated.new_head.parent_hash};
    if (approving_context_map_.count(head) != 0ull) {
      logger_->warn("Approving {} already in progress.", head);
      return;  // Error::ALREADY_APPROVING;
    }

    approving_context_map_.emplace(
        head,
        ApprovingContext{
            .block_header = updated.new_head,
            .included_candidates = std::nullopt,
            .babe_block_header = std::nullopt,
            .babe_epoch = std::nullopt,
            .complete_callback =
                [wself{weak_from_this()},
                 block_hash{head},
                 block_number,
                 finalized_block_number{updated.view.finalized_number_},
                 parent_hash{std::move(parent_hash)},
                 func(std::forward<Func>(func))](
                    outcome::result<ImportedBlockInfo> &&block_info) mutable {
                  auto self = wself.lock();
                  if (!self) {
                    return;
                  }

                  if (block_info.has_error()) {
                    SL_WARN(self->logger_,
                            "ImportedBlockInfo request failed: {}",
                            block_info.error().message());
                    return;
                  }

                  std::forward<Func>(func)(self->processImportedBlock(
                      block_number,
                      block_hash,
                      parent_hash,
                      finalized_block_number,
                      std::move(block_info.value())));
                }});

    imported_block_info(head, std::move(updated.new_head));
  }

  void ApprovalDistribution::on_active_leaves_update(
      const network::ExView &updated) {
    REINVOKE(*internal_context_, on_active_leaves_update, updated);

    if (!parachain_processor_->canProcessParachains()) {
      return;
    }

    const auto &relay_parent = updated.new_head.hash();

    if (!storedDistribBlockEntries().get(relay_parent)) {
      [[maybe_unused]] auto &_ = pending_known_[relay_parent];
    }

    handle_new_head(
        relay_parent,
        updated,
        [wself{weak_from_this()},
         head{relay_parent}](auto &&possible_candidate) {
          if (auto self = wself.lock()) {
            if (possible_candidate.has_error()) {
              SL_ERROR(self->logger_,
                       "Internal error while retrieve block imported "
                       "candidates: {}",
                       possible_candidate.error().message());
              return;
            }

            BOOST_ASSERT(self->internal_context_->isInCurrentThread());
            self->scheduleTranche(head, std::move(possible_candidate.value()));
          }
        });
  }

  void ApprovalDistribution::launch_approval(
      const RelayHash &relay_block_hash,
      SessionIndex session_index,
      const HashedCandidateReceipt &hashed_candidate,
      ValidatorIndex validator_index,
      Hash block_hash,
      GroupIndex backing_group) {
    auto on_recover_complete =
        [wself{weak_from_this()},
         hashed_candidate{hashed_candidate},
         block_hash,
         session_index,
         validator_index,
         relay_block_hash](
            std::optional<outcome::result<runtime::AvailableData>>
                &&opt_result) mutable {
          auto self = wself.lock();
          if (!self) {
            return;
          }

          const auto &candidate_receipt = hashed_candidate.get();
          if (!opt_result) {  // Unavailable
            self->logger_->warn(
                "No available parachain data.(session index={}, candidate "
                "hash={}, relay block hash={})",
                session_index,
                hashed_candidate.getHash(),
                relay_block_hash);
            return;
          }

          if (opt_result->has_error()) {
            self->logger_->warn(
                "Parachain data recovery failed.(error={}, session index={}, "
                "candidate hash={}, relay block hash={})",
                opt_result->error(),
                session_index,
                hashed_candidate.getHash(),
                relay_block_hash);
            self->dispute_coordinator_.get()->issueLocalStatement(
                session_index,
                hashed_candidate.getHash(),
                hashed_candidate.get(),
                false);
            return;
          }
          auto &available_data = opt_result->value();
          auto result = self->parachain_host_->validation_code_by_hash(
              block_hash, candidate_receipt.descriptor.validation_code_hash);
          if (result.has_error() || !result.value()) {
            self->logger_->warn(
                "Approval state is failed. Block hash {}, session index {}, "
                "validator index {}, relay parent {}",
                block_hash,
                session_index,
                validator_index,
                candidate_receipt.descriptor.relay_parent);
            return;  /// ApprovalState::failed
          }

          self->logger_->info(
              "Make exhaustive validation. Candidate hash {}, validator index "
              "{}, block hash {}",
              hashed_candidate.getHash(),
              validator_index,
              block_hash);

          runtime::ValidationCode &validation_code = *result.value();

          auto outcome = self->validate_candidate_exhaustive(
              available_data.validation_data,
              available_data.pov,
              candidate_receipt,
              validation_code);

          self->approvals_cache_.exclusiveAccess([&](auto &approvals_cache) {
            if (auto it = approvals_cache.find(hashed_candidate.getHash());
                it != approvals_cache.end()) {
              ApprovalCache &ac = it->second;
              ac.approval_result = outcome;
            }
          });
          if (ApprovalOutcome::Approved == outcome) {
            self->issue_approval(
                hashed_candidate.getHash(), validator_index, relay_block_hash);
          } else if (ApprovalOutcome::Failed == outcome) {
            self->dispute_coordinator_.get()->issueLocalStatement(
                session_index,
                hashed_candidate.getHash(),
                candidate_receipt,
                false);
          }
        };

    recovery_->recover(hashed_candidate,
                       session_index,
                       backing_group,
                       std::move(on_recover_complete));
  }

  ApprovalDistribution::ApprovalOutcome
  ApprovalDistribution::validate_candidate_exhaustive(
      const runtime::PersistedValidationData &data,
      const network::ParachainBlock &pov,
      const network::CandidateReceipt &receipt,
      const ParachainRuntime &code) {
    if (auto result = pvf_->pvfValidate(data, pov, receipt, code);
        result.has_error()) {
      logger_->warn(
          "Approval validation failed.(parachain id={}, relay parent={})",
          receipt.descriptor.para_id,
          receipt.descriptor.relay_parent);
      return ApprovalOutcome::Failed;
    }
    return ApprovalOutcome::Approved;
  }

#define GET_OPT_VALUE_OR_EXIT(name, err, ...)       \
  auto __##name = (__VA_ARGS__);                    \
  if (!__##name) {                                  \
    logger_->warn("Initialize __" #name "failed."); \
    return (err);                                   \
  }                                                 \
  auto &name = __##name->get();

  ApprovalDistribution::AssignmentCheckResult
  ApprovalDistribution::check_and_import_assignment(
      const approval::IndirectAssignmentCert &assignment,
      CandidateIndex candidate_index) {
    BOOST_ASSERT(internal_context_->isInCurrentThread());
    const auto tick_now = ::tickNow();

    GET_OPT_VALUE_OR_EXIT(block_entry,
                          AssignmentCheckResult::Bad,
                          storedBlockEntries().get(assignment.block_hash));

    std::optional<runtime::SessionInfo> opt_session_info{};
    if (auto session_info_res = parachain_host_->session_info(
            block_entry.parent_hash, block_entry.session);
        session_info_res.has_value()) {
      opt_session_info = std::move(session_info_res.value());
    } else {
      logger_->warn(
          "Assignment. Session info runtime request failed. (parent_hash={}, "
          "session_index={}, error={})",
          block_entry.parent_hash,
          block_entry.session,
          session_info_res.error().message());
      return AssignmentCheckResult::Bad;
    }

    if (!opt_session_info) {
      logger_->debug(
          "Can't obtain SessionInfo. (parent_hash={}, session_index={})",
          block_entry.parent_hash,
          block_entry.session);
      return AssignmentCheckResult::Bad;
    }

    runtime::SessionInfo &session_info = *opt_session_info;
    if (candidate_index >= block_entry.candidates.size()) {
      logger_->warn(
          "Candidate index more than candidates array.(candidate index={})",
          candidate_index);
      return AssignmentCheckResult::Bad;
    }

    auto &[claimed_core_index, assigned_candidate_hash] =
        block_entry.candidates[candidate_index];

    GET_OPT_VALUE_OR_EXIT(
        candidate_entry,
        AssignmentCheckResult::Bad,
        storedCandidateEntries().get(assigned_candidate_hash));
    GET_OPT_VALUE_OR_EXIT(
        approval_entry,
        AssignmentCheckResult::Bad,
        candidate_entry.approval_entry(assignment.block_hash));

    DelayTranche tranche;
    if (auto res = checkAssignmentCert(claimed_core_index,
                                       assignment.validator,
                                       session_info,
                                       block_entry.relay_vrf_story,
                                       assignment.cert,
                                       approval_entry.backing_group);
        res.has_value()) {
      const auto current_tranche =
          ::trancheNow(config_.slot_duration_millis, block_entry.slot);
      const auto too_far_in_future =
          current_tranche + DelayTranche(kTickTooFarInFuture);
      if (res.value() >= too_far_in_future) {
        return AssignmentCheckResult::TooFarInFuture;
      }
      tranche = res.value();
    } else {
      logger_->warn(
          "Check assignment certificate failed.(error={}, candidate index={})",
          res.error().message(),
          candidate_index);
      return AssignmentCheckResult::Bad;
    }

    const auto is_duplicate = approval_entry.is_assigned(assignment.validator);
    approval_entry.import_assignment(tranche, assignment.validator, tick_now);

    AssignmentCheckResult res;
    if (is_duplicate) {
      res = AssignmentCheckResult::AcceptedDuplicate;
    } else {
      logger_->trace(
          "Imported assignment. (validator={}, candidate hash={}, para id={})",
          assignment.validator,
          assigned_candidate_hash,
          candidate_entry.candidate.get().descriptor.para_id);
      res = AssignmentCheckResult::Accepted;
    }

    if (auto result = approval_status(block_entry, candidate_entry); result) {
      schedule_wakeup_action(result->first.get(),
                             block_entry.block_hash,
                             block_entry.block_number,
                             assigned_candidate_hash,
                             result->second.block_tick,
                             tick_now,
                             result->second.required_tranches);
    }

    /// TODO(iceseer): new candidate must be in db already
    return res;
  }

  ApprovalDistribution::ApprovalCheckResult
  ApprovalDistribution::check_and_import_approval(
      const network::IndirectSignedApprovalVote &approval) {
    GET_OPT_VALUE_OR_EXIT(
        block_entry,
        ApprovalCheckResult::Bad,
        storedBlockEntries().get(approval.payload.payload.block_hash));
    std::optional<runtime::SessionInfo> opt_session_info{};
    if (auto session_info_res = parachain_host_->session_info(
            approval.payload.payload.block_hash, block_entry.session);
        session_info_res.has_value()) {
      opt_session_info = std::move(session_info_res.value());
    } else {
      logger_->warn(
          "Approval. Session info runtime request failed. (block_hash={}, "
          "session_index={}, error={})",
          approval.payload.payload.block_hash,
          block_entry.session,
          session_info_res.error().message());
      return ApprovalCheckResult::Bad;
    }

    if (!opt_session_info) {
      logger_->debug(
          "Can't obtain SessionInfo. (parent_hash={}, session_index={})",
          approval.payload.payload.block_hash,
          block_entry.session);
      return ApprovalCheckResult::Bad;
    }

    runtime::SessionInfo &session_info = *opt_session_info;
    if (approval.payload.payload.candidate_index
        >= block_entry.candidates.size()) {
      logger_->warn(
          "Candidate index more than candidates array.(candidate index={})",
          approval.payload.payload.candidate_index);
      return ApprovalCheckResult::Bad;
    }

    const auto &approved_candidate_hash =
        block_entry.candidates[approval.payload.payload.candidate_index].second;
    if (approval.payload.ix >= session_info.validators.size()) {
      logger_->warn(
          "Validator index more than validators array.(validator index={})",
          approval.payload.ix);
      return ApprovalCheckResult::Bad;
    }

    const auto &pubkey = session_info.validators[approval.payload.ix];
    GET_OPT_VALUE_OR_EXIT(
        candidate_entry,
        ApprovalCheckResult::Bad,
        storedCandidateEntries().get(approved_candidate_hash));

    if (auto ae = candidate_entry.approval_entry(
            approval.payload.payload.block_hash)) {
      if (!ae->get().is_assigned(approval.payload.ix)) {
        logger_->warn(
            "No assignment from validator.(block hash={}, candidate hash={}, "
            "validator={})",
            approval.payload.payload.block_hash,
            approved_candidate_hash,
            approval.payload.ix);
        return ApprovalCheckResult::Bad;
      }
    } else {
      logger_->error("No approval entry.(block hash={}, candidate hash={})",
                     approval.payload.payload.block_hash,
                     approved_candidate_hash);
      return ApprovalCheckResult::Bad;
    }

    SL_DEBUG(logger_,
             "Importing approval vote.(validator index={}, validator id={}, "
             "candidate hash={}, para id={})",
             approval.payload.ix,
             pubkey,
             approved_candidate_hash,
             candidate_entry.candidate.get().descriptor.para_id);
    advance_approval_state(block_entry,
                           approved_candidate_hash,
                           candidate_entry,
                           approval::RemoteApproval{
                               .validator_ix = approval.payload.ix,
                           });

    return ApprovalCheckResult::Accepted;
  }

#undef GET_OPT_VALUE_OR_EXIT

  void ApprovalDistribution::import_and_circulate_assignment(
      const MessageSource &source,
      DeferedSender<network::Assignment> &defered_sender,
      const approval::IndirectAssignmentCert &assignment,
      CandidateIndex claimed_candidate_index) {
    BOOST_ASSERT(internal_context_->isInCurrentThread());
    const auto &block_hash = assignment.block_hash;
    const auto validator_index = assignment.validator;
    auto opt_entry = storedDistribBlockEntries().get(block_hash);
    if (!opt_entry) {
      logger_->warn(
          "Unexpected assignment. (peer id={}, block hash={}, validator "
          "index={})",
          source ? fmt::format("{}", source->get()) : "our",
          block_hash,
          validator_index);
      return;
    }

    SL_DEBUG(
        logger_,
        "Import assignment. (peer id={}, block hash={}, validator index={})",
        source ? fmt::format("{}", source->get()) : "our",
        block_hash,
        validator_index);

    auto &entry = opt_entry->get();
    if (claimed_candidate_index >= entry.candidates.size()) {
      logger_->warn(
          "Unexpected candidate entry. (candidate index={}, block hash={})",
          claimed_candidate_index,
          block_hash);
      return;
    }

    auto &candidate_entry = entry.candidates[claimed_candidate_index];
    if (auto it = candidate_entry.messages.find(validator_index);
        it != candidate_entry.messages.end()) {
      if (is_type<DistribApprovalStateApproved>(it->second.approval_state)) {
        logger_->trace(
            "Already have approved state. (candidate index={}, "
            "block hash={}, validator index={})",
            claimed_candidate_index,
            block_hash,
            validator_index);
        return;
      }
    }

    auto message_subject{
        std::make_tuple(block_hash, claimed_candidate_index, validator_index)};
    auto message_kind{approval::MessageKind::Assignment};

    if (source) {
      const auto &peer_id = source->get();

      if (auto it = entry.known_by.find(peer_id); it != entry.known_by.end()) {
        if (auto &peer_knowledge = it->second;
            peer_knowledge.contains(message_subject, message_kind)) {
          if (!peer_knowledge.received.insert(message_subject, message_kind)) {
            SL_TRACE(logger_,
                     "Duplicate assignment. (peer id={}, block_hash={}, "
                     "candidate index={}, validator index={})",
                     peer_id,
                     std::get<0>(message_subject),
                     std::get<1>(message_subject),
                     std::get<2>(message_subject));
          }
          return;
        }
      } else {
        SL_WARN(logger_,
                "Assignment from a peer is out of view. (peer id={}, "
                "block_hash={}, candidate index={}, validator index={})",
                peer_id,
                std::get<0>(message_subject),
                std::get<1>(message_subject),
                std::get<2>(message_subject));
      }

      /// if the assignment is known to be valid, reward the peer
      if (entry.knowledge.contains(message_subject, message_kind)) {
        /// TODO(iceseer): modify reputation
        if (auto it = entry.known_by.find(peer_id);
            it != entry.known_by.end()) {
          SL_TRACE(logger_, "Known assignment. (peer id={})", peer_id);
          it->second.received.insert(message_subject, message_kind);
        }
      }

      switch (
          check_and_import_assignment(assignment, claimed_candidate_index)) {
        case AssignmentCheckResult::Accepted: {
          SL_TRACE(logger_,
                   "Assignment accepted. (peer id={}, block hash={})",
                   source->get(),
                   block_hash);
          entry.knowledge.known_messages[message_subject] = message_kind;
          if (auto it = entry.known_by.find(peer_id);
              it != entry.known_by.end()) {
            it->second.received.insert(message_subject, message_kind);
          }
        } break;
        case AssignmentCheckResult::Bad: {
          SL_WARN(logger_,
                  "Got bad assignment from peer. (peer id={}, block hash={})",
                  source->get(),
                  block_hash);
        }
          return;
        case AssignmentCheckResult::TooFarInFuture: {
          SL_TRACE(
              logger_,
              "Got an assignment too far in the future. (peer id={}, block "
              "hash={})",
              source->get(),
              block_hash);
        }
          return;
        case AssignmentCheckResult::AcceptedDuplicate: {
          if (auto it = entry.known_by.find(peer_id);
              it != entry.known_by.end()) {
            auto &peer_knowledge = it->second;
            peer_knowledge.received.insert(message_subject, message_kind);
          }
          SL_TRACE(logger_,
                   "Got an `AcceptedDuplicate` assignment. (peer id={}, block "
                   "hash={})",
                   source->get(),
                   block_hash);
        }
          return;
      }
    } else {
      if (!entry.knowledge.insert(message_subject, message_kind)) {
        SL_WARN(logger_,
                "Importing locally an already known assignment. "
                "(block_hash={}, candidate index={}, validator index={})",
                std::get<0>(message_subject),
                std::get<1>(message_subject),
                std::get<2>(message_subject));
        return;
      }
      SL_TRACE(logger_,
               "Importing locally a new assignment. (block_hash={}, candidate "
               "index={}, validator index={})",
               std::get<0>(message_subject),
               std::get<1>(message_subject),
               std::get<2>(message_subject));
    }

    const auto local = !source;
    [[maybe_unused]] auto &message_state =
        candidate_entry.messages
            .emplace(validator_index,
                     MessageState{
                         .approval_state = assignment.cert,
                         .local = local,
                     })
            .first->second;

    auto peer_filter = [&](const auto &peer, const auto &peer_kn) {
      if (source && peer == source->get()) {
        return false;
      }

      const bool already_sent =
          peer_kn.sent.contains(message_subject,
                                approval::MessageKind::Assignment)
          || peer_kn.sent.contains(message_subject,
                                   approval::MessageKind::Approval);
      return !already_sent;
    };

    std::unordered_set<libp2p::peer::PeerId> peers{};
    for (auto &[peer_id, peer_knowledge] : entry.known_by) {
      if (peer_filter(peer_id, peer_knowledge)) {
        peers.insert(peer_id);
        peer_knowledge.sent.insert(message_subject, message_kind);
      }
    }

    if (!peers.empty()) {
      defered_sender.postponeSend(peers,
                                  network::Assignment{
                                      .indirect_assignment_cert = assignment,
                                      .candidate_ix = claimed_candidate_index,
                                  });
    }
  }

  void ApprovalDistribution::import_and_circulate_approval(
      const MessageSource &source,
      DeferedSender<network::IndirectSignedApprovalVote> &defered_sender,
      const network::IndirectSignedApprovalVote &vote) {
    BOOST_ASSERT(internal_context_->isInCurrentThread());
    const auto &block_hash = vote.payload.payload.block_hash;
    const auto validator_index = vote.payload.ix;
    const auto candidate_index = vote.payload.payload.candidate_index;
    auto opt_entry = storedDistribBlockEntries().get(block_hash);
    if (!opt_entry) {
      logger_->info(
          "Unexpected approval. (peer id={}, block hash={}, validator "
          "index={})",
          source ? fmt::format("{}", source->get()) : "our",
          block_hash,
          validator_index);
      return;
    }

    SL_DEBUG(logger_,
             "Import approval. (peer id={}, block hash={}, validator index={})",
             source ? fmt::format("{}", source->get()) : "our",
             block_hash,
             validator_index);

    auto &entry = opt_entry->get();
    if (candidate_index >= entry.candidates.size()) {
      logger_->warn(
          "Unexpected candidate entry in import approval. (candidate index={}, "
          "block hash={}, validator index={})",
          candidate_index,
          block_hash,
          validator_index);
      return;
    }

    auto &candidate_entry = entry.candidates[candidate_index];
    if (auto it = candidate_entry.messages.find(validator_index);
        it != candidate_entry.messages.end()) {
      if (kagome::is_type<DistribApprovalStateApproved>(
              it->second.approval_state)) {
        logger_->trace(
            "Duplicate message. (candidate index={}, "
            "block hash={}, validator index={})",
            candidate_index,
            block_hash,
            validator_index);
        return;
      }
    }

    auto message_subject{
        std::make_tuple(block_hash, candidate_index, validator_index)};
    auto message_kind{approval::MessageKind::Approval};

    if (source) {
      const auto &peer_id = source->get();
      if (!entry.knowledge.contains(message_subject,
                                    approval::MessageKind::Assignment)) {
        SL_TRACE(logger_,
                 "Unknown approval assignment. (peer id={}, block hash={}, "
                 "candidate={}, validator={})",
                 peer_id,
                 std::get<0>(message_subject),
                 std::get<1>(message_subject),
                 std::get<2>(message_subject));
        return;
      }

      // check if our knowledge of the peer already contains this approval
      if (auto it = entry.known_by.find(peer_id); it != entry.known_by.end()) {
        if (auto &peer_knowledge = it->second;
            peer_knowledge.contains(message_subject, message_kind)) {
          if (!peer_knowledge.received.insert(message_subject, message_kind)) {
            SL_TRACE(logger_,
                     "Duplicate approval. (peer id={}, block_hash={}, "
                     "candidate index={}, validator index={})",
                     peer_id,
                     std::get<0>(message_subject),
                     std::get<1>(message_subject),
                     std::get<2>(message_subject));
          }
          return;
        }
      } else {
        SL_TRACE(logger_,
                 "Approval from a peer is out of view. (peer id={}, "
                 "block_hash={}, candidate index={}, validator index={})",
                 peer_id,
                 std::get<0>(message_subject),
                 std::get<1>(message_subject),
                 std::get<2>(message_subject));
      }

      /// if the approval is known to be valid, reward the peer
      if (entry.knowledge.contains(message_subject, message_kind)) {
        SL_TRACE(logger_,
                 "Known approval. (peer id={}, block hash={}, "
                 "candidate={}, validator={})",
                 peer_id,
                 std::get<0>(message_subject),
                 std::get<1>(message_subject),
                 std::get<2>(message_subject));

        if (auto it = entry.known_by.find(peer_id);
            it != entry.known_by.end()) {
          it->second.received.insert(message_subject, message_kind);
        }
        return;
      }

      switch (check_and_import_approval(vote)) {
        case ApprovalCheckResult::Accepted: {
          entry.knowledge.insert(message_subject, message_kind);
          if (auto it = entry.known_by.find(peer_id);
              it != entry.known_by.end()) {
            it->second.received.insert(message_subject, message_kind);
          }
        } break;
        case ApprovalCheckResult::Bad: {
          logger_->warn(
              "Got a bad approval from peer. (peer id={}, block hash={})",
              source->get(),
              block_hash);
        }
          return;
      }
    } else {
      if (!entry.knowledge.insert(message_subject, message_kind)) {
        // if we already imported an approval, there is no need to distribute it
        // again
        SL_WARN(logger_,
                "Importing locally an already known approval. "
                "(block_hash={}, candidate index={}, validator index={})",
                std::get<0>(message_subject),
                std::get<1>(message_subject),
                std::get<2>(message_subject));
        return;
      }
      SL_TRACE(logger_,
               "Importing locally a new approval. (block_hash={}, candidate "
               "index={}, validator index={})",
               std::get<0>(message_subject),
               std::get<1>(message_subject),
               std::get<2>(message_subject));
    }

    if (auto it = candidate_entry.messages.find(validator_index);
        it != candidate_entry.messages.end()) {
      auto cert{
          boost::get<DistribApprovalStateAssigned>(&it->second.approval_state)};
      BOOST_ASSERT(cert);
      it->second.approval_state =
          DistribApprovalStateApproved{*cert, vote.signature};
    } else {
      logger_->warn(
          "Importing an approval we don't have an assignment for. (candidate "
          "index={}, block hash={}, validator index={})",
          candidate_index,
          block_hash,
          validator_index);
      return;
    }

    auto peer_filter = [&](const auto &peer, const auto &peer_kn) {
      if (source && peer == source->get()) {
        return false;
      }
      return peer_kn.sent.contains(message_subject,
                                   approval::MessageKind::Assignment);
    };

    std::unordered_set<libp2p::peer::PeerId> peers{};
    for (auto &[peer_id, peer_knowledge] : entry.known_by) {
      if (peer_filter(peer_id, peer_knowledge)) {
        peers.insert(peer_id);
        peer_knowledge.sent.insert(message_subject, message_kind);
      }
    }

    if (!peers.empty()) {
      defered_sender.postponeSend(peers, vote);
    }
  }

  void ApprovalDistribution::getApprovalSignaturesForCandidate(
      const CandidateHash &candidate_hash,
      SignaturesForCandidateCallback &&callback) {
    REINVOKE(*internal_context_,
             getApprovalSignaturesForCandidate,
             candidate_hash,
             std::move(callback));

    if (!parachain_processor_->canProcessParachains()) {
      callback(SignaturesForCandidate{});
      return;
    }

    auto r = storedCandidateEntries().get(candidate_hash);
    if (!r) {
      SL_DEBUG(logger_,
               "Sent back empty votes because the candidate was not found in "
               "db. (candidate={})",
               candidate_hash);
      callback(SignaturesForCandidate{});
      return;
    }
    auto &entry = r->get();

    SignaturesForCandidate all_sigs;
    for (const auto &[hash, _] : entry.block_assignments) {
      if (auto block_entry = storedBlockEntries().get(hash)) {
        for (size_t candidate_index = 0ull;
             candidate_index < block_entry->get().candidates.size();
             ++candidate_index) {
          const auto &[_core_index, c_hash] =
              block_entry->get().candidates[candidate_index];
          if (c_hash == candidate_hash) {
            const auto index = candidate_index;
            if (auto distrib_block_entry =
                    storedDistribBlockEntries().get(hash)) {
              if (index < distrib_block_entry->get().candidates.size()) {
                const auto &candidate_entry =
                    distrib_block_entry->get().candidates[index];
                for (const auto &[validator_index, message_state] :
                     candidate_entry.messages) {
                  if (auto approval_state =
                          if_type<const DistribApprovalStateApproved>(
                              message_state.approval_state)) {
                    const auto &[__, sig] = approval_state->get();
                    all_sigs[validator_index] = sig;
                  }
                }
              } else {
                SL_DEBUG(logger_,
                         "`getApprovalSignaturesForCandidate`: could not find "
                         "candidate entry for given hash and index!. (hash={}, "
                         "index={})",
                         hash,
                         index);
              }
            } else {
              SL_DEBUG(logger_,
                       "`getApprovalSignaturesForCandidate`: could not find "
                       "block entry for given hash!. (hash={})",
                       hash);
            }
          }
        }
      } else {
        SL_DEBUG(logger_,
                 "Block entry for assignment missing. (candidate={}, hash={})",
                 candidate_hash,
                 hash);
      }
    }
    callback(std::move(all_sigs));
  }

  void ApprovalDistribution::onValidationProtocolMsg(
      const libp2p::peer::PeerId &peer_id,
      const network::ValidatorProtocolMessage &message) {
    REINVOKE(*internal_context_, onValidationProtocolMsg, peer_id, message);

    if (!parachain_processor_->canProcessParachains()) {
      return;
    }
    if (auto m{boost::get<network::ApprovalDistributionMessage>(&message)}) {
      visit_in_place(
          *m,
          [&](const network::Assignments &assignments) {
            SL_TRACE(logger_,
                     "Received assignments.(peer_id={}, count={})",
                     peer_id,
                     assignments.assignments.size());
            DeferedSender<network::Assignment> assignment_defered_sender{
                [wself{weak_from_this()}](auto &&msgs) {
                  if (auto self = wself.lock()) {
                    self->runDistributeAssignment(std::move(msgs));
                  }
                }};
            for (auto const &assignment : assignments.assignments) {
              if (auto it = pending_known_.find(
                      assignment.indirect_assignment_cert.block_hash);
                  it != pending_known_.end()) {
                SL_TRACE(logger_,
                         "Pending assignment.(block hash={}, claimed index={}, "
                         "validator={}, peer={})",
                         assignment.indirect_assignment_cert.block_hash,
                         assignment.candidate_ix,
                         assignment.indirect_assignment_cert.validator,
                         peer_id);
                it->second.emplace_back(
                    std::make_pair(peer_id, PendingMessage{assignment}));
                continue;
              }

              import_and_circulate_assignment(
                  peer_id,
                  assignment_defered_sender,
                  assignment.indirect_assignment_cert,
                  assignment.candidate_ix);
            }
          },
          [&](const network::Approvals &approvals) {
            SL_TRACE(logger_,
                     "Received approvals.(peer_id={}, count={})",
                     peer_id,
                     approvals.approvals.size());
            DeferedSender<network::IndirectSignedApprovalVote>
                approval_defered_sender{[wself{weak_from_this()}](auto &&msgs) {
                  if (auto self = wself.lock()) {
                    self->runDistributeApproval(std::move(msgs));
                  }
                }};
            for (auto const &approval_vote : approvals.approvals) {
              if (auto it = pending_known_.find(
                      approval_vote.payload.payload.block_hash);
                  it != pending_known_.end()) {
                SL_TRACE(logger_,
                         "Pending approval.(block hash={}, candidate index={}, "
                         "validator={}, peer={})",
                         approval_vote.payload.payload.block_hash,
                         approval_vote.payload.payload.candidate_index,
                         approval_vote.payload.ix,
                         peer_id);
                it->second.emplace_back(
                    std::make_pair(peer_id, PendingMessage{approval_vote}));
                continue;
              }

              import_and_circulate_approval(
                  peer_id, approval_defered_sender, approval_vote);
            }
          },
          [&](const auto &) { UNREACHABLE; });
    }
  }

  void ApprovalDistribution::runDistributeAssignment(
      std::unordered_map<libp2p::peer::PeerId, std::deque<network::Assignment>>
          &&messages) {
    REINVOKE(main_thread_, runDistributeAssignment, std::move(messages));

    SL_TRACE(logger_,
             "Distributing assignments to peers. (peers count={})",
             messages.size());
    for (auto &&[peer, msg_pack] : messages) {
      send_assignments_batched(std::move(msg_pack), peer);
    }
  }

  void ApprovalDistribution::send_assignments_batched(
      std::deque<network::Assignment> &&assignments,
      const libp2p::peer::PeerId &peer_id) {
    REINVOKE(main_thread_,
             send_assignments_batched,
             std::move(assignments),
             peer_id);

    auto se = pm_->getStreamEngine();
    BOOST_ASSERT(se);  // kMaxAssignmentBatchSize

    /** TODO(iceseer): optimize
        std::shared_ptr<network::WireMessage<network::ValidatorProtocolMessage>>
     pack = std::make_shared<
                network::WireMessage<network::ValidatorProtocolMessage>>(
                network::ApprovalDistributionMessage{network::Assignments{
                    .assignments = {},}});
        auto &vp = if_type<network::ValidatorProtocolMessage>(*pack);
        auto &adm = if_type<network::ApprovalDistributionMessage>(vp->get());
        auto &a = if_type<network::Assignments>(adm->get());
        a->get().assignments = std::move(msg_pack);
        se->send(peer, router_->getValidationProtocol(), pack);
     *
    */

    while (!assignments.empty()) {
      auto begin = assignments.begin();
      auto end = (assignments.size() > kMaxAssignmentBatchSize)
                   ? assignments.begin() + kMaxAssignmentBatchSize
                   : assignments.end();

      auto msg = std::make_shared<
          network::WireMessage<network::ValidatorProtocolMessage>>(
          network::ApprovalDistributionMessage{network::Assignments{
              .assignments = std::vector<network::Assignment>(begin, end),
          }});

      se->send(peer_id, router_->getValidationProtocol(), msg);
      assignments.erase(begin, end);
    }
  }

  void ApprovalDistribution::send_approvals_batched(
      std::deque<network::IndirectSignedApprovalVote> &&approvals,
      const libp2p::peer::PeerId &peer_id) {
    REINVOKE(
        main_thread_, send_approvals_batched, std::move(approvals), peer_id);

    auto se = pm_->getStreamEngine();
    BOOST_ASSERT(se);  // kMaxApprovalBatchSize

    /** TODO(iceseer): optimize
        std::shared_ptr<network::WireMessage<network::ValidatorProtocolMessage>>
     pack = std::make_shared<
                network::WireMessage<network::ValidatorProtocolMessage>>(
                network::ApprovalDistributionMessage{network::Approvals{
                    .approvals = {},
                }});
        auto &vp = if_type<network::ValidatorProtocolMessage>(*pack);
        auto &adm = if_type<network::ApprovalDistributionMessage>(vp->get());
        auto &a = if_type<network::Approvals>(adm->get());

        loop {
        a->get().approvals = std::move(msg_pack);
        se->send(peer, router_->getValidationProtocol(), pack);
        }
     *
     *
    */

    while (!approvals.empty()) {
      auto begin = approvals.begin();
      auto end = (approvals.size() > kMaxApprovalBatchSize)
                   ? approvals.begin() + kMaxApprovalBatchSize
                   : approvals.end();

      auto msg = std::make_shared<
          network::WireMessage<network::ValidatorProtocolMessage>>(
          network::ApprovalDistributionMessage{network::Approvals{
              .approvals =
                  std::vector<network::IndirectSignedApprovalVote>(begin, end),
          }});

      se->send(peer_id, router_->getValidationProtocol(), msg);
      approvals.erase(begin, end);
    }
  }

  void ApprovalDistribution::runDistributeApproval(
      std::unordered_map<libp2p::peer::PeerId,
                         std::deque<network::IndirectSignedApprovalVote>>
          &&messages) {
    REINVOKE(main_thread_, runDistributeApproval, std::move(messages));

    SL_TRACE(logger_,
             "Sending an approval messages to peers. (num peers={})",
             messages.size());
    for (auto &&[peer, msg_pack] : messages) {
      send_approvals_batched(std::move(msg_pack), peer);
    }
  }

  void ApprovalDistribution::issue_approval(const CandidateHash &candidate_hash,
                                            ValidatorIndex validator_index,
                                            const RelayHash &block_hash) {
    REINVOKE(*internal_context_,
             issue_approval,
             candidate_hash,
             validator_index,
             block_hash);

    auto be = storedBlockEntries().get(block_hash);
    if (!be) {
      logger_->info("No block entry for {}. Staled.", block_hash);
      return;
    }

    auto &block_entry = be->get();
    auto candidate_index = block_entry.candidateIxByHash(candidate_hash);
    if (!candidate_index) {
      logger_->warn(
          "Candidate hash {} is not present in the block entry's candidates "
          "for relay block {}",
          candidate_hash,
          block_entry.parent_hash);
      return;
    }

    std::optional<runtime::SessionInfo> opt_session_info{};
    if (auto session_info_res = parachain_host_->session_info(
            block_entry.parent_hash, block_entry.session);
        session_info_res.has_value()) {
      opt_session_info = std::move(session_info_res.value());
    } else {
      logger_->warn(
          "Issue approval. Session info runtime request failed. "
          "(block_hash={}, session_index={}, error={})",
          block_entry.parent_hash,
          block_entry.session,
          session_info_res.error().message());
      return;
    }

    if (!opt_session_info) {
      logger_->debug(
          "Can't obtain SessionInfo. (parent_hash={}, session_index={})",
          block_entry.parent_hash,
          block_entry.session);
      return;
    }

    runtime::SessionInfo &session_info = *opt_session_info;
    if (*candidate_index >= block_entry.candidates.size()) {
      logger_->warn(
          "Received malformed request to approve out-of-bounds candidate index "
          "{} included at block {}",
          *candidate_index,
          block_hash);
      return;
    }

    const auto &c_hash = block_entry.candidates[*candidate_index].second;
    auto r = storedCandidateEntries().get(c_hash);
    if (!r) {
      logger_->warn("Missing entry for candidate index {} included at block {}",
                    *candidate_index,
                    block_hash);
      return;
    }

    auto &candidate_entry = *r;
    if (validator_index >= session_info.validators.size()) {
      logger_->warn("Validator index {} out of bounds in session {}",
                    validator_index,
                    block_entry.session);
      return;
    }

    auto &validator_pubkey = session_info.validators[validator_index];
    const auto session = block_entry.session;
    auto sig = sign_approval(validator_pubkey, session, c_hash);
    if (!sig) {
      logger_->warn("Could not issue approval signature for pubkey {}",
                    validator_pubkey);
      return;
    }

    advance_approval_state(block_entry,
                           candidate_hash,
                           candidate_entry,
                           approval::LocalApproval{
                               .validator_ix = validator_index,
                               .validator_sig = *sig,
                           });

    DeferedSender<network::IndirectSignedApprovalVote> approval_defered_sender{
        [wself{weak_from_this()}](auto &&msgs) {
          if (auto self = wself.lock()) {
            self->runDistributeApproval(std::move(msgs));
          }
        }};
    import_and_circulate_approval(
        std::nullopt,
        approval_defered_sender,
        network::IndirectSignedApprovalVote{
            .payload =
                {
                    .payload =
                        network::ApprovalVote{
                            .block_hash = block_hash,
                            .candidate_index = *candidate_index,
                        },
                    .ix = validator_index,
                },
            .signature = std::move(*sig),
        });

    /// TODO(iceseer): store state for the dispute
  }

  std::optional<ValidatorSignature> ApprovalDistribution::sign_approval(
      const crypto::Sr25519PublicKey &pubkey,
      SessionIndex session_index,
      const CandidateHash &candidate_hash) {
    auto key_pair =
        keystore_->findSr25519Keypair(crypto::KeyTypes::PARACHAIN, pubkey);
    if (key_pair.has_error()) {
      logger_->warn("No key pair in store for {}", pubkey);
      return std::nullopt;
    }
    static std::array<uint8_t, 4ull> kMagic{'A', 'P', 'P', 'R'};
    auto d = std::make_tuple(kMagic, candidate_hash, session_index);
    auto payload = scale::encode(std::move(d)).value();

    if (auto res = crypto_provider_->sign(key_pair.value(), payload);
        res.has_value()) {
      return res.value();
    } else {
      logger_->warn("Unable to sign with {}", pubkey);
      return std::nullopt;
    }
  }

  void ApprovalDistribution::runLaunchApproval(
      const approval::IndirectAssignmentCert &indirect_cert,
      DelayTranche assignment_tranche,
      const RelayHash &relay_block_hash,
      CandidateIndex candidate_index,
      SessionIndex session,
      const HashedCandidateReceipt &hashed_candidate,
      GroupIndex backing_group) {
    /// TODO(iceseer): don't launch approval work if the node is syncing.
    const auto &block_hash = indirect_cert.block_hash;
    const auto validator_index = indirect_cert.validator;

    {
      /// Defered send ~dctor() should be called before `launch_approval`
      /// That's the reason for brakets
      DeferedSender<network::Assignment> assignment_defered_sender{
          [wself{weak_from_this()}](auto &&msgs) {
            if (auto self = wself.lock()) {
              self->runDistributeAssignment(std::move(msgs));
            }
          }};
      import_and_circulate_assignment(std::nullopt,
                                      assignment_defered_sender,
                                      indirect_cert,
                                      candidate_index);
    }

    std::optional<ApprovalOutcome> approval_state =
        approvals_cache_.exclusiveAccess(
            [&](auto &approvals_cache) -> std::optional<ApprovalOutcome> {
              if (auto it = approvals_cache.find(hashed_candidate.getHash());
                  it != approvals_cache.end()) {
                it->second.blocks_.insert(relay_block_hash);
                return it->second.approval_result;
              }
              approvals_cache.emplace(
                  hashed_candidate.getHash(),
                  ApprovalCache{
                      .blocks_ = {relay_block_hash},
                      .approval_result = ApprovalOutcome::Failed,
                  });
              return std::nullopt;
            });

    if (!approval_state) {
      launch_approval(relay_block_hash,
                      session,
                      hashed_candidate,
                      validator_index,
                      block_hash,
                      backing_group);
    } else if (*approval_state == ApprovalOutcome::Approved) {
      issue_approval(hashed_candidate.getHash(), validator_index, block_hash);
    }
  }

  void ApprovalDistribution::schedule_wakeup_action(
      const ApprovalEntry &approval_entry,
      const Hash &block_hash,
      BlockNumber block_number,
      const CandidateHash &candidate_hash,
      Tick block_tick,
      Tick tick_now,
      const approval::RequiredTranches &required_tranches) {
    std::optional<Tick> tick{};
    if (!approval_entry.approved) {
      tick = visit_in_place(
          required_tranches,
          [](const approval::AllRequiredTranche &) -> std::optional<Tick> {
            return std::nullopt;
          },
          [&tick_now](const approval::ExactRequiredTranche &e) {
            auto filter = [](Tick const &t, Tick const &ref) {
              return ((t > ref) ? std::optional<Tick>{t}
                                : std::optional<Tick>{});
            };
            return approval::min_or_some(
                e.next_no_show,
                (e.last_assignment_tick ? filter(
                     *e.last_assignment_tick + kApprovalDelay, tick_now)
                                        : std::optional<Tick>{}));
          },
          [&](const approval::PendingRequiredTranche &e) {
            std::optional<DelayTranche> next_announced{};
            for (auto const &t : approval_entry.tranches) {
              if (t.tranche > e.considered) {
                next_announced = t.tranche;
                break;
              }
            }
            std::optional<DelayTranche> our_untriggered{};
            if (approval_entry.our_assignment) {
              auto &t = *approval_entry.our_assignment;
              if (!t.triggered && t.tranche > e.considered) {
                our_untriggered = t.tranche;
              }
            }

            auto next_non_empty_tranche =
                approval::min_or_some(next_announced, our_untriggered);
            if (next_non_empty_tranche) {
              *next_non_empty_tranche += (block_tick + e.clock_drift);
            }

            return approval::min_or_some(next_non_empty_tranche,
                                         e.next_no_show);
          });
    }

    if (tick) {
      runScheduleWakeup(block_hash, block_number, candidate_hash, *tick);
    } else {
      logger_->trace(
          "No wakeup. Block hash {}, candidate hash {}, block number {}, tick "
          "{}",
          block_hash,
          candidate_hash,
          block_number,
          tick);
    }
  }

  void ApprovalDistribution::notifyApproved(const Hash &block_hash) {
    /// Action::NoteApprovedInChainSelection => ChainSelectionMessage::Approved
    if (auto result = block_tree_->markAsParachainDataBlock(block_hash);
        result.has_error()) {
      logger_->warn(
          "Adjust weight for block with parachain data failed.(block hash={}, "
          "error={})",
          block_hash,
          result.error().message());
    }
  }

  void ApprovalDistribution::advance_approval_state(
      BlockEntry &block_entry,
      const CandidateHash &candidate_hash,
      CandidateEntry &candidate_entry,
      approval::ApprovalStateTransition transition) {
    const auto validator_index = approval::validator_index(transition);
    const std::optional<bool> already_approved_by =
        validator_index ? candidate_entry.mark_approval(*validator_index)
                        : std::optional<bool>{};
    const auto candidate_approved_in_block =
        block_entry.is_candidate_approved(candidate_hash);

    if (!approval::is_local_approval(transition)) {
      if (candidate_approved_in_block) {
        return;
      }
    }

    const auto &block_hash = block_entry.block_hash;
    const auto block_number = block_entry.block_number;
    const auto tick_now = ::tickNow();

    SL_TRACE(logger_,
             "Advance approval state.(candidate {}, block {}, "
             "validator {})",
             candidate_hash,
             block_hash,
             validator_index);

    auto result = approval_status(block_entry, candidate_entry);
    if (!result) {
      logger_->warn(
          "No approval entry for approval on block: candidate {}, block {}, "
          "validator {}",
          candidate_hash,
          block_hash,
          validator_index);
      return;
    }

    std::optional<std::pair<bool, approval::ApprovalStatus>> _{};
    std::optional<std::reference_wrapper<ApprovalEntry>> ae{};
    {
      auto &[approval_entry, status] = *result;
      const auto check = checkApproval(
          candidate_entry, approval_entry, status.required_tranches);
      const auto is_approved = approval::is_approved(
          check, math::sat_sub_unsigned(tick_now, kApprovalDelay));

      if (is_approved) {
        logger_->info("Candidate approved: candidate {}, block {}",
                      candidate_hash,
                      block_hash);
        const auto was_block_approved = block_entry.is_fully_approved();
        block_entry.mark_approved_by_hash(candidate_hash);
        const auto is_block_approved = block_entry.is_fully_approved();

        if (is_block_approved && !was_block_approved) {
          notifyApproved(block_hash);
        }
        /// TODO(iceseer): store in database if needed
      }
      _ = std::make_pair(is_approved, std::move(status));
      ae = approval_entry;
    }

    BOOST_ASSERT(_);
    BOOST_ASSERT(ae);
    auto &[is_approved, status] = *_;
    auto &approval_entry = ae->get();

    const auto was_approved = approval_entry.approved;
    const auto newly_approved = is_approved && !was_approved;
    if (is_approved) {
      approval_entry.approved = true;
    }

    if (auto v{boost::get<approval::LocalApproval>(&transition)}) {
      approval_entry.our_approval_sig = v->validator_sig;
    }

    schedule_wakeup_action(approval_entry,
                           block_hash,
                           block_number,
                           candidate_hash,
                           status.block_tick,
                           tick_now,
                           status.required_tranches);
    if (approval::is_local_approval(transition) || newly_approved
        || (already_approved_by && !*already_approved_by)) {
      /// TODO(iceseer): store in database if needed
      BOOST_ASSERT(storedCandidateEntries().get(candidate_hash)->get()
                   == candidate_entry);
    }
  }

  void ApprovalDistribution::scheduleTranche(
      const primitives::BlockHash &head, BlockImportedCandidates &&candidate) {
    /// this_thread_ context execution.
    BOOST_ASSERT(internal_context_->isInCurrentThread());
    SL_TRACE(logger_,
             "Imported new block {}:{} with candidates count {}",
             candidate.block_number,
             candidate.block_hash,
             candidate.imported_candidates.size());

    for (const auto &[c_hash, c_entry] : candidate.imported_candidates) {
      const auto &block_assignments = c_entry.block_assignments.at(head);
      if (block_assignments.our_assignment) {
        const auto our_tranche = block_assignments.our_assignment->tranche;
        const auto tick = our_tranche + candidate.block_tick;
        SL_TRACE(logger_,
                 "Scheduling first wakeup for block {}, tranche {} "
                 "after {}.",
                 candidate.block_hash,
                 our_tranche,
                 tick);

        // Our first wakeup will just be the tranche of our
        // assignment, if any. This will likely be superseded by
        // incoming assignments and approvals which trigger
        // rescheduling.
        runScheduleWakeup(
            candidate.block_hash, candidate.block_number, c_hash, tick);
      }
    }
  }

  void ApprovalDistribution::runScheduleWakeup(
      const primitives::BlockHash &block_hash,
      primitives::BlockNumber block_number,
      const CandidateHash &candidate_hash,
      Tick tick) {
    const auto ms_now = msNow();
    const auto ms_wakeup = tick * kTickDurationMs;
    const auto ms_wakeup_after = math::sat_sub_unsigned(ms_wakeup, ms_now);

    auto &target_block = active_tranches_[block_hash];
    SL_TRACE(logger_,
             "Scheduling wakeup. (block_hash={}, candidate_hash={}, "
             "block_number={}, tick={}, after={})",
             block_hash,
             candidate_hash,
             block_number,
             tick,
             ms_wakeup_after);

    auto t =
        std::make_unique<clock::BasicWaitableTimer>(int_pool_->io_context());
    t->expiresAfter(std::chrono::milliseconds(ms_wakeup_after));
    t->asyncWait(
        [wself{weak_from_this()}, block_hash, block_number, candidate_hash](
            auto &&ec) {
          std::unique_ptr<clock::Timer> t{};
          if (auto self = wself.lock()) {
            BOOST_ASSERT(self->internal_context_->isInCurrentThread());
            if (auto target_block_it = self->active_tranches_.find(block_hash);
                target_block_it != self->active_tranches_.end()) {
              if (ec) {
                SL_TRACE(self->logger_,
                         "Tranche operation waiting failed timer: {}",
                         ec.message());
                return;
              }
              self->handleTranche(block_hash, block_number, candidate_hash);
            }
          }
        });
    target_block[candidate_hash].emplace_back(tick, std::move(t));
  }

  void ApprovalDistribution::handleTranche(
      const primitives::BlockHash &block_hash,
      primitives::BlockNumber block_number,
      const CandidateHash &candidate_hash) {
    BOOST_ASSERT(internal_context_->isInCurrentThread());

    auto opt_block_entry = storedBlockEntries().get(block_hash);
    auto opt_candidate_entry = storedCandidateEntries().get(candidate_hash);

    if (!opt_block_entry || !opt_candidate_entry) {
      SL_ERROR(logger_, "Block entry or candidate entry not exists.");
      return;
    }

    auto &block_entry = opt_block_entry->get();
    auto &candidate_entry = opt_candidate_entry->get();
    std::optional<runtime::SessionInfo> opt_session_info{};
    if (auto session_info_res = parachain_host_->session_info(
            block_entry.parent_hash, block_entry.session);
        session_info_res.has_value()) {
      opt_session_info = std::move(session_info_res.value());
    } else {
      logger_->warn(
          "Handle tranche. Session info runtime request failed. "
          "(block_hash={}, session_index={}, error={})",
          block_entry.parent_hash,
          block_entry.session,
          session_info_res.error().message());
      return;
    }

    if (!opt_session_info) {
      logger_->debug(
          "Can't obtain SessionInfo. (parent_hash={}, session_index={})",
          block_entry.parent_hash,
          block_entry.session);
      return;
    }

    runtime::SessionInfo &session_info = *opt_session_info;
    const auto block_tick =
        slotNumberToTick(config_.slot_duration_millis, block_entry.slot);
    const auto no_show_duration = slotNumberToTick(config_.slot_duration_millis,
                                                   session_info.no_show_slots);

    const auto tranche_now =
        ::trancheNow(config_.slot_duration_millis, block_entry.slot);
    SL_TRACE(logger_,
             "Processing wakeup: tranche={}, candidate_hash={}, relay_hash={}",
             tranche_now,
             candidate_hash,
             block_hash);

    auto opt_approval_entry = candidate_entry.approval_entry(block_hash);
    if (!opt_approval_entry) {
      return;
    }

    auto &approval_entry = opt_approval_entry->get();
    const auto tta = tranchesToApprove(approval_entry,
                                       candidate_entry.approvals,
                                       tranche_now,
                                       block_tick,
                                       no_show_duration,
                                       session_info.needed_approvals);
    const auto should_trigger = shouldTriggerAssignment(
        approval_entry, candidate_entry, tta, tranche_now);
    const auto backing_group = approval_entry.backing_group;
    const auto &candidate_receipt = candidate_entry.candidate.get();

    ApprovalEntry::MaybeCert maybe_cert{};
    if (should_trigger) {
      maybe_cert = approval_entry.trigger_our_assignment(tickNow());
      BOOST_ASSERT(storedCandidateEntries().get(candidate_hash)->get()
                   == candidate_entry);
    }
    SL_TRACE(logger_,
             "Wakeup processed. (should trigger={}, cert={})",
             should_trigger,
             (bool)maybe_cert);

    if (maybe_cert) {
      const auto &[cert, val_index, tranche] = *maybe_cert;
      approval::IndirectAssignmentCert indirect_cert{
          .block_hash = block_hash,
          .validator = val_index,
          .cert = cert.get(),
      };

      if (auto i = block_entry.candidateIxByHash(candidate_hash)) {
        SL_TRACE(logger_,
                 "Launching approval work. (candidate_hash={}, para_id={}, "
                 "block_hash={})",
                 candidate_hash,
                 candidate_receipt.descriptor.para_id,
                 block_hash);

        runLaunchApproval(indirect_cert,
                          tranche,
                          block_hash,
                          CandidateIndex(*i),
                          block_entry.session,
                          candidate_entry.candidate,
                          backing_group);
      }
    }

    advance_approval_state(block_entry,
                           candidate_hash,
                           candidate_entry,
                           approval::WakeupProcessed{});
  }

  void ApprovalDistribution::unify_with_peer(
      StoreUnit<StorePair<Hash, DistribBlockEntry>> &entries,
      const libp2p::peer::PeerId &peer_id,
      const network::View &view) {
    std::deque<network::Assignment> assignments_to_send;
    std::deque<network::IndirectSignedApprovalVote> approvals_to_send;

    const auto view_finalized_number = view.finalized_number_;
    for (const auto &head : view.heads_) {
      primitives::BlockHash block = head;
      while (true) {
        auto opt_entry = entries.get(block);
        if (!opt_entry || opt_entry->get().number <= view_finalized_number) {
          break;
        }

        auto &entry = opt_entry->get();
        if (entry.known_by.count(peer_id) != 0ull) {
          break;
        }

        auto &peer_knowledge = entry.known_by[peer_id];
        for (uint32_t candidate_index = 0;
             candidate_index < entry.candidates.size();
             ++candidate_index) {
          auto &c = entry.candidates[candidate_index];
          for (auto &[validator, message_state] : c.messages) {
            auto message_subject{
                std::make_tuple(block, candidate_index, validator)};
            const auto &[ref_cert, opt_ref_approval_sig] = visit_in_place(
                message_state.approval_state,
                [](const DistribApprovalStateAssigned &cert)
                    -> std::pair<
                        std::reference_wrapper<const approval::AssignmentCert>,
                        std::optional<
                            std::reference_wrapper<const ValidatorSignature>>> {
                  return std::make_pair(std::cref(cert), std::nullopt);
                },
                [](const DistribApprovalStateApproved &val)
                    -> std::pair<
                        std::reference_wrapper<const approval::AssignmentCert>,
                        std::optional<
                            std::reference_wrapper<const ValidatorSignature>>> {
                  const auto &[cert, sig] = val;
                  return std::make_pair(std::cref(cert), std::cref(sig));
                });

            if (!peer_knowledge.contains(message_subject,
                                         approval::MessageKind::Assignment)) {
              peer_knowledge.sent.insert(message_subject,
                                         approval::MessageKind::Assignment);

              assignments_to_send.emplace_back(network::Assignment{
                  .indirect_assignment_cert =
                      approval::IndirectAssignmentCert{
                          .block_hash = block,
                          .validator = validator,
                          .cert = ref_cert.get(),
                      },
                  .candidate_ix = candidate_index,
              });
            }

            if (opt_ref_approval_sig) {
              if (!peer_knowledge.contains(message_subject,
                                           approval::MessageKind::Approval)) {
                peer_knowledge.sent.insert(message_subject,
                                           approval::MessageKind::Approval);

                approvals_to_send.emplace_back(
                    network::IndirectSignedApprovalVote{
                        .payload =
                            {
                                .payload =
                                    network::ApprovalVote{
                                        .block_hash = block,
                                        .candidate_index = candidate_index,
                                    },
                                .ix = validator,
                            },
                        .signature = opt_ref_approval_sig->get(),
                    });
              }
            }
          }
        }

        block = entry.parent_hash;
      }
    }

    if (!assignments_to_send.empty()) {
      SL_TRACE(logger_,
               "Sending assignments to unified peer. (peer id={}, count={})",
               peer_id,
               assignments_to_send.size());
      send_assignments_batched(std::move(assignments_to_send), peer_id);
    }

    if (!approvals_to_send.empty()) {
      SL_TRACE(logger_,
               "Sending approvals to unified peer. (peer id={}, count={})",
               peer_id,
               approvals_to_send.size());
      send_approvals_batched(std::move(approvals_to_send), peer_id);
    }
  }

  primitives::BlockInfo ApprovalDistribution::approvedAncestor(
      const primitives::BlockInfo &min,
      const primitives::BlockInfo &max) const {
    if (not internal_context_->isInCurrentThread()) {
      std::promise<primitives::BlockInfo> p;
      internal_context_->execute(
          [&] { p.set_value(approvedAncestor(min, max)); });
      return p.get_future().get();
    }

    if (max.number <= min.number) {
      return min;
    }
    auto count = max.number - min.number;
    auto chain_res = block_tree_->getDescendingChainToBlock(max.hash, count);
    if (not chain_res) {
      return min;
    }
    auto &chain = chain_res.value();
    BOOST_ASSERT(not chain.empty() and chain[0] == max.hash);
    BOOST_ASSERT(chain.size() == count);
    std::reverse(chain.begin(), chain.end());
    BOOST_ASSERT(chain[0] != min.hash);
    primitives::BlockInfo result = min;
    for (auto &hash : chain) {
      auto entry = storedBlockEntries().get(hash);
      if (not entry or not entry->get().is_fully_approved()) {
        break;
      }
      result = {result.number + 1, hash};
    }
    return result;
  }
}  // namespace kagome::parachain<|MERGE_RESOLUTION|>--- conflicted
+++ resolved
@@ -479,12 +479,8 @@
       std::shared_ptr<blockchain::BlockTree> block_tree,
       std::shared_ptr<parachain::Pvf> pvf,
       std::shared_ptr<parachain::Recovery> recovery,
-<<<<<<< HEAD
       std::shared_ptr<Watchdog> watchdog,
-      std::shared_ptr<boost::asio::io_context> this_context,
-=======
       WeakIoContext main_thread,
->>>>>>> 73558db0
       LazySPtr<dispute::DisputeCoordinator> dispute_coordinator)
       : int_pool_{std::make_shared<ThreadPool>(
           std::move(watchdog), "approval", 1ull)},
