/**
 * Copyright Soramitsu Co., Ltd. All Rights Reserved.
 * SPDX-License-Identifier: Apache-2.0
 */

#include <boost/date_time/posix_time/posix_time.hpp>

#include "clock/impl/basic_waitable_timer.hpp"
#include "common/visitor.hpp"
#include "consensus/babe/impl/babe_digests_util.hpp"
#include "crypto/crypto_store.hpp"
#include "crypto/hasher.hpp"
#include "crypto/sr25519_provider.hpp"
#include "network/peer_manager.hpp"
#include "network/router.hpp"
#include "parachain/approval/approval.hpp"
#include "parachain/approval/approval_distribution.hpp"
#include "parachain/approval/state.hpp"
#include "primitives/authority.hpp"
#include "runtime/runtime_api/parachain_host_types.hpp"
#include "utils/async_sequence.hpp"
#include "utils/weak_from_shared.hpp"

OUTCOME_CPP_DEFINE_CATEGORY(kagome::parachain, ApprovalDistribution::Error, e) {
  using E = kagome::parachain::ApprovalDistribution::Error;
  switch (e) {
    case E::NO_INSTANCE:
      return "No self instance";
    case E::NO_CONTEXT:
      return "No context";
    case E::NO_SESSION_INFO:
      return "No session info";
    case E::UNUSED_SLOT_TYPE:
      return "Unused slot type";
    case E::ENTRY_IS_NOT_FOUND:
      return "Entry is not found";
    case E::ALREADY_APPROVING:
      return "Block in progress";
    case E::VALIDATOR_INDEX_OUT_OF_BOUNDS:
      return "Validator index out of bounds";
    case E::CORE_INDEX_OUT_OF_BOUNDS:
      return "Core index out of bounds";
    case E::IS_IN_BACKING_GROUP:
      return "Is in backing group";
    case E::SAMPLE_OUT_OF_BOUNDS:
      return "Sample is out of bounds";
    case E::VRF_DELAY_CORE_INDEX_MISMATCH:
      return "VRF delay core index mismatch";
    case E::VRF_VERIFY_AND_GET_TRANCHE:
      return "VRF verify and get tranche failed";
  }
  return "Unknown approval-distribution error";
}

static constexpr uint64_t kTickDurationMs = 500;
static constexpr kagome::network::Tick kApprovalDelay = 2;
static constexpr kagome::network::Tick kTickTooFarInFuture = 20;  // 10 seconds.

namespace {

  /// assumes `slot_duration_millis` evenly divided by tick duration.
  kagome::network::Tick slotNumberToTick(
      uint64_t slot_duration_millis,
      kagome::consensus::babe::BabeSlotNumber slot) {
    const auto ticks_per_slot = slot_duration_millis / kTickDurationMs;
    return slot * ticks_per_slot;
  }

  uint64_t msNow() {
    return uint64_t(std::chrono::duration_cast<std::chrono::milliseconds>(
                        std::chrono::system_clock::now().time_since_epoch())
                        .count());
  }

  kagome::network::Tick tickNow() {
    return msNow() / kTickDurationMs;
  }

  kagome::parachain::approval::DelayTranche trancheNow(
      uint64_t slot_duration_millis,
      kagome::consensus::babe::BabeSlotNumber base_slot) {
    return static_cast<kagome::parachain::approval::DelayTranche>(
        kagome::math::sat_sub_unsigned(
            tickNow(), slotNumberToTick(slot_duration_millis, base_slot)));
  }

  bool isInBackingGroup(
      const std::vector<std::vector<kagome::parachain::ValidatorIndex>>
          &validator_groups,
      kagome::parachain::ValidatorIndex validator,
      kagome::parachain::GroupIndex group) {
    if (group < validator_groups.size()) {
      for (const auto &i : validator_groups[group]) {
        if (i == validator) {
          return true;
        }
      }
    }
    return false;
  }

  void computeVrfModuloAssignments(
      const kagome::common::Buffer &keypair_buf,
      const kagome::runtime::SessionInfo &config,
      const RelayVRFStory &relay_vrf_story,
      const std::vector<kagome::parachain::CoreIndex> &lc,
      kagome::parachain::ValidatorIndex validator_ix,
      std::unordered_map<kagome::parachain::CoreIndex,
                         kagome::parachain::ApprovalDistribution::OurAssignment>
          &assignments) {
    using namespace kagome::parachain;
    using namespace kagome;

    VRFCOutput cert_output;
    VRFCProof cert_proof;
    CoreIndex core{};
    for (uint32_t rvm_sample = 0; rvm_sample < config.relay_vrf_modulo_samples;
         ++rvm_sample) {
      if (sr25519_relay_vrf_modulo_assignments_cert(keypair_buf.data(),
                                                    rvm_sample,
                                                    config.n_cores,
                                                    &relay_vrf_story,
                                                    lc.data(),
                                                    lc.size(),
                                                    &cert_output,
                                                    &cert_proof,
                                                    &core)) {
        if (assignments.count(core) > 0) {
          continue;
        }

        crypto::VRFPreOutput o;
        std::copy_n(std::make_move_iterator(cert_output.data),
                    crypto::constants::sr25519::vrf::OUTPUT_SIZE,
                    o.begin());

        crypto::VRFProof p;
        std::copy_n(std::make_move_iterator(cert_proof.data),
                    crypto::constants::sr25519::vrf::PROOF_SIZE,
                    p.begin());

        assignments.emplace(
            core,
            ApprovalDistribution::OurAssignment{
                .cert =
                    approval::AssignmentCert{
                        .kind = approval::RelayVRFModulo{.sample = rvm_sample},
                        .vrf = crypto::VRFOutput{.output = o, .proof = p}},
                .tranche = 0ul,
                .validator_index = validator_ix,
                .triggered = false});
      }
    }
  }

  void computeVrfDelayAssignments(
      const kagome::common::Buffer &keypair_buf,
      const kagome::runtime::SessionInfo &config,
      const RelayVRFStory &relay_vrf_story,
      const std::vector<kagome::parachain::CoreIndex> &lc,
      kagome::parachain::ValidatorIndex validator_ix,
      std::unordered_map<kagome::parachain::CoreIndex,
                         kagome::parachain::ApprovalDistribution::OurAssignment>
          &assignments) {
    using namespace kagome::parachain;
    using namespace kagome;

    VRFCOutput cert_output;
    VRFCProof cert_proof;
    uint32_t tranche = {};
    for (const auto &core : lc) {
      sr25519_relay_vrf_delay_assignments_cert(
          keypair_buf.data(),
          config.n_delay_tranches,
          config.zeroth_delay_tranche_width,
          &relay_vrf_story,
          core,
          &cert_output,
          &cert_proof,
          &tranche);

      auto it = assignments.find(core);
      if (it == assignments.end() || it->second.tranche > tranche) {
        crypto::VRFPreOutput o;
        std::copy_n(std::make_move_iterator(cert_output.data),
                    crypto::constants::sr25519::vrf::OUTPUT_SIZE,
                    o.begin());

        crypto::VRFProof p;
        std::copy_n(std::make_move_iterator(cert_proof.data),
                    crypto::constants::sr25519::vrf::PROOF_SIZE,
                    p.begin());

        assignments.insert_or_assign(
            core,
            ApprovalDistribution::OurAssignment{
                .cert =
                    approval::AssignmentCert{
                        .kind = approval::RelayVRFDelay{.core_index = core},
                        .vrf = crypto::VRFOutput{.output = std::move(o),
                                                 .proof = std::move(p)}},
                .tranche = tranche,
                .validator_index = validator_ix,
                .triggered = false});
      }
    }
  }

  /// Determine the amount of tranches of assignments needed to determine
  /// approval of a candidate.
  kagome::parachain::approval::RequiredTranches tranchesToApprove(
      const kagome::parachain::ApprovalDistribution::ApprovalEntry
          &approval_entry,
      const scale::BitVec &approvals,
      kagome::network::DelayTranche tranche_now,
      kagome::parachain::Tick block_tick,
      kagome::parachain::Tick no_show_duration,
      size_t needed_approvals) {
    const auto tick_now = tranche_now + block_tick;
    const auto n_validators = approval_entry.n_validators();

    std::optional<kagome::parachain::approval::State> state(needed_approvals);
    const auto &tranches = approval_entry.tranches;

    auto it = [&](uint32_t tranche)
        -> std::optional<kagome::parachain::approval::RequiredTranches> {
      auto s = *state;
      auto const clock_drift = s.depth * no_show_duration;
      auto const drifted_tick_now =
          kagome::math::sat_sub_unsigned(tick_now, clock_drift);
      auto const drifted_tranche_now =
          kagome::math::sat_sub_unsigned(drifted_tick_now, block_tick);

      if (tranche > drifted_tranche_now) {
        return std::nullopt;
      }

      size_t n_assignments = 0ull;
      std::optional<kagome::parachain::Tick> last_assignment_tick{};
      size_t no_shows = 0ull;
      std::optional<uint64_t> next_no_show{};

      if (auto i = std::lower_bound(
              tranches.begin(),
              tranches.end(),
              tranche,
              [](auto const &te, auto const t) { return te.tranche < t; });
          i != tranches.end() && i->tranche == tranche) {
        for (auto const &[v_index, t] : i->assignments) {
          if (v_index < n_validators) {
            ++n_assignments;
          }
          last_assignment_tick =
              std::max(t,
                       last_assignment_tick ? *last_assignment_tick
                                            : kagome::parachain::Tick{0ull});
          auto const no_show_at = kagome::math::sat_sub_unsigned(
                                      std::max(t, block_tick), clock_drift)
                                + no_show_duration;
          if (v_index < approvals.bits.size()) {
            auto const has_approved = approvals.bits.at(v_index);
            auto const is_no_show =
                !has_approved && no_show_at <= drifted_tick_now;
            if (!is_no_show && !has_approved) {
              next_no_show =
                  std::min(no_show_at + clock_drift,
                           next_no_show ? *next_no_show : uint64_t{0ull});
            }
            if (is_no_show) {
              ++no_shows;
            }
          }
        }
      }

      s = s.advance(
          n_assignments, no_shows, next_no_show, last_assignment_tick);
      auto const output =
          s.output(tranche, needed_approvals, n_validators, no_show_duration);

      state = kagome::visit_in_place(
          output,
          [&](const kagome::parachain::approval::PendingRequiredTranche &)
              -> std::optional<kagome::parachain::approval::State> {
            return s;
          },
          [](const auto &)
              -> std::optional<kagome::parachain::approval::State> {
            return std::nullopt;
          });

      return output;
    };

    uint32_t tranche = 0ul;
    kagome::parachain::approval::RequiredTranches required_tranches;
    while (auto req_trn = it(tranche++)) {
      required_tranches = *req_trn;
    }

    return required_tranches;
  }

  scale::BitVec &filter(scale::BitVec &lh, const scale::BitVec &rh) {
    BOOST_ASSERT(lh.bits.size() == rh.bits.size());
    for (size_t ix = 0; ix < lh.bits.size(); ++ix) {
      lh.bits[ix] = (lh.bits[ix] && rh.bits[ix]);
    }
    return lh;
  }

  kagome::parachain::approval::Check checkApproval(
      const kagome::parachain::ApprovalDistribution::CandidateEntry &candidate,
      const kagome::parachain::ApprovalDistribution::ApprovalEntry &approval,
      const kagome::parachain::approval::RequiredTranches &required) {
    const auto &approvals = candidate.approvals;
    if (3 * kagome::parachain::approval::count_ones(approvals)
        > approvals.bits.size()) {
      return kagome::parachain::approval::ApprovedOneThird{};
    }

    if (kagome::is_type<kagome::parachain::approval::PendingRequiredTranche>(
            required)) {
      return kagome::parachain::approval::Unapproved{};
    }
    if (kagome::is_type<kagome::parachain::approval::AllRequiredTranche>(
            required)) {
      return kagome::parachain::approval::Unapproved{};
    }
    if (auto exact{
            boost::get<kagome::parachain::approval::ExactRequiredTranche>(
                &required)}) {
      auto assigned_mask = approval.assignments_up_to(exact->needed);
      const auto &approvals = candidate.approvals;
      const auto n_assigned =
          kagome::parachain::approval::count_ones(assigned_mask);
      filter(assigned_mask, approvals);
      const auto n_approved =
          kagome::parachain::approval::count_ones(assigned_mask);
      if (n_approved + exact->tolerated_missing >= n_assigned) {
        return std::make_pair(exact->tolerated_missing,
                              exact->last_assignment_tick);
      } else {
        return kagome::parachain::approval::Unapproved{};
      }
    }
    UNREACHABLE;
  }

  bool shouldTriggerAssignment(
      const kagome::parachain::ApprovalDistribution::ApprovalEntry
          &approval_entry,
      const kagome::parachain::ApprovalDistribution::CandidateEntry
          &candidate_entry,
      const kagome::parachain::approval::RequiredTranches &required_tranches,
      kagome::network::DelayTranche const tranche_now) {
    if (!approval_entry.our_assignment) {
      return false;
    }
    if (approval_entry.our_assignment->triggered) {
      return false;
    }
    if (approval_entry.our_assignment->tranche == 0) {
      return true;
    }
    if (kagome::is_type<kagome::parachain::approval::AllRequiredTranche>(
            required_tranches)) {
      return !kagome::parachain::approval::is_approved(
          checkApproval(candidate_entry,
                        approval_entry,
                        kagome::parachain::approval::AllRequiredTranche{}),
          std::numeric_limits<kagome::network::Tick>::max());
    }
    if (auto pending = kagome::if_type<
            const kagome::parachain::approval::PendingRequiredTranche>(
            required_tranches)) {
      const auto drifted_tranche_now = kagome::math::sat_sub_unsigned(
          tranche_now,
          kagome::network::DelayTranche(pending->get().clock_drift));
      return approval_entry.our_assignment->tranche
              <= pending->get().maximum_broadcast
          && approval_entry.our_assignment->tranche <= drifted_tranche_now;
    }
    if (kagome::is_type<kagome::parachain::approval::ExactRequiredTranche>(
            required_tranches)) {
      return false;
    }
    UNREACHABLE;
  }

  outcome::result<kagome::network::DelayTranche> checkAssignmentCert(
      kagome::network::CoreIndex claimed_core_index,
      kagome::network::ValidatorIndex validator_index,
      const kagome::runtime::SessionInfo &config,
      const RelayVRFStory &relay_vrf_story,
      const kagome::parachain::approval::AssignmentCert &assignment,
      kagome::network::GroupIndex backing_group) {
    using namespace kagome;
    using AD = parachain::ApprovalDistribution;

    if (validator_index >= config.assignment_keys.size()) {
      return AD::Error::VALIDATOR_INDEX_OUT_OF_BOUNDS;
    }

    const auto &validator_public = config.assignment_keys[validator_index];
    //    OUTCOME_TRY(pk, network::ValidatorId::fromSpan(validator_public));

    if (claimed_core_index >= config.n_cores) {
      return AD::Error::CORE_INDEX_OUT_OF_BOUNDS;
    }

    const auto is_in_backing = isInBackingGroup(
        config.validator_groups, validator_index, backing_group);
    if (is_in_backing) {
      return AD::Error::IS_IN_BACKING_GROUP;
    }

    const auto &vrf_output = assignment.vrf.output;
    const auto &vrf_proof = assignment.vrf.proof;

    return visit_in_place(
        assignment.kind,
        [&](const parachain::approval::RelayVRFModulo &obj)
            -> outcome::result<kagome::network::DelayTranche> {
          auto const sample = obj.sample;
          if (sample >= config.relay_vrf_modulo_samples) {
            return AD::Error::SAMPLE_OUT_OF_BOUNDS;
          }
          /// TODO(iceseer): vrf_verify_extra check
          return network::DelayTranche(0ull);
        },
        [&](const parachain::approval::RelayVRFDelay &obj)
            -> outcome::result<kagome::network::DelayTranche> {
          auto const core_index = obj.core_index;
          if (core_index != claimed_core_index) {
            return AD::Error::VRF_DELAY_CORE_INDEX_MISMATCH;
          }

          network::DelayTranche tranche;
          if (SR25519_SIGNATURE_RESULT_OK
              != sr25519_vrf_verify_and_get_tranche(
                  validator_public.data(),
                  vrf_output.data(),
                  vrf_proof.data(),
                  config.n_delay_tranches,
                  config.zeroth_delay_tranche_width,
                  &relay_vrf_story,
                  core_index,
                  &tranche)) {
            return AD::Error::VRF_VERIFY_AND_GET_TRANCHE;
          }
          return tranche;
        });
  }

}  // namespace

namespace kagome::parachain {

  ApprovalDistribution::ApprovalDistribution(
      std::shared_ptr<runtime::BabeApi> babe_api,
      std::shared_ptr<application::AppStateManager> app_state_manager,
      std::shared_ptr<ThreadPool> thread_pool,
      std::shared_ptr<runtime::ParachainHost> parachain_host,
      std::shared_ptr<consensus::babe::BabeUtil> babe_util,
      std::shared_ptr<crypto::CryptoStore> keystore,
      std::shared_ptr<crypto::Hasher> hasher,
      std::shared_ptr<network::PeerView> peer_view,
      std::shared_ptr<ParachainProcessorImpl> parachain_processor,
      std::shared_ptr<crypto::Sr25519Provider> crypto_provider,
      std::shared_ptr<network::PeerManager> pm,
      std::shared_ptr<network::Router> router,
      std::shared_ptr<blockchain::BlockTree> block_tree,
      std::shared_ptr<parachain::Pvf> pvf,
      std::shared_ptr<parachain::Recovery> recovery,
      std::shared_ptr<boost::asio::io_context> this_context,
      LazySPtr<dispute::DisputeCoordinator> dispute_coordinator)
      : int_pool_{std::make_shared<ThreadPool>("approval", 1ull)},
        internal_context_{int_pool_->handler()},
        thread_pool_{std::move(thread_pool)},
        thread_pool_context_{thread_pool_->handler()},
        parachain_host_(std::move(parachain_host)),
        babe_util_(std::move(babe_util)),
        keystore_(std::move(keystore)),
        hasher_(std::move(hasher)),
        config_(ApprovalVotingSubsystem{.slot_duration_millis = 6'000}),
        peer_view_(std::move(peer_view)),
        parachain_processor_(std::move(parachain_processor)),
        crypto_provider_(std::move(crypto_provider)),
        pm_(std::move(pm)),
        router_(std::move(router)),
        babe_api_(std::move(babe_api)),
        block_tree_(std::move(block_tree)),
        pvf_(std::move(pvf)),
        recovery_(std::move(recovery)),
        this_context_{std::move(this_context)},
        dispute_coordinator_{std::move(dispute_coordinator)} {
    BOOST_ASSERT(thread_pool_);
    BOOST_ASSERT(parachain_host_);
    BOOST_ASSERT(babe_util_);
    BOOST_ASSERT(keystore_);
    BOOST_ASSERT(peer_view_);
    BOOST_ASSERT(hasher_);
    BOOST_ASSERT(parachain_processor_);
    BOOST_ASSERT(crypto_provider_);
    BOOST_ASSERT(pm_);
    BOOST_ASSERT(router_);
    BOOST_ASSERT(babe_api_);
    BOOST_ASSERT(block_tree_);
    BOOST_ASSERT(pvf_);
    BOOST_ASSERT(recovery_);
    app_state_manager->takeControl(*this);
  }

  bool ApprovalDistribution::prepare() {
    my_view_sub_ = std::make_shared<network::PeerView::MyViewSubscriber>(
        peer_view_->getMyViewObservable(), false);
    my_view_sub_->subscribe(my_view_sub_->generateSubscriptionSetId(),
                            network::PeerView::EventType::kViewUpdated);
    my_view_sub_->setCallback(
        [wptr{weak_from_this()}](auto /*set_id*/,
                                 auto && /*internal_obj*/,
                                 auto /*event_type*/,
                                 const network::ExView &event) {
          if (auto self = wptr.lock()) {
            self->on_active_leaves_update(event);
          }
        });

    chain_sub_ = std::make_shared<primitives::events::ChainEventSubscriber>(
        peer_view_->intoChainEventsEngine());
    chain_sub_->subscribe(
        chain_sub_->generateSubscriptionSetId(),
        primitives::events::ChainEventType::kDeactivateAfterFinalization);
    chain_sub_->setCallback(
        [wptr{weak_from_this()}](
            auto /*set_id*/,
            auto && /*internal_obj*/,
            auto /*event_type*/,
            const primitives::events::ChainEventParams &event) {
          if (auto self = wptr.lock()) {
            self->clearCaches(event);
          }
        });

    internal_context_->start();
    thread_pool_context_->start();
    this_context_.start();
    return true;
  }

  void ApprovalDistribution::clearCaches(
      const primitives::events::ChainEventParams &ev) {
    REINVOKE_1(*internal_context_, clearCaches, ev, event);

    if (const auto value =
            if_type<const primitives::events::RemoveAfterFinalizationParams>(
                event)) {
      for (const auto &lost : value->get()) {
        SL_TRACE(logger_,
                 "Cleaning up stale pending messages.(block hash={})",
                 lost);
        pending_known_.erase(lost);
        active_tranches_.erase(lost);

        if (auto block_entry = storedBlockEntries().get(lost)) {
          for (const auto &candidate : block_entry->get().candidates) {
            recovery_->remove(candidate.second);
            storedCandidateEntries().extract(candidate.second);
          }
          storedBlockEntries().extract(lost);
        }
        storedDistribBlockEntries().extract(lost);
      }
    }
  }

  std::optional<std::pair<ValidatorIndex, crypto::Sr25519Keypair>>
  ApprovalDistribution::findAssignmentKey(
      const std::shared_ptr<crypto::CryptoStore> &keystore,
      const runtime::SessionInfo &config) {
    for (size_t ix = 0; ix < config.assignment_keys.size(); ++ix) {
      const auto &pk = config.assignment_keys[ix];
      if (auto res = keystore->findSr25519Keypair(
              crypto::KEY_TYPE_ASGN,
              crypto::Sr25519PublicKey::fromSpan(pk).value());
          res.has_value()) {
        return std::make_pair((ValidatorIndex)ix, std::move(res.value()));
      }
    }
    SL_TRACE(logger_, "No assignment key");
    return std::nullopt;
  }

  ApprovalDistribution::AssignmentsList
  ApprovalDistribution::compute_assignments(
      const std::shared_ptr<crypto::CryptoStore> &keystore,
      const runtime::SessionInfo &config,
      const RelayVRFStory &relay_vrf_story,
      const CandidateIncludedList &leaving_cores) {
    if (config.n_cores == 0 || config.assignment_keys.empty()
        || config.validator_groups.empty()) {
      SL_TRACE(logger_,
               "Not producing assignments because config is degenerate "
               "(n_cores:{}, has_assignment_keys:{}, has_validator_groups:{})",
               config.n_cores,
               config.assignment_keys.size(),
               config.validator_groups.size());
      return {};
    }

    SL_INFO(logger_,
            "Compute assignments."
            "(n_cores:{}, has_assignment_keys:{}, has_validator_groups:{})",
            config.n_cores,
            config.assignment_keys.size(),
            config.validator_groups.size());

    std::optional<std::pair<ValidatorIndex, crypto::Sr25519Keypair>>
        founded_key = findAssignmentKey(keystore, config);
    if (!founded_key) {
      return {};
    }

    const auto &[validator_ix, assignments_key] = *founded_key;
    std::vector<CoreIndex> lc;
    for (const auto &[candidate_hash, _, core_ix, group_ix] : leaving_cores) {
      if (isInBackingGroup(config.validator_groups, validator_ix, group_ix)) {
        continue;
      }
      lc.push_back(core_ix);
    }

    common::Buffer keypair_buf{};
    keypair_buf.put(assignments_key.secret_key).put(assignments_key.public_key);

    std::unordered_map<CoreIndex, ApprovalDistribution::OurAssignment>
        assignments;
    computeVrfModuloAssignments(
        keypair_buf, config, relay_vrf_story, lc, validator_ix, assignments);
    computeVrfDelayAssignments(
        keypair_buf, config, relay_vrf_story, lc, validator_ix, assignments);

    return assignments;
  }

  void ApprovalDistribution::imported_block_info(
      const primitives::BlockHash &b_hash,
      const primitives::BlockHeader &b_header) {
    REINVOKE_2(*thread_pool_context_,
               imported_block_info,
               b_hash,
               b_header,
               block_hash,
               block_header);

    auto call = [&]() -> outcome::result<NewHeadDataContext> {
      OUTCOME_TRY(included_candidates, request_included_candidates(block_hash));
      OUTCOME_TRY(
          index_and_pair,
          request_session_index_and_info(block_hash, block_header.parent_hash));
      OUTCOME_TRY(
          block_and_header,
          request_babe_epoch_and_block_header(block_header, block_hash));
      return std::make_tuple(std::move(included_candidates),
                             std::move(index_and_pair),
                             std::move(block_and_header));
    };

    if (auto res = call(); res.has_value()) {
      storeNewHeadContext(block_hash, std::move(res.value()));
    } else {
      SL_ERROR(logger_,
               "Error while retrieve neccessary data.(error={})",
               res.error().message());
    }
  }

  void ApprovalDistribution::storeNewHeadContext(
      const primitives::BlockHash &b_hash, NewHeadDataContext &&ctx) {
    REINVOKE_2(*internal_context_,
               storeNewHeadContext,
               b_hash,
               ctx,
               block_hash,
               context);

    for_ACU(block_hash, [this, context{std::move(context)}](auto &acu) {
      auto &&[included, session, babe_config] = std::move(context);
      auto &&[session_index, session_info] = std::move(session);
      auto &&[epoch_number, babe_block_header, authorities, randomness] =
          std::move(babe_config);

      acu.second.included_candidates = std::move(included);
      acu.second.session_index = session_index;
      acu.second.session_info = std::move(session_info);
      acu.second.babe_epoch = epoch_number;
      acu.second.babe_block_header = std::move(babe_block_header);
      acu.second.authorities = std::move(authorities);
      acu.second.randomness = std::move(randomness);

      this->try_process_approving_context(acu);
    });
  }

  template <typename Func>
  void ApprovalDistribution::for_ACU(const primitives::BlockHash &block_hash,
                                     Func &&func) {
    BOOST_ASSERT(internal_context_->io_context()
                     ->get_executor()
                     .running_in_this_thread());
    if (auto it = approving_context_map_.find(block_hash);
        it != approving_context_map_.end()) {
      std::forward<Func>(func)(*it);
    }
  }

  void ApprovalDistribution::try_process_approving_context(
      ApprovalDistribution::ApprovingContextUnit &acu) {
    ApprovingContext &ac = acu.second;
    if (!ac.is_complete()) {
      return;
    }

    switch (ac.babe_block_header->slotType()) {
      case consensus::babe::SlotType::Primary:
      case consensus::babe::SlotType::SecondaryVRF:
        break;

      case consensus::babe::SlotType::SecondaryPlain:
      default:
        return;
    }

    approval::UnsafeVRFOutput unsafe_vrf{
        .vrf_output = ac.babe_block_header->vrf_output,
        .slot = ac.babe_block_header->slot_number,
        .authority_index = ac.babe_block_header->authority_index};

    ::RelayVRFStory relay_vrf;
    if (auto res = unsafe_vrf.compute_randomness(
            relay_vrf, *ac.authorities, *ac.randomness, *ac.babe_epoch);
        res.has_error()) {
      logger_->warn("Relay VRF return error.(error={})", res.error().message());
      return;
    }
    auto assignments = compute_assignments(
        keystore_, *ac.session_info, relay_vrf, *ac.included_candidates);

    /// TODO(iceseer): force approve impl

    ac.complete_callback(ImportedBlockInfo{
        .included_candidates = std::move(*ac.included_candidates),
        .session_index = *ac.session_index,
        .assignments = std::move(assignments),
        .n_validators = ac.session_info->validators.size(),
        .relay_vrf_story = relay_vrf,
        .slot = unsafe_vrf.slot,
        .session_info = std::move(*ac.session_info),
        .force_approve = std::nullopt});
  }

  std::optional<
      std::pair<std::reference_wrapper<
                    kagome::parachain::ApprovalDistribution::ApprovalEntry>,
                kagome::parachain::approval::ApprovalStatus>>
  ApprovalDistribution::approval_status(const BlockEntry &block_entry,
                                        CandidateEntry &candidate_entry) {
    auto &session_info = block_entry.session_info;
    const auto block_hash = block_entry.block_hash;

    const auto tranche_now =
        ::trancheNow(config_.slot_duration_millis, block_entry.slot);
    const auto block_tick =
        ::slotNumberToTick(config_.slot_duration_millis, block_entry.slot);
    const auto no_show_duration = ::slotNumberToTick(
        config_.slot_duration_millis, session_info.no_show_slots);

    if (auto approval_entry = candidate_entry.approval_entry(block_hash)) {
      auto required_tranches = tranchesToApprove(approval_entry->get(),
                                                 candidate_entry.approvals,
                                                 tranche_now,
                                                 block_tick,
                                                 no_show_duration,
                                                 session_info.needed_approvals);
      return std::make_pair(
          *approval_entry,
          approval::ApprovalStatus{
              .required_tranches = std::move(required_tranches),
              .tranche_now = tranche_now,
              .block_tick = block_tick,
          });
    }
    return std::nullopt;
  }

  outcome::result<std::pair<SessionIndex, runtime::SessionInfo>>
  ApprovalDistribution::request_session_index_and_info(
      const primitives::BlockHash &block_hash,
      const primitives::BlockHash &parent_hash) {
    OUTCOME_TRY(session_index,
                parachain_host_->session_index_for_child(parent_hash));
    OUTCOME_TRY(session_info,
                parachain_host_->session_info(block_hash, session_index));

    if (!session_info) {
      SL_ERROR(logger_,
               "No session info for [session_index: {}, block_hash: {}]",
               session_index,
               block_hash);
      return Error::NO_SESSION_INFO;
    }

    SL_TRACE(logger_,
             "Found session info. (block hash={}, session index={}, "
             "validators count={}, assignment keys count={}, "
             "availability cores={}, delay tranches ={})",
             block_hash,
             session_index,
             session_info->validators.size(),
             session_info->assignment_keys.size(),
             session_info->n_cores,
             session_info->n_delay_tranches);
    return std::make_pair(session_index, std::move(*session_info));
  }

  outcome::result<std::tuple<consensus::babe::EpochNumber,
                             consensus::babe::BabeBlockHeader,
                             primitives::AuthorityList,
                             primitives::Randomness>>
  ApprovalDistribution::request_babe_epoch_and_block_header(
      const primitives::BlockHeader &block_header,
      const primitives::BlockHash &block_hash) {
    OUTCOME_TRY(babe_digests, consensus::babe::getBabeDigests(block_header));
    OUTCOME_TRY(babe_config, babe_api_->configuration(block_hash));
    OUTCOME_TRY(epoch,
                babe_util_->slotToEpoch(*block_header.parentInfo(),
                                        babe_digests.second.slot_number));

    return std::make_tuple(epoch,
                           std::move(babe_digests.second),
                           std::move(babe_config.authorities),
                           std::move(babe_config.randomness));
  }

  outcome::result<ApprovalDistribution::CandidateIncludedList>
  ApprovalDistribution::request_included_candidates(
      const primitives::BlockHash &block_hash) {
    OUTCOME_TRY(candidates, parachain_host_->candidate_events(block_hash));
    ApprovalDistribution::CandidateIncludedList included;

    for (auto &candidate : candidates) {
      if (auto obj{boost::get<runtime::CandidateIncluded>(&candidate)}) {
        included.emplace_back(
            std::make_tuple(candidateHash(*hasher_, obj->candidate_receipt),
                            std::move(obj->candidate_receipt),
                            obj->core_index,
                            obj->group_index));
      }
    }
    return included;
  }

  outcome::result<std::vector<
      std::pair<CandidateHash, ApprovalDistribution::CandidateEntry>>>
  ApprovalDistribution::add_block_entry(
      primitives::BlockNumber block_number,
      const primitives::BlockHash &block_hash,
      const primitives::BlockHash &parent_hash,
      scale::BitVec &&approved_bitfield,
      ImportedBlockInfo &&block_info) {
    std::vector<std::pair<CandidateHash, CandidateEntry>> entries;
    std::vector<std::pair<CoreIndex, CandidateHash>> candidates;
    if (auto blocks = storedBlocks().get_or_create(block_number);
        blocks.get().find(block_hash) != blocks.get().end()) {
      return entries;
    } else {
      blocks.get().insert(block_hash);
    }

    entries.reserve(block_info.included_candidates.size());
    candidates.reserve(block_info.included_candidates.size());
    for (const auto &[candidateHash, candidateReceipt, coreIndex, groupIndex] :
         block_info.included_candidates) {
      std::optional<std::reference_wrapper<OurAssignment>> assignment{};
      if (auto assignment_it = block_info.assignments.find(coreIndex);
          assignment_it != block_info.assignments.end()) {
        assignment = assignment_it->second;
      }

      auto candidate_entry =
          storedCandidateEntries().get_or_create(candidateHash,
                                                 candidateReceipt,
                                                 block_info.session_index,
                                                 block_info.n_validators);
      candidate_entry.get().block_assignments.insert_or_assign(
          block_hash,
          ApprovalEntry(groupIndex, assignment, block_info.n_validators));
      entries.emplace_back(candidateHash, candidate_entry.get());
      candidates.emplace_back(coreIndex, candidateHash);
    }

    // Update the child index for the parent.
    if (auto parent = storedBlockEntries().get(parent_hash)) {
      parent->get().children.push_back(block_hash);
    }

    // Put the new block entry in.
    storedBlockEntries().set(
        block_hash,
        BlockEntry{.block_hash = block_hash,
                   .parent_hash = parent_hash,
                   .block_number = block_number,
                   .session = block_info.session_index,
                   .session_info = std::move(block_info.session_info),
                   .slot = block_info.slot,
                   .relay_vrf_story = std::move(block_info.relay_vrf_story),
                   .candidates = std::move(candidates),
                   .approved_bitfield = std::move(approved_bitfield),
                   .children = {}});

    return entries;
  }

  outcome::result<ApprovalDistribution::BlockImportedCandidates>
  ApprovalDistribution::processImportedBlock(
      primitives::BlockNumber block_number,
      const primitives::BlockHash &block_hash,
      const primitives::BlockHash &parent_hash,
      ApprovalDistribution::ImportedBlockInfo &&imported_block) {
    SL_TRACE(logger_,
             "Star imported block processing. (block number={}, block hash={}, "
             "parent hash={})",
             block_number,
             block_hash,
             parent_hash);

    const auto block_tick =
        slotNumberToTick(config_.slot_duration_millis, imported_block.slot);

    const auto no_show_duration =
        slotNumberToTick(config_.slot_duration_millis,
                         imported_block.session_info.no_show_slots);

    const auto needed_approvals = imported_block.session_info.needed_approvals;
    const auto num_candidates = imported_block.included_candidates.size();

    scale::BitVec approved_bitfield;
    size_t num_ones = 0ull;

    if (0 == needed_approvals) {
      SL_TRACE(logger_, "Auto-approving all candidates: {}", block_hash);
      approved_bitfield.bits.insert(
          approved_bitfield.bits.begin(), num_candidates, true);
      num_ones = num_candidates;
    } else {
      approved_bitfield.bits.insert(
          approved_bitfield.bits.begin(), num_candidates, false);
      for (size_t ix = 0; ix < imported_block.included_candidates.size();
           ++ix) {
        const auto &[_0, _1, _2, backing_group] =
            imported_block.included_candidates[ix];
        const auto backing_group_size =
            imported_block.session_info.validator_groups[backing_group].size();
        if (math::sat_sub_unsigned(imported_block.n_validators,
                                   backing_group_size)
            < needed_approvals) {
          num_ones += 1ull;
          approved_bitfield.bits[ix] = true;
        }
      }
    }

    if (num_ones == approved_bitfield.bits.size()) {
      notifyApproved(block_hash);
    }

    /// TODO(iceseer): handle force_approved and maybe store in
    SL_TRACE(logger_,
             "Add block entry. (block number={}, block hash={}, parent "
             "hash={}, num candidates={})",
             block_number,
             block_hash,
             parent_hash,
             num_candidates);
    OUTCOME_TRY(entries,
                add_block_entry(block_number,
                                block_hash,
                                parent_hash,
                                std::move(approved_bitfield),
                                std::move(imported_block)));

    std::vector<CandidateHash> candidates;
    for (const auto &[hash, _0, _1, _2] : imported_block.included_candidates) {
      candidates.emplace_back(hash);
    }

    runNewBlocks(approval::BlockApprovalMeta{
        .hash = block_hash,
        .number = block_number,
        .parent_hash = parent_hash,
        .candidates = std::move(candidates),
        .slot = imported_block.slot,
        .session = imported_block.session_index,
    });

    return BlockImportedCandidates{.block_hash = block_hash,
                                   .block_number = block_number,
                                   .block_tick = block_tick,
                                   .no_show_duration = no_show_duration,
                                   .imported_candidates = std::move(entries)};
  }

  void ApprovalDistribution::runNewBlocks(approval::BlockApprovalMeta &&meta) {
    std::optional<primitives::BlockHash> new_hash;
    if (!storedDistribBlockEntries().get(meta.hash)) {
      const auto candidates_count = meta.candidates.size();
      std::vector<DistribCandidateEntry> candidates;
      candidates.resize(candidates_count);

      new_hash = meta.hash;
      storedDistribBlockEntries().set(meta.hash,
                                      DistribBlockEntry{
                                          .candidates = std::move(candidates),
                                      });
    }

    logger_->trace("Got new block.(hash={})", new_hash);
    /// TODO(iceseer): intersection in views

    for (auto it = pending_known_.begin(); it != pending_known_.end();) {
      if (!storedDistribBlockEntries().get(it->first)) {
        ++it;
      } else {
        logger_->trace("Processing pending assignment/approvals.(count={})",
                       it->second.size());
        for (auto i = it->second.begin(); i != it->second.end(); ++i) {
          visit_in_place(
              i->second,
              [&](const network::Assignment &assignment) {
                import_and_circulate_assignment(
                    i->first,
                    assignment.indirect_assignment_cert,
                    assignment.candidate_ix);
              },
              [&](const network::IndirectSignedApprovalVote &approval) {
                import_and_circulate_approval(i->first, approval);
              });
        }
        it = pending_known_.erase(it);
      }
    }
  }

  template <typename Func>
  void ApprovalDistribution::handle_new_head(const primitives::BlockHash &head,
                                             const network::ExView &updated,
                                             Func &&func) {
    BOOST_ASSERT(internal_context_->io_context()
                     ->get_executor()
                     .running_in_this_thread());

    /// clear unuseful heads
    for (const auto &l_head : updated.lost) {
      approving_context_map_.erase(l_head);
    }

    const auto block_number = updated.new_head.number;
    auto parent_hash{updated.new_head.parent_hash};
    if (approving_context_map_.count(head) != 0ull) {
      logger_->warn("Approving {} already in progress.", head);
      return;  // Error::ALREADY_APPROVING;
    }

    approving_context_map_.emplace(
        head,
        ApprovingContext{
            .block_header = updated.new_head,
            .included_candidates = std::nullopt,
            .session_index = std::nullopt,
            .babe_block_header = std::nullopt,
            .babe_epoch = std::nullopt,
            .session_info = std::nullopt,
            .complete_callback_context = internal_context_->io_context(),
            .complete_callback =
                [wself{weak_from_this()},
                 block_hash{head},
                 block_number,
                 parent_hash{std::move(parent_hash)},
                 func(std::forward<Func>(func))](
                    outcome::result<ImportedBlockInfo> &&block_info) mutable {
                  auto self = wself.lock();
                  if (!self) {
                    return;
                  }

                  if (block_info.has_error()) {
                    SL_WARN(self->logger_,
                            "ImportedBlockInfo request failed: {}",
                            block_info.error().message());
                    return;
                  }

                  std::forward<Func>(func)(self->processImportedBlock(
                      block_number,
                      block_hash,
                      parent_hash,
                      std::move(block_info.value())));
                }});

    imported_block_info(head, std::move(updated.new_head));
  }

  void ApprovalDistribution::on_active_leaves_update(
      const network::ExView &upd) {
    REINVOKE_1(*internal_context_, on_active_leaves_update, upd, updated);

    if (!parachain_processor_->canProcessParachains()) {
      return;
    }
    if (auto result =
            primitives::calculateBlockHash(updated.new_head, *hasher_)) {
      if (!storedDistribBlockEntries().get(result.value())) {
        [[maybe_unused]] auto &_ = pending_known_[result.value()];
      }

      handle_new_head(result.value(),
                      updated,
                      [wself{weak_from_this()},
                       head{result.value()}](auto &&possible_candidate) {
                        if (auto self = wself.lock()) {
                          if (possible_candidate.has_error()) {
                            SL_ERROR(
                                self->logger_,
                                "Internal error while retrieve block imported "
                                "candidates: {}",
                                possible_candidate.error().message());
                            return;
                          }

                          BOOST_ASSERT(self->internal_context_->io_context()
                                           ->get_executor()
                                           .running_in_this_thread());
                          self->scheduleTranche(
                              head, std::move(possible_candidate.value()));
                        }
                      });
    } else {
      logger_->error("Block header hashing failed: {}",
                     result.error().message());
    }
  }

  void ApprovalDistribution::launch_approval(
      const RelayHash &relay_block_hash,
      const CandidateHash &candidate_hash,
      SessionIndex session_index,
      const network::CandidateReceipt &candidate_receipt,
      ValidatorIndex validator_index,
      Hash block_hash,
      GroupIndex backing_group) {
    auto on_recover_complete =
        [wself{weak_from_this()},
         candidate_receipt,
         block_hash,
         session_index,
         validator_index,
         candidate_hash,
         relay_block_hash](
            std::optional<outcome::result<runtime::AvailableData>>
                &&opt_result) mutable {
          auto self = wself.lock();
          if (!self) {
            return;
          }

          if (!opt_result) {  // Unavailable
            self->logger_->warn(
                "No available parachain data.(session index={}, candidate "
                "hash={}, relay block hash={})",
                session_index,
                candidate_hash,
                relay_block_hash);
            return;
          }

          if (opt_result->has_error()) {
            self->logger_->warn(
                "Parachain data recovery failed.(error={}, session index={}, "
                "candidate hash={}, relay block hash={})",
                opt_result->error().message(),
                session_index,
                candidate_hash,
                relay_block_hash);
            self->dispute_coordinator_.get()->issueLocalStatement(
                session_index, candidate_hash, candidate_receipt, false);
            return;
          }
          auto &available_data = opt_result->value();
          [[maybe_unused]] auto const para_id =
              candidate_receipt.descriptor.para_id;

          auto result = self->parachain_host_->validation_code_by_hash(
              block_hash, candidate_receipt.descriptor.validation_code_hash);
          if (result.has_error() || !result.value()) {
            self->logger_->warn(
                "Approval state is failed. Block hash {}, session index {}, "
                "validator index {}, relay parent {}",
                block_hash,
                session_index,
                validator_index,
                candidate_receipt.descriptor.relay_parent);
            return;  /// ApprovalState::failed
          }

          self->logger_->info(
              "Make exhaustive validation. Candidate hash {}, validator index "
              "{}, block hash {}",
              candidate_hash,
              validator_index,
              block_hash);

          runtime::ValidationCode &validation_code = *result.value();
<<<<<<< HEAD
          if (ApprovalOutcome::Approved
              == self->validate_candidate_exhaustive(
                  available_data.validation_data,
                  available_data.pov,
                  candidate,
                  validation_code,
                  session_index)) {
=======

          auto outcome = self->validate_candidate_exhaustive(
              available_data.validation_data,
              available_data.pov,
              candidate_receipt,
              validation_code);

          if (ApprovalOutcome::Approved == outcome) {
>>>>>>> 88468188
            self->issue_approval(
                candidate_hash, validator_index, relay_block_hash);
          } else if (ApprovalOutcome::Failed == outcome) {
            self->dispute_coordinator_.get()->issueLocalStatement(
                session_index, candidate_hash, candidate_receipt, false);
          }
        };

    recovery_->recover(candidate_receipt,
                       session_index,
                       backing_group,
                       std::move(on_recover_complete));
  }

  ApprovalDistribution::ApprovalOutcome
  ApprovalDistribution::validate_candidate_exhaustive(
      const runtime::PersistedValidationData &data,
      const network::ParachainBlock &pov,
      const network::CandidateReceipt &receipt,
      const ParachainRuntime &code,
      const SessionIndex &session_index) {
    if (auto result =
            pvf_->pvfValidate(data, pov, receipt, code);
        result.has_error()) {
      logger_->warn(
          "Approval validation failed.(parachain id={}, relay parent={})",
          receipt.descriptor.para_id,
          receipt.descriptor.relay_parent);
      return ApprovalOutcome::Failed;
    }
    return ApprovalOutcome::Approved;
  }

#define GET_OPT_VALUE_OR_EXIT(name, err, ...)       \
  auto __##name = (__VA_ARGS__);                    \
  if (!__##name) {                                  \
    logger_->warn("Initialize __" #name "failed."); \
    return (err);                                   \
  }                                                 \
  auto &name = __##name->get();

  ApprovalDistribution::AssignmentCheckResult
  ApprovalDistribution::check_and_import_assignment(
      const approval::IndirectAssignmentCert &assignment,
      CandidateIndex candidate_index) {
    BOOST_ASSERT(internal_context_->io_context()
                     ->get_executor()
                     .running_in_this_thread());
    const auto tick_now = ::tickNow();

    GET_OPT_VALUE_OR_EXIT(block_entry,
                          AssignmentCheckResult::Bad,
                          storedBlockEntries().get(assignment.block_hash));
    auto &session_info = block_entry.session_info;
    if (candidate_index >= block_entry.candidates.size()) {
      logger_->warn(
          "Candidate index more than candidates array.(candidate index={})",
          candidate_index);
      return AssignmentCheckResult::Bad;
    }

    auto &[claimed_core_index, assigned_candidate_hash] =
        block_entry.candidates[candidate_index];

    GET_OPT_VALUE_OR_EXIT(
        candidate_entry,
        AssignmentCheckResult::Bad,
        storedCandidateEntries().get(assigned_candidate_hash));
    GET_OPT_VALUE_OR_EXIT(
        approval_entry,
        AssignmentCheckResult::Bad,
        candidate_entry.approval_entry(assignment.block_hash));

    DelayTranche tranche;
    if (auto res = checkAssignmentCert(claimed_core_index,
                                       assignment.validator,
                                       session_info,
                                       block_entry.relay_vrf_story,
                                       assignment.cert,
                                       approval_entry.backing_group);
        res.has_value()) {
      const auto current_tranche =
          ::trancheNow(config_.slot_duration_millis, block_entry.slot);
      const auto too_far_in_future =
          current_tranche + DelayTranche(kTickTooFarInFuture);
      if (res.value() >= too_far_in_future) {
        return AssignmentCheckResult::TooFarInFuture;
      }
      tranche = res.value();
    } else {
      logger_->warn(
          "Check assignment certificate failed.(error={}, candidate index={})",
          res.error().message(),
          candidate_index);
      return AssignmentCheckResult::Bad;
    }

    const auto is_duplicate = approval_entry.is_assigned(assignment.validator);
    approval_entry.import_assignment(tranche, assignment.validator, tick_now);

    AssignmentCheckResult res;
    if (is_duplicate) {
      res = AssignmentCheckResult::AcceptedDuplicate;
    } else {
      logger_->trace(
          "Imported assignment. (validator={}, candidate hash={}, para id={})",
          assignment.validator,
          assigned_candidate_hash,
          candidate_entry.candidate.descriptor.para_id);
      res = AssignmentCheckResult::Accepted;
    }

    if (auto result = approval_status(block_entry, candidate_entry); result) {
      schedule_wakeup_action(result->first.get(),
                             block_entry.block_hash,
                             block_entry.block_number,
                             assigned_candidate_hash,
                             result->second.block_tick,
                             tick_now,
                             result->second.required_tranches);
    }

    /// TODO(iceseer): new candidate must be in db already
    return res;
  }

  ApprovalDistribution::ApprovalCheckResult
  ApprovalDistribution::check_and_import_approval(
      const network::IndirectSignedApprovalVote &approval) {
    GET_OPT_VALUE_OR_EXIT(
        block_entry,
        ApprovalCheckResult::Bad,
        storedBlockEntries().get(approval.payload.payload.block_hash));
    auto &session_info = block_entry.session_info;
    if (approval.payload.payload.candidate_index
        >= block_entry.candidates.size()) {
      logger_->warn(
          "Candidate index more than candidates array.(candidate index={})",
          approval.payload.payload.candidate_index);
      return ApprovalCheckResult::Bad;
    }

    const auto &approved_candidate_hash =
        block_entry.candidates[approval.payload.payload.candidate_index].second;
    if (approval.payload.ix >= session_info.validators.size()) {
      logger_->warn(
          "Validator index more than validators array.(validator index={})",
          approval.payload.ix);
      return ApprovalCheckResult::Bad;
    }

    const auto &pubkey = session_info.validators[approval.payload.ix];
    GET_OPT_VALUE_OR_EXIT(
        candidate_entry,
        ApprovalCheckResult::Bad,
        storedCandidateEntries().get(approved_candidate_hash));

    if (auto ae = candidate_entry.approval_entry(
            approval.payload.payload.block_hash)) {
      if (!ae->get().is_assigned(approval.payload.ix)) {
        logger_->warn(
            "No assignment from validator.(block hash={}, candidate hash={}, "
            "validator={})",
            approval.payload.payload.block_hash,
            approved_candidate_hash,
            approval.payload.ix);
        return ApprovalCheckResult::Bad;
      }
    } else {
      logger_->error("No approval entry.(block hash={}, candidate hash={})",
                     approval.payload.payload.block_hash,
                     approved_candidate_hash);
      return ApprovalCheckResult::Bad;
    }

    logger_->info(
        "Importing approval vote.(validator index={}, validator id={}, "
        "candidate hash={}, para id={})",
        approval.payload.ix,
        pubkey,
        approved_candidate_hash,
        candidate_entry.candidate.descriptor.para_id);
    advance_approval_state(block_entry,
                           approved_candidate_hash,
                           candidate_entry,
                           approval::RemoteApproval{
                               .validator_ix = approval.payload.ix,
                           });

    return ApprovalCheckResult::Accepted;
  }

#undef GET_OPT_VALUE_OR_EXIT

  void ApprovalDistribution::import_and_circulate_assignment(
      const MessageSource &source,
      const approval::IndirectAssignmentCert &assignment,
      CandidateIndex claimed_candidate_index) {
    BOOST_ASSERT(internal_context_->io_context()
                     ->get_executor()
                     .running_in_this_thread());
    const auto &block_hash = assignment.block_hash;
    const auto validator_index = assignment.validator;
    auto opt_entry = storedDistribBlockEntries().get(block_hash);
    if (!opt_entry) {
      logger_->warn(
          "Unexpected assignment. (peer id={}, block hash={}, validator "
          "index={})",
          source ? fmt::format("{}", source->get()) : "our",
          block_hash,
          validator_index);
      return;
    }

    logger_->info(
        "Import assignment. (peer id={}, block hash={}, validator index={})",
        source ? fmt::format("{}", source->get()) : "our",
        block_hash,
        validator_index);

    auto &entry = opt_entry->get();
    if (claimed_candidate_index >= entry.candidates.size()) {
      logger_->warn(
          "Unexpected candidate entry. (candidate index={}, block hash={})",
          claimed_candidate_index,
          block_hash);
      return;
    }

    auto &candidate_entry = entry.candidates[claimed_candidate_index];
    if (auto it = candidate_entry.messages.find(validator_index);
        it != candidate_entry.messages.end()) {
      if (is_type<DistribApprovalStateApproved>(it->second.approval_state)) {
        logger_->trace(
            "Already have approved state. (candidate index={}, "
            "block hash={}, validator index={})",
            claimed_candidate_index,
            block_hash,
            validator_index);
        return;
      }
    }

    if (source) {
      /// TODO(iceseer): vector-clock for knowledge
      switch (
          check_and_import_assignment(assignment, claimed_candidate_index)) {
        case AssignmentCheckResult::Accepted:
          break;
        case AssignmentCheckResult::Bad:
          SL_WARN(logger_,
                  "Got bad assignment from peer. (peer id={}, block hash={})",
                  source->get(),
                  block_hash);
          return;
        case AssignmentCheckResult::TooFarInFuture:
          SL_TRACE(
              logger_,
              "Got an assignment too far in the future. (peer id={}, block "
              "hash={})",
              source->get(),
              block_hash);
          return;
        case AssignmentCheckResult::AcceptedDuplicate:
          SL_TRACE(logger_,
                   "Got duplicated assignment. (peer id={}, block hash={})",
                   source->get(),
                   block_hash);
          return;
      }
    } else {
      /// TODO(iceseer): vector-clock for knowledge
    }

    const auto local = !source;
    [[maybe_unused]] auto &message_state =
        candidate_entry.messages
            .emplace(validator_index,
                     MessageState{
                         .approval_state = assignment.cert,
                         .local = local,
                     })
            .first->second;

    runDistributeAssignment(assignment, claimed_candidate_index);
  }

  void ApprovalDistribution::import_and_circulate_approval(
      const MessageSource &source,
      const network::IndirectSignedApprovalVote &vote) {
    BOOST_ASSERT(internal_context_->io_context()
                     ->get_executor()
                     .running_in_this_thread());
    const auto &block_hash = vote.payload.payload.block_hash;
    const auto validator_index = vote.payload.ix;
    const auto candidate_index = vote.payload.payload.candidate_index;
    auto opt_entry = storedDistribBlockEntries().get(block_hash);
    if (!opt_entry) {
      logger_->info(
          "Unexpected approval. (peer id={}, block hash={}, validator "
          "index={})",
          source ? fmt::format("{}", source->get()) : "our",
          block_hash,
          validator_index);
      return;
    }

    logger_->info(
        "Import approval. (peer id={}, block hash={}, validator index={})",
        source ? fmt::format("{}", source->get()) : "our",
        block_hash,
        validator_index);

    auto &entry = opt_entry->get();
    if (candidate_index >= entry.candidates.size()) {
      logger_->warn(
          "Unexpected candidate entry in import approval. (candidate index={}, "
          "block hash={}, validator index={})",
          candidate_index,
          block_hash,
          validator_index);
      return;
    }

    auto &candidate_entry = entry.candidates[candidate_index];
    if (auto it = candidate_entry.messages.find(validator_index);
        it != candidate_entry.messages.end()) {
      if (kagome::is_type<DistribApprovalStateApproved>(
              it->second.approval_state)) {
        logger_->trace(
            "Duplicate message. (candidate index={}, "
            "block hash={}, validator index={})",
            candidate_index,
            block_hash,
            validator_index);
        return;
      }
    }

    if (source) {
      /// TODO(iceseer): vector-clock for knowledge
      switch (check_and_import_approval(vote)) {
        case ApprovalCheckResult::Accepted:
          break;
        case ApprovalCheckResult::Bad:
          logger_->warn(
              "Got bad approval from peer. (peer id={}, block hash={})",
              source->get(),
              block_hash);
          return;
      }
    } else {
      /// TODO(iceseer): vector-clock for knowledge
    }

    if (auto it = candidate_entry.messages.find(validator_index);
        it != candidate_entry.messages.end()) {
      auto cert{
          boost::get<DistribApprovalStateAssigned>(&it->second.approval_state)};
      BOOST_ASSERT(cert);
      it->second.approval_state =
          DistribApprovalStateApproved{*cert, vote.signature};
    } else {
      logger_->warn(
          "Importing an approval we don't have an assignment for. (candidate "
          "index={}, block hash={}, validator index={})",
          candidate_index,
          block_hash,
          validator_index);
      return;
    }
    runDistributeApproval(vote);
  }

  void ApprovalDistribution::getApprovalSignaturesForCandidate(
      const CandidateHash &_candidate,
      SignaturesForCandidateCallback &&_callback) {
    REINVOKE_2(*internal_context_,
               getApprovalSignaturesForCandidate,
               _candidate,
               _callback,
               candidate_hash,
               callback);

    if (!parachain_processor_->canProcessParachains()) {
      callback(SignaturesForCandidate{});
      return;
    }

    auto r = storedCandidateEntries().get(candidate_hash);
    if (!r) {
      SL_DEBUG(logger_,
               "Sent back empty votes because the candidate was not found in "
               "db. (candidate={})",
               candidate_hash);
      callback(SignaturesForCandidate{});
      return;
    }
    auto &entry = r->get();

    SignaturesForCandidate all_sigs;
    for (const auto &[hash, _] : entry.block_assignments) {
      if (auto block_entry = storedBlockEntries().get(hash)) {
        for (size_t candidate_index = 0ull;
             candidate_index < block_entry->get().candidates.size();
             ++candidate_index) {
          const auto &[_core_index, c_hash] =
              block_entry->get().candidates[candidate_index];
          if (c_hash == candidate_hash) {
            const auto index = candidate_index;
            if (auto distrib_block_entry =
                    storedDistribBlockEntries().get(hash)) {
              if (index < distrib_block_entry->get().candidates.size()) {
                const auto &candidate_entry =
                    distrib_block_entry->get().candidates[index];
                for (const auto &[validator_index, message_state] :
                     candidate_entry.messages) {
                  if (auto approval_state =
                          if_type<const DistribApprovalStateApproved>(
                              message_state.approval_state)) {
                    const auto &[__, sig] = approval_state->get();
                    all_sigs[validator_index] = sig;
                  }
                }
              } else {
                SL_DEBUG(logger_,
                         "`getApprovalSignaturesForCandidate`: could not find "
                         "candidate entry for given hash and index!. (hash={}, "
                         "index={})",
                         hash,
                         index);
              }
            } else {
              SL_DEBUG(logger_,
                       "`getApprovalSignaturesForCandidate`: could not find "
                       "block entry for given hash!. (hash={})",
                       hash);
            }
          }
        }
      } else {
        SL_DEBUG(logger_,
                 "Block entry for assignment missing. (candidate={}, hash={})",
                 candidate_hash,
                 hash);
      }
    }
    callback(std::move(all_sigs));
  }

  void ApprovalDistribution::onValidationProtocolMsg(
      const libp2p::peer::PeerId &pid,
      const network::ValidatorProtocolMessage &msg) {
    REINVOKE_2(*internal_context_,
               onValidationProtocolMsg,
               pid,
               msg,
               peer_id,
               message);

    if (!parachain_processor_->canProcessParachains()) {
      return;
    }
    if (auto m{boost::get<network::ApprovalDistributionMessage>(&message)}) {
      visit_in_place(
          *m,
          [&](const network::Assignments &assignments) {
            SL_TRACE(logger_,
                     "Received assignments.(peer_id={}, count={})",
                     peer_id,
                     assignments.assignments.size());
            for (auto const &assignment : assignments.assignments) {
              if (auto it = pending_known_.find(
                      assignment.indirect_assignment_cert.block_hash);
                  it != pending_known_.end()) {
                SL_TRACE(logger_,
                         "Pending assignment.(block hash={}, claimed index={}, "
                         "validator={}, peer={})",
                         assignment.indirect_assignment_cert.block_hash,
                         assignment.candidate_ix,
                         assignment.indirect_assignment_cert.validator,
                         peer_id);
                it->second.emplace_back(
                    std::make_pair(peer_id, PendingMessage{assignment}));
                continue;
              }

              import_and_circulate_assignment(
                  peer_id,
                  assignment.indirect_assignment_cert,
                  assignment.candidate_ix);
            }
          },
          [&](const network::Approvals &approvals) {
            SL_TRACE(logger_,
                     "Received approvals.(peer_id={}, count={})",
                     peer_id,
                     approvals.approvals.size());
            for (auto const &approval_vote : approvals.approvals) {
              if (auto it = pending_known_.find(
                      approval_vote.payload.payload.block_hash);
                  it != pending_known_.end()) {
                SL_TRACE(logger_,
                         "Pending approval.(block hash={}, candidate index={}, "
                         "validator={}, peer={})",
                         approval_vote.payload.payload.block_hash,
                         approval_vote.payload.payload.candidate_index,
                         approval_vote.payload.ix,
                         peer_id);
                it->second.emplace_back(
                    std::make_pair(peer_id, PendingMessage{approval_vote}));
                continue;
              }

              import_and_circulate_approval(peer_id, approval_vote);
            }
          },
          [&](const auto &) { UNREACHABLE; });
    }
  }

  void ApprovalDistribution::runDistributeAssignment(
      const approval::IndirectAssignmentCert &_indirect_cert,
      CandidateIndex _candidate_index) {
    REINVOKE_2(this_context_,
               runDistributeAssignment,
               _indirect_cert,
               _candidate_index,
               indirect_cert,
               candidate_index);

    logger_->info(
        "Distributing assignment on candidate (block hash={}, candidate "
        "index={})",
        indirect_cert.block_hash,
        candidate_index);

    auto se = pm_->getStreamEngine();
    BOOST_ASSERT(se);

    se->broadcast(router_->getValidationProtocol(),
                  std::make_shared<
                      network::WireMessage<network::ValidatorProtocolMessage>>(
                      network::ApprovalDistributionMessage{network::Assignments{
                          .assignments = {network::Assignment{
                              .indirect_assignment_cert = indirect_cert,
                              .candidate_ix = candidate_index,
                          }}}}));
  }

  void ApprovalDistribution::runDistributeApproval(
      const network::IndirectSignedApprovalVote &_vote) {
    REINVOKE_1(this_context_, runDistributeApproval, _vote, vote);

    logger_->info(
        "Distributing our approval vote on candidate (block={}, index={})",
        vote.payload.payload.block_hash,
        vote.payload.payload.candidate_index);

    auto se = pm_->getStreamEngine();
    BOOST_ASSERT(se);

    se->broadcast(router_->getValidationProtocol(),
                  std::make_shared<
                      network::WireMessage<network::ValidatorProtocolMessage>>(
                      network::ApprovalDistributionMessage{network::Approvals{
                          .approvals = {vote},
                      }}));
  }

  void ApprovalDistribution::issue_approval(const CandidateHash &can_hash,
                                            ValidatorIndex val_index,
                                            const RelayHash &bl_hash) {
    REINVOKE_3(*internal_context_,
               issue_approval,
               can_hash,
               val_index,
               bl_hash,
               candidate_hash,
               validator_index,
               block_hash)

    auto be = storedBlockEntries().get(block_hash);
    if (!be) {
      logger_->info("No block entry for {}. Staled.", block_hash);
      return;
    }

    auto &block_entry = be->get();
    auto candidate_index = block_entry.candidateIxByHash(candidate_hash);
    if (!candidate_index) {
      logger_->warn(
          "Candidate hash {} is not present in the block entry's candidates "
          "for relay block {}",
          candidate_hash,
          block_entry.parent_hash);
      return;
    }

    auto &session_info = block_entry.session_info;
    if (*candidate_index >= block_entry.candidates.size()) {
      logger_->warn(
          "Received malformed request to approve out-of-bounds candidate index "
          "{} included at block {}",
          *candidate_index,
          block_hash);
      return;
    }

    const auto &c_hash = block_entry.candidates[*candidate_index].second;
    auto r = storedCandidateEntries().get(c_hash);
    if (!r) {
      logger_->warn("Missing entry for candidate index {} included at block {}",
                    *candidate_index,
                    block_hash);
      return;
    }

    auto &candidate_entry = *r;
    if (validator_index >= session_info.validators.size()) {
      logger_->warn("Validator index {} out of bounds in session {}",
                    validator_index,
                    block_entry.session);
      return;
    }

    auto &validator_pubkey = session_info.validators[validator_index];
    const auto session = block_entry.session;
    auto sig = sign_approval(validator_pubkey, session, c_hash);
    if (!sig) {
      logger_->warn("Could not issue approval signature for pubkey {}",
                    validator_pubkey);
      return;
    }

    advance_approval_state(block_entry,
                           candidate_hash,
                           candidate_entry,
                           approval::LocalApproval{
                               .validator_ix = validator_index,
                               .validator_sig = *sig,
                           });

    import_and_circulate_approval(
        std::nullopt,
        network::IndirectSignedApprovalVote{
            .payload =
                {
                    .payload =
                        network::ApprovalVote{
                            .block_hash = block_hash,
                            .candidate_index = *candidate_index,
                        },
                    .ix = validator_index,
                },
            .signature = std::move(*sig),
        });

    /// TODO(iceseer): store state for the dispute
  }

  std::optional<ValidatorSignature> ApprovalDistribution::sign_approval(
      const crypto::Sr25519PublicKey &pubkey,
      SessionIndex session_index,
      const CandidateHash &candidate_hash) {
    auto key_pair =
        keystore_->findSr25519Keypair(crypto::KEY_TYPE_PARA, pubkey);
    if (key_pair.has_error()) {
      logger_->warn("No key pair in store for {}", pubkey);
      return std::nullopt;
    }
    static std::array<uint8_t, 4ull> kMagic{'A', 'P', 'P', 'R'};
    auto d = std::make_tuple(kMagic, candidate_hash, session_index);
    auto payload = scale::encode(std::move(d)).value();

    if (auto res = crypto_provider_->sign(key_pair.value(), payload);
        res.has_value()) {
      return res.value();
    } else {
      logger_->warn("Unable to sign with {}", pubkey);
      return std::nullopt;
    }
  }

  void ApprovalDistribution::runLaunchApproval(
      const CandidateHash &candidate_hash,
      const approval::IndirectAssignmentCert &indirect_cert,
      DelayTranche assignment_tranche,
      const RelayHash &relay_block_hash,
      CandidateIndex candidate_index,
      SessionIndex session,
      const network::CandidateReceipt &candidate,
      GroupIndex backing_group) {
    /// TODO(iceseer): don't launch approval work if the node is syncing.
    const auto &block_hash = indirect_cert.block_hash;
    const auto validator_index = indirect_cert.validator;

    import_and_circulate_assignment(
        std::nullopt, indirect_cert, candidate_index);
    /// TODO(iceseer): make cache by 'candidate_hash'
    launch_approval(relay_block_hash,
                    candidate_hash,
                    session,
                    candidate,
                    validator_index,
                    block_hash,
                    backing_group);
  }

  void ApprovalDistribution::schedule_wakeup_action(
      const ApprovalEntry &approval_entry,
      const Hash &block_hash,
      BlockNumber block_number,
      const CandidateHash &candidate_hash,
      Tick block_tick,
      Tick tick_now,
      const approval::RequiredTranches &required_tranches) {
    std::optional<Tick> tick{};
    if (!approval_entry.approved) {
      tick = visit_in_place(
          required_tranches,
          [](const approval::AllRequiredTranche &) -> std::optional<Tick> {
            return std::nullopt;
          },
          [&tick_now](const approval::ExactRequiredTranche &e) {
            auto filter = [](Tick const &t, Tick const &ref) {
              return ((t > ref) ? std::optional<Tick>{t}
                                : std::optional<Tick>{});
            };
            return approval::min_or_some(
                e.next_no_show,
                (e.last_assignment_tick ? filter(
                     *e.last_assignment_tick + kApprovalDelay, tick_now)
                                        : std::optional<Tick>{}));
          },
          [&](const approval::PendingRequiredTranche &e) {
            std::optional<DelayTranche> next_announced{};
            for (auto const &t : approval_entry.tranches) {
              if (t.tranche > e.considered) {
                next_announced = t.tranche;
                break;
              }
            }
            std::optional<DelayTranche> our_untriggered{};
            if (approval_entry.our_assignment) {
              auto &t = *approval_entry.our_assignment;
              if (!t.triggered && t.tranche > e.considered) {
                our_untriggered = t.tranche;
              }
            }

            auto next_non_empty_tranche =
                approval::min_or_some(next_announced, our_untriggered);
            if (next_non_empty_tranche) {
              *next_non_empty_tranche += (block_tick + e.clock_drift);
            }

            return approval::min_or_some(next_non_empty_tranche,
                                         e.next_no_show);
          });
    }

    if (tick) {
      runScheduleWakeup(block_hash, block_number, candidate_hash, *tick);
    } else {
      logger_->trace(
          "No wakeup. Block hash {}, candidate hash {}, block number {}, tick "
          "{}",
          block_hash,
          candidate_hash,
          block_number,
          tick);
    }
  }

  void ApprovalDistribution::notifyApproved(const Hash &block_hash) {
    /// Action::NoteApprovedInChainSelection => ChainSelectionMessage::Approved
    if (auto result = block_tree_->markAsParachainDataBlock(block_hash);
        result.has_error()) {
      logger_->warn(
          "Adjust weight for block with parachain data failed.(block hash={}, "
          "error={})",
          block_hash,
          result.error().message());
    }
  }

  void ApprovalDistribution::advance_approval_state(
      BlockEntry &block_entry,
      const CandidateHash &candidate_hash,
      CandidateEntry &candidate_entry,
      approval::ApprovalStateTransition transition) {
    const auto validator_index = approval::validator_index(transition);
    const std::optional<bool> already_approved_by =
        validator_index ? candidate_entry.mark_approval(*validator_index)
                        : std::optional<bool>{};
    const auto candidate_approved_in_block =
        block_entry.is_candidate_approved(candidate_hash);

    if (!approval::is_local_approval(transition)) {
      if (candidate_approved_in_block) {
        return;
      }
    }

    const auto &block_hash = block_entry.block_hash;
    const auto block_number = block_entry.block_number;
    const auto tick_now = ::tickNow();

    SL_TRACE(logger_,
             "Advance approval state.(candidate {}, block {}, "
             "validator {})",
             candidate_hash,
             block_hash,
             validator_index);

    auto result = approval_status(block_entry, candidate_entry);
    if (!result) {
      logger_->warn(
          "No approval entry for approval on block: candidate {}, block {}, "
          "validator {}",
          candidate_hash,
          block_hash,
          validator_index);
      return;
    }

    std::optional<std::pair<bool, approval::ApprovalStatus>> _{};
    std::optional<std::reference_wrapper<ApprovalEntry>> ae{};
    {
      auto &[approval_entry, status] = *result;
      const auto check = checkApproval(
          candidate_entry, approval_entry, status.required_tranches);
      const auto is_approved = approval::is_approved(
          check, math::sat_sub_unsigned(tick_now, kApprovalDelay));

      if (is_approved) {
        logger_->info("Candidate approved: candidate {}, block {}",
                      candidate_hash,
                      block_hash);
        const auto was_block_approved = block_entry.is_fully_approved();
        block_entry.mark_approved_by_hash(candidate_hash);
        const auto is_block_approved = block_entry.is_fully_approved();

        if (is_block_approved && !was_block_approved) {
          notifyApproved(block_hash);
        }
        /// TODO(iceseer): store in database if needed
      }
      _ = std::make_pair(is_approved, std::move(status));
      ae = approval_entry;
    }

    BOOST_ASSERT(_);
    BOOST_ASSERT(ae);
    auto &[is_approved, status] = *_;
    auto &approval_entry = ae->get();

    const auto was_approved = approval_entry.approved;
    const auto newly_approved = is_approved && !was_approved;
    if (is_approved) {
      approval_entry.approved = true;
    }

    if (auto v{boost::get<approval::LocalApproval>(&transition)}) {
      approval_entry.our_approval_sig = v->validator_sig;
    }

    schedule_wakeup_action(approval_entry,
                           block_hash,
                           block_number,
                           candidate_hash,
                           status.block_tick,
                           tick_now,
                           status.required_tranches);
    if (approval::is_local_approval(transition) || newly_approved
        || (already_approved_by && !*already_approved_by)) {
      /// TODO(iceseer): store in database if needed
      BOOST_ASSERT(storedCandidateEntries().get(candidate_hash)->get()
                   == candidate_entry);
    }
  }

  void ApprovalDistribution::scheduleTranche(
      const primitives::BlockHash &head, BlockImportedCandidates &&candidate) {
    /// this_thread_ context execution.
    BOOST_ASSERT(internal_context_->io_context()
                     ->get_executor()
                     .running_in_this_thread());
    SL_TRACE(logger_,
             "Imported new block {}:{} with candidates count {}",
             candidate.block_number,
             candidate.block_hash,
             candidate.imported_candidates.size());

    for (const auto &[c_hash, c_entry] : candidate.imported_candidates) {
      const auto &block_assignments = c_entry.block_assignments.at(head);
      if (block_assignments.our_assignment) {
        const auto our_tranche = block_assignments.our_assignment->tranche;
        const auto tick = our_tranche + candidate.block_tick;
        SL_TRACE(logger_,
                 "Scheduling first wakeup for block {}, tranche {} "
                 "after {}.",
                 candidate.block_hash,
                 our_tranche,
                 tick);

        // Our first wakeup will just be the tranche of our
        // assignment, if any. This will likely be superseded by
        // incoming assignments and approvals which trigger
        // rescheduling.
        runScheduleWakeup(
            candidate.block_hash, candidate.block_number, c_hash, tick);
      }
    }
  }

  void ApprovalDistribution::runScheduleWakeup(
      const primitives::BlockHash &block_hash,
      primitives::BlockNumber block_number,
      const CandidateHash &candidate_hash,
      Tick tick) {
    const auto ms_now = msNow();
    const auto ms_wakeup = tick * kTickDurationMs;
    const auto ms_wakeup_after = math::sat_sub_unsigned(ms_wakeup, ms_now);

    auto &target_block = active_tranches_[block_hash];
    auto target_candidate = target_block.find(candidate_hash);
    if (target_candidate != target_block.end()) {
      if (target_candidate->second.first <= tick) {
        return;
      }
    }

    SL_TRACE(logger_,
             "Scheduling wakeup. (block_hash={}, candidate_hash={}, "
             "block_number={}, tick={}, after={})",
             block_hash,
             candidate_hash,
             block_number,
             tick,
             ms_wakeup_after);

    auto t = std::make_unique<clock::BasicWaitableTimer>(
        internal_context_->io_context());
    t->expiresAfter(std::chrono::milliseconds(ms_wakeup_after));
    t->asyncWait(
        [wself{weak_from_this()}, block_hash, block_number, candidate_hash](
            auto &&ec) {
          std::unique_ptr<clock::Timer> t{};
          if (auto self = wself.lock()) {
            BOOST_ASSERT(self->internal_context_->io_context()
                             ->get_executor()
                             .running_in_this_thread());
            if (auto target_block_it = self->active_tranches_.find(block_hash);
                target_block_it != self->active_tranches_.end()) {
              auto &target_block = target_block_it->second;
              if (auto target_candidate_it = target_block.find(candidate_hash);
                  target_candidate_it != target_block.end()) {
                t = std::move(target_candidate_it->second.second);
                target_block.erase(target_candidate_it);

                if (ec) {
                  SL_ERROR(self->logger_,
                           "error happened while waiting on tranche the "
                           "timer: {}",
                           ec.message());
                  return;
                }
                self->handleTranche(block_hash, block_number, candidate_hash);
              }
            }
          }
        });
    target_block.insert_or_assign(candidate_hash,
                                  std::make_pair(tick, std::move(t)));
  }

  void ApprovalDistribution::handleTranche(
      const primitives::BlockHash &block_hash,
      primitives::BlockNumber block_number,
      const CandidateHash &candidate_hash) {
    BOOST_ASSERT(internal_context_->io_context()
                     ->get_executor()
                     .running_in_this_thread());

    auto opt_block_entry = storedBlockEntries().get(block_hash);
    auto opt_candidate_entry = storedCandidateEntries().get(candidate_hash);

    if (!opt_block_entry || !opt_candidate_entry) {
      SL_ERROR(logger_, "Block entry or candidate entry not exists.");
      return;
    }

    auto &block_entry = opt_block_entry->get();
    auto &candidate_entry = opt_candidate_entry->get();
    auto &session_info = opt_block_entry->get().session_info;

    const auto block_tick =
        slotNumberToTick(config_.slot_duration_millis, block_entry.slot);
    const auto no_show_duration = slotNumberToTick(config_.slot_duration_millis,
                                                   session_info.no_show_slots);

    const auto tranche_now =
        ::trancheNow(config_.slot_duration_millis, block_entry.slot);
    SL_TRACE(logger_,
             "Processing wakeup: tranche={}, candidate_hash={}, relay_hash={}",
             tranche_now,
             candidate_hash,
             block_hash);

    auto opt_approval_entry = candidate_entry.approval_entry(block_hash);
    if (!opt_approval_entry) {
      return;
    }

    auto &approval_entry = opt_approval_entry->get();
    const auto tta = tranchesToApprove(approval_entry,
                                       candidate_entry.approvals,
                                       tranche_now,
                                       block_tick,
                                       no_show_duration,
                                       session_info.needed_approvals);
    const auto should_trigger = shouldTriggerAssignment(
        approval_entry, candidate_entry, tta, tranche_now);
    const auto backing_group = approval_entry.backing_group;
    const auto &candidate_receipt = candidate_entry.candidate;

    ApprovalEntry::MaybeCert maybe_cert{};
    if (should_trigger) {
      maybe_cert = approval_entry.trigger_our_assignment(tickNow());
      BOOST_ASSERT(storedCandidateEntries().get(candidate_hash)->get()
                   == candidate_entry);
    }

    if (maybe_cert) {
      const auto &[cert, val_index, tranche] = *maybe_cert;
      approval::IndirectAssignmentCert indirect_cert{
          .block_hash = block_hash,
          .validator = val_index,
          .cert = cert.get(),
      };

      if (auto i = block_entry.candidateIxByHash(candidate_hash)) {
        SL_TRACE(logger_,
                 "Launching approval work. (candidate_hash={}, para_id={}, "
                 "block_hash={})",
                 candidate_hash,
                 candidate_receipt.descriptor.para_id,
                 block_hash);

        runLaunchApproval(candidate_hash,
                          indirect_cert,
                          tranche,
                          block_hash,
                          CandidateIndex(*i),
                          block_entry.session,
                          candidate_receipt,
                          backing_group);
      }
    }

    advance_approval_state(block_entry,
                           candidate_hash,
                           candidate_entry,
                           approval::WakeupProcessed{});
  }

  primitives::BlockInfo ApprovalDistribution::approvedAncestor(
      const primitives::BlockInfo &min,
      const primitives::BlockInfo &max) const {
    if (not internal_context_->io_context()
                ->get_executor()
                .running_in_this_thread()) {
      std::promise<primitives::BlockInfo> p;
      internal_context_->execute(
          [&] { p.set_value(approvedAncestor(min, max)); });
      return p.get_future().get();
    }

    if (max.number <= min.number) {
      return min;
    }
    auto count = max.number - min.number;
    auto chain_res = block_tree_->getDescendingChainToBlock(max.hash, count);
    if (not chain_res) {
      return min;
    }
    auto &chain = chain_res.value();
    BOOST_ASSERT(not chain.empty() and chain[0] == max.hash);
    BOOST_ASSERT(chain.size() == count);
    std::reverse(chain.begin(), chain.end());
    BOOST_ASSERT(chain[0] != min.hash);
    primitives::BlockInfo result = min;
    for (auto &hash : chain) {
      auto entry = storedBlockEntries().get(hash);
      if (not entry or not entry->get().is_fully_approved()) {
        break;
      }
      result = {result.number + 1, hash};
    }
    return result;
  }
}  // namespace kagome::parachain<|MERGE_RESOLUTION|>--- conflicted
+++ resolved
@@ -1221,15 +1221,6 @@
               block_hash);
 
           runtime::ValidationCode &validation_code = *result.value();
-<<<<<<< HEAD
-          if (ApprovalOutcome::Approved
-              == self->validate_candidate_exhaustive(
-                  available_data.validation_data,
-                  available_data.pov,
-                  candidate,
-                  validation_code,
-                  session_index)) {
-=======
 
           auto outcome = self->validate_candidate_exhaustive(
               available_data.validation_data,
@@ -1238,7 +1229,6 @@
               validation_code);
 
           if (ApprovalOutcome::Approved == outcome) {
->>>>>>> 88468188
             self->issue_approval(
                 candidate_hash, validator_index, relay_block_hash);
           } else if (ApprovalOutcome::Failed == outcome) {
@@ -1258,8 +1248,7 @@
       const runtime::PersistedValidationData &data,
       const network::ParachainBlock &pov,
       const network::CandidateReceipt &receipt,
-      const ParachainRuntime &code,
-      const SessionIndex &session_index) {
+      const ParachainRuntime &code) {
     if (auto result =
             pvf_->pvfValidate(data, pov, receipt, code);
         result.has_error()) {
