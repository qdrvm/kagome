/**
 * Copyright Soramitsu Co., Ltd. All Rights Reserved.
 * SPDX-License-Identifier: Apache-2.0
 */

#include <boost/asio.hpp>
#include <boost/date_time/posix_time/posix_time.hpp>

#include "clock/impl/basic_waitable_timer.hpp"
#include "common/visitor.hpp"
#include "consensus/babe/impl/babe_digests_util.hpp"
#include "crypto/crypto_store.hpp"
#include "crypto/hasher.hpp"
#include "crypto/sr25519_provider.hpp"
#include "network/peer_manager.hpp"
#include "network/router.hpp"
#include "parachain/approval/approval.hpp"
#include "parachain/approval/approval_distribution.hpp"
#include "parachain/approval/state.hpp"
#include "primitives/authority.hpp"
#include "runtime/runtime_api/parachain_host_types.hpp"
#include "utils/async_sequence.hpp"
#include "utils/weak_from_shared.hpp"

#define _STRINGIZE(s) #s

OUTCOME_CPP_DEFINE_CATEGORY(kagome::parachain, ApprovalDistribution::Error, e) {
  using E = kagome::parachain::ApprovalDistribution::Error;
  switch (e) {
    case E::NO_INSTANCE:
      return "No self instance";
    case E::NO_CONTEXT:
      return "No context";
    case E::NO_SESSION_INFO:
      return "No session info";
    case E::UNUSED_SLOT_TYPE:
      return "Unused slot type";
    case E::ENTRY_IS_NOT_FOUND:
      return "Entry is not found";
    case E::ALREADY_APPROVING:
      return "Block in progress";
    case E::VALIDATOR_INDEX_OUT_OF_BOUNDS:
      return "Validator index out of bounds";
    case E::CORE_INDEX_OUT_OF_BOUNDS:
      return "Core index out of bounds";
    case E::IS_IN_BACKING_GROUP:
      return "Is in backing group";
    case E::SAMPLE_OUT_OF_BOUNDS:
      return "Sample is out of bounds";
    case E::VRF_DELAY_CORE_INDEX_MISMATCH:
      return "VRF delay core index mismatch";
    case E::VRF_VERIFY_AND_GET_TRANCHE:
      return "VRF verify and get tranche failed";
  }
  return "Unknown approval-distribution error";
}

static constexpr uint64_t kTickDurationMs = 500;
static constexpr kagome::network::Tick kApprovalDelay = 2;
static constexpr kagome::network::Tick kTickTooFarInFuture = 20;  // 10 seconds.

namespace {

  /// assumes `slot_duration_millis` evenly divided by tick duration.
  kagome::network::Tick slotNumberToTick(
      uint64_t slot_duration_millis,
      kagome::consensus::babe::BabeSlotNumber slot) {
    const auto ticks_per_slot = slot_duration_millis / kTickDurationMs;
    return slot * ticks_per_slot;
  }

  uint64_t msNow() {
    return uint64_t(std::chrono::duration_cast<std::chrono::milliseconds>(
                        std::chrono::system_clock::now().time_since_epoch())
                        .count());
  }

  kagome::network::Tick tickNow() {
    return msNow() / kTickDurationMs;
  }

  kagome::parachain::approval::DelayTranche trancheNow(
      uint64_t slot_duration_millis,
      kagome::consensus::babe::BabeSlotNumber base_slot) {
    return static_cast<kagome::parachain::approval::DelayTranche>(
        kagome::math::sat_sub_unsigned(
            tickNow(), slotNumberToTick(slot_duration_millis, base_slot)));
  }

  bool isInBackingGroup(
      const std::vector<std::vector<kagome::parachain::ValidatorIndex>>
          &validator_groups,
      kagome::parachain::ValidatorIndex validator,
      kagome::parachain::GroupIndex group) {
    if (group < validator_groups.size()) {
      for (const auto &i : validator_groups[group]) {
        if (i == validator) {
          return true;
        }
      }
    }
    return false;
  }

  void computeVrfModuloAssignments(
      const kagome::common::Buffer &keypair_buf,
      const kagome::runtime::SessionInfo &config,
      const RelayVRFStory &relay_vrf_story,
      const std::vector<kagome::parachain::CoreIndex> &lc,
      kagome::parachain::ValidatorIndex validator_ix,
      std::unordered_map<kagome::parachain::CoreIndex,
                         kagome::parachain::ApprovalDistribution::OurAssignment>
          &assignments) {
    using namespace kagome::parachain;
    using namespace kagome;

    VRFCOutput cert_output;
    VRFCProof cert_proof;
    CoreIndex core{};
    for (uint32_t rvm_sample = 0; rvm_sample < config.relay_vrf_modulo_samples;
         ++rvm_sample) {
      if (sr25519_relay_vrf_modulo_assignments_cert(keypair_buf.data(),
                                                    rvm_sample,
                                                    config.n_cores,
                                                    &relay_vrf_story,
                                                    lc.data(),
                                                    lc.size(),
                                                    &cert_output,
                                                    &cert_proof,
                                                    &core)) {
        if (assignments.count(core) > 0) {
          continue;
        }

        crypto::VRFPreOutput o;
        std::copy_n(std::make_move_iterator(cert_output.data),
                    crypto::constants::sr25519::vrf::OUTPUT_SIZE,
                    o.begin());

        crypto::VRFProof p;
        std::copy_n(std::make_move_iterator(cert_proof.data),
                    crypto::constants::sr25519::vrf::PROOF_SIZE,
                    p.begin());

        assignments.emplace(
            core,
            ApprovalDistribution::OurAssignment{
                .cert =
                    approval::AssignmentCert{
                        .kind = approval::RelayVRFModulo{.sample = rvm_sample},
                        .vrf = crypto::VRFOutput{.output = o, .proof = p}},
                .tranche = 0ul,
                .validator_index = validator_ix,
                .triggered = false});
      }
    }
  }

  void computeVrfDelayAssignments(
      const kagome::common::Buffer &keypair_buf,
      const kagome::runtime::SessionInfo &config,
      const RelayVRFStory &relay_vrf_story,
      const std::vector<kagome::parachain::CoreIndex> &lc,
      kagome::parachain::ValidatorIndex validator_ix,
      std::unordered_map<kagome::parachain::CoreIndex,
                         kagome::parachain::ApprovalDistribution::OurAssignment>
          &assignments) {
    using namespace kagome::parachain;
    using namespace kagome;

    VRFCOutput cert_output;
    VRFCProof cert_proof;
    uint32_t tranche = {};
    for (const auto &core : lc) {
      sr25519_relay_vrf_delay_assignments_cert(
          keypair_buf.data(),
          config.n_delay_tranches,
          config.zeroth_delay_tranche_width,
          &relay_vrf_story,
          core,
          &cert_output,
          &cert_proof,
          &tranche);

      auto it = assignments.find(core);
      if (it == assignments.end() || it->second.tranche > tranche) {
        crypto::VRFPreOutput o;
        std::copy_n(std::make_move_iterator(cert_output.data),
                    crypto::constants::sr25519::vrf::OUTPUT_SIZE,
                    o.begin());

        crypto::VRFProof p;
        std::copy_n(std::make_move_iterator(cert_proof.data),
                    crypto::constants::sr25519::vrf::PROOF_SIZE,
                    p.begin());

        assignments.insert_or_assign(
            core,
            ApprovalDistribution::OurAssignment{
                .cert =
                    approval::AssignmentCert{
                        .kind = approval::RelayVRFDelay{.core_index = core},
                        .vrf = crypto::VRFOutput{.output = std::move(o),
                                                 .proof = std::move(p)}},
                .tranche = tranche,
                .validator_index = validator_ix,
                .triggered = false});
      }
    }
  }

  /// Determine the amount of tranches of assignments needed to determine
  /// approval of a candidate.
  kagome::parachain::approval::RequiredTranches tranchesToApprove(
      const kagome::parachain::ApprovalDistribution::ApprovalEntry
          &approval_entry,
      const scale::BitVec &approvals,
      kagome::network::DelayTranche tranche_now,
      kagome::parachain::Tick block_tick,
      kagome::parachain::Tick no_show_duration,
      size_t needed_approvals) {
    const auto tick_now = tranche_now + block_tick;
    const auto n_validators = approval_entry.n_validators();

    std::optional<kagome::parachain::approval::State> state(needed_approvals);
    const auto &tranches = approval_entry.tranches;

    auto it = [&](uint32_t tranche)
        -> std::optional<kagome::parachain::approval::RequiredTranches> {
      auto s = *state;
      auto const clock_drift = s.depth * no_show_duration;
      auto const drifted_tick_now =
          kagome::math::sat_sub_unsigned(tick_now, clock_drift);
      auto const drifted_tranche_now =
          kagome::math::sat_sub_unsigned(drifted_tick_now, block_tick);

      if (tranche > drifted_tranche_now) {
        return std::nullopt;
      }

      size_t n_assignments = 0ull;
      std::optional<kagome::parachain::Tick> last_assignment_tick{};
      size_t no_shows = 0ull;
      std::optional<uint64_t> next_no_show{};

      if (auto i = std::lower_bound(
              tranches.begin(),
              tranches.end(),
              tranche,
              [](auto const &te, auto const t) { return te.tranche < t; });
          i != tranches.end() && i->tranche == tranche) {
        for (auto const &[v_index, t] : i->assignments) {
          if (v_index < n_validators) {
            ++n_assignments;
          }
          last_assignment_tick =
              std::max(t,
                       last_assignment_tick ? *last_assignment_tick
                                            : kagome::parachain::Tick{0ull});
          auto const no_show_at = kagome::math::sat_sub_unsigned(
                                      std::max(t, block_tick), clock_drift)
                                + no_show_duration;
          if (v_index < approvals.bits.size()) {
            auto const has_approved = approvals.bits.at(v_index);
            auto const is_no_show =
                !has_approved && no_show_at <= drifted_tick_now;
            if (!is_no_show && !has_approved) {
              next_no_show =
                  std::min(no_show_at + clock_drift,
                           next_no_show ? *next_no_show : uint64_t{0ull});
            }
            if (is_no_show) {
              ++no_shows;
            }
          }
        }
      }

      s = s.advance(
          n_assignments, no_shows, next_no_show, last_assignment_tick);
      auto const output =
          s.output(tranche, needed_approvals, n_validators, no_show_duration);

      state = kagome::visit_in_place(
          output,
          [&](const kagome::parachain::approval::PendingRequiredTranche &)
              -> std::optional<kagome::parachain::approval::State> {
            return s;
          },
          [](const auto &)
              -> std::optional<kagome::parachain::approval::State> {
            return std::nullopt;
          });

      return output;
    };

    uint32_t tranche = 0ul;
    kagome::parachain::approval::RequiredTranches required_tranches;
    while (auto req_trn = it(tranche++)) {
      required_tranches = *req_trn;
    }

    return required_tranches;
  }

  scale::BitVec &filter(scale::BitVec &lh, const scale::BitVec &rh) {
    BOOST_ASSERT(lh.bits.size() == rh.bits.size());
    for (size_t ix = 0; ix < lh.bits.size(); ++ix) {
      lh.bits[ix] = (lh.bits[ix] && rh.bits[ix]);
    }
    return lh;
  }

  kagome::parachain::approval::Check checkApproval(
      const kagome::parachain::ApprovalDistribution::CandidateEntry &candidate,
      const kagome::parachain::ApprovalDistribution::ApprovalEntry &approval,
      const kagome::parachain::approval::RequiredTranches &required) {
    const auto &approvals = candidate.approvals;
    if (3 * kagome::parachain::approval::count_ones(approvals)
        > approvals.bits.size()) {
      return kagome::parachain::approval::ApprovedOneThird{};
    }

    if (kagome::is_type<kagome::parachain::approval::PendingRequiredTranche>(
            required)) {
      return kagome::parachain::approval::Unapproved{};
    }
    if (kagome::is_type<kagome::parachain::approval::AllRequiredTranche>(
            required)) {
      return kagome::parachain::approval::Unapproved{};
    }
    if (auto exact{
            boost::get<kagome::parachain::approval::ExactRequiredTranche>(
                &required)}) {
      auto assigned_mask = approval.assignments_up_to(exact->needed);
      const auto &approvals = candidate.approvals;
      const auto n_assigned =
          kagome::parachain::approval::count_ones(assigned_mask);
      filter(assigned_mask, approvals);
      const auto n_approved =
          kagome::parachain::approval::count_ones(assigned_mask);
      if (n_approved + exact->tolerated_missing >= n_assigned) {
        return std::make_pair(exact->tolerated_missing,
                              exact->last_assignment_tick);
      } else {
        return kagome::parachain::approval::Unapproved{};
      }
    }
    UNREACHABLE;
  }

  bool shouldTriggerAssignment(
      const kagome::parachain::ApprovalDistribution::ApprovalEntry
          &approval_entry,
      const kagome::parachain::ApprovalDistribution::CandidateEntry
          &candidate_entry,
      const kagome::parachain::approval::RequiredTranches &required_tranches,
      kagome::network::DelayTranche const tranche_now) {
    if (!approval_entry.our_assignment) {
      return false;
    }
    if (approval_entry.our_assignment->triggered) {
      return false;
    }
    if (approval_entry.our_assignment->tranche == 0) {
      return true;
    }
    if (kagome::is_type<kagome::parachain::approval::AllRequiredTranche>(
            required_tranches)) {
      return !kagome::parachain::approval::is_approved(
          checkApproval(candidate_entry,
                        approval_entry,
                        kagome::parachain::approval::AllRequiredTranche{}),
          std::numeric_limits<kagome::network::Tick>::max());
    }
    if (kagome::is_type<kagome::parachain::approval::PendingRequiredTranche>(
            required_tranches)) {
      // TODO Empty-statement branch?
    }
    if (kagome::is_type<kagome::parachain::approval::ExactRequiredTranche>(
            required_tranches)) {
      return false;
    }
    UNREACHABLE;
  }

  outcome::result<kagome::network::DelayTranche> checkAssignmentCert(
      kagome::network::CoreIndex claimed_core_index,
      kagome::network::ValidatorIndex validator_index,
      const kagome::runtime::SessionInfo &config,
      const RelayVRFStory &relay_vrf_story,
      const kagome::parachain::approval::AssignmentCert &assignment,
      kagome::network::GroupIndex backing_group) {
    using namespace kagome;
    using AD = parachain::ApprovalDistribution;

    if (validator_index >= config.assignment_keys.size()) {
      return AD::Error::VALIDATOR_INDEX_OUT_OF_BOUNDS;
    }

    const auto &validator_public = config.assignment_keys[validator_index];
    //    OUTCOME_TRY(pk, network::ValidatorId::fromSpan(validator_public));

    if (claimed_core_index >= config.n_cores) {
      return AD::Error::CORE_INDEX_OUT_OF_BOUNDS;
    }

    const auto is_in_backing = isInBackingGroup(
        config.validator_groups, validator_index, backing_group);
    if (is_in_backing) {
      return AD::Error::IS_IN_BACKING_GROUP;
    }

    const auto &vrf_output = assignment.vrf.output;
    const auto &vrf_proof = assignment.vrf.proof;

    return visit_in_place(
        assignment.kind,
        [&](const parachain::approval::RelayVRFModulo &obj)
            -> outcome::result<kagome::network::DelayTranche> {
          auto const sample = obj.sample;
          if (sample >= config.relay_vrf_modulo_samples) {
            return AD::Error::SAMPLE_OUT_OF_BOUNDS;
          }
          /// TODO(iceseer): vrf_verify_extra check
          return network::DelayTranche(0ull);
        },
        [&](const parachain::approval::RelayVRFDelay &obj)
            -> outcome::result<kagome::network::DelayTranche> {
          auto const core_index = obj.core_index;
          if (core_index != claimed_core_index) {
            return AD::Error::VRF_DELAY_CORE_INDEX_MISMATCH;
          }

          network::DelayTranche tranche;
          if (SR25519_SIGNATURE_RESULT_OK
              != sr25519_vrf_verify_and_get_tranche(
                  validator_public.data(),
                  vrf_output.data(),
                  vrf_proof.data(),
                  config.n_delay_tranches,
                  config.zeroth_delay_tranche_width,
                  &relay_vrf_story,
                  core_index,
                  &tranche)) {
            return AD::Error::VRF_VERIFY_AND_GET_TRANCHE;
          }
          return tranche;
        });
  }

}  // namespace

namespace kagome::parachain {

  ApprovalDistribution::ApprovalDistribution(
      std::shared_ptr<runtime::BabeApi> babe_api,
      std::shared_ptr<application::AppStateManager> app_state_manager,
      std::shared_ptr<ThreadPool> thread_pool,
      std::shared_ptr<runtime::ParachainHost> parachain_host,
      std::shared_ptr<consensus::babe::BabeUtil> babe_util,
      std::shared_ptr<crypto::CryptoStore> keystore,
      std::shared_ptr<crypto::Hasher> hasher,
      std::shared_ptr<network::PeerView> peer_view,
      std::shared_ptr<ParachainProcessorImpl> parachain_processor,
      std::shared_ptr<crypto::Sr25519Provider> crypto_provider,
      std::shared_ptr<network::PeerManager> pm,
      std::shared_ptr<network::Router> router,
      std::shared_ptr<blockchain::BlockTree> block_tree,
      std::shared_ptr<parachain::Pvf> pvf,
      std::shared_ptr<parachain::Recovery> recovery)
      : int_pool_{std::make_shared<ThreadPool>(1ull)},
        internal_context_{int_pool_->handler()},
        thread_pool_{std::move(thread_pool)},
        thread_pool_context_{thread_pool_->handler()},
        parachain_host_(std::move(parachain_host)),
        babe_util_(std::move(babe_util)),
        keystore_(std::move(keystore)),
        hasher_(std::move(hasher)),
        config_(ApprovalVotingSubsystem{.slot_duration_millis = 6'000}),
        peer_view_(std::move(peer_view)),
        parachain_processor_(std::move(parachain_processor)),
        crypto_provider_(std::move(crypto_provider)),
        pm_(std::move(pm)),
        router_(std::move(router)),
        babe_api_(std::move(babe_api)),
        block_tree_(std::move(block_tree)),
        pvf_(std::move(pvf)),
        recovery_(std::move(recovery)) {
    BOOST_ASSERT(thread_pool_);
    BOOST_ASSERT(parachain_host_);
    BOOST_ASSERT(babe_util_);
    BOOST_ASSERT(keystore_);
    BOOST_ASSERT(peer_view_);
    BOOST_ASSERT(hasher_);
    BOOST_ASSERT(parachain_processor_);
    BOOST_ASSERT(crypto_provider_);
    BOOST_ASSERT(pm_);
    BOOST_ASSERT(router_);
    BOOST_ASSERT(babe_api_);
    BOOST_ASSERT(block_tree_);
    BOOST_ASSERT(pvf_);
    BOOST_ASSERT(recovery_);
    app_state_manager->takeControl(*this);
  }

  bool ApprovalDistribution::prepare() {
    my_view_sub_ = std::make_shared<network::PeerView::MyViewSubscriber>(
        peer_view_->getMyViewObservable(), false);
    my_view_sub_->subscribe(my_view_sub_->generateSubscriptionSetId(),
                            network::PeerView::EventType::kViewUpdated);
    my_view_sub_->setCallback(
        [wptr{weak_from_this()}](auto /*set_id*/,
                                 auto && /*internal_obj*/,
                                 auto /*event_type*/,
                                 const network::ExView &event) {
          if (auto self = wptr.lock()) {
            self->on_active_leaves_update(event);
          }
        });

    chain_sub_ = std::make_shared<primitives::events::ChainEventSubscriber>(
        peer_view_->intoChainEventsEngine());
    chain_sub_->subscribe(
        chain_sub_->generateSubscriptionSetId(),
        primitives::events::ChainEventType::kDeactivateAfterFinalization);
    chain_sub_->setCallback(
        [wptr{weak_from_this()}](
            auto /*set_id*/,
            auto && /*internal_obj*/,
            auto /*event_type*/,
            const primitives::events::ChainEventParams &event) {
          if (auto self = wptr.lock()) {
<<<<<<< HEAD
            self->clearCaches(event);
=======
            if (auto const value = if_type<
                    const primitives::events::RemoveAfterFinalizationParams>(
                    event)) {
              for (auto const &lost : value->get()) {
                self->logger_->trace(
                    "Cleaning up stale pending messages.(block hash={})", lost);
                self->pending_known_.erase(lost);

                if (auto block_entry = self->storedBlockEntries().get(lost)) {
                  for (auto const &candidate : block_entry->get().candidates) {
                    self->recovery_->remove(candidate.second);
                    self->storedCandidateEntries().extract(candidate.second);
                  }
                  self->storedBlockEntries().extract(lost);
                }
                self->storedDistribBlockEntries().extract(lost);
              }
            }
>>>>>>> d93fb382
          }
        });

    internal_context_->start();
    thread_pool_context_->start();
    return true;
  }

  void ApprovalDistribution::clearCaches(
      const primitives::events::ChainEventParams &ev) {
    REINVOKE_1(*internal_context_, clearCaches, ev, event);

    if (const auto value =
            if_type<const primitives::events::RemoveAfterFinalizationParams>(
                event)) {
      for (const auto &lost : value->get()) {
        SL_TRACE(logger_,
                 "Cleaning up stale pending messages.(block hash={})",
                 lost);
        pending_known_.erase(lost);
        active_tranches_.erase(lost);
      }
    }
  }

  std::optional<std::pair<ValidatorIndex, crypto::Sr25519Keypair>>
  ApprovalDistribution::findAssignmentKey(
      const std::shared_ptr<crypto::CryptoStore> &keystore,
      const runtime::SessionInfo &config) {
    for (size_t ix = 0; ix < config.assignment_keys.size(); ++ix) {
      const auto &pk = config.assignment_keys[ix];
      if (auto res = keystore->findSr25519Keypair(
              crypto::KEY_TYPE_ASGN,
              crypto::Sr25519PublicKey::fromSpan(pk).value());
          res.has_value()) {
        return std::make_pair((ValidatorIndex)ix, std::move(res.value()));
      }
    }
    SL_TRACE(logger_, "No assignment key");
    return std::nullopt;
  }

  ApprovalDistribution::AssignmentsList
  ApprovalDistribution::compute_assignments(
      const std::shared_ptr<crypto::CryptoStore> &keystore,
      const runtime::SessionInfo &config,
      const RelayVRFStory &relay_vrf_story,
      const CandidateIncludedList &leaving_cores) {
    if (config.n_cores == 0 || config.assignment_keys.empty()
        || config.validator_groups.empty()) {
      SL_TRACE(logger_,
               "Not producing assignments because config is degenerate "
               "(n_cores:{}, has_assignment_keys:{}, has_validator_groups:{})",
               config.n_cores,
               config.assignment_keys.size(),
               config.validator_groups.size());
      return {};
    }

    SL_INFO(logger_,
            "Compute assignments."
            "(n_cores:{}, has_assignment_keys:{}, has_validator_groups:{})",
            config.n_cores,
            config.assignment_keys.size(),
            config.validator_groups.size());

    std::optional<std::pair<ValidatorIndex, crypto::Sr25519Keypair>>
        founded_key = findAssignmentKey(keystore, config);
    if (!founded_key) {
      return {};
    }

    const auto &[validator_ix, assignments_key] = *founded_key;
    std::vector<CoreIndex> lc;
    for (const auto &[candidate_hash, _, core_ix, group_ix] : leaving_cores) {
      if (isInBackingGroup(config.validator_groups, validator_ix, group_ix)) {
        continue;
      }
      lc.push_back(core_ix);
    }

    common::Buffer keypair_buf{};
    keypair_buf.put(assignments_key.secret_key).put(assignments_key.public_key);

    std::unordered_map<CoreIndex, ApprovalDistribution::OurAssignment>
        assignments;
    computeVrfModuloAssignments(
        keypair_buf, config, relay_vrf_story, lc, validator_ix, assignments);
    computeVrfDelayAssignments(
        keypair_buf, config, relay_vrf_story, lc, validator_ix, assignments);

    return assignments;
  }

  void ApprovalDistribution::imported_block_info(
      const primitives::BlockHash &b_hash,
      const primitives::BlockHeader &b_header) {
    REINVOKE_2(*thread_pool_context_,
               imported_block_info,
               b_hash,
               b_header,
               block_hash,
               block_header);

    auto call = [&]() -> outcome::result<NewHeadDataContext> {
      OUTCOME_TRY(included_candidates, request_included_candidates(block_hash));
      OUTCOME_TRY(
          index_and_pair,
          request_session_index_and_info(block_hash, block_header.parent_hash));
      OUTCOME_TRY(
          block_and_header,
          request_babe_epoch_and_block_header(block_header, block_hash));
      return std::make_tuple(std::move(included_candidates),
                             std::move(index_and_pair),
                             std::move(block_and_header));
    };

    if (auto res = call(); res.has_value()) {
      storeNewHeadContext(block_hash, std::move(res.value()));
    } else {
      SL_ERROR(logger_,
               "Error while retrieve neccessary data.(error={})",
               res.error().message());
    }
  }

  void ApprovalDistribution::storeNewHeadContext(
      const primitives::BlockHash &b_hash, NewHeadDataContext &&ctx) {
    REINVOKE_2(*internal_context_,
               storeNewHeadContext,
               b_hash,
               ctx,
               block_hash,
               context);

    for_ACU(block_hash, [this, context{std::move(context)}](auto &acu) {
      auto &&[included, session, babe_config] = std::move(context);
      auto &&[session_index, session_info] = std::move(session);
      auto &&[epoch_number, babe_block_header, authorities, randomness] =
          std::move(babe_config);

      acu.second.included_candidates = std::move(included);
      acu.second.session_index = session_index;
      acu.second.session_info = std::move(session_info);
      acu.second.babe_epoch = epoch_number;
      acu.second.babe_block_header = std::move(babe_block_header);
      acu.second.authorities = std::move(authorities);
      acu.second.randomness = std::move(randomness);

      this->try_process_approving_context(acu);
    });
  }

  template <typename Func>
  void ApprovalDistribution::for_ACU(const primitives::BlockHash &block_hash,
                                     Func &&func) {
    BOOST_ASSERT(internal_context_->io_context()
                     ->get_executor()
                     .running_in_this_thread());
    if (auto it = approving_context_map_.find(block_hash);
        it != approving_context_map_.end()) {
      std::forward<Func>(func)(*it);
    }
  }

<<<<<<< HEAD
=======
  void ApprovalDistribution::store_included_candidates(
      ApprovingContextUnit &acu,
      const ApprovalDistribution::CandidateIncludedList &candidates_list) {
    ApprovingContext &context = acu.second;
    context.included_candidates = candidates_list;
  }

>>>>>>> d93fb382
  void ApprovalDistribution::try_process_approving_context(
      ApprovalDistribution::ApprovingContextUnit &acu) {
    ApprovingContext &ac = acu.second;
    if (!ac.is_complete()) {
      return;
    }

    switch (ac.babe_block_header->slotType()) {
      case consensus::babe::SlotType::Primary:
      case consensus::babe::SlotType::SecondaryVRF:
        break;

      case consensus::babe::SlotType::SecondaryPlain:
      default:
        return;
    }

    approval::UnsafeVRFOutput unsafe_vrf{
        .vrf_output = ac.babe_block_header->vrf_output,
        .slot = ac.babe_block_header->slot_number,
        .authority_index = ac.babe_block_header->authority_index};

    ::RelayVRFStory relay_vrf;
    if (auto res = unsafe_vrf.compute_randomness(
            relay_vrf, *ac.authorities, *ac.randomness, *ac.babe_epoch);
        res.has_error()) {
      logger_->warn("Relay VRF return error.(error={})", res.error().message());
      return;
    }
    auto assignments = compute_assignments(
        keystore_, *ac.session_info, relay_vrf, *ac.included_candidates);

    /// TODO(iceseer): force approve impl

    ac.complete_callback(ImportedBlockInfo{
        .included_candidates = std::move(*ac.included_candidates),
        .session_index = *ac.session_index,
        .assignments = std::move(assignments),
        .n_validators = ac.session_info->validators.size(),
        .relay_vrf_story = relay_vrf,
        .slot = unsafe_vrf.slot,
        .session_info = std::move(*ac.session_info),
        .force_approve = std::nullopt});
  }

  std::optional<
      std::pair<std::reference_wrapper<
                    kagome::parachain::ApprovalDistribution::ApprovalEntry>,
                kagome::parachain::approval::ApprovalStatus>>
  ApprovalDistribution::approval_status(const BlockEntry &block_entry,
                                        CandidateEntry &candidate_entry) {
    auto &session_info = block_entry.session_info;
    const auto block_hash = block_entry.block_hash;

    const auto tranche_now =
        ::trancheNow(config_.slot_duration_millis, block_entry.slot);
    const auto block_tick =
        ::slotNumberToTick(config_.slot_duration_millis, block_entry.slot);
    const auto no_show_duration = ::slotNumberToTick(
        config_.slot_duration_millis, session_info.no_show_slots);

    if (auto approval_entry = candidate_entry.approval_entry(block_hash)) {
      auto required_tranches = tranchesToApprove(approval_entry->get(),
                                                 candidate_entry.approvals,
                                                 tranche_now,
                                                 block_tick,
                                                 no_show_duration,
                                                 session_info.needed_approvals);
      return std::make_pair(
          *approval_entry,
          approval::ApprovalStatus{
              .required_tranches = std::move(required_tranches),
              .tranche_now = tranche_now,
              .block_tick = block_tick,
          });
    }
    return std::nullopt;
  }

  outcome::result<std::pair<SessionIndex, runtime::SessionInfo>>
  ApprovalDistribution::request_session_index_and_info(
      const primitives::BlockHash &block_hash,
      const primitives::BlockHash &parent_hash) {
    OUTCOME_TRY(session_index,
                parachain_host_->session_index_for_child(parent_hash));
    OUTCOME_TRY(session_info,
                parachain_host_->session_info(block_hash, session_index));

    if (!session_info) {
      SL_ERROR(logger_,
               "No session info for [session_index: {}, block_hash: {}]",
               session_index,
               block_hash);
      return Error::NO_SESSION_INFO;
    }

    SL_TRACE(logger_,
             "Found session info. (block hash={}, session index={}, "
             "validators count={}, assignment keys count={}, "
             "availability cores={}, delay tranches ={})",
             block_hash,
             session_index,
             session_info->validators.size(),
             session_info->assignment_keys.size(),
             session_info->n_cores,
             session_info->n_delay_tranches);
    return std::make_pair(session_index, std::move(*session_info));
  }

  outcome::result<std::tuple<consensus::babe::EpochNumber,
                             consensus::babe::BabeBlockHeader,
                             primitives::AuthorityList,
                             primitives::Randomness>>
  ApprovalDistribution::request_babe_epoch_and_block_header(
      const primitives::BlockHeader &block_header,
      const primitives::BlockHash &block_hash) {
    OUTCOME_TRY(babe_digests, consensus::babe::getBabeDigests(block_header));
    OUTCOME_TRY(babe_config, babe_api_->configuration(block_hash));

    return std::make_tuple(
        babe_util_->slotToEpoch(babe_digests.second.slot_number),
        std::move(babe_digests.second),
        std::move(babe_config.authorities),
        std::move(babe_config.randomness));
  }

  outcome::result<ApprovalDistribution::CandidateIncludedList>
  ApprovalDistribution::request_included_candidates(
      const primitives::BlockHash &block_hash) {
    OUTCOME_TRY(candidates, parachain_host_->candidate_events(block_hash));
    ApprovalDistribution::CandidateIncludedList included;

    for (auto &candidate : candidates) {
      if (auto obj{boost::get<runtime::CandidateIncluded>(&candidate)}) {
        included.emplace_back(std::make_tuple(
            hasher_->blake2b_256(scale::encode(obj->candidate_receipt).value()),
            std::move(obj->candidate_receipt),
            obj->core_index,
            obj->group_index));
      }
    }
    return included;
  }

  outcome::result<std::vector<
      std::pair<CandidateHash, ApprovalDistribution::CandidateEntry>>>
  ApprovalDistribution::add_block_entry(
      primitives::BlockNumber block_number,
      const primitives::BlockHash &block_hash,
      const primitives::BlockHash &parent_hash,
      scale::BitVec &&approved_bitfield,
      ImportedBlockInfo &&block_info) {
    std::vector<std::pair<CandidateHash, CandidateEntry>> entries;
    std::vector<std::pair<CoreIndex, CandidateHash>> candidates;
    if (auto blocks = storedBlocks().get_or_create(block_number);
        blocks.get().find(block_hash) != blocks.get().end()) {
      return entries;
    } else {
      blocks.get().insert(block_hash);
    }

    entries.reserve(block_info.included_candidates.size());
    candidates.reserve(block_info.included_candidates.size());
    for (const auto &[candidateHash, candidateReceipt, coreIndex, groupIndex] :
         block_info.included_candidates) {
      std::optional<std::reference_wrapper<OurAssignment>> assignment{};
      if (auto assignment_it = block_info.assignments.find(coreIndex);
          assignment_it != block_info.assignments.end()) {
        assignment = assignment_it->second;
      }

      auto candidate_entry =
          storedCandidateEntries().get_or_create(candidateHash,
                                                 candidateReceipt,
                                                 block_info.session_index,
                                                 block_info.n_validators);
      candidate_entry.get().block_assignments.insert_or_assign(
          block_hash,
          ApprovalEntry(groupIndex, assignment, block_info.n_validators));
      entries.emplace_back(candidateHash, candidate_entry.get());
      candidates.emplace_back(coreIndex, candidateHash);
    }

    // Update the child index for the parent.
    if (auto parent = storedBlockEntries().get(parent_hash)) {
      parent->get().children.push_back(block_hash);
    }

    // Put the new block entry in.
    storedBlockEntries().set(
        block_hash,
        BlockEntry{.block_hash = block_hash,
                   .parent_hash = parent_hash,
                   .block_number = block_number,
                   .session = block_info.session_index,
                   .session_info = std::move(block_info.session_info),
                   .slot = block_info.slot,
                   .relay_vrf_story = std::move(block_info.relay_vrf_story),
                   .candidates = std::move(candidates),
                   .approved_bitfield = std::move(approved_bitfield),
                   .children = {}});

    return entries;
  }

  outcome::result<ApprovalDistribution::BlockImportedCandidates>
  ApprovalDistribution::processImportedBlock(
      primitives::BlockNumber block_number,
      const primitives::BlockHash &block_hash,
      const primitives::BlockHash &parent_hash,
      ApprovalDistribution::ImportedBlockInfo &&imported_block) {
    SL_TRACE(logger_,
             "Star imported block processing. (block number={}, block hash={}, "
             "parent hash={})",
             block_number,
             block_hash,
             parent_hash);

    const auto block_tick =
        slotNumberToTick(config_.slot_duration_millis, imported_block.slot);

    const auto no_show_duration =
        slotNumberToTick(config_.slot_duration_millis,
                         imported_block.session_info.no_show_slots);

    const auto needed_approvals = imported_block.session_info.needed_approvals;
    const auto num_candidates = imported_block.included_candidates.size();

    scale::BitVec approved_bitfield;
    size_t num_ones = 0ull;

    if (0 == needed_approvals) {
      SL_TRACE(logger_, "Auto-approving all candidates: {}", block_hash);
      approved_bitfield.bits.insert(
          approved_bitfield.bits.begin(), num_candidates, true);
      num_ones = num_candidates;
    } else {
      approved_bitfield.bits.insert(
          approved_bitfield.bits.begin(), num_candidates, false);
      for (size_t ix = 0; ix < imported_block.included_candidates.size();
           ++ix) {
        const auto &[_0, _1, _2, backing_group] =
            imported_block.included_candidates[ix];
        const auto backing_group_size =
            imported_block.session_info.validator_groups[backing_group].size();
        if (math::sat_sub_unsigned(imported_block.n_validators,
                                   backing_group_size)
            < needed_approvals) {
          num_ones += 1ull;
          approved_bitfield.bits[ix] = true;
        }
      }
    }

    if (num_ones == approved_bitfield.bits.size()) {
      notifyApproved(block_hash);
    }

    /// TODO(iceseer): handle force_approved and maybe store in
    SL_TRACE(logger_,
             "Add block entry. (block number={}, block hash={}, parent "
             "hash={}, num candidates={})",
             block_number,
             block_hash,
             parent_hash,
             num_candidates);
    OUTCOME_TRY(entries,
                add_block_entry(block_number,
                                block_hash,
                                parent_hash,
                                std::move(approved_bitfield),
                                std::move(imported_block)));

    std::vector<CandidateHash> candidates;
    for (const auto &[hash, _0, _1, _2] : imported_block.included_candidates) {
      candidates.emplace_back(hash);
    }

    runNewBlocks(approval::BlockApprovalMeta{
        .hash = block_hash,
        .number = block_number,
        .parent_hash = parent_hash,
        .candidates = std::move(candidates),
        .slot = imported_block.slot,
        .session = imported_block.session_index,
    });

    return BlockImportedCandidates{.block_hash = block_hash,
                                   .block_number = block_number,
                                   .block_tick = block_tick,
                                   .no_show_duration = no_show_duration,
                                   .imported_candidates = std::move(entries)};
  }

  void ApprovalDistribution::runNewBlocks(approval::BlockApprovalMeta &&meta) {
    std::optional<primitives::BlockHash> new_hash;
    if (!storedDistribBlockEntries().get(meta.hash)) {
      const auto candidates_count = meta.candidates.size();
      std::vector<DistribCandidateEntry> candidates;
      candidates.resize(candidates_count);

      new_hash = meta.hash;
      storedDistribBlockEntries().set(meta.hash,
                                      DistribBlockEntry{
                                          .candidates = std::move(candidates),
                                      });
    }

    logger_->trace("Got new block.(hash={})", new_hash);
    /// TODO(iceseer): intersection in views

    for (auto it = pending_known_.begin(); it != pending_known_.end();) {
      if (!storedDistribBlockEntries().get(it->first)) {
        ++it;
      } else {
        logger_->trace("Processing pending assignment/approvals.(count={})",
                       it->second.size());
        for (auto i = it->second.begin(); i != it->second.end(); ++i) {
          visit_in_place(
              i->second,
              [&](const network::Assignment &assignment) {
                import_and_circulate_assignment(
                    i->first,
                    assignment.indirect_assignment_cert,
                    assignment.candidate_ix);
              },
              [&](const network::IndirectSignedApprovalVote &approval) {
                import_and_circulate_approval(i->first, approval);
              });
        }
        it = pending_known_.erase(it);
      }
    }
  }

  template <typename Func>
  void ApprovalDistribution::handle_new_head(const primitives::BlockHash &head,
                                             const network::ExView &updated,
                                             Func &&func) {
    BOOST_ASSERT(internal_context_->io_context()
                     ->get_executor()
                     .running_in_this_thread());

    /// clear unuseful heads
    for (const auto &l_head : updated.lost) {
      approving_context_map_.erase(l_head);
    }

    const auto block_number = updated.new_head.number;
    auto parent_hash{updated.new_head.parent_hash};
    if (approving_context_map_.count(head) != 0ull) {
      logger_->warn("Approving {} already in progress.", head);
      return;  // Error::ALREADY_APPROVING;
    }

    approving_context_map_.emplace(
        head,
        ApprovingContext{
            .block_header = updated.new_head,
            .included_candidates = std::nullopt,
            .session_index = std::nullopt,
            .babe_block_header = std::nullopt,
            .babe_epoch = std::nullopt,
            .session_info = std::nullopt,
            .complete_callback_context = internal_context_->io_context(),
            .complete_callback =
                [wself{weak_from_this()},
                 block_hash{head},
                 block_number,
                 parent_hash{std::move(parent_hash)},
                 func(std::forward<Func>(func))](
                    outcome::result<ImportedBlockInfo> &&block_info) mutable {
                  auto self = wself.lock();
                  if (!self) {
                    return;
                  }

                  if (block_info.has_error()) {
                    SL_WARN(self->logger_,
                            "ImportedBlockInfo request failed: {}",
                            block_info.error().message());
                    return;
                  }

                  std::forward<Func>(func)(self->processImportedBlock(
                      block_number,
                      block_hash,
                      parent_hash,
                      std::move(block_info.value())));
                }});

    imported_block_info(head, std::move(updated.new_head));
  }

  void ApprovalDistribution::on_active_leaves_update(
      const network::ExView &upd) {
    REINVOKE_1(*internal_context_, on_active_leaves_update, upd, updated);

    if (!parachain_processor_->canProcessParachains()) {
      return;
    }
    if (auto result =
            primitives::calculateBlockHash(updated.new_head, *hasher_)) {
      if (!storedDistribBlockEntries().get(result.value())) {
        [[maybe_unused]] auto &_ = pending_known_[result.value()];
      }

      handle_new_head(result.value(),
                      updated,
                      [wself{weak_from_this()},
                       head{result.value()}](auto &&possible_candidate) {
                        if (auto self = wself.lock()) {
                          if (possible_candidate.has_error()) {
                            SL_ERROR(
                                self->logger_,
                                "Internal error while retrieve block imported "
                                "candidates: {}",
                                possible_candidate.error().message());
                            return;
                          }

                          BOOST_ASSERT(self->internal_context_->io_context()
                                           ->get_executor()
                                           .running_in_this_thread());
                          self->scheduleTranche(
                              head, std::move(possible_candidate.value()));
                        }
                      });
    } else {
      logger_->error("Block header hashing failed: {}",
                     result.error().message());
    }
  }

  void ApprovalDistribution::launch_approval(
      const RelayHash &relay_block_hash,
      const CandidateHash &candidate_hash,
      SessionIndex session_index,
      const network::CandidateReceipt &candidate,
      ValidatorIndex validator_index,
      Hash block_hash,
      GroupIndex backing_group) {
    auto on_recover_complete =
        [wself{weak_from_this()},
         candidate,
         block_hash,
         session_index,
         validator_index,
         candidate_hash,
         relay_block_hash](
            std::optional<outcome::result<runtime::AvailableData>>
                &&opt_result) mutable {
          auto self = wself.lock();
          if (!self) {
            return;
          }

          if (!opt_result) {
            self->logger_->warn(
                "No available parachain data.(session index={}, candidate "
                "hash={}, relay block hash={})",
                session_index,
                candidate_hash,
                relay_block_hash);
            return;
          }

          if (opt_result->has_error()) {
            self->logger_->warn(
                "Parachain data recovery failed.(error={}, session index={}, "
                "candidate hash={}, relay block hash={})",
                opt_result->error().message(),
                session_index,
                candidate_hash,
                relay_block_hash);
            return;
          }
          auto &available_data = opt_result->value();
          BOOST_ASSERT(self->internal_context_->io_context()
                           ->get_executor()
                           .running_in_this_thread());
          [[maybe_unused]] auto const para_id = candidate.descriptor.para_id;

          auto result = self->parachain_host_->validation_code_by_hash(
              block_hash, candidate.descriptor.validation_code_hash);
          if (result.has_error() || !result.value()) {
            self->logger_->warn(
                "Approval state is failed. Block hash {}, session index {}, "
                "validator index {}, relay parent {}",
                block_hash,
                session_index,
                validator_index,
                candidate.descriptor.relay_parent);
            return;  /// ApprovalState::failed
          }

          self->logger_->info(
              "Make exhaustive validation. Candidate hash {}, validator index "
              "{}, block hash {}",
              candidate_hash,
              block_hash);

          runtime::ValidationCode &validation_code = *result.value();
          if (ApprovalOutcome::Approved
              == self->validate_candidate_exhaustive(
                  available_data.validation_data,
                  available_data.pov,
                  candidate,
                  validation_code)) {
            self->issue_approval(
                candidate_hash, validator_index, relay_block_hash);
          }
        };

    recovery_->recover(candidate,
                       session_index,
                       backing_group,
                       std::move(on_recover_complete));
  }

  ApprovalDistribution::ApprovalOutcome
  ApprovalDistribution::validate_candidate_exhaustive(
      const runtime::PersistedValidationData &data,
      const network::ParachainBlock &pov,
      const network::CandidateReceipt &receipt,
      const ParachainRuntime &code) {
    if (auto result = pvf_->pvfValidate(data, pov, receipt, code);
        result.has_error()) {
      logger_->warn(
          "Approval validation failed.(parachain id={}, relay parent={})",
          receipt.descriptor.para_id,
          receipt.descriptor.relay_parent);
      return ApprovalOutcome::Failed;
    }
    return ApprovalOutcome::Approved;
  }

#define GET_OPT_VALUE_OR_EXIT(name, err, ...)       \
  auto __##name = (__VA_ARGS__);                    \
  if (!__##name) {                                  \
    logger_->warn("Initialize __" #name "failed."); \
    return (err);                                   \
  }                                                 \
  auto &name = __##name->get();

  ApprovalDistribution::AssignmentCheckResult
  ApprovalDistribution::check_and_import_assignment(
      const approval::IndirectAssignmentCert &assignment,
      CandidateIndex candidate_index) {
<<<<<<< HEAD
    BOOST_ASSERT(internal_context_->io_context()
                     ->get_executor()
                     .running_in_this_thread());
=======
    BOOST_ASSERT(this_context_->get_executor().running_in_this_thread());
>>>>>>> d93fb382
    const auto tick_now = ::tickNow();

    GET_OPT_VALUE_OR_EXIT(block_entry,
                          AssignmentCheckResult::Bad,
                          storedBlockEntries().get(assignment.block_hash));
    auto &session_info = block_entry.session_info;
    if (candidate_index >= block_entry.candidates.size()) {
      logger_->warn(
          "Candidate index more than candidates array.(candidate index={})",
          candidate_index);
      return AssignmentCheckResult::Bad;
    }

    auto &[claimed_core_index, assigned_candidate_hash] =
        block_entry.candidates[candidate_index];

    GET_OPT_VALUE_OR_EXIT(
        candidate_entry,
        AssignmentCheckResult::Bad,
        storedCandidateEntries().get(assigned_candidate_hash));
    GET_OPT_VALUE_OR_EXIT(
        approval_entry,
        AssignmentCheckResult::Bad,
        candidate_entry.approval_entry(assignment.block_hash));

    DelayTranche tranche;
    if (auto res = checkAssignmentCert(claimed_core_index,
                                       assignment.validator,
                                       session_info,
                                       block_entry.relay_vrf_story,
                                       assignment.cert,
                                       approval_entry.backing_group);
        res.has_value()) {
      const auto current_tranche =
          ::trancheNow(config_.slot_duration_millis, block_entry.slot);
      const auto too_far_in_future =
          current_tranche + DelayTranche(kTickTooFarInFuture);
      if (res.value() >= too_far_in_future) {
        return AssignmentCheckResult::TooFarInFuture;
      }
      tranche = res.value();
    } else {
      logger_->warn(
          "Check assignment certificate failed.(error={}, candidate index={})",
          res.error().message(),
          candidate_index);
      return AssignmentCheckResult::Bad;
    }

    const auto is_duplicate = approval_entry.is_assigned(assignment.validator);
    approval_entry.import_assignment(tranche, assignment.validator, tick_now);

    AssignmentCheckResult res;
    if (is_duplicate) {
      res = AssignmentCheckResult::AcceptedDuplicate;
    } else {
      logger_->trace(
          "Imported assignment. (validator={}, candidate hash={}, para id={})",
          assignment.validator,
          assigned_candidate_hash,
          candidate_entry.candidate.descriptor.para_id);
      res = AssignmentCheckResult::Accepted;
    }

    if (auto result = approval_status(block_entry, candidate_entry); result) {
      schedule_wakeup_action(result->first.get(),
                             block_entry.block_hash,
                             block_entry.block_number,
                             assigned_candidate_hash,
                             result->second.block_tick,
                             tick_now,
                             result->second.required_tranches);
    }

    /// TODO(iceseer): new candidate must be in db already
    return res;
  }

  ApprovalDistribution::ApprovalCheckResult
  ApprovalDistribution::check_and_import_approval(
      const network::IndirectSignedApprovalVote &approval) {
    GET_OPT_VALUE_OR_EXIT(
        block_entry,
        ApprovalCheckResult::Bad,
        storedBlockEntries().get(approval.payload.payload.block_hash));
    auto &session_info = block_entry.session_info;
    if (approval.payload.payload.candidate_index
        >= block_entry.candidates.size()) {
      logger_->warn(
          "Candidate index more than candidates array.(candidate index={})",
          approval.payload.payload.candidate_index);
      return ApprovalCheckResult::Bad;
    }

    const auto &approved_candidate_hash =
        block_entry.candidates[approval.payload.payload.candidate_index].second;
    if (approval.payload.ix >= session_info.validators.size()) {
      logger_->warn(
          "Validator index more than validators array.(validator index={})",
          approval.payload.ix);
      return ApprovalCheckResult::Bad;
    }

    const auto &pubkey = session_info.validators[approval.payload.ix];
    GET_OPT_VALUE_OR_EXIT(
        candidate_entry,
        ApprovalCheckResult::Bad,
        storedCandidateEntries().get(approved_candidate_hash));

    if (auto ae = candidate_entry.approval_entry(
            approval.payload.payload.block_hash)) {
      if (!ae->get().is_assigned(approval.payload.ix)) {
        logger_->warn(
            "No assignment from validator.(block hash={}, candidate hash={}, "
            "validator={})",
            approval.payload.payload.block_hash,
            approved_candidate_hash,
            approval.payload.ix);
        return ApprovalCheckResult::Bad;
      }
    } else {
      logger_->error("No approval entry.(block hash={}, candidate hash={})",
                     approval.payload.payload.block_hash,
                     approved_candidate_hash);
      return ApprovalCheckResult::Bad;
    }

    logger_->info(
        "Importing approval vote.(validator index={}, validator id={}, "
        "candidate hash={}, para id={})",
        approval.payload.ix,
        pubkey,
        approved_candidate_hash,
        candidate_entry.candidate.descriptor.para_id);
    advance_approval_state(block_entry,
                           approved_candidate_hash,
                           candidate_entry,
                           approval::RemoteApproval{
                               .validator_ix = approval.payload.ix,
                           });

    return ApprovalCheckResult::Accepted;
  }

#undef GET_OPT_VALUE_OR_EXIT

  void ApprovalDistribution::import_and_circulate_assignment(
      const MessageSource &source,
      const approval::IndirectAssignmentCert &assignment,
      CandidateIndex claimed_candidate_index) {
<<<<<<< HEAD
    BOOST_ASSERT(internal_context_->io_context()
                     ->get_executor()
                     .running_in_this_thread());
=======
    BOOST_ASSERT(this_context_->get_executor().running_in_this_thread());
>>>>>>> d93fb382
    const auto &block_hash = assignment.block_hash;
    const auto validator_index = assignment.validator;
    auto opt_entry = storedDistribBlockEntries().get(block_hash);
    if (!opt_entry) {
      logger_->warn(
          "Unexpected assignment. (peer id={}, block hash={}, validator "
          "index={})",
          source ? source->get().toBase58() : "our",
          block_hash,
          validator_index);
      return;
    }

    logger_->info(
        "Import assignment. (peer id={}, block hash={}, validator "
        "index={})",
        source ? source->get().toBase58() : "our",
        block_hash,
        validator_index);

    auto &entry = opt_entry->get();
    if (claimed_candidate_index >= entry.candidates.size()) {
      logger_->warn(
          "Unexpected candidate entry. (candidate index={}, block hash={})",
          claimed_candidate_index,
          block_hash);
      return;
    }

    auto &candidate_entry = entry.candidates[claimed_candidate_index];
    if (auto it = candidate_entry.messages.find(validator_index);
        it != candidate_entry.messages.end()) {
      if (is_type<DistribApprovalStateApproved>(it->second.approval_state)) {
        logger_->warn(
            "Already have approved state. (candidate index={}, "
            "block hash={}, validator index={})",
            claimed_candidate_index,
            block_hash,
            validator_index);
        return;
      }
    }

    if (source) {
      /// TODO(iceseer): vector-clock for knowledge
      switch (
          check_and_import_assignment(assignment, claimed_candidate_index)) {
        case AssignmentCheckResult::Accepted:
          break;
        case AssignmentCheckResult::Bad:
          SL_WARN(logger_,
                  "Got bad assignment from peer. (peer id={}, block hash={})",
                  source->get(),
                  block_hash);
          return;
        case AssignmentCheckResult::TooFarInFuture:
          SL_TRACE(
              logger_,
              "Got an assignment too far in the future. (peer id={}, block "
              "hash={})",
              source->get(),
              block_hash);
          return;
        case AssignmentCheckResult::AcceptedDuplicate:
          SL_TRACE(logger_,
                   "Got duplicated assignment. (peer id={}, block hash={})",
                   source->get(),
                   block_hash);
          return;
      }
    } else {
      /// TODO(iceseer): vector-clock for knowledge
    }

    const auto local = !source;
    [[maybe_unused]] auto &message_state =
        candidate_entry.messages
            .emplace(validator_index,
                     MessageState{
                         .approval_state = assignment.cert,
                         .local = local,
                     })
            .first->second;

    runDistributeAssignment(assignment, claimed_candidate_index);
  }

  void ApprovalDistribution::import_and_circulate_approval(
      const MessageSource &source,
      const network::IndirectSignedApprovalVote &vote) {
<<<<<<< HEAD
    BOOST_ASSERT(internal_context_->io_context()
                     ->get_executor()
                     .running_in_this_thread());
=======
    BOOST_ASSERT(this_context_->get_executor().running_in_this_thread());
>>>>>>> d93fb382
    const auto &block_hash = vote.payload.payload.block_hash;
    const auto validator_index = vote.payload.ix;
    const auto candidate_index = vote.payload.payload.candidate_index;
    auto opt_entry = storedDistribBlockEntries().get(block_hash);
    if (!opt_entry) {
      logger_->info(
          "Unexpected approval. (peer id={}, block hash={}, validator "
          "index={})",
          source ? source->get().toBase58() : "our",
          block_hash,
          validator_index);
      return;
    }

    logger_->info(
        "Import approval. (peer id={}, block hash={}, validator "
        "index={})",
        source ? source->get().toBase58() : "our",
        block_hash,
        validator_index);

    auto &entry = opt_entry->get();
    if (candidate_index >= entry.candidates.size()) {
      logger_->warn(
          "Unexpected candidate entry in import approval. (candidate index={}, "
          "block hash={}, validator index={})",
          candidate_index,
          block_hash,
          validator_index);
      return;
    }

    auto &candidate_entry = entry.candidates[candidate_index];
    if (auto it = candidate_entry.messages.find(validator_index);
        it != candidate_entry.messages.end()) {
      if (kagome::is_type<DistribApprovalStateApproved>(
              it->second.approval_state)) {
        logger_->warn(
            "Duplicate message. (candidate index={}, "
            "block hash={}, validator index={})",
            candidate_index,
            block_hash,
            validator_index);
        return;
      }
    }

    if (source) {
      /// TODO(iceseer): vector-clock for knowledge
      switch (check_and_import_approval(vote)) {
        case ApprovalCheckResult::Accepted:
          break;
        case ApprovalCheckResult::Bad:
          logger_->warn(
              "Got bad approval from peer. (peer id={}, block hash={})",
              source->get(),
              block_hash);
          return;
      }
    } else {
      /// TODO(iceseer): vector-clock for knowledge
    }

    if (auto it = candidate_entry.messages.find(validator_index);
        it != candidate_entry.messages.end()) {
      auto cert{
          boost::get<DistribApprovalStateAssigned>(&it->second.approval_state)};
      BOOST_ASSERT(cert);
      it->second.approval_state =
          DistribApprovalStateApproved{*cert, vote.signature};
    } else {
      logger_->warn(
          "Importing an approval we don't have an assignment for. (candidate "
          "index={}, block hash={}, validator index={})",
          candidate_index,
          block_hash,
          validator_index);
      return;
    }
    runDistributeApproval(vote);
  }

  void ApprovalDistribution::onValidationProtocolMsg(
<<<<<<< HEAD
      const libp2p::peer::PeerId &pid,
      const network::ValidatorProtocolMessage &msg) {
    REINVOKE_2(*internal_context_,
               onValidationProtocolMsg,
               pid,
               msg,
               peer_id,
               message);
=======
      const libp2p::peer::PeerId &peer_id,
      const network::ValidatorProtocolMessage &message) {
    /*
     * THIS CODE DISABLED TO PREVENT EXTRA CPU USAGE BECAUSE OF INFINITE TASKS
     * IN MAIN THREAD.
     */
    return;
>>>>>>> d93fb382

    if (!parachain_processor_->canProcessParachains()) {
      return;
    }
    if (auto m{boost::get<network::ApprovalDistributionMessage>(&message)}) {
      visit_in_place(
          *m,
          [&](const network::Assignments &assignments) {
<<<<<<< HEAD
            SL_TRACE(logger_,
                     "Received assignments.(peer_id={}, count={})",
                     peer_id,
                     assignments.assignments.size());
=======
            logger_->info("Received assignments.(peer_id={}, count={})",
                          peer_id,
                          assignments.assignments.size());
>>>>>>> d93fb382
            for (auto const &assignment : assignments.assignments) {
              if (auto it = pending_known_.find(
                      assignment.indirect_assignment_cert.block_hash);
                  it != pending_known_.end()) {
                SL_TRACE(logger_,
                         "Pending assignment.(block hash={}, claimed index={}, "
                         "validator={}, peer={})",
                         assignment.indirect_assignment_cert.block_hash,
                         assignment.candidate_ix,
                         assignment.indirect_assignment_cert.validator,
                         peer_id);
                it->second.emplace_back(
                    std::make_pair(peer_id, PendingMessage{assignment}));
                continue;
              }

              import_and_circulate_assignment(
                  peer_id,
                  assignment.indirect_assignment_cert,
                  assignment.candidate_ix);
            }
          },
          [&](const network::Approvals &approvals) {
<<<<<<< HEAD
            SL_TRACE(logger_,
                     "Received approvals.(peer_id={}, count={})",
                     peer_id,
                     approvals.approvals.size());
=======
            logger_->info("Received approvals.(peer_id={}, count={})",
                          peer_id,
                          approvals.approvals.size());
>>>>>>> d93fb382
            for (auto const &approval_vote : approvals.approvals) {
              if (auto it = pending_known_.find(
                      approval_vote.payload.payload.block_hash);
                  it != pending_known_.end()) {
                SL_TRACE(logger_,
                         "Pending approval.(block hash={}, candidate index={}, "
                         "validator={}, peer={})",
                         approval_vote.payload.payload.block_hash,
                         approval_vote.payload.payload.candidate_index,
                         approval_vote.payload.ix,
                         peer_id);
                it->second.emplace_back(
                    std::make_pair(peer_id, PendingMessage{approval_vote}));
                continue;
              }

              import_and_circulate_approval(peer_id, approval_vote);
            }
          },
          [&](const auto &) { UNREACHABLE; });
    }
  }

  void ApprovalDistribution::runDistributeAssignment(
      const approval::IndirectAssignmentCert &indirect_cert,
      CandidateIndex candidate_index) {
    logger_->info(
        "Distributing assignment on candidate (block hash={}, candidate "
        "index={})",
        indirect_cert.block_hash,
        candidate_index);

    auto se = pm_->getStreamEngine();
    BOOST_ASSERT(se);

    se->broadcast(router_->getValidationProtocol(),
                  std::make_shared<
                      network::WireMessage<network::ValidatorProtocolMessage>>(
                      network::ApprovalDistributionMessage{network::Assignments{
                          .assignments = {network::Assignment{
                              .indirect_assignment_cert = indirect_cert,
                              .candidate_ix = candidate_index,
                          }}}}));
  }

  void ApprovalDistribution::runDistributeApproval(
      const network::IndirectSignedApprovalVote &vote) {
    logger_->info(
        "Distributing our approval vote on candidate (block={}, index={})",
        vote.payload.payload.block_hash,
        vote.payload.payload.candidate_index);

    auto se = pm_->getStreamEngine();
    BOOST_ASSERT(se);

    se->broadcast(router_->getValidationProtocol(),
                  std::make_shared<
                      network::WireMessage<network::ValidatorProtocolMessage>>(
                      network::ApprovalDistributionMessage{network::Approvals{
                          .approvals = {vote},
                      }}));
  }

<<<<<<< HEAD
  void ApprovalDistribution::issue_approval(const CandidateHash &can_hash,
                                            ValidatorIndex val_index,
                                            const RelayHash &bl_hash) {
    REINVOKE_3(*internal_context_,
               issue_approval,
               can_hash,
               val_index,
               bl_hash,
               candidate_hash,
               validator_index,
               block_hash)

=======
  void ApprovalDistribution::issue_approval(const CandidateHash &candidate_hash,
                                            ValidatorIndex validator_index,
                                            const RelayHash &block_hash) {
>>>>>>> d93fb382
    auto be = storedBlockEntries().get(block_hash);
    if (!be) {
      logger_->info("No block entry for {}. Staled.", block_hash);
      return;
    }

    auto &block_entry = be->get();
    auto candidate_index = block_entry.candidateIxByHash(candidate_hash);
    if (!candidate_index) {
      logger_->warn(
          "Candidate hash {} is not present in the block entry's candidates "
          "for relay block {}",
          candidate_hash,
          block_entry.parent_hash);
      return;
    }

    auto &session_info = block_entry.session_info;
    if (*candidate_index >= block_entry.candidates.size()) {
      logger_->warn(
          "Received malformed request to approve out-of-bounds candidate index "
          "{} included at block {}",
          *candidate_index,
          block_hash);
      return;
    }

    const auto &c_hash = block_entry.candidates[*candidate_index].second;
    auto r = storedCandidateEntries().get(c_hash);
    if (!r) {
      logger_->warn("Missing entry for candidate index {} included at block {}",
                    *candidate_index,
                    block_hash);
      return;
    }

    auto &candidate_entry = *r;
    if (validator_index >= session_info.validators.size()) {
      logger_->warn("Validator index {} out of bounds in session {}",
                    validator_index,
                    block_entry.session);
      return;
    }

    auto &validator_pubkey = session_info.validators[validator_index];
    const auto session = block_entry.session;
    auto sig = sign_approval(validator_pubkey, session, c_hash);
    if (!sig) {
      logger_->warn("Could not issue approval signature for pubkey {}",
                    validator_pubkey);
      return;
    }

    advance_approval_state(block_entry,
                           candidate_hash,
                           candidate_entry,
                           approval::LocalApproval{
                               .validator_ix = validator_index,
                               .validator_sig = *sig,
                           });

    import_and_circulate_approval(
        std::nullopt,
        network::IndirectSignedApprovalVote{
            .payload =
                {
                    .payload =
                        network::ApprovalVote{
                            .block_hash = block_hash,
                            .candidate_index = *candidate_index,
                        },
                    .ix = validator_index,
                },
            .signature = std::move(*sig),
        });

    /// TODO(iceseer): store state for the dispute
  }

  std::optional<ValidatorSignature> ApprovalDistribution::sign_approval(
      const crypto::Sr25519PublicKey &pubkey,
      SessionIndex session_index,
      const CandidateHash &candidate_hash) {
    auto key_pair =
        keystore_->findSr25519Keypair(crypto::KEY_TYPE_PARA, pubkey);
    if (key_pair.has_error()) {
      logger_->warn("No key pair in store for {}", pubkey);
      return std::nullopt;
    }
    static std::array<uint8_t, 4ull> kMagic{'A', 'P', 'P', 'R'};
    auto d = std::make_tuple(kMagic, candidate_hash, session_index);
    auto payload = scale::encode(std::move(d)).value();

    if (auto res = crypto_provider_->sign(key_pair.value(), payload);
        res.has_value()) {
      return res.value();
    } else {
      logger_->warn("Unable to sign with {}", pubkey);
      return std::nullopt;
    }
  }

  void ApprovalDistribution::runLaunchApproval(
      const CandidateHash &candidate_hash,
      const approval::IndirectAssignmentCert &indirect_cert,
      DelayTranche assignment_tranche,
      const RelayHash &relay_block_hash,
      CandidateIndex candidate_index,
      SessionIndex session,
      const network::CandidateReceipt &candidate,
      GroupIndex backing_group) {
    /// TODO(iceseer): don't launch approval work if the node is syncing.
    const auto &block_hash = indirect_cert.block_hash;
    const auto validator_index = indirect_cert.validator;

    import_and_circulate_assignment(
        std::nullopt, indirect_cert, candidate_index);
    /// TODO(iceseer): make cache by 'candidate_hash'
    launch_approval(relay_block_hash,
                    candidate_hash,
                    session,
                    candidate,
                    validator_index,
                    block_hash,
                    backing_group);
  }

  void ApprovalDistribution::schedule_wakeup_action(
      const ApprovalEntry &approval_entry,
      const Hash &block_hash,
      BlockNumber block_number,
      const CandidateHash &candidate_hash,
      Tick block_tick,
      Tick tick_now,
      const approval::RequiredTranches &required_tranches) {
    std::optional<Tick> tick{};
    if (!approval_entry.approved) {
      tick = visit_in_place(
          required_tranches,
          [](const approval::AllRequiredTranche &) -> std::optional<Tick> {
            return std::nullopt;
          },
          [&tick_now](const approval::ExactRequiredTranche &e) {
            auto filter = [](Tick const &t, Tick const &ref) {
              return ((t > ref) ? std::optional<Tick>{t}
                                : std::optional<Tick>{});
            };
            return approval::min_or_some(
                e.next_no_show,
                (e.last_assignment_tick ? filter(
                     *e.last_assignment_tick + kApprovalDelay, tick_now)
                                        : std::optional<Tick>{}));
          },
          [&](const approval::PendingRequiredTranche &e) {
            std::optional<DelayTranche> next_announced{};
            for (auto const &t : approval_entry.tranches) {
              if (t.tranche > e.considered) {
                next_announced = t.tranche;
                break;
              }
            }
            std::optional<DelayTranche> our_untriggered{};
            if (approval_entry.our_assignment) {
              auto &t = *approval_entry.our_assignment;
              if (!t.triggered && t.tranche > e.considered) {
                our_untriggered = t.tranche;
              }
            }

            auto next_non_empty_tranche =
                approval::min_or_some(next_announced, our_untriggered);
            if (next_non_empty_tranche) {
              *next_non_empty_tranche += (block_tick + e.clock_drift);
            }

            return approval::min_or_some(next_non_empty_tranche,
                                         e.next_no_show);
          });
    }

    if (tick) {
      runScheduleWakeup(block_hash, block_number, candidate_hash, *tick);
    } else {
      logger_->trace(
          "No wakeup. Block hash {}, candidate hash {}, block number {}, tick "
          "{}",
          block_hash,
          candidate_hash,
          block_number,
          tick);
    }
  }

  void ApprovalDistribution::notifyApproved(const Hash &block_hash) {
    /// Action::NoteApprovedInChainSelection => ChainSelectionMessage::Approved
    if (auto result = block_tree_->markAsParachainDataBlock(block_hash);
        result.has_error()) {
      logger_->warn(
          "Adjust weight for block with parachain data failed.(block hash={}, "
          "error={})",
          block_hash,
          result.error().message());
    }
  }

  void ApprovalDistribution::advance_approval_state(
      BlockEntry &block_entry,
      const CandidateHash &candidate_hash,
      CandidateEntry &candidate_entry,
      approval::ApprovalStateTransition transition) {
    const auto validator_index = approval::validator_index(transition);
    const std::optional<bool> already_approved_by =
        validator_index ? candidate_entry.mark_approval(*validator_index)
                        : std::optional<bool>{};
    const auto candidate_approved_in_block =
        block_entry.is_candidate_approved(candidate_hash);

    if (!approval::is_local_approval(transition)) {
      if (candidate_approved_in_block) {
        return;
      }
    }

    const auto &block_hash = block_entry.block_hash;
    const auto block_number = block_entry.block_number;
    const auto tick_now = ::tickNow();

    SL_TRACE(logger_,
             "Advance approval state.(candidate {}, block {}, "
             "validator {})",
             candidate_hash,
             block_hash,
             validator_index);

    auto result = approval_status(block_entry, candidate_entry);
    if (!result) {
      logger_->warn(
          "No approval entry for approval on block: candidate {}, block {}, "
          "validator {}",
          candidate_hash,
          block_hash,
          validator_index);
      return;
    }

    std::optional<std::pair<bool, approval::ApprovalStatus>> _{};
    std::optional<std::reference_wrapper<ApprovalEntry>> ae{};
    {
      auto &[approval_entry, status] = *result;
      const auto check = checkApproval(
          candidate_entry, approval_entry, status.required_tranches);
      const auto is_approved = approval::is_approved(
          check, math::sat_sub_unsigned(tick_now, kApprovalDelay));

      if (is_approved) {
        logger_->info("Candidate approved: candidate {}, block {}",
                      candidate_hash,
                      block_hash);
        const auto was_block_approved = block_entry.is_fully_approved();
        block_entry.mark_approved_by_hash(candidate_hash);
        const auto is_block_approved = block_entry.is_fully_approved();

        if (is_block_approved && !was_block_approved) {
          notifyApproved(block_hash);
        }
        /// TODO(iceseer): store in database if needed
      }
      _ = std::make_pair(is_approved, std::move(status));
      ae = approval_entry;
    }

    BOOST_ASSERT(_);
    BOOST_ASSERT(ae);
    auto &[is_approved, status] = *_;
    auto &approval_entry = ae->get();

    const auto was_approved = approval_entry.approved;
    const auto newly_approved = is_approved && !was_approved;
    if (is_approved) {
      approval_entry.approved = true;
    }

    if (auto v{boost::get<approval::LocalApproval>(&transition)}) {
      approval_entry.our_approval_sig = v->validator_sig;
    }

    schedule_wakeup_action(approval_entry,
                           block_hash,
                           block_number,
                           candidate_hash,
                           status.block_tick,
                           tick_now,
                           status.required_tranches);
    if (approval::is_local_approval(transition) || newly_approved
        || (already_approved_by && !*already_approved_by)) {
      /// TODO(iceseer): store in database if needed
      BOOST_ASSERT(storedCandidateEntries().get(candidate_hash)->get()
                   == candidate_entry);
    }
  }

  void ApprovalDistribution::scheduleTranche(
      const primitives::BlockHash &head, BlockImportedCandidates &&candidate) {
    /// this_thread_ context execution.
    BOOST_ASSERT(internal_context_->io_context()
                     ->get_executor()
                     .running_in_this_thread());
    SL_TRACE(logger_,
             "Imported new block {}:{} with candidates count {}",
             candidate.block_number,
             candidate.block_hash,
             candidate.imported_candidates.size());

    for (const auto &[c_hash, c_entry] : candidate.imported_candidates) {
      const auto &block_assignments = c_entry.block_assignments.at(head);
      if (block_assignments.our_assignment) {
        const auto our_tranche = block_assignments.our_assignment->tranche;
        const auto tick = our_tranche + candidate.block_tick;
        SL_TRACE(logger_,
                 "Scheduling first wakeup for block {}, tranche {} "
                 "after {}.",
                 candidate.block_hash,
                 our_tranche,
                 tick);

        // Our first wakeup will just be the tranche of our
        // assignment, if any. This will likely be superseded by
        // incoming assignments and approvals which trigger
        // rescheduling.
        runScheduleWakeup(
            candidate.block_hash, candidate.block_number, c_hash, tick);
      }
    }
  }

  void ApprovalDistribution::runScheduleWakeup(
      const primitives::BlockHash &block_hash,
      primitives::BlockNumber block_number,
      const CandidateHash &candidate_hash,
      Tick tick) {
    const auto ms_now = msNow();
    const auto ms_wakeup = tick * kTickDurationMs;
    const auto ms_wakeup_after = math::sat_sub_unsigned(ms_wakeup, ms_now);

    auto &target_block = active_tranches_[block_hash];
    auto target_candidate = target_block.find(candidate_hash);
    if (target_candidate != target_block.end()) {
      if (target_candidate->second.first <= tick) {
        return;
      }
    }

    SL_TRACE(logger_,
             "Scheduling wakeup. (block_hash={}, candidate_hash={}, "
             "block_number={}, tick={}, after={})",
             block_hash,
             candidate_hash,
             block_number,
             tick,
             ms_wakeup_after);

    auto t = std::make_unique<clock::BasicWaitableTimer>(
        internal_context_->io_context());
    t->expiresAfter(std::chrono::milliseconds(ms_wakeup_after));
    t->asyncWait([wself{weak_from_this()},
                  id{uintptr_t(t.get())},
                  block_hash,
                  block_number,
                  candidate_hash](auto &&ec) {
      if (auto self = wself.lock()) {
        auto &target_block = self->active_tranches_[block_hash];
        auto target_candidate_it = target_block.find(candidate_hash);
        BOOST_ASSERT(target_candidate_it != target_block.end());

        auto t = std::move(target_candidate_it->second.second);
        target_block.erase(target_candidate_it);

        if (ec) {
          SL_ERROR(self->logger_,
                   "error happened while waiting on tranche the "
                   "timer: {}",
                   ec.message());
          return;
        }
        self->handleTranche(block_hash, block_number, candidate_hash);
      }
    });
    target_block.insert_or_assign(candidate_hash,
                                  std::make_pair(tick, std::move(t)));
  }

  void ApprovalDistribution::handleTranche(
      const primitives::BlockHash &block_hash,
      primitives::BlockNumber block_number,
      const CandidateHash &candidate_hash) {
    BOOST_ASSERT(internal_context_->io_context()
                     ->get_executor()
                     .running_in_this_thread());

    auto opt_block_entry = storedBlockEntries().get(block_hash);
    auto opt_candidate_entry = storedCandidateEntries().get(candidate_hash);

    if (!opt_block_entry || !opt_candidate_entry) {
      SL_ERROR(logger_, "Block entry or candidate entry not exists.");
      return;
    }

    auto &block_entry = opt_block_entry->get();
    auto &candidate_entry = opt_candidate_entry->get();
    auto &session_info = opt_block_entry->get().session_info;

    const auto block_tick =
        slotNumberToTick(config_.slot_duration_millis, block_entry.slot);
    const auto no_show_duration = slotNumberToTick(config_.slot_duration_millis,
                                                   session_info.no_show_slots);

    const auto tranche_now =
        ::trancheNow(config_.slot_duration_millis, block_entry.slot);
    SL_TRACE(logger_,
             "Processing wakeup: tranche={}, candidate_hash={}, relay_hash={}",
             tranche_now,
             candidate_hash,
             block_hash);

    auto opt_approval_entry = candidate_entry.approval_entry(block_hash);
    if (!opt_approval_entry) {
      return;
    }

    auto &approval_entry = opt_approval_entry->get();
    const auto tta = tranchesToApprove(approval_entry,
                                       candidate_entry.approvals,
                                       tranche_now,
                                       block_tick,
                                       no_show_duration,
                                       session_info.needed_approvals);
    const auto should_trigger = shouldTriggerAssignment(
        approval_entry, candidate_entry, tta, tranche_now);
    const auto backing_group = approval_entry.backing_group;
    auto candidate_receipt = candidate_entry.candidate;

    ApprovalEntry::MaybeCert maybe_cert{};
    if (should_trigger) {
      maybe_cert = approval_entry.trigger_our_assignment(tickNow());
      BOOST_ASSERT(storedCandidateEntries().get(candidate_hash)->get()
                   == candidate_entry);
    }

    if (maybe_cert) {
      const auto &[cert, val_index, tranche] = *maybe_cert;
      approval::IndirectAssignmentCert indirect_cert{
          .block_hash = block_hash,
          .validator = val_index,
          .cert = cert.get(),
      };

      if (auto i = block_entry.candidateIxByHash(candidate_hash)) {
        runLaunchApproval(candidate_hash,
                          indirect_cert,
                          tranche,
                          block_hash,
                          CandidateIndex(*i),
                          block_entry.session,
                          candidate_receipt,
                          backing_group);
      }
    }

    advance_approval_state(block_entry,
                           candidate_hash,
                           candidate_entry,
                           approval::WakeupProcessed{});
  }

}  // namespace kagome::parachain<|MERGE_RESOLUTION|>--- conflicted
+++ resolved
@@ -532,28 +532,7 @@
             auto /*event_type*/,
             const primitives::events::ChainEventParams &event) {
           if (auto self = wptr.lock()) {
-<<<<<<< HEAD
             self->clearCaches(event);
-=======
-            if (auto const value = if_type<
-                    const primitives::events::RemoveAfterFinalizationParams>(
-                    event)) {
-              for (auto const &lost : value->get()) {
-                self->logger_->trace(
-                    "Cleaning up stale pending messages.(block hash={})", lost);
-                self->pending_known_.erase(lost);
-
-                if (auto block_entry = self->storedBlockEntries().get(lost)) {
-                  for (auto const &candidate : block_entry->get().candidates) {
-                    self->recovery_->remove(candidate.second);
-                    self->storedCandidateEntries().extract(candidate.second);
-                  }
-                  self->storedBlockEntries().extract(lost);
-                }
-                self->storedDistribBlockEntries().extract(lost);
-              }
-            }
->>>>>>> d93fb382
           }
         });
 
@@ -575,6 +554,15 @@
                  lost);
         pending_known_.erase(lost);
         active_tranches_.erase(lost);
+
+        if (auto block_entry = storedBlockEntries().get(lost)) {
+          for (const auto &candidate : block_entry->get().candidates) {
+            recovery_->remove(candidate.second);
+            storedCandidateEntries().extract(candidate.second);
+          }
+          storedBlockEntries().extract(lost);
+        }
+        storedDistribBlockEntries().extract(lost);
       }
     }
   }
@@ -719,16 +707,6 @@
     }
   }
 
-<<<<<<< HEAD
-=======
-  void ApprovalDistribution::store_included_candidates(
-      ApprovingContextUnit &acu,
-      const ApprovalDistribution::CandidateIncludedList &candidates_list) {
-    ApprovingContext &context = acu.second;
-    context.included_candidates = candidates_list;
-  }
-
->>>>>>> d93fb382
   void ApprovalDistribution::try_process_approving_context(
       ApprovalDistribution::ApprovingContextUnit &acu) {
     ApprovingContext &ac = acu.second;
@@ -863,11 +841,11 @@
 
     for (auto &candidate : candidates) {
       if (auto obj{boost::get<runtime::CandidateIncluded>(&candidate)}) {
-        included.emplace_back(std::make_tuple(
-            hasher_->blake2b_256(scale::encode(obj->candidate_receipt).value()),
-            std::move(obj->candidate_receipt),
-            obj->core_index,
-            obj->group_index));
+        included.emplace_back(
+            std::make_tuple(candidateHash(*hasher_, obj->candidate_receipt),
+                            std::move(obj->candidate_receipt),
+                            obj->core_index,
+                            obj->group_index));
       }
     }
     return included;
@@ -1278,13 +1256,9 @@
   ApprovalDistribution::check_and_import_assignment(
       const approval::IndirectAssignmentCert &assignment,
       CandidateIndex candidate_index) {
-<<<<<<< HEAD
     BOOST_ASSERT(internal_context_->io_context()
                      ->get_executor()
                      .running_in_this_thread());
-=======
-    BOOST_ASSERT(this_context_->get_executor().running_in_this_thread());
->>>>>>> d93fb382
     const auto tick_now = ::tickNow();
 
     GET_OPT_VALUE_OR_EXIT(block_entry,
@@ -1435,13 +1409,9 @@
       const MessageSource &source,
       const approval::IndirectAssignmentCert &assignment,
       CandidateIndex claimed_candidate_index) {
-<<<<<<< HEAD
     BOOST_ASSERT(internal_context_->io_context()
                      ->get_executor()
                      .running_in_this_thread());
-=======
-    BOOST_ASSERT(this_context_->get_executor().running_in_this_thread());
->>>>>>> d93fb382
     const auto &block_hash = assignment.block_hash;
     const auto validator_index = assignment.validator;
     auto opt_entry = storedDistribBlockEntries().get(block_hash);
@@ -1532,13 +1502,9 @@
   void ApprovalDistribution::import_and_circulate_approval(
       const MessageSource &source,
       const network::IndirectSignedApprovalVote &vote) {
-<<<<<<< HEAD
     BOOST_ASSERT(internal_context_->io_context()
                      ->get_executor()
                      .running_in_this_thread());
-=======
-    BOOST_ASSERT(this_context_->get_executor().running_in_this_thread());
->>>>>>> d93fb382
     const auto &block_hash = vote.payload.payload.block_hash;
     const auto validator_index = vote.payload.ix;
     const auto candidate_index = vote.payload.payload.candidate_index;
@@ -1622,7 +1588,6 @@
   }
 
   void ApprovalDistribution::onValidationProtocolMsg(
-<<<<<<< HEAD
       const libp2p::peer::PeerId &pid,
       const network::ValidatorProtocolMessage &msg) {
     REINVOKE_2(*internal_context_,
@@ -1631,15 +1596,6 @@
                msg,
                peer_id,
                message);
-=======
-      const libp2p::peer::PeerId &peer_id,
-      const network::ValidatorProtocolMessage &message) {
-    /*
-     * THIS CODE DISABLED TO PREVENT EXTRA CPU USAGE BECAUSE OF INFINITE TASKS
-     * IN MAIN THREAD.
-     */
-    return;
->>>>>>> d93fb382
 
     if (!parachain_processor_->canProcessParachains()) {
       return;
@@ -1648,16 +1604,10 @@
       visit_in_place(
           *m,
           [&](const network::Assignments &assignments) {
-<<<<<<< HEAD
             SL_TRACE(logger_,
                      "Received assignments.(peer_id={}, count={})",
                      peer_id,
                      assignments.assignments.size());
-=======
-            logger_->info("Received assignments.(peer_id={}, count={})",
-                          peer_id,
-                          assignments.assignments.size());
->>>>>>> d93fb382
             for (auto const &assignment : assignments.assignments) {
               if (auto it = pending_known_.find(
                       assignment.indirect_assignment_cert.block_hash);
@@ -1681,16 +1631,10 @@
             }
           },
           [&](const network::Approvals &approvals) {
-<<<<<<< HEAD
             SL_TRACE(logger_,
                      "Received approvals.(peer_id={}, count={})",
                      peer_id,
                      approvals.approvals.size());
-=======
-            logger_->info("Received approvals.(peer_id={}, count={})",
-                          peer_id,
-                          approvals.approvals.size());
->>>>>>> d93fb382
             for (auto const &approval_vote : approvals.approvals) {
               if (auto it = pending_known_.find(
                       approval_vote.payload.payload.block_hash);
@@ -1754,7 +1698,6 @@
                       }}));
   }
 
-<<<<<<< HEAD
   void ApprovalDistribution::issue_approval(const CandidateHash &can_hash,
                                             ValidatorIndex val_index,
                                             const RelayHash &bl_hash) {
@@ -1767,11 +1710,6 @@
                validator_index,
                block_hash)
 
-=======
-  void ApprovalDistribution::issue_approval(const CandidateHash &candidate_hash,
-                                            ValidatorIndex validator_index,
-                                            const RelayHash &block_hash) {
->>>>>>> d93fb382
     auto be = storedBlockEntries().get(block_hash);
     if (!be) {
       logger_->info("No block entry for {}. Staled.", block_hash);
