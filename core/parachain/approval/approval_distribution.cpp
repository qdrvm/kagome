--- conflicted
+++ resolved
@@ -482,13 +482,9 @@
       std::shared_ptr<Watchdog> watchdog,
       WeakIoContext main_thread,
       LazySPtr<dispute::DisputeCoordinator> dispute_coordinator)
-<<<<<<< HEAD
-      : internal_context_{ThreadPool::create("approval", 1ull)->handler()},
-=======
       : int_pool_{std::make_shared<ThreadPool>(
           std::move(watchdog), "approval", 1ull)},
         internal_context_{int_pool_->handler()},
->>>>>>> d3ec61e8
         thread_pool_{std::move(thread_pool)},
         thread_pool_context_{thread_pool_->handler()},
         parachain_host_(std::move(parachain_host)),
