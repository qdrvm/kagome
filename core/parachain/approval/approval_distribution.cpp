--- conflicted
+++ resolved
@@ -503,16 +503,7 @@
     app_state_manager->takeControl(*this);
   }
 
-<<<<<<< HEAD
   ApprovalDistribution::~ApprovalDistribution() {}
-=======
-  ApprovalDistribution::~ApprovalDistribution() {
-    for (auto &it : active_tranches_) {
-      BOOST_ASSERT(it.second);
-    }
-    active_tranches_.clear();
-  }
->>>>>>> ee75e517
 
   bool ApprovalDistribution::prepare() {
     my_view_sub_ = std::make_shared<network::PeerView::MyViewSubscriber>(
