/**
 * Copyright Quadrivium LLC
 * All Rights Reserved
 * SPDX-License-Identifier: Apache-2.0
 */

#include <optional>

#include <fmt/std.h>
#include <boost/date_time/posix_time/posix_time.hpp>
#include <libp2p/basic/scheduler/asio_scheduler_backend.hpp>
#include <libp2p/basic/scheduler/scheduler_impl.hpp>
#include <libp2p/common/shared_fn.hpp>

#include "common/main_thread_pool.hpp"
#include "common/visitor.hpp"
#include "common/worker_thread_pool.hpp"
#include "consensus/babe/babe_config_repository.hpp"
#include "consensus/babe/impl/babe_digests_util.hpp"
#include "crypto/hasher.hpp"
#include "crypto/key_store.hpp"
#include "crypto/sr25519_provider.hpp"
#include "network/impl/protocols/parachain_protocols.hpp"
#include "network/impl/stream_engine.hpp"
#include "network/peer_manager.hpp"
#include "network/router.hpp"
#include "parachain/approval/approval.hpp"
#include "parachain/approval/approval_distribution.hpp"
#include "parachain/approval/approval_distribution_error.hpp"
#include "parachain/approval/approval_thread_pool.hpp"
#include "parachain/approval/state.hpp"
#include "primitives/math.hpp"
#include "runtime/runtime_api/parachain_host_types.hpp"
#include "utils/pool_handler_ready_make.hpp"
#include "utils/weak_macro.hpp"

static constexpr size_t kMaxAssignmentBatchSize = 200ull;
static constexpr size_t kMaxApprovalBatchSize = 300ull;
static constexpr size_t kMaxBitfieldSize = 500ull;

static constexpr uint64_t kTickDurationMs = 500ull;
static constexpr kagome::network::Tick kApprovalDelay = 2ull;
static constexpr kagome::network::Tick kTickTooFarInFuture =
    20ull;  // 10 seconds.

namespace {

  /// assumes `slot_duration_millis` evenly divided by tick duration.
  kagome::network::Tick slotNumberToTick(uint64_t slot_duration_millis,
                                         kagome::consensus::SlotNumber slot) {
    const auto ticks_per_slot = slot_duration_millis / kTickDurationMs;
    return slot * ticks_per_slot;
  }

  uint64_t msNow() {
    return uint64_t(std::chrono::duration_cast<std::chrono::milliseconds>(
                        std::chrono::system_clock::now().time_since_epoch())
                        .count());
  }

  kagome::network::Tick tickNow() {
    return msNow() / kTickDurationMs;
  }

  kagome::parachain::approval::DelayTranche trancheNow(
      uint64_t slot_duration_millis, kagome::consensus::SlotNumber base_slot) {
    return static_cast<kagome::parachain::approval::DelayTranche>(
        kagome::math::sat_sub_unsigned(
            tickNow(), slotNumberToTick(slot_duration_millis, base_slot)));
  }

  bool isInBackingGroup(
      const std::vector<std::vector<kagome::parachain::ValidatorIndex>>
          &validator_groups,
      kagome::parachain::ValidatorIndex validator,
      kagome::parachain::GroupIndex group) {
    if (group < validator_groups.size()) {
      for (const auto &i : validator_groups[group]) {
        if (i == validator) {
          return true;
        }
      }
    }
    return false;
  }

  void computeVrfModuloAssignments_v2(
      std::span<const uint8_t, kagome::crypto::constants::sr25519::KEYPAIR_SIZE>
          assignments_key,
      const kagome::runtime::SessionInfo &config,
      const RelayVRFStory &relay_vrf_story,
      const std::vector<kagome::parachain::CoreIndex> &leaving_cores,
      kagome::parachain::ValidatorIndex validator_index,
      std::unordered_map<kagome::parachain::CoreIndex,
                         kagome::parachain::ApprovalDistribution::OurAssignment>
          &assignments) {
    using namespace kagome::parachain;  // NOLINT(google-build-using-namespace)
    using namespace kagome;             // NOLINT(google-build-using-namespace)

    VRFCOutput cert_output;
    VRFCProof cert_proof;
    uint32_t *cores;        // NOLINT(cppcoreguidelines-init-variables)
    uint64_t cores_out_sz;  // NOLINT(cppcoreguidelines-init-variables)

    if (sr25519_relay_vrf_modulo_assignments_cert_v2(
            assignments_key.data(),
            config.relay_vrf_modulo_samples,
            config.n_cores,
            &relay_vrf_story,
            leaving_cores.data(),
            leaving_cores.size(),
            &cert_output,
            &cert_proof,
            &cores,
            &cores_out_sz)) {
      ::scale::BitVec assignment_bitfield;
      for (size_t ix = 0; ix < cores_out_sz; ++ix) {
        // NOLINTNEXTLINE(cppcoreguidelines-pro-bounds-pointer-arithmetic)
        const auto ci = cores[ix];
        if (ci >= assignment_bitfield.bits.size()) {
          assignment_bitfield.bits.resize(ci + 1);
        }
        assignment_bitfield.bits[ci] = true;
      }

      crypto::VRFPreOutput o;
      std::copy_n(std::make_move_iterator(cert_output.data),
                  crypto::constants::sr25519::vrf::OUTPUT_SIZE,
                  o.begin());

      crypto::VRFProof p;
      std::copy_n(std::make_move_iterator(cert_proof.data),
                  crypto::constants::sr25519::vrf::PROOF_SIZE,
                  p.begin());

      ApprovalDistribution::OurAssignment assignment{
          .cert =
              approval::AssignmentCertV2{
                  .kind =
                      approval::RelayVRFModuloCompact{
                          .core_bitfield = assignment_bitfield,
                      },
                  .vrf = crypto::VRFOutput{.output = o, .proof = p},
              },
          .tranche = 0ul,
          .validator_index = validator_index,
          .triggered = false};

      for (size_t ix = 0; ix < cores_out_sz; ++ix) {
        // NOLINTNEXTLINE(cppcoreguidelines-pro-bounds-pointer-arithmetic)
        const auto core_index = cores[ix];
        assignments.emplace(core_index, assignment);
      }

      sr25519_clear_assigned_cores_v2(cores, cores_out_sz);
    }
  }

  void computeVrfModuloAssignments_v1(
      std::span<const uint8_t, kagome::crypto::constants::sr25519::KEYPAIR_SIZE>
          keypair_buf,
      const kagome::runtime::SessionInfo &config,
      const RelayVRFStory &relay_vrf_story,
      const std::vector<kagome::parachain::CoreIndex> &lc,
      kagome::parachain::ValidatorIndex validator_ix,
      std::unordered_map<kagome::parachain::CoreIndex,
                         kagome::parachain::ApprovalDistribution::OurAssignment>
          &assignments) {
    using namespace kagome::parachain;  // NOLINT(google-build-using-namespace)
    using namespace kagome;             // NOLINT(google-build-using-namespace)

    VRFCOutput cert_output;
    VRFCProof cert_proof;
    CoreIndex core{};
    for (uint32_t rvm_sample = 0; rvm_sample < config.relay_vrf_modulo_samples;
         ++rvm_sample) {
      if (sr25519_relay_vrf_modulo_assignments_cert(keypair_buf.data(),
                                                    rvm_sample,
                                                    config.n_cores,
                                                    &relay_vrf_story,
                                                    lc.data(),
                                                    lc.size(),
                                                    &cert_output,
                                                    &cert_proof,
                                                    &core)) {
        if (assignments.contains(core)) {
          continue;
        }

        crypto::VRFPreOutput o;
        std::copy_n(std::make_move_iterator(cert_output.data),
                    crypto::constants::sr25519::vrf::OUTPUT_SIZE,
                    o.begin());

        crypto::VRFProof p;
        std::copy_n(std::make_move_iterator(cert_proof.data),
                    crypto::constants::sr25519::vrf::PROOF_SIZE,
                    p.begin());

        assignments.emplace(
            core,
            ApprovalDistribution::OurAssignment{
                .cert =
                    approval::AssignmentCertV2::from(approval::AssignmentCert{
                        .kind = approval::RelayVRFModulo{.sample = rvm_sample},
                        .vrf = crypto::VRFOutput{.output = o, .proof = p}}),
                .tranche = 0ul,
                .validator_index = validator_ix,
                .triggered = false});
      }
    }
  }

  void computeVrfDelayAssignments(
      std::span<const uint8_t, kagome::crypto::constants::sr25519::KEYPAIR_SIZE>
          keypair_buf,
      const kagome::runtime::SessionInfo &config,
      const RelayVRFStory &relay_vrf_story,
      const std::vector<kagome::parachain::CoreIndex> &lc,
      kagome::parachain::ValidatorIndex validator_ix,
      std::unordered_map<kagome::parachain::CoreIndex,
                         kagome::parachain::ApprovalDistribution::OurAssignment>
          &assignments) {
    using namespace kagome::parachain;  // NOLINT(google-build-using-namespace)
    using namespace kagome;             // NOLINT(google-build-using-namespace)

    VRFCOutput cert_output;
    VRFCProof cert_proof;
    uint32_t tranche = {};
    for (const auto &core : lc) {
      sr25519_relay_vrf_delay_assignments_cert(
          keypair_buf.data(),
          config.n_delay_tranches,
          config.zeroth_delay_tranche_width,
          &relay_vrf_story,
          core,
          &cert_output,
          &cert_proof,
          &tranche);

      auto it = assignments.find(core);
      if (it == assignments.end() || it->second.tranche > tranche) {
        crypto::VRFPreOutput o;
        std::copy_n(std::make_move_iterator(cert_output.data),
                    crypto::constants::sr25519::vrf::OUTPUT_SIZE,
                    o.begin());

        crypto::VRFProof p;
        std::copy_n(std::make_move_iterator(cert_proof.data),
                    crypto::constants::sr25519::vrf::PROOF_SIZE,
                    p.begin());

        assignments.insert_or_assign(
            core,
            ApprovalDistribution::OurAssignment{
                .cert =
                    approval::AssignmentCertV2{
                        .kind = approval::RelayVRFDelay{.core_index = core},
                        .vrf = crypto::VRFOutput{.output = o, .proof = p}},
                .tranche = tranche,
                .validator_index = validator_ix,
                .triggered = false});
      }
    }
  }

  /// Determine the amount of tranches of assignments needed to determine
  /// approval of a candidate.
  kagome::parachain::approval::RequiredTranches tranchesToApprove(
      const kagome::parachain::ApprovalDistribution::ApprovalEntry
          &approval_entry,
      const scale::BitVec &approvals,
      kagome::network::DelayTranche tranche_now,
      kagome::parachain::Tick block_tick,
      kagome::parachain::Tick no_show_duration,
      size_t needed_approvals) {
    const auto tick_now = tranche_now + block_tick;
    const auto n_validators = approval_entry.n_validators();

    std::optional<kagome::parachain::approval::State> state(needed_approvals);
    const auto &tranches = approval_entry.tranches;

    auto it = [&](uint32_t tranche)
        -> std::optional<kagome::parachain::approval::RequiredTranches> {
      auto s = *state;
      const auto clock_drift = s.depth * no_show_duration;
      const auto drifted_tick_now =
          kagome::math::sat_sub_unsigned(tick_now, clock_drift);
      const auto drifted_tranche_now =
          kagome::math::sat_sub_unsigned(drifted_tick_now, block_tick);

      if (tranche > drifted_tranche_now) {
        return std::nullopt;
      }

      size_t n_assignments = 0ull;
      std::optional<kagome::parachain::Tick> last_assignment_tick{};
      size_t no_shows = 0ull;
      std::optional<uint64_t> next_no_show{};

      if (auto i = std::ranges::lower_bound(
              tranches,
              tranche,
              std::less<>(),
              &kagome::parachain::ApprovalDistribution::TrancheEntry::tranche);
          i != tranches.end() && i->tranche == tranche) {
        for (const auto &[v_index, t] : i->assignments) {
          if (v_index < n_validators) {
            ++n_assignments;
          }
          last_assignment_tick =
              std::max(t,
                       last_assignment_tick ? *last_assignment_tick
                                            : kagome::parachain::Tick{0ull});
          const auto no_show_at = kagome::math::sat_sub_unsigned(
                                      std::max(t, block_tick), clock_drift)
                                + no_show_duration;
          if (v_index < approvals.bits.size()) {
            const auto has_approved = approvals.bits.at(v_index);
            const auto is_no_show =
                !has_approved && no_show_at <= drifted_tick_now;
            if (!is_no_show && !has_approved) {
              next_no_show = kagome::parachain::approval::min_or_some(
                  next_no_show, std::make_optional(no_show_at + clock_drift));
            }
            if (is_no_show) {
              ++no_shows;
            }
          }
        }
      }

      s = s.advance(
          n_assignments, no_shows, next_no_show, last_assignment_tick);
      auto output =
          s.output(tranche, needed_approvals, n_validators, no_show_duration);

      state = kagome::visit_in_place(
          output,
          [&](const kagome::parachain::approval::PendingRequiredTranche &)
              -> std::optional<kagome::parachain::approval::State> {
            return s;
          },
          [](const auto &)
              -> std::optional<kagome::parachain::approval::State> {
            return std::nullopt;
          });

      return output;
    };

    uint32_t tranche = 0ul;
    kagome::parachain::approval::RequiredTranches required_tranches;
    while (auto req_trn = it(tranche++)) {
      required_tranches = *req_trn;
    }

    return required_tranches;
  }

  scale::BitVec &filter(scale::BitVec &lh, const scale::BitVec &rh) {
    BOOST_ASSERT(lh.bits.size() == rh.bits.size());
    for (size_t ix = 0; ix < lh.bits.size(); ++ix) {
      lh.bits[ix] = (lh.bits[ix] && rh.bits[ix]);
    }
    return lh;
  }

  kagome::parachain::approval::Check checkApproval(
      const kagome::parachain::ApprovalDistribution::CandidateEntry &candidate,
      const kagome::parachain::ApprovalDistribution::ApprovalEntry &approval,
      const kagome::parachain::approval::RequiredTranches &required) {
    const auto &approvals = candidate.approvals;
    if (3 * kagome::parachain::approval::count_ones(approvals)
        > approvals.bits.size()) {
      return kagome::parachain::approval::ApprovedOneThird{};
    }

    if (kagome::is_type<kagome::parachain::approval::PendingRequiredTranche>(
            required)) {
      return kagome::parachain::approval::Unapproved{};
    }
    if (kagome::is_type<kagome::parachain::approval::AllRequiredTranche>(
            required)) {
      return kagome::parachain::approval::Unapproved{};
    }
    if (auto exact{
            boost::get<kagome::parachain::approval::ExactRequiredTranche>(
                &required)}) {
      auto assigned_mask = approval.assignments_up_to(exact->needed);
      kagome::log::Logger logger_ =
          kagome::log::createLogger("ApprovalDistribution", "parachain");
      SL_TRACE(logger_,
               "assigned_mask=[{}] approvals=[{}] (candidate={})",
               fmt::join(assigned_mask.bits, ","),
               fmt::join(approvals.bits, ","),
               candidate.candidate.getHash());
      const auto n_assigned =
          kagome::parachain::approval::count_ones(assigned_mask);
      filter(assigned_mask, approvals);
      const auto n_approved =
          kagome::parachain::approval::count_ones(assigned_mask);
      if (n_approved + exact->tolerated_missing >= n_assigned) {
        return std::make_pair(exact->tolerated_missing,
                              exact->last_assignment_tick);
      }
      return kagome::parachain::approval::Unapproved{};
    }
    UNREACHABLE;
  }

  bool shouldTriggerAssignment(
      const kagome::parachain::ApprovalDistribution::ApprovalEntry
          &approval_entry,
      const kagome::parachain::ApprovalDistribution::CandidateEntry
          &candidate_entry,
      const kagome::parachain::approval::RequiredTranches &required_tranches,
      const kagome::network::DelayTranche tranche_now) {
    if (!approval_entry.our_assignment) {
      return false;
    }
    if (approval_entry.our_assignment->triggered) {
      return false;
    }
    if (approval_entry.our_assignment->tranche == 0) {
      return true;
    }
    if (kagome::is_type<kagome::parachain::approval::AllRequiredTranche>(
            required_tranches)) {
      return !kagome::parachain::approval::is_approved(
          checkApproval(candidate_entry,
                        approval_entry,
                        kagome::parachain::approval::AllRequiredTranche{}),
          std::numeric_limits<kagome::network::Tick>::max());
    }
    if (auto pending = kagome::if_type<
            const kagome::parachain::approval::PendingRequiredTranche>(
            required_tranches)) {
      const auto drifted_tranche_now = kagome::math::sat_sub_unsigned(
          tranche_now,
          kagome::network::DelayTranche(pending->get().clock_drift));
      return approval_entry.our_assignment->tranche
              <= pending->get().maximum_broadcast
          && approval_entry.our_assignment->tranche <= drifted_tranche_now;
    }
    if (kagome::is_type<kagome::parachain::approval::ExactRequiredTranche>(
            required_tranches)) {
      return false;
    }
    UNREACHABLE;
  }

  outcome::result<kagome::network::DelayTranche> checkAssignmentCert(
      const scale::BitVec &claimed_core_indices,
      kagome::network::ValidatorIndex validator_index,
      const kagome::runtime::SessionInfo &config,
      const RelayVRFStory &relay_vrf_story,
      const kagome::parachain::approval::AssignmentCertV2 &assignment,
      const std::vector<kagome::network::GroupIndex> &backing_groups) {
    using namespace kagome;  // NOLINT(google-build-using-namespace)
    using parachain::ApprovalDistributionError;

    if (validator_index >= config.assignment_keys.size()) {
      return ApprovalDistributionError::VALIDATOR_INDEX_OUT_OF_BOUNDS;
    }

    const auto &validator_public = config.assignment_keys[validator_index];
    //    OUTCOME_TRY(pk, network::ValidatorId::fromSpan(validator_public));

    if (kagome::parachain::approval::count_ones(claimed_core_indices) == 0
        || kagome::parachain::approval::count_ones(claimed_core_indices)
               != backing_groups.size()) {
      return ApprovalDistributionError::CORE_INDEX_OUT_OF_BOUNDS;
    }

    // Check that the validator was not part of the backing group
    // and not already assigned.
    for (size_t claimed_core = 0, b_i = 0;
         claimed_core < claimed_core_indices.bits.size();
         ++claimed_core) {
      if (!claimed_core_indices.bits[claimed_core]) {
        continue;
      }

      const auto backing_group = backing_groups[b_i++];
      if (claimed_core >= config.n_cores) {
        return ApprovalDistributionError::CORE_INDEX_OUT_OF_BOUNDS;
      }

      const auto is_in_backing = isInBackingGroup(
          config.validator_groups, validator_index, backing_group);
      if (is_in_backing) {
        return ApprovalDistributionError::IS_IN_BACKING_GROUP;
      }
    }

    const auto &vrf_output = assignment.vrf.output;
    const auto &vrf_proof = assignment.vrf.proof;
    const auto first_claimed_core_index = [&]() {
      for (uint32_t i = 0; i < claimed_core_indices.bits.size(); ++i) {
        if (claimed_core_indices.bits[i]) {
          return i;
        }
      }
      throw std::runtime_error(
          "Unexpected bitslice content. No `true` found, but expect.");
    }();

    return visit_in_place(
        assignment.kind,
        [&](const parachain::approval::RelayVRFModuloCompact &obj)
            -> outcome::result<kagome::network::DelayTranche> {
          const auto core_bitfield = obj.core_bitfield;
          if (claimed_core_indices != core_bitfield) {
            return ApprovalDistributionError::VRF_MODULO_CORE_INDEX_MISMATCH;
          }

          /// TODO(iceseer): `vrf_verify_extra` check
          /// TODO(iceseer): `relay_vrf_modulo_core`
          return network::DelayTranche(0ull);
        },
        [&](const parachain::approval::RelayVRFModulo &obj)
            -> outcome::result<kagome::network::DelayTranche> {
          const auto sample = obj.sample;
          if (sample >= config.relay_vrf_modulo_samples) {
            return ApprovalDistributionError::SAMPLE_OUT_OF_BOUNDS;
          }
          /// TODO(iceseer): `vrf_verify_extra` check
          /// TODO(iceseer): `relay_vrf_modulo_core`
          return network::DelayTranche(0ull);
        },
        [&](const parachain::approval::RelayVRFDelay &obj)
            -> outcome::result<kagome::network::DelayTranche> {
          const auto core_index = obj.core_index;
          if (parachain::approval::count_ones(claimed_core_indices) != 1) {
            return ApprovalDistributionError::INVALID_ARGUMENTS;
          }

          if (core_index != first_claimed_core_index) {
            return ApprovalDistributionError::VRF_DELAY_CORE_INDEX_MISMATCH;
          }

          // NOLINTNEXTLINE(cppcoreguidelines-init-variables)
          network::DelayTranche tranche;
          if (SR25519_SIGNATURE_RESULT_OK
              != sr25519_vrf_verify_and_get_tranche(
                  validator_public.data(),
                  vrf_output.data(),
                  vrf_proof.data(),
                  config.n_delay_tranches,
                  config.zeroth_delay_tranche_width,
                  &relay_vrf_story,
                  core_index,
                  &tranche)) {
            return ApprovalDistributionError::VRF_VERIFY_AND_GET_TRANCHE;
          }
          return tranche;
        });
  }

}  // namespace

namespace kagome::parachain {
  constexpr auto kMetricNoShowsTotal =
      "kagome_parachain_approvals_no_shows_total";

  ApprovalDistribution::ApprovalDistribution(
      std::shared_ptr<consensus::babe::BabeConfigRepository> babe_config_repo,
      std::shared_ptr<application::AppStateManager> app_state_manager,
      primitives::events::ChainSubscriptionEnginePtr chain_sub_engine,
      common::WorkerThreadPool &worker_thread_pool,
      std::shared_ptr<runtime::ParachainHost> parachain_host,
      LazySPtr<consensus::SlotsUtil> slots_util,
      std::shared_ptr<crypto::KeyStore> keystore,
      std::shared_ptr<crypto::Hasher> hasher,
      std::shared_ptr<network::PeerView> peer_view,
      std::shared_ptr<ParachainProcessorImpl> parachain_processor,
      std::shared_ptr<crypto::Sr25519Provider> crypto_provider,
      std::shared_ptr<network::PeerManager> pm,
      std::shared_ptr<network::Router> router,
      std::shared_ptr<blockchain::BlockTree> block_tree,
      std::shared_ptr<Pvf> pvf,
      std::shared_ptr<Recovery> recovery,
      ApprovalThreadPool &approval_thread_pool,
      common::MainThreadPool &main_thread_pool,
      LazySPtr<dispute::DisputeCoordinator> dispute_coordinator)
      : approval_thread_handler_{poolHandlerReadyMake(
            this, app_state_manager, approval_thread_pool, logger_)},
        worker_pool_handler_{worker_thread_pool.handler(*app_state_manager)},
        parachain_host_(std::move(parachain_host)),
        slots_util_(slots_util),
        keystore_(std::move(keystore)),
        hasher_(std::move(hasher)),
        config_(ApprovalVotingSubsystem{.slot_duration_millis = 6'000}),
        peer_view_(std::move(peer_view)),
        chain_sub_{std::move(chain_sub_engine)},
        parachain_processor_(std::move(parachain_processor)),
        crypto_provider_(std::move(crypto_provider)),
        pm_(std::move(pm)),
        router_(std::move(router)),
        babe_config_repo_(std::move(babe_config_repo)),
        block_tree_(std::move(block_tree)),
        pvf_(std::move(pvf)),
        recovery_(std::move(recovery)),
        main_pool_handler_{main_thread_pool.handler(*app_state_manager)},
        dispute_coordinator_{dispute_coordinator},
        scheduler_{std::make_shared<libp2p::basic::SchedulerImpl>(
            std::make_shared<libp2p::basic::AsioSchedulerBackend>(
                approval_thread_pool.io_context()),
            libp2p::basic::Scheduler::Config{})},
        metrics_registry_{metrics::createRegistry()} {
    BOOST_ASSERT(parachain_host_);
    BOOST_ASSERT(keystore_);
    BOOST_ASSERT(peer_view_);
    BOOST_ASSERT(hasher_);
    BOOST_ASSERT(parachain_processor_);
    BOOST_ASSERT(crypto_provider_);
    BOOST_ASSERT(pm_);
    BOOST_ASSERT(router_);
    BOOST_ASSERT(babe_config_repo_);
    BOOST_ASSERT(block_tree_);
    BOOST_ASSERT(pvf_);
    BOOST_ASSERT(recovery_);
    BOOST_ASSERT(main_pool_handler_);
    BOOST_ASSERT(worker_pool_handler_);
    BOOST_ASSERT(approval_thread_handler_);

    metrics_registry_->registerCounterFamily(
        kMetricNoShowsTotal,
        "Number of assignments which became no-shows in the approval voting "
        "subsystem");
    metric_no_shows_total_ =
        metrics_registry_->registerCounterMetric(kMetricNoShowsTotal);
  }

  bool ApprovalDistribution::tryStart() {
    my_view_sub_ = std::make_shared<network::PeerView::MyViewSubscriber>(
        peer_view_->getMyViewObservable(), false);
    primitives::events::subscribe(
        *my_view_sub_,
        network::PeerView::EventType::kViewUpdated,
        [wptr{weak_from_this()}](const network::ExView &event) {
          if (auto self = wptr.lock()) {
            self->on_active_leaves_update(event);
          }
        });

    remote_view_sub_ = std::make_shared<network::PeerView::PeerViewSubscriber>(
        peer_view_->getRemoteViewObservable(), false);
    primitives::events::subscribe(
        *remote_view_sub_,
        network::PeerView::EventType::kViewUpdated,
        [wptr{weak_from_this()}](const libp2p::peer::PeerId &peer_id,
                                 const network::View &view) {
          if (auto self = wptr.lock()) {
            self->store_remote_view(peer_id, view);
          }
        });

    chain_sub_.onDeactivate(
        [wptr{weak_from_this()}](
            const primitives::events::RemoveAfterFinalizationParams &event) {
          if (auto self = wptr.lock()) {
            self->clearCaches(event);
          }
        });

    /// TODO(iceseer): clear `known_by` when peer disconnected

    return true;
  }

  bool ApprovalDistribution::BlockEntry::operator==(const BlockEntry &l) const {
    return block_hash == l.block_hash && parent_hash == l.parent_hash
        && block_number == l.block_number && session == l.session
        && slot == l.slot && candidates == l.candidates
        && approved_bitfield == l.approved_bitfield
        && distributed_assignments == l.distributed_assignments
        && children == l.children;
  }

  void ApprovalDistribution::store_remote_view(
      const libp2p::peer::PeerId &peer_id, const network::View &view) {
    REINVOKE(*approval_thread_handler_, store_remote_view, peer_id, view);

    primitives::BlockNumber old_finalized_number{0ull};
    if (auto it = peer_views_.find(peer_id); it != peer_views_.end()) {
      old_finalized_number = it->second.finalized_number_;
    }

    for (primitives::BlockNumber bn = old_finalized_number;
         bn <= view.finalized_number_;
         ++bn) {
      if (auto it = blocks_by_number_.find(bn); it != blocks_by_number_.end()) {
        for (const auto &bh : it->second) {
          if (auto opt_entry = storedDistribBlockEntries().get(bh)) {
            opt_entry->get().known_by.erase(peer_id);
          }
        }
      }
    }

    unify_with_peer(storedDistribBlockEntries(), peer_id, view, false);
    peer_views_[peer_id] = view;
  }

  void ApprovalDistribution::clearCaches(
      const primitives::events::RemoveAfterFinalizationParams &event) {
    REINVOKE(*approval_thread_handler_, clearCaches, event);

    approvals_cache_.exclusiveAccess([&](auto &approvals_cache) {
      for (const auto &lost : event.removed) {
        SL_TRACE(logger_,
                 "Cleaning up stale pending messages.(block hash={})",
                 lost.hash);
        pending_known_.erase(lost.hash);
        active_tranches_.erase(lost.hash);
        approving_context_map_.erase(lost.hash);
        /// TODO(iceseer): `blocks_by_number_` clear on finalization

        if (auto block_entry = storedBlockEntries().get(lost.hash)) {
          for (const auto &candidate : block_entry->get().candidates) {
            recovery_->remove(candidate.second);
            storedCandidateEntries().extract(candidate.second);
            if (auto it_cached = approvals_cache.find(candidate.second);
                it_cached != approvals_cache.end()) {
              ApprovalCache &approval_cache = it_cached->second;
              approval_cache.blocks_.erase(lost.hash);
              if (approval_cache.blocks_.empty()) {
                approvals_cache.erase(it_cached);
              }
            }
          }
          storedBlockEntries().extract(lost.hash);
        }
        storedDistribBlockEntries().extract(lost.hash);
      }
    });
  }

  std::optional<std::pair<ValidatorIndex, crypto::Sr25519Keypair>>
  ApprovalDistribution::findAssignmentKey(
      const std::shared_ptr<crypto::KeyStore> &keystore,
      const runtime::SessionInfo &config) {
    for (size_t ix = 0; ix < config.assignment_keys.size(); ++ix) {
      const auto &pk = config.assignment_keys[ix];
      if (auto res = keystore->sr25519().findKeypair(
              crypto::KeyTypes::ASSIGNMENT,
              crypto::Sr25519PublicKey::fromSpan(pk).value());
          res.has_value()) {
        return std::make_pair((ValidatorIndex)ix, res.value());
      }
    }
    return std::nullopt;
  }

  ApprovalDistribution::AssignmentsList
  ApprovalDistribution::compute_assignments(
      const std::shared_ptr<crypto::KeyStore> &keystore,
      const runtime::SessionInfo &config,
      const RelayVRFStory &relay_vrf_story,
      const CandidateIncludedList &leaving_cores,
      bool enable_v2_assignments,
      log::Logger &logger) {
    if (config.n_cores == 0 || config.assignment_keys.empty()
        || config.validator_groups.empty()) {
      SL_TRACE(logger,
               "Not producing assignments because config is degenerate. "
               "(n_cores={}, assignments_keys={}, validators_groups={})",
               config.n_cores,
               config.assignment_keys.size(),
               config.validator_groups.size());
      return {};
    }

    std::optional<std::pair<ValidatorIndex, crypto::Sr25519Keypair>> found_key =
        findAssignmentKey(keystore, config);
    if (!found_key) {
      return {};
    }

    const auto &[index, assignments_key] = *found_key;
    std::vector<kagome::parachain::CoreIndex> lc;
    for (const auto &[c_hash, core, g] : leaving_cores) {
      if (!isInBackingGroup(config.validator_groups, index, g)) {
        lc.emplace_back(core);
      }
    }

    SL_TRACE(logger,
             "Assigning to candidates from different backing groups. "
             "(assignable_cores={})",
             lc.size());

    if (lc.empty()) {
      return {};
    }

    common::Blob<crypto::constants::sr25519::KEYPAIR_SIZE> keypair_buf{};
    crypto::SecureCleanGuard g{keypair_buf};
    std::ranges::copy(assignments_key.secret_key.unsafeBytes(),
                      keypair_buf.begin());
    std::ranges::copy(assignments_key.public_key,
                      keypair_buf.begin() + crypto::Sr25519SecretKey::size());

    std::unordered_map<CoreIndex, ApprovalDistribution::OurAssignment>
        assignments;
    if (enable_v2_assignments) {
      computeVrfModuloAssignments_v2(
          keypair_buf, config, relay_vrf_story, lc, index, assignments);
    } else {
      computeVrfModuloAssignments_v1(
          keypair_buf, config, relay_vrf_story, lc, index, assignments);
    }
    computeVrfDelayAssignments(
        keypair_buf, config, relay_vrf_story, lc, index, assignments);

    return assignments;
  }

  ApprovalDistribution::DistribApprovalEntry &
  ApprovalDistribution::DistribBlockEntry::insert_approval_entry(
      ApprovalDistribution::DistribApprovalEntry &&entry) {
    std::ignore = approval::iter_ones(
        entry.assignment_claimed_candidates,
        [&](const auto claimed_candidate_index) -> outcome::result<void> {
          if (claimed_candidate_index >= candidates.size()) {
            throw std::runtime_error(
                fmt::format("Missing candidate entry on "
                            "`import_and_circulate_assignment`. (hash={}, "
                            "claimed_candidate_index={})",
                            entry.assignment.block_hash,
                            claimed_candidate_index));
          }

          auto &candidate_entry = candidates[claimed_candidate_index];
          std::ignore = candidate_entry.assignments.emplace(
              entry.validator_index, entry.assignment_claimed_candidates);
          return outcome::success();
        });

    auto [it, _] = approval_entries.emplace(
        std::make_pair(entry.validator_index,
                       entry.assignment_claimed_candidates),
        entry);
    return it->second;
  }

  bool ApprovalDistribution::DistribApprovalEntry::includes_approval_candidates(
      const approval::IndirectSignedApprovalVoteV2 &approval) const {
    return approval::iter_ones(
               getPayload(approval).candidate_indices,
               [&](const auto candidate_index) -> outcome::result<void> {
                 if (candidate_index < assignment_claimed_candidates.bits.size()
                     && assignment_claimed_candidates.bits[candidate_index]) {
                   return ApprovalDistributionError::BIT_FOUND;
                 }
                 return outcome::success();
               })
        .has_error();
  }

  outcome::result<void>
  ApprovalDistribution::DistribApprovalEntry::note_approval(
      const approval::IndirectSignedApprovalVoteV2 &approval_val) {
    const auto &approval = getPayload(approval_val);
    if (validator_index != approval_val.payload.ix) {
      return ApprovalDistributionError::VALIDATOR_INDEX_OUT_OF_BOUNDS;
    }

    if (!includes_approval_candidates(approval_val)) {
      return ApprovalDistributionError::CANDIDATE_INDEX_OUT_OF_BOUNDS;
    }

    if (approvals.contains(approval.candidate_indices)) {
      return ApprovalDistributionError::DUPLICATE_APPROVAL;
    }

    approvals.insert_or_assign(approval.candidate_indices, approval_val);
    return outcome::success();
  }

  std::vector<approval::IndirectSignedApprovalVoteV2>
  ApprovalDistribution::DistribBlockEntry::approval_votes(
      CandidateIndex candidate_index) const {
    std::unordered_map<DistribApprovalEntryKey,
                       approval::IndirectSignedApprovalVoteV2,
                       ApprovalEntryHash>
        result;
    if (auto candidate_entry = utils::get(candidates, candidate_index)) {
      for (const auto &[validator, assignment_bitfield] :
           (*candidate_entry)->assignments) {
        if (auto approval_entry =
                utils::get(approval_entries,
                           std::make_pair(validator, assignment_bitfield))) {
          for (const auto &[approved_candidates, vote] :
               (*approval_entry)->second.approvals) {
            if (candidate_index < approved_candidates.bits.size()
                && approved_candidates.bits[candidate_index]) {
              result[std::make_pair((*approval_entry)->second.validator_index,
                                    approved_candidates)] = vote;
            }
          }
        }
      }
    }

    std::vector<approval::IndirectSignedApprovalVoteV2> out;
    out.reserve(result.size());

    std::ranges::transform(result, std::back_inserter(out), [](const auto &it) {
      return it.second;
    });
    return out;
  }

  outcome::result<std::pair<grid::RequiredRouting,
                            std::unordered_set<libp2p::peer::PeerId>>>
  ApprovalDistribution::DistribBlockEntry::note_approval(
      const approval::IndirectSignedApprovalVoteV2 &approval_value) {
    const approval::IndirectApprovalVoteV2 &approval =
        getPayload(approval_value);

    std::optional<grid::RequiredRouting> required_routing;
    std::unordered_set<libp2p::peer::PeerId> peers_randomly_routed_to;

    if (candidates.size() < approval.candidate_indices.bits.size()) {
      return ApprovalDistributionError::CANDIDATE_INDEX_OUT_OF_BOUNDS;
    }

    std::unordered_set<scale::BitVec> covered_assignments_bitfields;
    std::ignore = approval::iter_ones(
        approval.candidate_indices,
        [&](const auto candidate_index) -> outcome::result<void> {
          if (candidate_index < candidates.size()) {
            const auto &candidate_entry = candidates[candidate_index];
            if (auto it = utils::get(candidate_entry.assignments,
                                     approval_value.payload.ix)) {
              covered_assignments_bitfields.insert((*it)->second);
            }
          }
          return outcome::success();
        });

    for (const auto &assignment_bitfield : covered_assignments_bitfields) {
      if (auto it = utils::get(
              approval_entries,
              std::make_pair(approval_value.payload.ix, assignment_bitfield))) {
        auto &approval_entry = (*it)->second;
        OUTCOME_TRY(approval_entry.note_approval(approval_value));

        peers_randomly_routed_to.insert(
            approval_entry.routing_info.peers_randomly_routed.begin(),
            approval_entry.routing_info.peers_randomly_routed.end());
        if (required_routing) {
          if (*required_routing
              != approval_entry.routing_info.required_routing) {
            return ApprovalDistributionError::
                ASSIGNMENTS_FOLLOWED_DIFFERENT_PATH;
          }
        } else {
          required_routing = approval_entry.routing_info.required_routing;
        }
      }
    }

    if (required_routing) {
      return std::make_pair(*required_routing,
                            std::move(peers_randomly_routed_to));
    }
    return ApprovalDistributionError::UNKNOWN_ASSIGNMENT;
  }

  std::optional<scale::BitVec>
  ApprovalDistribution::get_assignment_core_indices(
      const approval::AssignmentCertKindV2 &assignment,
      const CandidateHash &candidate_hash,
      const BlockEntry &block_entry) {
    return visit_in_place(
        assignment,
        [&](const kagome::parachain::approval::RelayVRFModuloCompact &value)
            -> std::optional<scale::BitVec> { return value.core_bitfield; },
        [&](const kagome::parachain::approval::RelayVRFModulo &value)
            -> std::optional<scale::BitVec> {
          for (const auto &[core_index, h] : block_entry.candidates) {
            if (candidate_hash == h) {
              scale::BitVec v;
              v.bits.resize(core_index + 1);
              v.bits[core_index] = true;
              return v;
            }
          }
          return std::nullopt;
        },
        [&](const kagome::parachain::approval::RelayVRFDelay &value)
            -> std::optional<scale::BitVec> {
          scale::BitVec v;
          v.bits.resize(value.core_index + 1);
          v.bits[value.core_index] = true;
          return v;
        });
  }

  std::optional<scale::BitVec> ApprovalDistribution::cores_to_candidate_indices(
      const scale::BitVec &core_indices, const BlockEntry &block_entry) {
    std::vector<uint32_t> candidate_indices;
    std::ignore = approval::iter_ones(
        core_indices,
        [&](const auto claimed_core_index) -> outcome::result<void> {
          for (uint32_t candidate_index = 0;
               candidate_index < block_entry.candidates.size();
               ++candidate_index) {
            const auto &[core_index, _] =
                block_entry.candidates[candidate_index];
            if (core_index == claimed_core_index) {
              candidate_indices.emplace_back(candidate_index);
              return outcome::success();
            }
          }
          return outcome::success();
        });

    scale::BitVec v;
    for (const auto candidate_index : candidate_indices) {
      if (candidate_index >= v.bits.size()) {
        v.bits.resize(candidate_index + 1);
      }
      v.bits[candidate_index] = true;
    }

    if (v.bits.empty()) {
      return std::nullopt;
    }

    return v;
  }

  void ApprovalDistribution::imported_block_info(
      const primitives::BlockHash &block_hash,
      const primitives::BlockHeader &block_header) {
    REINVOKE(
        *worker_pool_handler_, imported_block_info, block_hash, block_header);

    auto call = [&]() -> outcome::result<NewHeadDataContext> {
      OUTCOME_TRY(included_candidates, request_included_candidates(block_hash));
      OUTCOME_TRY(
          index_and_pair,
          request_session_index_and_info(block_hash, block_header.parent_hash));
      OUTCOME_TRY(
          block_and_header,
          request_babe_epoch_and_block_header(block_header, block_hash));
      return std::make_tuple(std::move(included_candidates),
                             std::move(index_and_pair),
                             std::move(block_and_header));
    };

    if (auto res = call(); res.has_value()) {
      storeNewHeadContext(block_hash, std::move(res.value()));
    } else {
      SL_ERROR(logger_,
               "Error while retrieve neccessary data.(error={})",
               res.error());
    }
  }

  void ApprovalDistribution::storeNewHeadContext(
      const primitives::BlockHash &block_hash, NewHeadDataContext &&context) {
    REINVOKE(*approval_thread_handler_,
             storeNewHeadContext,
             block_hash,
             std::move(context));

    for_ACU(
        block_hash, [this, block_hash, context{std::move(context)}](auto &acu) {
          auto &&[included, session, babe_config] = std::move(context);
          auto &&[session_index, session_info] = std::move(session);
          auto &&[epoch_number, babe_block_header, authorities, randomness] =
              std::move(babe_config);

          acu.second.included_candidates = std::move(included);
          acu.second.babe_epoch = epoch_number;
          acu.second.babe_block_header = std::move(babe_block_header);
          acu.second.authorities = std::move(authorities);
          acu.second.randomness = std::move(randomness);

          this->try_process_approving_context(
              acu, block_hash, session_index, session_info);
        });
  }

  template <typename Func>
  void ApprovalDistribution::for_ACU(const primitives::BlockHash &block_hash,
                                     Func &&func) {
    BOOST_ASSERT(approval_thread_handler_->isInCurrentThread());
    if (auto it = approving_context_map_.find(block_hash);
        it != approving_context_map_.end()) {
      std::forward<Func>(func)(*it);
    }
  }

  void ApprovalDistribution::try_process_approving_context(
      ApprovalDistribution::ApprovingContextUnit &acu,
      const primitives::BlockHash &block_hash,
      SessionIndex session_index,
      const runtime::SessionInfo &session_info) {
    ApprovingContext &ac = acu.second;
    if (!ac.is_complete()) {
      return;
    }

    switch (ac.babe_block_header->slotType()) {
      case consensus::babe::SlotType::Primary:
      case consensus::babe::SlotType::SecondaryVRF:
        break;

      case consensus::babe::SlotType::SecondaryPlain:
      default:
        return;
    }

    bool enable_v2_assignments = false;
    if (auto r = parachain_host_->node_features(block_hash, session_index);
        r.has_value()) {
      if (r.value()
          && r.value()->bits.size() > runtime::ParachainHost::NodeFeatureIndex::
                     EnableAssignmentsV2) {
        enable_v2_assignments =
            r.value()->bits
                [runtime::ParachainHost::NodeFeatureIndex::EnableAssignmentsV2];
      }
    }

    approval::UnsafeVRFOutput unsafe_vrf{
        .vrf_output = ac.babe_block_header->vrf_output,
        .slot = ac.babe_block_header->slot_number,
        .authority_index = ac.babe_block_header->authority_index};

    ::RelayVRFStory relay_vrf;
    if (auto res = unsafe_vrf.compute_randomness(
            relay_vrf, *ac.authorities, *ac.randomness, *ac.babe_epoch);
        res.has_error()) {
      logger_->warn("Relay VRF return error.(error={})", res.error());
      return;
    }

    auto assignments = compute_assignments(keystore_,
                                           session_info,
                                           relay_vrf,
                                           *ac.included_candidates,
                                           enable_v2_assignments,
                                           logger_);

    /// TODO(iceseer): force approve impl

    ac.complete_callback(ImportedBlockInfo{
        .included_candidates = std::move(*ac.included_candidates),
        .session_index = session_index,
        .assignments = std::move(assignments),
        .n_validators = session_info.validators.size(),
        .relay_vrf_story = relay_vrf,
        .slot = unsafe_vrf.slot,
        .force_approve = std::nullopt});
  }

  std::optional<
      std::pair<std::reference_wrapper<
                    kagome::parachain::ApprovalDistribution::ApprovalEntry>,
                kagome::parachain::approval::ApprovalStatus>>
  ApprovalDistribution::approval_status(const BlockEntry &block_entry,
                                        CandidateEntry &candidate_entry) {
    std::optional<runtime::SessionInfo> opt_session_info{};
    if (auto session_info_res = parachain_host_->session_info(
            block_entry.parent_hash, block_entry.session);
        session_info_res.has_value()) {
      opt_session_info = std::move(session_info_res.value());
    } else {
      logger_->warn(
          "Approval status. Session info runtime request failed. "
          "(block_hash={}, session_index={}, error={})",
          block_entry.parent_hash,
          block_entry.session,
          session_info_res.error());
      return std::nullopt;
    }

    if (!opt_session_info) {
      logger_->debug(
          "Can't obtain SessionInfo. (parent_hash={}, session_index={})",
          block_entry.parent_hash,
          block_entry.session);
      return std::nullopt;
    }

    runtime::SessionInfo &session_info = *opt_session_info;
    const auto block_hash = block_entry.block_hash;

    const auto tranche_now =
        ::trancheNow(config_.slot_duration_millis, block_entry.slot);
    const auto block_tick =
        ::slotNumberToTick(config_.slot_duration_millis, block_entry.slot);
    const auto no_show_duration = ::slotNumberToTick(
        config_.slot_duration_millis, session_info.no_show_slots);

    if (auto approval_entry = candidate_entry.approval_entry(block_hash)) {
      auto required_tranches = tranchesToApprove(approval_entry->get(),
                                                 candidate_entry.approvals,
                                                 tranche_now,
                                                 block_tick,
                                                 no_show_duration,
                                                 session_info.needed_approvals);
      return std::make_pair(
          *approval_entry,
          approval::ApprovalStatus{
              .required_tranches = std::move(required_tranches),
              .tranche_now = tranche_now,
              .block_tick = block_tick,
          });
    }
    return std::nullopt;
  }

  outcome::result<std::pair<SessionIndex, runtime::SessionInfo>>
  ApprovalDistribution::request_session_index_and_info(
      const primitives::BlockHash &block_hash,
      const primitives::BlockHash &parent_hash) {
    OUTCOME_TRY(session_index,
                parachain_host_->session_index_for_child(parent_hash));
    OUTCOME_TRY(session_info,
                parachain_host_->session_info(block_hash, session_index));

    if (!session_info) {
      SL_ERROR(logger_,
               "No session info for [session_index: {}, block_hash: {}]",
               session_index,
               block_hash);
      return ApprovalDistributionError::NO_SESSION_INFO;
    }

    SL_TRACE(logger_,
             "Found session info. (block hash={}, session index={}, "
             "validators count={}, assignment keys count={}, "
             "availability cores={}, delay tranches ={})",
             block_hash,
             session_index,
             session_info->validators.size(),
             session_info->assignment_keys.size(),
             session_info->n_cores,
             session_info->n_delay_tranches);
    return std::make_pair(session_index, std::move(*session_info));
  }

  outcome::result<std::tuple<consensus::EpochNumber,
                             consensus::babe::BabeBlockHeader,
                             consensus::babe::Authorities,
                             consensus::Randomness>>
  ApprovalDistribution::request_babe_epoch_and_block_header(
      const primitives::BlockHeader &block_header,
      const primitives::BlockHash &block_hash) {
    OUTCOME_TRY(babe_header, consensus::babe::getBabeBlockHeader(block_header));
    OUTCOME_TRY(epoch,
                slots_util_.get()->slotToEpoch(*block_header.parentInfo(),
                                               babe_header.slot_number));
    OUTCOME_TRY(babe_config,
                babe_config_repo_->config(*block_header.parentInfo(), epoch));

    return std::make_tuple(
        epoch, babe_header, babe_config->authorities, babe_config->randomness);
  }

  outcome::result<ApprovalDistribution::CandidateIncludedList>
  ApprovalDistribution::request_included_candidates(
      const primitives::BlockHash &block_hash) {
    OUTCOME_TRY(candidates, parachain_host_->candidate_events(block_hash));
    ApprovalDistribution::CandidateIncludedList included;

    for (auto &candidate : candidates) {
      if (auto obj{boost::get<runtime::CandidateIncluded>(&candidate)}) {
        included.emplace_back(
            std::make_tuple(HashedCandidateReceipt{obj->candidate_receipt},
                            obj->core_index,
                            obj->group_index));
      }
    }
    return included;
  }

  outcome::result<std::vector<
      std::pair<CandidateHash, ApprovalDistribution::CandidateEntry>>>
  ApprovalDistribution::add_block_entry(
      primitives::BlockNumber block_number,
      const primitives::BlockHash &block_hash,
      const primitives::BlockHash &parent_hash,
      scale::BitVec &&approved_bitfield,
      const ImportedBlockInfo &block_info) {
    std::vector<std::pair<CandidateHash, CandidateEntry>> entries;
    std::vector<std::pair<CoreIndex, CandidateHash>> candidates;
    auto blocks = storedBlocks().get_or_create(block_number);
    if (blocks.get().contains(block_hash)) {
      return entries;
    }
    blocks.get().insert(block_hash);

    entries.reserve(block_info.included_candidates.size());
    candidates.reserve(block_info.included_candidates.size());
    for (const auto &[hashed_candidate_receipt, coreIndex, groupIndex] :
         block_info.included_candidates) {
      std::optional<std::reference_wrapper<const OurAssignment>> assignment{};
      if (auto assignment_it = block_info.assignments.find(coreIndex);
          assignment_it != block_info.assignments.end()) {
        assignment = assignment_it->second;
      }

      auto candidate_entry = storedCandidateEntries().get_or_create(
          hashed_candidate_receipt.getHash(),
          hashed_candidate_receipt.get(),
          block_info.session_index,
          block_info.n_validators);
      candidate_entry.get().block_assignments.insert_or_assign(
          block_hash,
          ApprovalEntry(groupIndex, assignment, block_info.n_validators));
      entries.emplace_back(hashed_candidate_receipt.getHash(),
                           candidate_entry.get());
      candidates.emplace_back(coreIndex, hashed_candidate_receipt.getHash());
    }

    // Update the child index for the parent.
    if (auto parent = storedBlockEntries().get(parent_hash)) {
      parent->get().children.push_back(block_hash);
    }

    // Put the new block entry in.
    storedBlockEntries().set(
        block_hash,
        BlockEntry{.block_hash = block_hash,
                   .parent_hash = parent_hash,
                   .block_number = block_number,
                   .session = block_info.session_index,
                   .slot = block_info.slot,
                   .relay_vrf_story = block_info.relay_vrf_story,
                   .candidates = std::move(candidates),
                   .approved_bitfield = std::move(approved_bitfield),
                   .distributed_assignments = {},
                   .children = {}});

    return entries;
  }

  outcome::result<ApprovalDistribution::BlockImportedCandidates>
  ApprovalDistribution::processImportedBlock(
      primitives::BlockNumber block_number,
      const primitives::BlockHash &block_hash,
      const primitives::BlockHash &parent_hash,
      primitives::BlockNumber finalized_block_number,
      ApprovalDistribution::ImportedBlockInfo &&imported_block) {
    SL_TRACE(logger_,
             "Star imported block processing. (block number={}, block hash={}, "
             "parent hash={})",
             block_number,
             block_hash,
             parent_hash);

    OUTCOME_TRY(session_info,
                parachain_host_->session_info(block_hash,
                                              imported_block.session_index));

    if (!session_info) {
      SL_TRACE(logger_,
               "No session info. (block number={}, block hash={}, "
               "parent hash={}, session index={})",
               block_number,
               block_hash,
               parent_hash,
               imported_block.session_index);
      return ApprovalDistributionError::NO_SESSION_INFO;
    }

    const auto block_tick =
        slotNumberToTick(config_.slot_duration_millis, imported_block.slot);

    const auto no_show_duration = slotNumberToTick(config_.slot_duration_millis,
                                                   session_info->no_show_slots);

    const auto needed_approvals = session_info->needed_approvals;
    const auto num_candidates = imported_block.included_candidates.size();

    scale::BitVec approved_bitfield;
    size_t num_ones = 0ull;

    if (0 == needed_approvals) {
      SL_TRACE(logger_, "Insta-approving all candidates. {}", block_hash);
      approved_bitfield.bits.insert(
          approved_bitfield.bits.end(), num_candidates, true);
      num_ones = num_candidates;
    } else {
      approved_bitfield.bits.insert(
          approved_bitfield.bits.end(), num_candidates, false);
      for (size_t ix = 0; ix < imported_block.included_candidates.size();
           ++ix) {
        const auto &[_0, _1, backing_group] =
            imported_block.included_candidates[ix];
        const size_t backing_group_size =
            ((backing_group < session_info->validator_groups.size())
                 ? session_info->validator_groups[backing_group].size()
                 : 0ull);
        if (math::sat_sub_unsigned(imported_block.n_validators,
                                   backing_group_size)
            < needed_approvals) {
          num_ones += 1ull;
          approved_bitfield.bits[ix] = true;
        }
      }
    }

    if (num_ones == approved_bitfield.bits.size()) {
      notifyApproved(block_hash);
    }

    /// TODO(iceseer): handle force_approved and maybe store in
    SL_TRACE(logger_,
             "Add block entry. (block number={}, block hash={}, parent "
             "hash={}, num candidates={})",
             block_number,
             block_hash,
             parent_hash,
             num_candidates);
    OUTCOME_TRY(entries,
                add_block_entry(block_number,
                                block_hash,
                                parent_hash,
                                std::move(approved_bitfield),
                                imported_block));

    std::vector<CandidateHash> candidates;
    for (const auto &[hashed_candidate_receipt, _1, _2] :
         imported_block.included_candidates) {
      candidates.emplace_back(hashed_candidate_receipt.getHash());
    }

    runNewBlocks(
        approval::BlockApprovalMeta{
            .hash = block_hash,
            .number = block_number,
            .parent_hash = parent_hash,
            .candidates = std::move(candidates),
            .slot = imported_block.slot,
            .session = imported_block.session_index,
        },
        finalized_block_number);

    return BlockImportedCandidates{.block_hash = block_hash,
                                   .block_number = block_number,
                                   .block_tick = block_tick,
                                   .no_show_duration = no_show_duration,
                                   .imported_candidates = std::move(entries)};
  }

  void ApprovalDistribution::runNewBlocks(
      approval::BlockApprovalMeta &&meta,
      primitives::BlockNumber finalized_block_number) {
    std::optional<primitives::BlockHash> new_hash;
    if (!storedDistribBlockEntries().get(meta.hash)) {
      const auto candidates_count = meta.candidates.size();
      std::vector<DistribCandidateEntry> candidates;
      candidates.resize(candidates_count);

      new_hash = meta.hash;
      storedDistribBlockEntries().set(meta.hash,
                                      DistribBlockEntry{
                                          .candidates = std::move(candidates),
                                          .knowledge = {},
                                          .known_by = {},
                                          .number = meta.number,
                                          .parent_hash = meta.parent_hash,
                                          .approval_entries = {},
                                      });
      blocks_by_number_[meta.number].insert(meta.hash);
    }

    std::unordered_set<libp2p::peer::PeerId> active_peers;
    pm_->enumeratePeerState(
        [&](const libp2p::peer::PeerId &peer, network::PeerState &_) {
          active_peers.insert(peer);
          return true;
        });

    network::View our_current_view{
        .heads_ = block_tree_->getLeaves(),
        .finalized_number_ = block_tree_->getLastFinalized().number,
    };

    approval_thread_handler_->execute([wself{weak_from_this()},
                                       our_current_view{
                                           std::move(our_current_view)},
                                       active_peers{std::move(active_peers)},
                                       new_hash,
                                       meta{std::move(meta)}]() {
      if (auto self = wself.lock()) {
        SL_TRACE(self->logger_, "Got new block.(hash={})", new_hash);
        // std::unordered_map<libp2p::peer::PeerId, network::View>
        // peer_views(std::move(self->peer_views_));
        for (auto it = self->peer_views_.begin();
             it != self->peer_views_.end();) {
          if (active_peers.contains(it->first)) {
            ++it;
          } else {
            it = self->peer_views_.erase(it);
          }
        }

        for (const auto &p : active_peers) {
          std::ignore = self->peer_views_[p];
        }

        for (const auto &[peed_id, view] : self->peer_views_) {
          network::View view_intersection{
              .heads_ = {},
              .finalized_number_ = view.finalized_number_,
          };

          if (new_hash && view.contains(*new_hash)) {
            view_intersection.heads_.emplace_back(*new_hash);
          }

          self->unify_with_peer(self->storedDistribBlockEntries(),
                                peed_id,
                                view_intersection,
                                false);
        }

        for (auto it = self->pending_known_.begin();
             it != self->pending_known_.end();) {
          if (!self->storedDistribBlockEntries().get(it->first)) {
            ++it;
          } else {
            SL_TRACE(self->logger_,
                     "Processing pending assignment/approvals.(count={})",
                     it->second.size());
            for (auto &item : it->second) {
              visit_in_place(
                  item.second,
                  [&](const network::vstaging::Assignment &assignment) {
                    self->import_and_circulate_assignment(
                        item.first,
                        assignment.indirect_assignment_cert,
                        assignment.candidate_bitfield);
                  },
                  [&](const network::vstaging::IndirectSignedApprovalVoteV2
                          &approval) {
                    self->import_and_circulate_approval(item.first, approval);
                  });
            }
            it = self->pending_known_.erase(it);
          }
        }
      }
    });
  }

  template <typename Func>
  void ApprovalDistribution::handle_new_head(const primitives::BlockHash &head,
                                             const network::ExView &updated,
                                             Func &&func) {
    BOOST_ASSERT(approval_thread_handler_->isInCurrentThread());

    const auto block_number = updated.new_head.number;
    auto parent_hash{updated.new_head.parent_hash};
    if (approving_context_map_.contains(head)) {
      logger_->warn("Approving {} already in progress.", head);
      return;  // Error::ALREADY_APPROVING;
    }

    approving_context_map_.emplace(
        head,
        ApprovingContext{
            .block_header = updated.new_head,
            .included_candidates = std::nullopt,
            .babe_block_header = std::nullopt,
            .babe_epoch = std::nullopt,
            .randomness = {},
            .authorities = {},
            .complete_callback =
                [wself{weak_from_this()},
                 block_hash{head},
                 block_number,
                 finalized_block_number{updated.view.finalized_number_},
                 parent_hash,
                 func = std::forward<Func>(func)](
                    outcome::result<ImportedBlockInfo> &&block_info) mutable {
                  auto self = wself.lock();
                  if (!self) {
                    return;
                  }

                  if (block_info.has_error()) {
                    SL_WARN(self->logger_,
                            "ImportedBlockInfo request failed: {}",
                            block_info.error());
                    return;
                  }

                  std::forward<Func>(func)(self->processImportedBlock(
                      block_number,
                      block_hash,
                      parent_hash,
                      finalized_block_number,
                      std::move(block_info.value())));
                }});

    imported_block_info(head, updated.new_head);
  }

  void ApprovalDistribution::on_active_leaves_update(
      const network::ExView &updated) {
    REINVOKE(*approval_thread_handler_, on_active_leaves_update, updated);

    if (!parachain_processor_->canProcessParachains()) {
      return;
    }

    const auto &relay_parent = updated.new_head.hash();

    if (!storedDistribBlockEntries().get(relay_parent)) {
      [[maybe_unused]] auto &_ = pending_known_[relay_parent];
    }

    handle_new_head(
        relay_parent,
        updated,
        [wself{weak_from_this()},
         head{relay_parent}](auto &&possible_candidate) {
          if (auto self = wself.lock()) {
            if (possible_candidate.has_error()) {
              SL_ERROR(self->logger_,
                       "Internal error while retrieve block imported "
                       "candidates: {}",
                       possible_candidate.error());
              return;
            }

            BOOST_ASSERT(self->approval_thread_handler_->isInCurrentThread());
            self->scheduleTranche(head, std::move(possible_candidate.value()));
          }
        });
  }

  void ApprovalDistribution::launch_approval(
      const RelayHash &relay_block_hash,
      SessionIndex session_index,
      const HashedCandidateReceipt &hashed_candidate,
      ValidatorIndex validator_index,
      Hash block_hash,
      std::optional<CoreIndex> core,
      GroupIndex backing_group) {
    auto on_recover_complete =
        [wself{weak_from_this()},
         hashed_candidate{hashed_candidate},
         block_hash,
         session_index,
         validator_index,
         relay_block_hash](
            std::optional<outcome::result<runtime::AvailableData>>
                &&opt_result) mutable {
          auto self = wself.lock();
          if (!self) {
            return;
          }

          const auto &candidate_receipt = hashed_candidate.get();
          if (!opt_result) {  // Unavailable
            self->logger_->warn(
                "No available parachain data.(session index={}, candidate "
                "hash={}, relay block hash={})",
                session_index,
                hashed_candidate.getHash(),
                relay_block_hash);
            return;
          }

          if (opt_result->has_error()) {
            self->logger_->warn(
                "Parachain data recovery failed.(error={}, session index={}, "
                "candidate hash={}, relay block hash={})",
                opt_result->error(),
                session_index,
                hashed_candidate.getHash(),
                relay_block_hash);
            self->dispute_coordinator_.get()->issueLocalStatement(
                session_index,
                hashed_candidate.getHash(),
                hashed_candidate.get(),
                false);
            return;
          }
          auto &available_data = opt_result->value();
          auto result = self->parachain_host_->validation_code_by_hash(
              block_hash, candidate_receipt.descriptor.validation_code_hash);
          if (result.has_error() || !result.value()) {
            self->logger_->warn(
                "Approval state is failed. Block hash {}, session index {}, "
                "validator index {}, relay parent {}",
                block_hash,
                session_index,
                validator_index,
                candidate_receipt.descriptor.relay_parent);
            return;  /// ApprovalState::failed
          }

          self->logger_->info(
              "Make exhaustive validation. Candidate hash {}, validator index "
              "{}, block hash {}",
              hashed_candidate.getHash(),
              validator_index,
              block_hash);

          runtime::ValidationCode &validation_code = *result.value();

          auto cb = [weak_self{wself},
                     hashed_candidate,
                     session_index,
                     validator_index,
                     relay_block_hash](outcome::result<Pvf::Result> outcome) {
            auto self = weak_self.lock();
            if (not self) {
              return;
            }
            const auto &candidate_receipt = hashed_candidate.get();
            self->approvals_cache_.exclusiveAccess([&](auto &approvals_cache) {
              if (auto it = approvals_cache.find(hashed_candidate.getHash());
                  it != approvals_cache.end()) {
                ApprovalCache &ac = it->second;
                ac.approval_result = outcome.has_error()
                                       ? ApprovalOutcome::Failed
                                       : ApprovalOutcome::Approved;
              }
            });
            if (outcome.has_error()) {
              self->logger_->warn(
                  "Approval validation failed.(parachain id={}, relay "
                  "parent={}, error={})",
                  candidate_receipt.descriptor.para_id,
                  candidate_receipt.descriptor.relay_parent,
                  outcome.error());
              self->dispute_coordinator_.get()->issueLocalStatement(
                  session_index,
                  hashed_candidate.getHash(),
                  candidate_receipt,
                  false);
            } else {
              self->issue_approval(hashed_candidate.getHash(),
                                   validator_index,
                                   relay_block_hash);
            }
          };
          self->pvf_->pvfValidate(available_data.validation_data,
                                  available_data.pov,
                                  candidate_receipt,
                                  validation_code,
                                  std::move(cb));
        };

    recovery_->recover(hashed_candidate,
                       session_index,
                       backing_group,
                       core,
                       std::move(on_recover_complete));
  }

#define GET_OPT_VALUE_OR_EXIT(name, err, ...)       \
  auto __##name = (__VA_ARGS__);                    \
  if (!__##name) {                                  \
    logger_->warn("Initialize __" #name "failed."); \
    return (err);                                   \
  }                                                 \
  auto &name = __##name->get();

  ApprovalDistribution::AssignmentCheckResult
  ApprovalDistribution::check_and_import_assignment(
      const approval::IndirectAssignmentCertV2 &assignment,
      const scale::BitVec &candidate_indices) {
    BOOST_ASSERT(approval_thread_handler_->isInCurrentThread());
    const auto tick_now = ::tickNow();

    GET_OPT_VALUE_OR_EXIT(block_entry,
                          AssignmentCheckResult::Bad,
                          storedBlockEntries().get(assignment.block_hash));

    std::optional<runtime::SessionInfo> opt_session_info{};
    if (auto session_info_res = parachain_host_->session_info(
            block_entry.parent_hash, block_entry.session);
        session_info_res.has_value()) {
      opt_session_info = std::move(session_info_res.value());
    } else {
      SL_WARN(logger_,
              "Assignment. Session info runtime request failed. "
              "(parent_hash={}, session_index={}, error={})",
              block_entry.parent_hash,
              block_entry.session,
              session_info_res.error());
      return AssignmentCheckResult::Bad;
    }

    if (!opt_session_info) {
      logger_->debug(
          "Can't obtain SessionInfo. (parent_hash={}, session_index={})",
          block_entry.parent_hash,
          block_entry.session);
      return AssignmentCheckResult::Bad;
    }

    runtime::SessionInfo &session_info = *opt_session_info;
    const auto n_cores = size_t(session_info.n_cores);

    // Early check the candidate bitfield and core bitfields lengths <
    // `n_cores`. Core bitfield length is checked later in
    // `check_assignment_cert`.
    if (candidate_indices.bits.size() > n_cores) {
      SL_TRACE(logger_,
               "Oversized bitfield. (validator={}, n_cores={}, "
               "candidate_bitfield_len={})",
               assignment.validator,
               n_cores,
               candidate_indices.bits.size());
      return AssignmentCheckResult::Bad;
    }

    std::vector<GroupIndex> backing_groups;
    std::vector<CoreIndex> claimed_core_indices;
    std::vector<CandidateHash> assigned_candidate_hashes;

    for (size_t candidate_index = 0;
         candidate_index < candidate_indices.bits.size();
         ++candidate_index) {
      if (!candidate_indices.bits[candidate_index]) {
        continue;
      }

      auto &[claimed_core_index, assigned_candidate_hash] =
          block_entry.candidates[candidate_index];

      GET_OPT_VALUE_OR_EXIT(
          candidate_entry,
          AssignmentCheckResult::Bad,
          storedCandidateEntries().get(assigned_candidate_hash));

      GET_OPT_VALUE_OR_EXIT(
          approval_entry,
          AssignmentCheckResult::Bad,
          candidate_entry.approval_entry(assignment.block_hash));

      backing_groups.emplace_back(approval_entry.backing_group);
      claimed_core_indices.emplace_back(claimed_core_index);
      assigned_candidate_hashes.emplace_back(assigned_candidate_hash);
    }

    // Error on null assignments.
    if (claimed_core_indices.empty()) {
      return AssignmentCheckResult::Bad;
    }

    scale::BitVec v;
    for (const auto ci : claimed_core_indices) {
      if (ci >= v.bits.size()) {
        v.bits.resize(ci + 1);
      }
      v.bits[ci] = true;
    }

    DelayTranche tranche;  // NOLINT(cppcoreguidelines-init-variables)
    if (auto res = checkAssignmentCert(v,
                                       assignment.validator,
                                       session_info,
                                       block_entry.relay_vrf_story,
                                       assignment.cert,
                                       backing_groups);
        res.has_value()) {
      const auto current_tranche =
          ::trancheNow(config_.slot_duration_millis, block_entry.slot);
      const auto too_far_in_future =
          current_tranche + DelayTranche(kTickTooFarInFuture);
      if (res.value() >= too_far_in_future) {
        return AssignmentCheckResult::TooFarInFuture;
      }
      tranche = res.value();
    } else {
      logger_->warn("Check assignment certificate failed.(error={})",
                    res.error());
      return AssignmentCheckResult::Bad;
    }

    bool is_duplicate = true;
    for (size_t candidate_index = 0, h_i = 0;
         candidate_index < candidate_indices.bits.size();
         ++candidate_index) {
      if (!candidate_indices.bits[candidate_index]) {
        continue;
      }
      const auto assigned_candidate_hash = assigned_candidate_hashes[h_i++];
      GET_OPT_VALUE_OR_EXIT(
          candidate_entry,
          AssignmentCheckResult::Bad,
          storedCandidateEntries().get(assigned_candidate_hash));

      GET_OPT_VALUE_OR_EXIT(
          approval_entry,
          AssignmentCheckResult::Bad,
          candidate_entry.approval_entry(assignment.block_hash));

      is_duplicate =
          is_duplicate && approval_entry.is_assigned(assignment.validator);
      approval_entry.import_assignment(tranche, assignment.validator, tick_now);

      if (auto result = approval_status(block_entry, candidate_entry); result) {
        schedule_wakeup_action(result->first.get(),
                               block_entry.block_hash,
                               block_entry.block_number,
                               assigned_candidate_hash,
                               result->second.block_tick,
                               tick_now,
                               result->second.required_tranches);
      }
    }

    if (is_duplicate) {
      return AssignmentCheckResult::AcceptedDuplicate;
    }
    if (approval::count_ones(candidate_indices) > 1) {
      SL_TRACE(logger_,
               "Imported assignment for multiple cores. (validator={})",
               assignment.validator);
      return AssignmentCheckResult::Accepted;
    }
    SL_TRACE(logger_,
             "Imported assignment for a single core. (validator={})",
             assignment.validator);
    return AssignmentCheckResult::Accepted;
  }

  ApprovalDistribution::ApprovalCheckResult
  ApprovalDistribution::check_and_import_approval(
      const approval::IndirectSignedApprovalVoteV2 &approval) {
    GET_OPT_VALUE_OR_EXIT(
        block_entry,
        ApprovalCheckResult::Bad,
        storedBlockEntries().get(approval.payload.payload.block_hash));

    std::vector<std::pair<size_t, CandidateHash>> approved_candidates_info;
    auto r = approval::iter_ones(
        approval.payload.payload.candidate_indices,
        [&](const auto candidate_index) -> outcome::result<void> {
          if (candidate_index >= block_entry.candidates.size()) {
            SL_WARN(logger_,
                    "Candidate index more than candidates array.(candidate "
                    "index={})",
                    candidate_index);
            return ApprovalDistributionError::CANDIDATE_INDEX_OUT_OF_BOUNDS;
          }
          const auto &candidate = block_entry.candidates[candidate_index];
          approved_candidates_info.emplace_back(candidate_index,
                                                candidate.second);
          return outcome::success();
        });

    if (r.has_error()) {
      return ApprovalCheckResult::Bad;
    }

    std::optional<runtime::SessionInfo> opt_session_info;
    if (auto session_info_res = parachain_host_->session_info(
            approval.payload.payload.block_hash, block_entry.session);
        session_info_res.has_value()) {
      opt_session_info = std::move(session_info_res.value());
    } else {
      logger_->warn(
          "Approval. Session info runtime request failed. (block_hash={}, "
          "session_index={}, error={})",
          approval.payload.payload.block_hash,
          block_entry.session,
          session_info_res.error());
      return ApprovalCheckResult::Bad;
    }

    if (!opt_session_info) {
      logger_->debug(
          "Can't obtain SessionInfo. (parent_hash={}, session_index={})",
          approval.payload.payload.block_hash,
          block_entry.session);
      return ApprovalCheckResult::Bad;
    }

    runtime::SessionInfo &session_info = *opt_session_info;
    const auto &pubkey = session_info.validators[approval.payload.ix];

    for (const auto &[approval_candidate_index, approved_candidate_hash] :
         approved_candidates_info) {
      GET_OPT_VALUE_OR_EXIT(
          candidate_entry,
          ApprovalCheckResult::Bad,
          storedCandidateEntries().get(approved_candidate_hash));

      if (auto ae = candidate_entry.approval_entry(
              approval.payload.payload.block_hash)) {
        if (!ae->get().is_assigned(approval.payload.ix)) {
          logger_->warn(
              "No assignment from validator.(block hash={}, candidate hash={}, "
              "validator={})",
              approval.payload.payload.block_hash,
              approved_candidate_hash,
              approval.payload.ix);
          return ApprovalCheckResult::Bad;
        }
      } else {
        logger_->error("No approval entry.(block hash={}, candidate hash={})",
                       approval.payload.payload.block_hash,
                       approved_candidate_hash);
        return ApprovalCheckResult::Bad;
      }

      SL_DEBUG(logger_,
               "Importing approval vote.(validator index={}, validator id={}, "
               "candidate hash={}, para id={})",
               approval.payload.ix,
               pubkey,
               approved_candidate_hash,
               candidate_entry.candidate.get().descriptor.para_id);
      advance_approval_state(block_entry,
                             approved_candidate_hash,
                             candidate_entry,
                             approval::RemoteApproval{
                                 .validator_ix = approval.payload.ix,
                             });
    }
    return ApprovalCheckResult::Accepted;
  }

#undef GET_OPT_VALUE_OR_EXIT

  void ApprovalDistribution::import_and_circulate_assignment(
      const MessageSource &source,
      const approval::IndirectAssignmentCertV2 &assignment,
      const scale::BitVec &claimed_candidate_indices) {
    BOOST_ASSERT(approval_thread_handler_->isInCurrentThread());

    const auto &block_hash = assignment.block_hash;
    const auto validator_index = assignment.validator;

    auto opt_entry = storedDistribBlockEntries().get(block_hash);
    if (!opt_entry) {
      logger_->warn(
          "Unexpected assignment. (peer id={}, block hash={}, validator "
          "index={})",
          source ? fmt::format("{}", source->get()) : "our",
          block_hash,
          validator_index);
      return;
    }
    auto &entry = opt_entry->get();

    SL_DEBUG(
        logger_,
        "Import assignment. (peer id={}, block hash={}, validator index={})",
        source ? fmt::format("{}", source->get()) : "our",
        block_hash,
        validator_index);

    // Compute metadata on the assignment.
    auto message_subject{std::make_tuple(
        block_hash, claimed_candidate_indices, validator_index)};
    auto message_kind{approval::MessageKind::Assignment};

    if (source) {
      const auto &peer_id = source->get();

      if (auto it = entry.known_by.find(peer_id); it != entry.known_by.end()) {
        if (auto &peer_knowledge = it->second;
            peer_knowledge.contains(message_subject, message_kind)) {
          if (!peer_knowledge.received.insert(message_subject, message_kind)) {
            SL_TRACE(logger_,
                     "Duplicate assignment. (peer id={}, block_hash={}, "
                     "validator index={})",
                     peer_id,
                     std::get<0>(message_subject),
                     std::get<2>(message_subject));
          }
          return;
        }
      } else {
        SL_WARN(logger_,
                "Assignment from a peer is out of view. (peer id={}, "
                "block_hash={}, validator index={})",
                peer_id,
                std::get<0>(message_subject),
                std::get<2>(message_subject));
      }

      /// if the assignment is known to be valid, reward the peer
      if (entry.knowledge.contains(message_subject, message_kind)) {
        /// TODO(iceseer): modify reputation
        if (auto it = entry.known_by.find(peer_id);
            it != entry.known_by.end()) {
          SL_TRACE(logger_, "Known assignment. (peer id={})", peer_id);
          it->second.received.insert(message_subject, message_kind);
        }
      }

      switch (
          check_and_import_assignment(assignment, claimed_candidate_indices)) {
        case AssignmentCheckResult::Accepted: {
          SL_TRACE(logger_,
                   "Assignment accepted. (peer id={}, block hash={})",
                   source->get(),
                   block_hash);
          entry.knowledge.known_messages[message_subject] = message_kind;
          if (auto it = entry.known_by.find(peer_id);
              it != entry.known_by.end()) {
            it->second.received.insert(message_subject, message_kind);
          }
        } break;
        case AssignmentCheckResult::Bad: {
          SL_WARN(logger_,
                  "Got bad assignment from peer. (peer id={}, block hash={})",
                  source->get(),
                  block_hash);
        }
          return;
        case AssignmentCheckResult::TooFarInFuture: {
          SL_TRACE(
              logger_,
              "Got an assignment too far in the future. (peer id={}, block "
              "hash={})",
              source->get(),
              block_hash);
        }
          return;
        case AssignmentCheckResult::AcceptedDuplicate: {
          if (auto it = entry.known_by.find(peer_id);
              it != entry.known_by.end()) {
            auto &peer_knowledge = it->second;
            peer_knowledge.received.insert(message_subject, message_kind);
          }
          SL_TRACE(logger_,
                   "Got an `AcceptedDuplicate` assignment. (peer id={}, block "
                   "hash={})",
                   source->get(),
                   block_hash);
        }
          return;
      }
    } else {
      if (!entry.knowledge.insert(message_subject, message_kind)) {
        SL_WARN(logger_,
                "Importing locally an already known assignment. "
                "(block_hash={}, validator index={})",
                std::get<0>(message_subject),
                std::get<2>(message_subject));
        return;
      }
      SL_TRACE(logger_,
               "Importing locally a new assignment. (block_hash={}, validator "
               "index={})",
               std::get<0>(message_subject),
               std::get<2>(message_subject));
    }

    const auto local = !source.has_value();
    auto &approval_entry = entry.insert_approval_entry(DistribApprovalEntry{
        .assignment = assignment,
        .assignment_claimed_candidates = claimed_candidate_indices,
        .approvals = {},
        .validator_index = assignment.validator,
        .routing_info =
            ApprovalRouting{
                .required_routing =
                    grid::RequiredRouting{
                        .value =
                            grid::RequiredRouting::All},  /// TODO(iceseer):
                                                          /// calculate
                                                          /// based on grid
                .local = local,
                .random_routing = {},
                .peers_randomly_routed = {},
            },
    });

    const auto n_peers_total = peer_view_->peersCount();
    auto peer_filter = [&](const auto &peer, const auto &peer_kn) {
      if (!source || peer != source->get()) {
        const auto route_random =
            approval_entry.routing_info.random_routing.sample(n_peers_total);
        if (route_random) {
          approval_entry.routing_info.mark_randomly_sent(peer);
          return true;
        }
      }
      return false;
    };

    std::unordered_set<libp2p::peer::PeerId> peers{};
    for (auto &[peer_id, peer_knowledge] : entry.known_by) {
      if (peer_filter(peer_id, peer_knowledge)) {
        peers.insert(peer_id);
        peer_knowledge.sent.insert(message_subject, message_kind);
      }
    }

    if (!peers.empty()) {
      runDistributeAssignment(
          assignment, claimed_candidate_indices, std::move(peers));
    }
  }

  void ApprovalDistribution::import_and_circulate_approval(
      const MessageSource &source,
      const approval::IndirectSignedApprovalVoteV2 &vote) {
    BOOST_ASSERT(approval_thread_handler_->isInCurrentThread());
    const auto &block_hash = vote.payload.payload.block_hash;
    const auto validator_index = vote.payload.ix;
    const auto &candidate_indices = vote.payload.payload.candidate_indices;

    auto opt_entry = storedDistribBlockEntries().get(block_hash);
    if (!opt_entry) {
      logger_->info(
          "Unexpected approval. (peer id={}, block hash={}, validator "
          "index={})",
          source ? fmt::format("{}", source->get()) : "our",
          block_hash,
          validator_index);
      return;
    }

    SL_DEBUG(logger_,
             "Import approval. (peer id={}, block hash={}, validator index={})",
             source ? fmt::format("{}", source->get()) : "our",
             block_hash,
             validator_index);

    auto &entry = opt_entry->get();
    auto message_subject{
        std::make_tuple(block_hash, candidate_indices, validator_index)};
    auto message_kind{approval::MessageKind::Approval};

    if (source) {
      const auto &peer_id = source->get();
      if (!entry.knowledge.contains(message_subject,
                                    approval::MessageKind::Assignment)) {
        SL_TRACE(logger_,
                 "Unknown approval assignment. (peer id={}, block hash={}, "
                 "validator={})",
                 peer_id,
                 std::get<0>(message_subject),
                 std::get<2>(message_subject));
        return;
      }

      // check if our knowledge of the peer already contains this approval
      if (auto it = entry.known_by.find(peer_id); it != entry.known_by.end()) {
        if (auto &peer_knowledge = it->second;
            peer_knowledge.contains(message_subject, message_kind)) {
          if (!peer_knowledge.received.insert(message_subject, message_kind)) {
            SL_TRACE(logger_,
                     "Duplicate approval. (peer id={}, block_hash={}, "
                     "validator index={})",
                     peer_id,
                     std::get<0>(message_subject),
                     std::get<2>(message_subject));
          }
          return;
        }
      } else {
        SL_TRACE(logger_,
                 "Approval from a peer is out of view. (peer id={}, "
                 "block_hash={}, validator index={})",
                 peer_id,
                 std::get<0>(message_subject),
                 std::get<2>(message_subject));
      }

      /// if the approval is known to be valid, reward the peer
      if (entry.knowledge.contains(message_subject, message_kind)) {
        SL_TRACE(logger_,
                 "Known approval. (peer id={}, block hash={}, validator={})",
                 peer_id,
                 std::get<0>(message_subject),
                 std::get<2>(message_subject));

        if (auto it = entry.known_by.find(peer_id);
            it != entry.known_by.end()) {
          it->second.received.insert(message_subject, message_kind);
        }
        return;
      }

      switch (check_and_import_approval(vote)) {
        case ApprovalCheckResult::Accepted: {
          entry.knowledge.insert(message_subject, message_kind);
          if (auto it = entry.known_by.find(peer_id);
              it != entry.known_by.end()) {
            it->second.received.insert(message_subject, message_kind);
          }
        } break;
        case ApprovalCheckResult::Bad: {
          logger_->warn(
              "Got a bad approval from peer. (peer id={}, block hash={})",
              source->get(),
              block_hash);
        }
          return;
      }
    } else {
      if (!entry.knowledge.insert(message_subject, message_kind)) {
        // if we already imported an approval, there is no need to distribute it
        // again
        SL_WARN(logger_,
                "Importing locally an already known approval. "
                "(block_hash={}, validator index={})",
                std::get<0>(message_subject),
                std::get<2>(message_subject));
        return;
      }
      SL_TRACE(logger_,
               "Importing locally a new approval. (block_hash={}, validator "
               "index={})",
               std::get<0>(message_subject),
               std::get<2>(message_subject));
    }

    auto res = entry.note_approval(vote);
    if (res.has_error()) {
      SL_WARN(logger_,
              "Possible bug: Vote import failed. (hash={}, validator_index={}, "
              "error={})",
              block_hash,
              validator_index,
              res.error());
      return;
    }
    auto nar = std::move(res.value());

    auto peer_filter = [&](const auto &peer, const auto &peer_kn) {
      const auto &[_, pr] = nar;
      if (source && peer == source->get()) {
        return false;
      }

      /// TODO(iceseer): topology
      return pr.contains(peer);
    };

    std::unordered_set<libp2p::peer::PeerId> peers{};
    for (auto &[peer_id, peer_knowledge] : entry.known_by) {
      if (peer_filter(peer_id, peer_knowledge)) {
        peers.insert(peer_id);
        peer_knowledge.sent.insert(message_subject, message_kind);
      }
    }

    if (!peers.empty()) {
      runDistributeApproval(vote, std::move(peers));
    }
  }

  network::vstaging::Approvals ApprovalDistribution::sanitize_v1_approvals(
      const network::Approvals &approvals) {
    network::vstaging::Approvals sanitized_approvals;
    for (const auto &approval : approvals.approvals) {
      if (size_t(approval.payload.payload.candidate_index) > kMaxBitfieldSize) {
        SL_DEBUG(logger_,
                 "Bad approval v1, invalid candidate index. (block_hash={}, "
                 "candidate_index={})",
                 approval.payload.payload.block_hash,
                 approval.payload.payload.candidate_index);
      } else {
        sanitized_approvals.approvals.emplace_back(
            ::kagome::parachain::approval::from(approval));
      }
    }
    return sanitized_approvals;
  }

  network::vstaging::Assignments ApprovalDistribution::sanitize_v1_assignments(
      const network::Assignments &assignments) {
    network::vstaging::Assignments sanitized_assignments;
    for (const auto &assignment : assignments.assignments) {
      const auto &cert = assignment.indirect_assignment_cert;
      const auto &candidate_index = assignment.candidate_ix;

      const auto cert_bitfield_bits = visit_in_place(
          cert.cert.kind,
          [](const approval::RelayVRFDelay &v) {
            return size_t(v.core_index) + 1;
          },
          [&](const approval::RelayVRFModulo &v) {
            return size_t(candidate_index) + 1;
          });

      const auto candidate_bitfield_bits = size_t(candidate_index) + 1;
      if (cert_bitfield_bits > kMaxBitfieldSize
          || candidate_bitfield_bits > kMaxBitfieldSize) {
        SL_DEBUG(logger_,
                 "Bad assignment v1, invalid candidate index. (block_hash={}, "
                 "candidate_index={}, validator_index={})",
                 cert.block_hash,
                 candidate_index,
                 cert.validator);
      } else {
        scale::BitVec v;
        v.bits.resize(candidate_index + 1);
        v.bits[candidate_index] = true;
        sanitized_assignments.assignments.emplace_back(
            network::vstaging::Assignment{
                .indirect_assignment_cert =
                    approval::IndirectAssignmentCertV2::from(cert),
                .candidate_bitfield = std::move(v),
            });
      }
    }
    return sanitized_assignments;
  }

  void ApprovalDistribution::getApprovalSignaturesForCandidate(
      const CandidateHash &candidate_hash,
      SignaturesForCandidateCallback &&callback) {
    REINVOKE(*approval_thread_handler_,
             getApprovalSignaturesForCandidate,
             candidate_hash,
             std::move(callback));

    if (!parachain_processor_->canProcessParachains()) {
      callback(SignaturesForCandidate{});
      return;
    }

    auto r = storedCandidateEntries().get(candidate_hash);
    if (!r) {
      SL_DEBUG(logger_,
               "Sent back empty votes because the candidate was not found in "
               "db. (candidate={})",
               candidate_hash);
      callback(SignaturesForCandidate{});
      return;
    }
    auto &entry = r->get();

    SignaturesForCandidate all_sigs;
    for (const auto &[hash, _] : entry.block_assignments) {
      auto block_entry = storedBlockEntries().get(hash);
      if (!block_entry) {
        SL_DEBUG(logger_,
                 "Block entry for assignment missing. (candidate={}, hash={})",
                 candidate_hash,
                 hash);
        continue;
      }

      for (size_t candidate_index = 0ull;
           candidate_index < block_entry->get().candidates.size();
           ++candidate_index) {
        const auto &[_core_index, c_hash] =
            block_entry->get().candidates[candidate_index];
        if (c_hash == candidate_hash) {
          const auto index = candidate_index;
          auto distrib_block_entry = storedDistribBlockEntries().get(hash);
          if (!distrib_block_entry) {
            SL_DEBUG(logger_,
                     "`getApprovalSignaturesForCandidate`: could not find "
                     "block entry for given hash!. (hash={})",
                     hash);
            continue;
          }

          for (auto approval :
               distrib_block_entry->get().approval_votes(index)) {
            std::vector<CandidateIndex> ixs;
            std::ignore = approval::iter_ones(
                getPayload(approval).candidate_indices,
                [&](const auto val) -> outcome::result<void> {
                  ixs.emplace_back(val);
                  return outcome::success();
                });

            all_sigs[approval.payload.ix] =
                std::make_tuple(hash, std::move(ixs), approval.signature);
          }
        }
      }
    }
    callback(std::move(all_sigs));
  }

  void ApprovalDistribution::onValidationProtocolMsg(
      const libp2p::peer::PeerId &peer_id,
      const network::VersionedValidatorProtocolMessage &message) {
    REINVOKE(
        *approval_thread_handler_, onValidationProtocolMsg, peer_id, message);

    if (!parachain_processor_->canProcessParachains()) {
      return;
    }

    auto m = [&]() -> std::optional<std::reference_wrapper<
                       const network::vstaging::ApprovalDistributionMessage>> {
      auto m =
          if_type<const network::vstaging::ValidatorProtocolMessage>(message);
      if (!m) {
        SL_TRACE(logger_, "Received V1 message.(peer_id={})", peer_id);
        return std::nullopt;
      }

      auto a = if_type<const network::vstaging::ApprovalDistributionMessage>(
          m->get());
      if (!a) {
        return std::nullopt;
      }

      return a;
    }();

    if (!m) {
      return;
    }

    visit_in_place(
        m->get(),
        [&](const network::vstaging::Assignments &assignments) {
          SL_TRACE(logger_,
                   "Received assignments.(peer_id={}, count={})",
                   peer_id,
                   assignments.assignments.size());
          for (const auto &assignment : assignments.assignments) {
            if (auto it = pending_known_.find(
                    assignment.indirect_assignment_cert.block_hash);
                it != pending_known_.end()) {
              SL_TRACE(
                  logger_,
                  "Pending assignment.(block hash={}, validator={}, peer={})",
                  assignment.indirect_assignment_cert.block_hash,
                  assignment.indirect_assignment_cert.validator,
                  peer_id);
              it->second.emplace_back(peer_id, PendingMessage{assignment});
              continue;
            }

            import_and_circulate_assignment(peer_id,
                                            assignment.indirect_assignment_cert,
                                            assignment.candidate_bitfield);
          }
        },
        [&](const network::vstaging::Approvals &approvals) {
          SL_TRACE(logger_,
                   "Received approvals.(peer_id={}, count={})",
                   peer_id,
                   approvals.approvals.size());
          for (const auto &approval_vote : approvals.approvals) {
            if (auto it = pending_known_.find(
                    approval_vote.payload.payload.block_hash);
                it != pending_known_.end()) {
              SL_TRACE(
                  logger_,
                  "Pending approval.(block hash={}, validator={}, peer={})",
                  approval_vote.payload.payload.block_hash,
                  approval_vote.payload.ix,
                  peer_id);
              it->second.emplace_back(peer_id, PendingMessage{approval_vote});
              continue;
            }

            import_and_circulate_approval(peer_id, approval_vote);
          }
        },
        [&](const auto &) { UNREACHABLE; });
  }

  void ApprovalDistribution::runDistributeAssignment(
      const approval::IndirectAssignmentCertV2 &indirect_cert,
      const scale::BitVec &candidate_indices,
      std::unordered_set<libp2p::peer::PeerId> &&peers) {
    REINVOKE(*main_pool_handler_,
             runDistributeAssignment,
             indirect_cert,
             candidate_indices,
             std::move(peers));

    SL_DEBUG(logger_,
             "Distributing assignment on candidate (block hash={})",
             indirect_cert.block_hash);

    auto se = pm_->getStreamEngine();
    BOOST_ASSERT(se);

    auto msg = std::make_shared<
<<<<<<< HEAD
            network::WireMessage<network::vstaging::ValidatorProtocolMessage>>(
            network::vstaging::ApprovalDistributionMessage{
                network::vstaging::Assignments{
                    .assignments = {network::vstaging::Assignment{
                        .indirect_assignment_cert = indirect_cert,
                        .candidate_bitfield = candidate_indices,
                    }}}});
=======
        network::WireMessage<network::vstaging::ValidatorProtocolMessage>>(
        network::vstaging::ApprovalDistributionMessage{
            network::vstaging::Assignments{
                .assignments = {network::vstaging::Assignment{
                    .indirect_assignment_cert = indirect_cert,
                    .candidate_bitfield = candidate_indices,
                }}}});
>>>>>>> 1b1ad044

    for (const auto &peer : peers) {
      parachain_processor_->tryOpenOutgoingValidationStream(
          peer,
          network::CollationVersion::VStaging,
<<<<<<< HEAD
          [WEAK_SELF, peer{peer}, se, msg](auto &&stream) {
=======
          [WEAK_SELF, peer{peer}, se, msg]() {
>>>>>>> 1b1ad044
            WEAK_LOCK(self);
            se->send(peer, self->router_->getValidationProtocolVStaging(), msg);
          });
    }

<<<<<<< HEAD
//    se->broadcast(
//        router_->getValidationProtocolVStaging(),
//        std::make_shared<
//            network::WireMessage<network::vstaging::ValidatorProtocolMessage>>(
//            network::vstaging::ApprovalDistributionMessage{
//                network::vstaging::Assignments{
//                    .assignments = {network::vstaging::Assignment{
//                        .indirect_assignment_cert = indirect_cert,
//                        .candidate_bitfield = candidate_indices,
//                    }}}}),
//        [&](const libp2p::peer::PeerId &p) { return peers.count(p) != 0ull; });
=======
    //    se->broadcast(
    //        router_->getValidationProtocolVStaging(),
    //        std::make_shared<
    //            network::WireMessage<network::vstaging::ValidatorProtocolMessage>>(
    //            network::vstaging::ApprovalDistributionMessage{
    //                network::vstaging::Assignments{
    //                    .assignments = {network::vstaging::Assignment{
    //                        .indirect_assignment_cert = indirect_cert,
    //                        .candidate_bitfield = candidate_indices,
    //                    }}}}),
    //        [&](const libp2p::peer::PeerId &p) { return peers.count(p) !=
    //        0ull; });
>>>>>>> 1b1ad044
  }

  void ApprovalDistribution::send_assignments_batched(
      std::deque<network::vstaging::Assignment> &&assignments,
      const libp2p::peer::PeerId &peer_id) {
    REINVOKE(*main_pool_handler_,
             send_assignments_batched,
             std::move(assignments),
             peer_id);

    auto se = pm_->getStreamEngine();
    BOOST_ASSERT(se);  // kMaxAssignmentBatchSize

    /** TODO(iceseer): optimize
        std::shared_ptr<network::WireMessage<network::ValidatorProtocolMessage>>
     pack = std::make_shared<
                network::WireMessage<network::ValidatorProtocolMessage>>(
                network::ApprovalDistributionMessage{network::Assignments{
                    .assignments = {},}});
        auto &vp = if_type<network::ValidatorProtocolMessage>(*pack);
        auto &adm = if_type<network::ApprovalDistributionMessage>(vp->get());
        auto &a = if_type<network::Assignments>(adm->get());
        a->get().assignments = std::move(msg_pack);
        se->send(peer, router_->getValidationProtocol(), pack);
     *
    */

    while (!assignments.empty()) {
      auto begin = assignments.begin();
      auto end = (assignments.size() > kMaxAssignmentBatchSize)
                   ? assignments.begin() + kMaxAssignmentBatchSize
                   : assignments.end();

      auto msg = std::make_shared<
          network::WireMessage<network::vstaging::ValidatorProtocolMessage>>(
          network::vstaging::ApprovalDistributionMessage{
              network::vstaging::Assignments{
                  .assignments =
                      std::vector<network::vstaging::Assignment>(begin, end),
              }});

      se->send(peer_id, router_->getValidationProtocolVStaging(), msg);
      assignments.erase(begin, end);
    }
  }

  void ApprovalDistribution::send_approvals_batched(
      std::deque<approval::IndirectSignedApprovalVoteV2> &&approvals,
      const libp2p::peer::PeerId &peer_id) {
    REINVOKE(*main_pool_handler_,
             send_approvals_batched,
             std::move(approvals),
             peer_id);

    auto se = pm_->getStreamEngine();
    BOOST_ASSERT(se);  // kMaxApprovalBatchSize

    /** TODO(iceseer): optimize
        std::shared_ptr<network::WireMessage<network::ValidatorProtocolMessage>>
     pack = std::make_shared<
                network::WireMessage<network::ValidatorProtocolMessage>>(
                network::ApprovalDistributionMessage{network::Approvals{
                    .approvals = {},
                }});
        auto &vp = if_type<network::ValidatorProtocolMessage>(*pack);
        auto &adm = if_type<network::ApprovalDistributionMessage>(vp->get());
        auto &a = if_type<network::Approvals>(adm->get());

        loop {
        a->get().approvals = std::move(msg_pack);
        se->send(peer, router_->getValidationProtocol(), pack);
        }
     *
     *
    */

    while (!approvals.empty()) {
      auto begin = approvals.begin();
      auto end = (approvals.size() > kMaxApprovalBatchSize)
                   ? approvals.begin() + kMaxApprovalBatchSize
                   : approvals.end();

      auto msg = std::make_shared<
          network::WireMessage<network::vstaging::ValidatorProtocolMessage>>(
          network::vstaging::ApprovalDistributionMessage{
              network::vstaging::Approvals{
                  .approvals =
                      std::vector<approval::IndirectSignedApprovalVoteV2>(begin,
                                                                          end),
              }});

      se->send(peer_id, router_->getValidationProtocolVStaging(), msg);
      approvals.erase(begin, end);
    }
  }

  void ApprovalDistribution::runDistributeApproval(
      const approval::IndirectSignedApprovalVoteV2 &vote,
      std::unordered_set<libp2p::peer::PeerId> &&peers) {
    REINVOKE(
        *main_pool_handler_, runDistributeApproval, vote, std::move(peers));

    SL_INFO(logger_,
            "Sending an approval to peers. (block={}, num peers={})",
            vote.payload.payload.block_hash,
            peers.size());

    auto se = pm_->getStreamEngine();
    BOOST_ASSERT(se);

    auto msg = std::make_shared<
<<<<<<< HEAD
            network::WireMessage<network::vstaging::ValidatorProtocolMessage>>(
            network::vstaging::ApprovalDistributionMessage{
                network::vstaging::Approvals{
                    .approvals = {vote},
                }});
=======
        network::WireMessage<network::vstaging::ValidatorProtocolMessage>>(
        network::vstaging::ApprovalDistributionMessage{
            network::vstaging::Approvals{
                .approvals = {vote},
            }});
>>>>>>> 1b1ad044

    for (const auto &peer : peers) {
      parachain_processor_->tryOpenOutgoingValidationStream(
          peer,
          network::CollationVersion::VStaging,
<<<<<<< HEAD
          [WEAK_SELF, peer{peer}, se, msg](auto &&stream) {
=======
          [WEAK_SELF, peer{peer}, se, msg]() {
>>>>>>> 1b1ad044
            WEAK_LOCK(self);
            se->send(peer, self->router_->getValidationProtocolVStaging(), msg);
          });
    }
  }

  void ApprovalDistribution::issue_approval(const CandidateHash &candidate_hash,
                                            ValidatorIndex validator_index,
                                            const RelayHash &block_hash) {
    REINVOKE(*approval_thread_handler_,
             issue_approval,
             candidate_hash,
             validator_index,
             block_hash);

    auto be = storedBlockEntries().get(block_hash);
    if (!be) {
      logger_->info("No block entry for {}. Staled.", block_hash);
      return;
    }

    auto &block_entry = be->get();
    auto candidate_index = block_entry.candidateIxByHash(candidate_hash);
    if (!candidate_index) {
      logger_->warn(
          "Candidate hash {} is not present in the block entry's candidates "
          "for relay block {}",
          candidate_hash,
          block_entry.parent_hash);
      return;
    }

    std::optional<runtime::SessionInfo> opt_session_info{};
    if (auto session_info_res = parachain_host_->session_info(
            block_entry.parent_hash, block_entry.session);
        session_info_res.has_value()) {
      opt_session_info = std::move(session_info_res.value());
    } else {
      logger_->warn(
          "Issue approval. Session info runtime request failed. "
          "(block_hash={}, session_index={}, error={})",
          block_entry.parent_hash,
          block_entry.session,
          session_info_res.error());
      return;
    }

    if (!opt_session_info) {
      logger_->debug(
          "Can't obtain SessionInfo. (parent_hash={}, session_index={})",
          block_entry.parent_hash,
          block_entry.session);
      return;
    }

    runtime::SessionInfo &session_info = *opt_session_info;
    if (*candidate_index >= block_entry.candidates.size()) {
      logger_->warn(
          "Received malformed request to approve out-of-bounds candidate index "
          "{} included at block {}",
          *candidate_index,
          block_hash);
      return;
    }

    const auto &c_hash = block_entry.candidates[*candidate_index].second;
    auto r = storedCandidateEntries().get(c_hash);
    if (!r) {
      logger_->warn("Missing entry for candidate index {} included at block {}",
                    *candidate_index,
                    block_hash);
      return;
    }

    auto &candidate_entry = *r;
    if (validator_index >= session_info.validators.size()) {
      logger_->warn("Validator index {} out of bounds in session {}",
                    validator_index,
                    block_entry.session);
      return;
    }

    auto &validator_pubkey = session_info.validators[validator_index];
    const auto session = block_entry.session;
    auto sig = sign_approval(validator_pubkey, session, c_hash);
    if (!sig) {
      logger_->warn("Could not issue approval signature for pubkey {}",
                    validator_pubkey);
      return;
    }

    advance_approval_state(block_entry,
                           candidate_hash,
                           candidate_entry,
                           approval::LocalApproval{
                               .validator_ix = validator_index,
                               .validator_sig = *sig,
                           });

    scale::BitVec v;
    v.bits.resize(*candidate_index + 1);
    v.bits[*candidate_index] = true;

    import_and_circulate_approval(
        std::nullopt,
        approval::IndirectSignedApprovalVoteV2{
            .payload =
                {
                    .payload =
                        approval::IndirectApprovalVoteV2{
                            .block_hash = block_hash,
                            .candidate_indices = std::move(v),
                        },
                    .ix = validator_index,
                },
            .signature = *sig,
        });

    /// TODO(iceseer): store state for the dispute
  }

  std::optional<ValidatorSignature> ApprovalDistribution::sign_approval(
      const crypto::Sr25519PublicKey &pubkey,
      SessionIndex session_index,
      const CandidateHash &candidate_hash) {
    auto key_pair =
        keystore_->sr25519().findKeypair(crypto::KeyTypes::PARACHAIN, pubkey);
    if (!key_pair) {
      logger_->warn("No key pair in store for {}", pubkey);
      return std::nullopt;
    }
    static std::array<uint8_t, 4ull> kMagic{'A', 'P', 'P', 'R'};
    auto d = std::make_tuple(kMagic, candidate_hash, session_index);
    auto payload = scale::encode(d).value();

    if (auto res = crypto_provider_->sign(key_pair.value(), payload);
        res.has_value()) {
      return res.value();
    }
    logger_->warn("Unable to sign with {}", pubkey);
    return std::nullopt;
  }

  void ApprovalDistribution::runLaunchApproval(
      const approval::IndirectAssignmentCertV2 &indirect_cert,
      DelayTranche assignment_tranche,
      const RelayHash &relay_block_hash,
      const scale::BitVec &claimed_candidate_indices,
      SessionIndex session,
      const HashedCandidateReceipt &hashed_candidate,
      GroupIndex backing_group,
      std::optional<CoreIndex> core,
      bool distribute_assignment) {
    /// TODO(iceseer): don't launch approval work if the node is syncing.
    const auto &block_hash = indirect_cert.block_hash;
    const auto validator_index = indirect_cert.validator;

    if (distribute_assignment) {
      import_and_circulate_assignment(
          std::nullopt, indirect_cert, claimed_candidate_indices);
    }

    std::optional<ApprovalOutcome> approval_state =
        approvals_cache_.exclusiveAccess(
            [&](auto &approvals_cache) -> std::optional<ApprovalOutcome> {
              if (auto it = approvals_cache.find(hashed_candidate.getHash());
                  it != approvals_cache.end()) {
                it->second.blocks_.insert(relay_block_hash);
                return it->second.approval_result;
              }
              approvals_cache.emplace(
                  hashed_candidate.getHash(),
                  ApprovalCache{
                      .blocks_ = {relay_block_hash},
                      .approval_result = ApprovalOutcome::Failed,
                  });
              return std::nullopt;
            });

    if (!approval_state) {
      launch_approval(relay_block_hash,
                      session,
                      hashed_candidate,
                      validator_index,
                      block_hash,
                      core,
                      backing_group);
    } else if (*approval_state == ApprovalOutcome::Approved) {
      issue_approval(hashed_candidate.getHash(), validator_index, block_hash);
    }
  }

  void ApprovalDistribution::schedule_wakeup_action(
      const ApprovalEntry &approval_entry,
      const Hash &block_hash,
      BlockNumber block_number,
      const CandidateHash &candidate_hash,
      Tick block_tick,
      Tick tick_now,
      const approval::RequiredTranches &required_tranches) {
    std::optional<Tick> tick{};
    if (!approval_entry.approved) {
      tick = visit_in_place(
          required_tranches,
          [](const approval::AllRequiredTranche &) -> std::optional<Tick> {
            return std::nullopt;
          },
          [&tick_now](const approval::ExactRequiredTranche &e) {
            auto filter = [](const Tick &t, const Tick &ref) {
              return ((t > ref) ? std::optional<Tick>{t}
                                : std::optional<Tick>{});
            };
            return approval::min_or_some(
                e.next_no_show,
                (e.last_assignment_tick
                     ? filter(*e.last_assignment_tick + kApprovalDelay,
                              tick_now)
                     : std::optional<Tick>{}));
          },
          [&](const approval::PendingRequiredTranche &e) {
            std::optional<DelayTranche> next_announced{};
            for (const auto &t : approval_entry.tranches) {
              if (t.tranche > e.considered) {
                next_announced = t.tranche;
                break;
              }
            }
            std::optional<DelayTranche> our_untriggered{};
            if (approval_entry.our_assignment) {
              auto &t = *approval_entry.our_assignment;
              if (!t.triggered && t.tranche > e.considered) {
                our_untriggered = t.tranche;
              }
            }

            auto next_non_empty_tranche =
                approval::min_or_some(next_announced, our_untriggered);
            if (next_non_empty_tranche) {
              *next_non_empty_tranche += (block_tick + e.clock_drift);
            }

            return approval::min_or_some(next_non_empty_tranche,
                                         e.next_no_show);
          });
    }

    if (tick) {
      runScheduleWakeup(block_hash, block_number, candidate_hash, *tick);
    } else {
      logger_->trace(
          "No wakeup. Block hash {}, candidate hash {}, block number {}, tick "
          "{}",
          block_hash,
          candidate_hash,
          block_number,
          tick);
    }
  }

  void ApprovalDistribution::notifyApproved(const Hash &block_hash) {
    /// Action::NoteApprovedInChainSelection => ChainSelectionMessage::Approved
    if (auto result = block_tree_->markAsParachainDataBlock(block_hash);
        result.has_error()) {
      logger_->warn(
          "Adjust weight for block with parachain data failed.(block hash={}, "
          "error={})",
          block_hash,
          result.error());
    }
  }

  void ApprovalDistribution::advance_approval_state(
      BlockEntry &block_entry,
      const CandidateHash &candidate_hash,
      CandidateEntry &candidate_entry,
      approval::ApprovalStateTransition transition) {
    const auto validator_index = approval::validator_index(transition);
    const std::optional<bool> already_approved_by =
        validator_index ? candidate_entry.mark_approval(*validator_index)
                        : std::optional<bool>{};
    const auto candidate_approved_in_block =
        block_entry.is_candidate_approved(candidate_hash);

    if (!approval::is_local_approval(transition)) {
      if (candidate_approved_in_block) {
        return;
      }
    }

    const auto &block_hash = block_entry.block_hash;
    const auto block_number = block_entry.block_number;
    const auto tick_now = ::tickNow();

    SL_TRACE(logger_,
             "Advance approval state.(candidate {}, block {}, "
             "validator {})",
             candidate_hash,
             block_hash,
             validator_index);

    auto result = approval_status(block_entry, candidate_entry);
    if (!result) {
      logger_->warn(
          "No approval entry for approval on block: candidate {}, block {}, "
          "validator {}",
          candidate_hash,
          block_hash,
          validator_index);
      return;
    }

    std::optional<std::pair<bool, approval::ApprovalStatus>> _{};
    std::optional<std::reference_wrapper<ApprovalEntry>> ae{};
    {
      auto &[approval_entry, status] = *result;
      const auto check = checkApproval(
          candidate_entry, approval_entry, status.required_tranches);
      const auto is_approved = approval::is_approved(
          check, math::sat_sub_unsigned(tick_now, kApprovalDelay));

      if (is_approved) {
        logger_->info("Candidate approved: candidate {}, block {}",
                      candidate_hash,
                      block_hash);
        const auto was_block_approved = block_entry.is_fully_approved();
        block_entry.mark_approved_by_hash(candidate_hash);
        const auto is_block_approved = block_entry.is_fully_approved();

        auto no_shows = known_no_shows(check);
        if (no_shows != 0) {
          // NOLINTNEXTLINE(cppcoreguidelines-narrowing-conversions)
          metric_no_shows_total_->inc(no_shows);
        }

        if (is_block_approved && !was_block_approved) {
          notifyApproved(block_hash);
        }
      }
      _ = std::make_pair(is_approved, std::move(status));
      ae = approval_entry;
    }

    BOOST_ASSERT(_);
    BOOST_ASSERT(ae);
    auto &[is_approved, status] = *_;
    auto &approval_entry = ae->get();

    const auto was_approved = approval_entry.approved;
    const auto newly_approved = is_approved && !was_approved;
    if (is_approved) {
      approval_entry.approved = true;
    }

    if (auto v{boost::get<approval::LocalApproval>(&transition)}) {
      approval_entry.our_approval_sig = v->validator_sig;
    }

    schedule_wakeup_action(approval_entry,
                           block_hash,
                           block_number,
                           candidate_hash,
                           status.block_tick,
                           tick_now,
                           status.required_tranches);

    if (is_approved && is_remote_approval(transition)) {
      for (const auto &[fork_block_hash, fork_approval_entry] :
           candidate_entry.block_assignments) {
        if (fork_block_hash == block_hash) {
          continue;
        }

        bool assigned_on_fork_block = false;
        if (validator_index) {
          assigned_on_fork_block =
              fork_approval_entry.is_assigned(*validator_index);
        }

        if (!wakeup_for(fork_block_hash, candidate_hash)
            && !fork_approval_entry.approved && assigned_on_fork_block) {
          auto opt_fork_block_entry = storedBlockEntries().get(fork_block_hash);
          if (!opt_fork_block_entry) {
            SL_TRACE(logger_,
                     "Failed to load block entry. (fork_block_hash={})",
                     fork_block_hash);
          } else {
            runScheduleWakeup(fork_block_hash,
                              opt_fork_block_entry->get().block_number,
                              candidate_hash,
                              tick_now + 1);
          }
        }
      }
    }

    if (approval::is_local_approval(transition) || newly_approved
        || (already_approved_by && !*already_approved_by)) {
      BOOST_ASSERT(storedCandidateEntries().get(candidate_hash)->get()
                   == candidate_entry);
    }
  }

  void ApprovalDistribution::scheduleTranche(
      const primitives::BlockHash &head, BlockImportedCandidates &&candidate) {
    /// this_thread_ context execution.
    BOOST_ASSERT(approval_thread_handler_->isInCurrentThread());
    SL_TRACE(logger_,
             "Imported new block {}:{} with candidates count {}",
             candidate.block_number,
             candidate.block_hash,
             candidate.imported_candidates.size());

    for (const auto &[c_hash, c_entry] : candidate.imported_candidates) {
      const auto &block_assignments = c_entry.block_assignments.at(head);
      if (block_assignments.our_assignment) {
        const auto our_tranche = block_assignments.our_assignment->tranche;
        const auto tick = our_tranche + candidate.block_tick;
        SL_TRACE(logger_,
                 "Scheduling first wakeup for block {}, tranche {} "
                 "after {}.",
                 candidate.block_hash,
                 our_tranche,
                 tick);

        // Our first wakeup will just be the tranche of our
        // assignment, if any. This will likely be superseded by
        // incoming assignments and approvals which trigger
        // rescheduling.
        runScheduleWakeup(
            candidate.block_hash, candidate.block_number, c_hash, tick);
      }
    }
  }

  void ApprovalDistribution::runScheduleWakeup(
      const primitives::BlockHash &block_hash,
      primitives::BlockNumber block_number,
      const CandidateHash &candidate_hash,
      Tick tick) {
    const auto ms_now = msNow();
    const auto ms_wakeup = tick * kTickDurationMs;
    const auto ms_wakeup_after = math::sat_sub_unsigned(ms_wakeup, ms_now);

    auto &target_block = active_tranches_[block_hash];
    SL_TRACE(logger_,
             "Scheduling wakeup. (block_hash={}, candidate_hash={}, "
             "block_number={}, tick={}, after={})",
             block_hash,
             candidate_hash,
             block_number,
             tick,
             ms_wakeup_after);

    auto handle = scheduler_->scheduleWithHandle(
        [wself{weak_from_this()}, block_hash, block_number, candidate_hash]() {
          if (auto self = wself.lock()) {
            BOOST_ASSERT(self->approval_thread_handler_->isInCurrentThread());
            if (auto target_block_it = self->active_tranches_.find(block_hash);
                target_block_it != self->active_tranches_.end()) {
              self->handleTranche(block_hash, block_number, candidate_hash);
            }
          }
        },
        std::chrono::milliseconds(ms_wakeup_after));
    target_block[candidate_hash].emplace_back(tick, std::move(handle));
  }

  bool ApprovalDistribution::wakeup_for(const primitives::BlockHash &block_hash,
                                        const CandidateHash &candidate_hash) {
    auto it = active_tranches_.find(block_hash);
    return it != active_tranches_.end() && it->second.contains(candidate_hash);
  }

  void ApprovalDistribution::handleTranche(
      const primitives::BlockHash &block_hash,
      primitives::BlockNumber block_number,
      const CandidateHash &candidate_hash) {
    BOOST_ASSERT(approval_thread_handler_->isInCurrentThread());

    auto opt_block_entry = storedBlockEntries().get(block_hash);
    auto opt_candidate_entry = storedCandidateEntries().get(candidate_hash);

    if (!opt_block_entry || !opt_candidate_entry) {
      SL_ERROR(logger_, "Block entry or candidate entry not exists.");
      return;
    }

    auto &block_entry = opt_block_entry->get();
    auto &candidate_entry = opt_candidate_entry->get();

    std::optional<runtime::SessionInfo> opt_session_info{};
    if (auto session_info_res = parachain_host_->session_info(
            block_entry.parent_hash, block_entry.session);
        session_info_res.has_value()) {
      opt_session_info = std::move(session_info_res.value());
    } else {
      logger_->warn(
          "Handle tranche. Session info runtime request failed. "
          "(block_hash={}, session_index={}, error={})",
          block_entry.parent_hash,
          block_entry.session,
          session_info_res.error());
      return;
    }

    if (!opt_session_info) {
      logger_->debug(
          "Can't obtain SessionInfo. (parent_hash={}, session_index={})",
          block_entry.parent_hash,
          block_entry.session);
      return;
    }

    runtime::SessionInfo &session_info = *opt_session_info;
    const auto block_tick =
        slotNumberToTick(config_.slot_duration_millis, block_entry.slot);
    const auto no_show_duration = slotNumberToTick(config_.slot_duration_millis,
                                                   session_info.no_show_slots);

    const auto tranche_now =
        ::trancheNow(config_.slot_duration_millis, block_entry.slot);
    SL_TRACE(logger_,
             "Processing wakeup: tranche={}, candidate_hash={}, relay_hash={}",
             tranche_now,
             candidate_hash,
             block_hash);

    auto opt_approval_entry = candidate_entry.approval_entry(block_hash);
    if (!opt_approval_entry) {
      return;
    }

    auto &approval_entry = opt_approval_entry->get();
    const auto tta = tranchesToApprove(approval_entry,
                                       candidate_entry.approvals,
                                       tranche_now,
                                       block_tick,
                                       no_show_duration,
                                       session_info.needed_approvals);
    const auto should_trigger = shouldTriggerAssignment(
        approval_entry, candidate_entry, tta, tranche_now);
    const auto backing_group = approval_entry.backing_group;
    const auto &candidate_receipt = candidate_entry.candidate.get();

    ApprovalEntry::MaybeCert maybe_cert{};
    if (should_trigger) {
      maybe_cert = approval_entry.trigger_our_assignment(tickNow());
      BOOST_ASSERT(storedCandidateEntries().get(candidate_hash)->get()
                   == candidate_entry);
    }
    SL_TRACE(logger_,
             "Wakeup processed. (should trigger={}, cert={})",
             should_trigger,
             (bool)maybe_cert);

    if (maybe_cert) {
      const auto &[cert, val_index, tranche] = *maybe_cert;
      approval::IndirectAssignmentCertV2 indirect_cert{
          .block_hash = block_hash,
          .validator = val_index,
          .cert = cert.get(),
      };

      SL_TRACE(logger_,
               "Launching approval work. (candidate_hash={}, para_id={}, "
               "block_hash={})",
               candidate_hash,
               candidate_receipt.descriptor.para_id,
               block_hash);

      auto candidate_core_index = [&]() -> std::optional<CoreIndex> {
        for (const auto &[core_index, h] : block_entry.candidates) {
          if (candidate_hash == h) {
            return core_index;
          }
        }
        return std::nullopt;
      }();

      if (auto claimed_core_indices = get_assignment_core_indices(
              indirect_cert.cert.kind, candidate_hash, block_entry)) {
        if (auto claimed_candidate_indices = cores_to_candidate_indices(
                *claimed_core_indices, block_entry)) {
          // NOLINTNEXTLINE(cppcoreguidelines-init-variables)
          bool distribute_assignment;
          if (approval::count_ones(*claimed_candidate_indices) > 1) {
            distribute_assignment = !block_entry.mark_assignment_distributed(
                *claimed_candidate_indices);
          } else {
            distribute_assignment = true;
          }

          BOOST_ASSERT(storedBlockEntries().get(block_hash)->get()
                       == block_entry);
          runLaunchApproval(indirect_cert,
                            tranche,
                            block_hash,
                            *claimed_candidate_indices,
                            block_entry.session,
                            candidate_entry.candidate,
                            backing_group,
                            candidate_core_index,
                            distribute_assignment);

        } else {
          SL_WARN(logger_,
                  "Failed to create assignment bitfield. (block_hash={})",
                  block_hash);
        }
      } else {
        SL_WARN(logger_,
                "Cannot get assignment claimed core indices. "
                "(candidate_hash={}, block_hash={})",
                candidate_hash,
                block_hash);
      }
    }

    advance_approval_state(block_entry,
                           candidate_hash,
                           candidate_entry,
                           approval::WakeupProcessed{});
  }

  void ApprovalDistribution::unify_with_peer(
      StoreUnit<StorePair<Hash, DistribBlockEntry>> &entries,
      const libp2p::peer::PeerId &peer_id,
      const network::View &view,
      bool retry_known_blocks) {
    std::deque<network::vstaging::Assignment> assignments_to_send;
    std::deque<approval::IndirectSignedApprovalVoteV2> approvals_to_send;

    const auto view_finalized_number = view.finalized_number_;
    for (const auto &head : view.heads_) {
      primitives::BlockHash block = head;
      while (true) {
        auto opt_entry = entries.get(block);
        if (!opt_entry || opt_entry->get().number <= view_finalized_number) {
          break;
        }

        auto &entry = opt_entry->get();
        if (entry.known_by.contains(peer_id) and !retry_known_blocks) {
          break;
        }

        auto &peer_knowledge = entry.known_by[peer_id];
        for (auto &[_, approval_entry] : entry.approval_entries) {
          [[maybe_unused]] const auto &required_routing =
              approval_entry.routing_info.required_routing;
          [[maybe_unused]] auto &routing_info = approval_entry.routing_info;

          auto peer_filter = [&](const libp2p::peer::PeerId &) {
            /// TODO(iceseer): check topology
            return true;
          };

          if (!peer_filter(peer_id)) {
            continue;
          }

          const auto assignment_message = approval_entry.get_assignment();
          const auto approval_messages = approval_entry.get_approvals();
          const auto [assignment_knowledge, message_kind] =
              approval_entry.create_assignment_knowledge(block);

          if (!peer_knowledge.contains(assignment_knowledge, message_kind)) {
            peer_knowledge.sent.insert(assignment_knowledge, message_kind);
            assignments_to_send.emplace_back(network::vstaging::Assignment{
                .indirect_assignment_cert = assignment_message.first,
                .candidate_bitfield = assignment_message.second,
            });
          }

          for (const auto &approval_message : approval_messages) {
            auto approval_knowledge =
                approval::PeerKnowledge::generate_approval_key(
                    approval_message);

            if (!peer_knowledge.contains(approval_knowledge.first,
                                         approval_knowledge.second)) {
              approvals_to_send.emplace_back(approval_message);
              peer_knowledge.sent.insert(approval_knowledge.first,
                                         approval_knowledge.second);
            }
          }
        }

        block = entry.parent_hash;
      }
    }

    if (!assignments_to_send.empty()) {
      SL_TRACE(logger_,
               "Sending assignments to unified peer. (peer id={}, count={})",
               peer_id,
               assignments_to_send.size());
      send_assignments_batched(std::move(assignments_to_send), peer_id);
    }

    if (!approvals_to_send.empty()) {
      SL_TRACE(logger_,
               "Sending approvals to unified peer. (peer id={}, count={})",
               peer_id,
               approvals_to_send.size());
      send_approvals_batched(std::move(approvals_to_send), peer_id);
    }
  }

  primitives::BlockInfo ApprovalDistribution::approvedAncestor(
      const primitives::BlockInfo &min,
      const primitives::BlockInfo &max) const {
    if (not approval_thread_handler_->isInCurrentThread()) {
      std::promise<primitives::BlockInfo> promise;
      auto future = promise.get_future();
      approval_thread_handler_->execute(
          libp2p::SharedFn{[&, promise{std::move(promise)}]() mutable {
            promise.set_value(approvedAncestor(min, max));
          }});
      return future.get();
    }

    if (max.number <= min.number) {
      return min;
    }
    auto count = max.number - min.number;
    auto chain_res = block_tree_->getDescendingChainToBlock(max.hash, count);
    if (not chain_res) {
      return min;
    }
    auto &chain = chain_res.value();
    BOOST_ASSERT(not chain.empty() and chain[0] == max.hash);
    BOOST_ASSERT(chain.size() == count);
    std::ranges::reverse(chain);
    BOOST_ASSERT(chain[0] != min.hash);
    primitives::BlockInfo result = min;
    for (auto &hash : chain) {
      auto entry = storedBlockEntries().get(hash);
      if (not entry or not entry->get().is_fully_approved()) {
        break;
      }
      result = {result.number + 1, hash};
    }
    return result;
  }
}  // namespace kagome::parachain<|MERGE_RESOLUTION|>--- conflicted
+++ resolved
@@ -2587,15 +2587,6 @@
     BOOST_ASSERT(se);
 
     auto msg = std::make_shared<
-<<<<<<< HEAD
-            network::WireMessage<network::vstaging::ValidatorProtocolMessage>>(
-            network::vstaging::ApprovalDistributionMessage{
-                network::vstaging::Assignments{
-                    .assignments = {network::vstaging::Assignment{
-                        .indirect_assignment_cert = indirect_cert,
-                        .candidate_bitfield = candidate_indices,
-                    }}}});
-=======
         network::WireMessage<network::vstaging::ValidatorProtocolMessage>>(
         network::vstaging::ApprovalDistributionMessage{
             network::vstaging::Assignments{
@@ -2603,35 +2594,17 @@
                     .indirect_assignment_cert = indirect_cert,
                     .candidate_bitfield = candidate_indices,
                 }}}});
->>>>>>> 1b1ad044
 
     for (const auto &peer : peers) {
       parachain_processor_->tryOpenOutgoingValidationStream(
           peer,
           network::CollationVersion::VStaging,
-<<<<<<< HEAD
-          [WEAK_SELF, peer{peer}, se, msg](auto &&stream) {
-=======
           [WEAK_SELF, peer{peer}, se, msg]() {
->>>>>>> 1b1ad044
             WEAK_LOCK(self);
             se->send(peer, self->router_->getValidationProtocolVStaging(), msg);
           });
     }
 
-<<<<<<< HEAD
-//    se->broadcast(
-//        router_->getValidationProtocolVStaging(),
-//        std::make_shared<
-//            network::WireMessage<network::vstaging::ValidatorProtocolMessage>>(
-//            network::vstaging::ApprovalDistributionMessage{
-//                network::vstaging::Assignments{
-//                    .assignments = {network::vstaging::Assignment{
-//                        .indirect_assignment_cert = indirect_cert,
-//                        .candidate_bitfield = candidate_indices,
-//                    }}}}),
-//        [&](const libp2p::peer::PeerId &p) { return peers.count(p) != 0ull; });
-=======
     //    se->broadcast(
     //        router_->getValidationProtocolVStaging(),
     //        std::make_shared<
@@ -2644,7 +2617,6 @@
     //                    }}}}),
     //        [&](const libp2p::peer::PeerId &p) { return peers.count(p) !=
     //        0ull; });
->>>>>>> 1b1ad044
   }
 
   void ApprovalDistribution::send_assignments_batched(
@@ -2756,29 +2728,17 @@
     BOOST_ASSERT(se);
 
     auto msg = std::make_shared<
-<<<<<<< HEAD
-            network::WireMessage<network::vstaging::ValidatorProtocolMessage>>(
-            network::vstaging::ApprovalDistributionMessage{
-                network::vstaging::Approvals{
-                    .approvals = {vote},
-                }});
-=======
         network::WireMessage<network::vstaging::ValidatorProtocolMessage>>(
         network::vstaging::ApprovalDistributionMessage{
             network::vstaging::Approvals{
                 .approvals = {vote},
             }});
->>>>>>> 1b1ad044
 
     for (const auto &peer : peers) {
       parachain_processor_->tryOpenOutgoingValidationStream(
           peer,
           network::CollationVersion::VStaging,
-<<<<<<< HEAD
-          [WEAK_SELF, peer{peer}, se, msg](auto &&stream) {
-=======
           [WEAK_SELF, peer{peer}, se, msg]() {
->>>>>>> 1b1ad044
             WEAK_LOCK(self);
             se->send(peer, self->router_->getValidationProtocolVStaging(), msg);
           });
