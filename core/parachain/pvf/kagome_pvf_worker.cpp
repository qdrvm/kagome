--- conflicted
+++ resolved
@@ -275,15 +275,9 @@
                     ctx, input.function, input.params));
     OUTCOME_TRY(ctx.module_instance->resetEnvironment());
     OUTCOME_TRY(len, scale::encode<uint32_t>(result.size()));
-<<<<<<< HEAD
-    std::cout.write(reinterpret_cast<const char *>(len.data()), len.size());
-    std::cout.write(reinterpret_cast<const char *>(result.data()),
-                    result.size());
-=======
     std::cout.write((const char *)len.data(), len.size());
     std::cout.write((const char *)result.data(), result.size());
     std::cout.flush();
->>>>>>> 396c5c6e
     return outcome::success();
   }
 
