/**
 * Copyright Quadrivium LLC
 * All Rights Reserved
 * SPDX-License-Identifier: Apache-2.0
 */

#include <filesystem>
#include <iostream>
#include <memory>
#include <ranges>
#include <span>
#include <string>
#include <system_error>
#include <vector>

#ifdef __linux__
#include <linux/landlock.h>
#include <sched.h>
#include <seccomp.h>
#include <sys/mount.h>
#include <sys/prctl.h>
#endif

#include <fmt/format.h>
#include <boost/asio.hpp>
#include <boost/process.hpp>
#include <libp2p/basic/scheduler/asio_scheduler_backend.hpp>
#include <libp2p/basic/scheduler/scheduler_impl.hpp>
#include <libp2p/common/asio_buffer.hpp>
#include <libp2p/common/final_action.hpp>
#include <libp2p/log/configurator.hpp>
#include <soralog/macro.hpp>

#include "common/bytestr.hpp"
#include "log/configurator.hpp"
#include "log/logger.hpp"
#include "parachain/pvf/kagome_pvf_worker_injector.hpp"
#include "parachain/pvf/pvf_worker_types.hpp"
#include "scale/scale.hpp"

#include "parachain/pvf/kagome_pvf_worker.hpp"
#include "parachain/pvf/secure_mode.hpp"
#include "runtime/binaryen/module/module_factory_impl.hpp"
#include "runtime/module_instance.hpp"
#include "runtime/runtime_context.hpp"
#include "utils/mkdirs.hpp"

// rust reference: polkadot-sdk/polkadot/node/core/pvf/execute-worker/src/lib.rs

#define EXPECT_NON_NEG(func, ...)                  \
  if (auto res = ::func(__VA_ARGS__); res == -1) { \
    return ::kagome::parachain::getLastErr(#func); \
  }

#define EXPECT_NON_NULL(func, args)                \
  if (auto res = func args; res == nullptr) {      \
    return ::kagome::parachain::getLastErr(#func); \
  }

namespace kagome::parachain {
  static kagome::log::Logger logger;

  bool checkEnvVarsEmpty(const char **env) {
    return env != nullptr;
  }

#ifdef __linux__

  SecureModeError getLastErr(std::string_view call_name) {
    return SecureModeError{
        fmt::format("{} failed: {}", call_name, strerror(errno))};
  }

  // This should not be called in a multi-threaded context. `unshare(2)`:
  // "CLONE_NEWUSER requires that the calling process is not threaded."
  SecureModeOutcome<void> changeRoot(const std::filesystem::path &worker_dir) {
    OUTCOME_TRY(mkdirs(worker_dir));

    EXPECT_NON_NEG(unshare, CLONE_NEWUSER | CLONE_NEWNS);
    EXPECT_NON_NEG(mount, nullptr, "/", nullptr, MS_REC | MS_PRIVATE, nullptr);

    EXPECT_NON_NEG(
        mount,
        worker_dir.c_str(),
        worker_dir.c_str(),
        nullptr,
        MS_BIND | MS_REC | MS_NOEXEC | MS_NODEV | MS_NOSUID | MS_NOATIME,
        nullptr);
    EXPECT_NON_NEG(chdir, (worker_dir.c_str()));

    EXPECT_NON_NEG(syscall, SYS_pivot_root, ".", ".");
    EXPECT_NON_NEG(umount2, ".", MNT_DETACH);
    if (std::filesystem::current_path() != "/") {
      return SecureModeError{"Chroot failed: . is not /"};
    }
    std::error_code err{};
    std::filesystem::current_path("..", err);
    if (err) {
      return SecureModeError{fmt::format("Failed to chdir to ..: {}", err)};
    }
    if (std::filesystem::current_path() != "/") {
      return SecureModeError{
          fmt::format("Successfully escaped from chroot with 'chdir ..'")};
    }
    return outcome::success();
  }

  SecureModeOutcome<void> enableSeccomp() {
    std::array forbidden_calls{
        SCMP_SYS(socketpair),
        SCMP_SYS(socket),
        SCMP_SYS(connect),
        SCMP_SYS(io_uring_setup),
        SCMP_SYS(io_uring_enter),
        SCMP_SYS(io_uring_register),
    };
    auto scmp_ctx = seccomp_init(SCMP_ACT_ALLOW);
    if (!scmp_ctx) {
      return getLastErr("seccomp_init");
    }
    libp2p::common::FinalAction cleanup{
        [scmp_ctx]() { seccomp_release(scmp_ctx); }};

    for (auto &call : forbidden_calls) {
      EXPECT_NON_NEG(
          seccomp_rule_add, scmp_ctx, SCMP_ACT_KILL_PROCESS, call, 0);
    }

    EXPECT_NON_NEG(seccomp_load, scmp_ctx);

    return outcome::success();
  }

  SecureModeOutcome<void> enableLandlock(
      const std::filesystem::path &worker_dir) {
    std::array<std::pair<std::filesystem::path, uint64_t>, 1>
        allowed_exceptions;
    // TODO(Harrm): #2103 Separate PVF workers on prepare and execute workers,
    // and separate FS permissions accordingly
    allowed_exceptions[0] =
        std::pair{worker_dir,
                  LANDLOCK_ACCESS_FS_READ_FILE | LANDLOCK_ACCESS_FS_WRITE_FILE
                      | LANDLOCK_ACCESS_FS_MAKE_REG};

    int abi{};

    abi = ::syscall(
        SYS_landlock_create_ruleset, NULL, 0, LANDLOCK_CREATE_RULESET_VERSION);
    if (abi < 0) {
      return getLastErr("landlock_create_ruleset");
    }

    struct landlock_ruleset_attr ruleset_attr = {
        .handled_access_fs =
            LANDLOCK_ACCESS_FS_EXECUTE | LANDLOCK_ACCESS_FS_WRITE_FILE
            | LANDLOCK_ACCESS_FS_READ_FILE | LANDLOCK_ACCESS_FS_READ_DIR
            | LANDLOCK_ACCESS_FS_REMOVE_DIR | LANDLOCK_ACCESS_FS_REMOVE_FILE
            | LANDLOCK_ACCESS_FS_MAKE_CHAR | LANDLOCK_ACCESS_FS_MAKE_DIR
            | LANDLOCK_ACCESS_FS_MAKE_REG | LANDLOCK_ACCESS_FS_MAKE_SOCK
            | LANDLOCK_ACCESS_FS_MAKE_FIFO | LANDLOCK_ACCESS_FS_MAKE_BLOCK
            | LANDLOCK_ACCESS_FS_MAKE_SYM
#ifdef LANDLOCK_ACCESS_FS_REFER
            | LANDLOCK_ACCESS_FS_REFER
#endif
#ifdef LANDLOCK_ACCESS_FS_TRUNCATE
            | LANDLOCK_ACCESS_FS_TRUNCATE
#endif
        ,
#ifdef LANDLOCK_ACCESS_NET_CONNECT_TCP
        .handled_access_net =
            LANDLOCK_ACCESS_NET_BIND_TCP | LANDLOCK_ACCESS_NET_CONNECT_TCP,
#endif
    };

    int ruleset_fd{};

    ruleset_fd = ::syscall(
        SYS_landlock_create_ruleset, &ruleset_attr, sizeof(ruleset_attr), 0);
    if (ruleset_fd < 0) {
      return getLastErr("landlock_create_ruleset");
    }
    libp2p::common::FinalAction cleanup = [ruleset_fd]() { close(ruleset_fd); };

    for (auto &[path, access_flags] : allowed_exceptions) {
      struct landlock_path_beneath_attr path_beneath = {
          .allowed_access = access_flags,
          .parent_fd = ::open(path.c_str(), O_PATH | O_CLOEXEC),
      };

      if (path_beneath.parent_fd < 0) {
        return getLastErr("open");
      }
      auto err = ::syscall(SYS_landlock_add_rule,
                           ruleset_fd,
                           LANDLOCK_RULE_PATH_BENEATH,
                           &path_beneath,
                           0);
      ::close(path_beneath.parent_fd);
      if (err == -1) {
        return getLastErr("landlock_add_rule");
      }
    }

    if (::prctl(PR_SET_NO_NEW_PRIVS, 1, 0, 0, 0)
        == -1) {  // NOLINT(cppcoreguidelines-pro-type-vararg)
      ::close(ruleset_fd);
      return getLastErr("prctl PR_SET_NO_NEW_PRIVS");
    }

    if (::syscall(SYS_landlock_restrict_self, ruleset_fd, 0)) {
      return getLastErr("landlock_restrict_self");
    }

    return outcome::success();
  }
#endif

  outcome::result<void> readStdin(std::span<uint8_t> out) {
    std::cin.read(reinterpret_cast<char *>(out.data()), out.size());
    if (not std::cin.good()) {
      return std::errc::io_error;
    }
    return outcome::success();
  }

  template <typename T>
  outcome::result<T> decodeInput() {
    std::array<uint8_t, sizeof(uint32_t)> length_bytes;
    OUTCOME_TRY(readStdin(length_bytes));
    OUTCOME_TRY(message_length, scale::decode<uint32_t>(length_bytes));
    std::vector<uint8_t> packed_message(message_length, 0);
    OUTCOME_TRY(readStdin(packed_message));
    return scale::decode<T>(packed_message);
  }

  outcome::result<std::shared_ptr<runtime::ModuleFactory>> createModuleFactory(
      const auto &injector, RuntimeEngine engine) {
    switch (engine) {
      case RuntimeEngine::kBinaryen:
        return injector.template create<
            std::shared_ptr<runtime::binaryen::ModuleFactoryImpl>>();
      case RuntimeEngine::kWAVM:
        // About ifdefs - looks bad, but works as it ought to
#if KAGOME_WASM_COMPILER_WAVM == 1
        return injector.template create<
            std::shared_ptr<runtime::wavm::ModuleFactoryImpl>>();
#else
        SL_ERROR(logger, "WAVM runtime engine is not supported");
        return std::errc::not_supported;
#endif
      case RuntimeEngine::kWasmEdgeInterpreted:
      case RuntimeEngine::kWasmEdgeCompiled:
#if KAGOME_WASM_COMPILER_WASM_EDGE == 1
        return injector.template create<
            std::shared_ptr<runtime::wasm_edge::ModuleFactoryImpl>>();
#else
        SL_ERROR(logger, "WasmEdge runtime engine is not supported");
        return std::errc::not_supported;
#endif
      default:
        SL_ERROR(logger, "Unknown runtime engine is requested");
        return std::errc::not_supported;
    }
  }

  outcome::result<void> pvf_worker_main_outcome() {
    OUTCOME_TRY(input_config, decodeInput<PvfWorkerInputConfig>());
    kagome::log::tuneLoggingSystem(input_config.log_params);

<<<<<<< HEAD
    SL_VERBOSE(logger, "Cache directory: {}", input_config.cache_dir);

#ifdef __linux__
    if (!input_config.force_disable_secure_mode) {
      SL_VERBOSE(logger, "Attempting to enable secure validator mode...");

      if (auto res = changeRoot(input_config.cache_dir); !res) {
=======
    SL_VERBOSE(logger, "Compiled path: {}", input.path_compiled);

#ifdef __linux__
    if (!input.force_disable_secure_mode) {
      std::filesystem::path path_compiled{input.path_compiled};
      SL_VERBOSE(logger, "Attempting to enable secure validator mode...");

      if (auto res = changeRoot(path_compiled.parent_path()); !res) {
>>>>>>> 87363ee0
        SL_ERROR(logger,
                 "Failed to enable secure validator mode (change root): {}",
                 res.error());
        return std::errc::not_supported;
      }
<<<<<<< HEAD
      input_config.cache_dir = "/";

      if (auto res = enableLandlock(input_config.cache_dir); !res) {
=======
      path_compiled = "/" / path_compiled.filename();
      input.path_compiled = path_compiled.native();

      if (auto res = enableLandlock(path_compiled.parent_path()); !res) {
>>>>>>> 87363ee0
        SL_ERROR(logger,
                 "Failed to enable secure validator mode (landlock): {}",
                 res.error());
        return std::errc::not_supported;
      }
      if (auto res = enableSeccomp(); !res) {
        SL_ERROR(logger,
                 "Failed to enable secure validator mode (seccomp): {}",
                 res.error());
        return std::errc::not_supported;
      }
      SL_VERBOSE(logger, "Successfully enabled secure validator mode");
    } else {
      SL_VERBOSE(logger,
                 "Secure validator mode disabled in node configuration");
    }
#endif
<<<<<<< HEAD
    auto injector = pvf_worker_injector(input_config);
    OUTCOME_TRY(factory, createModuleFactory(injector, input_config.engine));
    std::optional<PvfWorkerInputCode> input_code;
    while (true) {
      OUTCOME_TRY(input, decodeInput<PvfWorkerInput>());
      if (auto *code = std::get_if<PvfWorkerInputCode>(&input)) {
        input_code = std::move(*code);
        continue;
      }
      auto &input_args = std::get<Buffer>(input);
      if (not input_code) {
        throw std::logic_error{"PvfWorkerInputCode expected"};
      }
      OUTCOME_TRY(
          ctx,
          runtime::RuntimeContextFactory::fromCode(
              *factory, input_code->runtime_code, input_code->runtime_params));
      OUTCOME_TRY(result,
                  ctx.module_instance->callExportFunction(
                      ctx, "validate_block", input_args));
      OUTCOME_TRY(ctx.module_instance->resetEnvironment());
      OUTCOME_TRY(len, scale::encode<uint32_t>(result.size()));
      std::cout.write((const char *)len.data(), len.size());
      std::cout.write((const char *)result.data(), result.size());
      std::cout.flush();
    }
=======
    auto injector = pvf_worker_injector(input);
    OUTCOME_TRY(factory, createModuleFactory(injector, input.engine));
    OUTCOME_TRY(module, factory->loadCompiled(input.path_compiled));
    OUTCOME_TRY(instance, module->instantiate());
    OUTCOME_TRY(ctx, runtime::RuntimeContextFactory::stateless(instance));
    OUTCOME_TRY(result,
                ctx.module_instance->callExportFunction(
                    ctx, input.function, input.params));
    OUTCOME_TRY(ctx.module_instance->resetEnvironment());
    OUTCOME_TRY(len, scale::encode<uint32_t>(result.size()));
    std::cout.write((const char *)len.data(), len.size());
    std::cout.write((const char *)result.data(), result.size());
    std::cout.flush();

    SL_DEBUG(logger, "Worker finished successfully");

    return outcome::success();
>>>>>>> 87363ee0
  }

  int pvf_worker_main(int argc, const char **argv, const char **env) {
    auto logging_system = std::make_shared<soralog::LoggingSystem>(
        std::make_shared<kagome::log::Configurator>(
            std::make_shared<libp2p::log::Configurator>()));
    auto r = logging_system->configure();
    if (not r.message.empty()) {
      std::cerr << r.message << '\n';
    }
    if (r.has_error) {
      return EXIT_FAILURE;
    }
    kagome::log::setLoggingSystem(logging_system);
    logger = kagome::log::createLogger("PVF Worker", "parachain");

    if (!checkEnvVarsEmpty(env)) {
      logger->error(
          "PVF worker processes must not have any environment variables.");
      return EXIT_FAILURE;
    }

    if (auto r = pvf_worker_main_outcome(); not r) {
      SL_ERROR(logger, "{}", r.error());
      return EXIT_FAILURE;
    }
    return EXIT_SUCCESS;
  }
}  // namespace kagome::parachain<|MERGE_RESOLUTION|>--- conflicted
+++ resolved
@@ -267,39 +267,38 @@
     OUTCOME_TRY(input_config, decodeInput<PvfWorkerInputConfig>());
     kagome::log::tuneLoggingSystem(input_config.log_params);
 
-<<<<<<< HEAD
     SL_VERBOSE(logger, "Cache directory: {}", input_config.cache_dir);
-
+    if (not std::filesystem::path{input_config.cache_dir}.is_absolute()) {
+      throw std::logic_error{"cache dir must be absolute"};
+    }
+
+    std::string chroot_prefix;
+    auto chroot_path = [&](std::string_view path) {
+      if (path == chroot_prefix) {
+        return std::string{"/"};
+      }
+      if (not path.starts_with(chroot_prefix)) {
+        throw std::logic_error{"path outside chroot prefix"};
+      }
+      return std::string{path.substr(chroot_prefix.size())};
+    };
 #ifdef __linux__
     if (!input_config.force_disable_secure_mode) {
       SL_VERBOSE(logger, "Attempting to enable secure validator mode...");
 
       if (auto res = changeRoot(input_config.cache_dir); !res) {
-=======
-    SL_VERBOSE(logger, "Compiled path: {}", input.path_compiled);
-
-#ifdef __linux__
-    if (!input.force_disable_secure_mode) {
-      std::filesystem::path path_compiled{input.path_compiled};
-      SL_VERBOSE(logger, "Attempting to enable secure validator mode...");
-
-      if (auto res = changeRoot(path_compiled.parent_path()); !res) {
->>>>>>> 87363ee0
         SL_ERROR(logger,
                  "Failed to enable secure validator mode (change root): {}",
                  res.error());
         return std::errc::not_supported;
       }
-<<<<<<< HEAD
-      input_config.cache_dir = "/";
-
-      if (auto res = enableLandlock(input_config.cache_dir); !res) {
-=======
-      path_compiled = "/" / path_compiled.filename();
-      input.path_compiled = path_compiled.native();
-
-      if (auto res = enableLandlock(path_compiled.parent_path()); !res) {
->>>>>>> 87363ee0
+      chroot_prefix = input_config.cache_dir;
+      if (chroot_prefix.ends_with("/")) {
+        chroot_prefix.pop_back();
+      }
+
+      if (auto res = enableLandlock(chroot_path(input_config.cache_dir));
+          !res) {
         SL_ERROR(logger,
                  "Failed to enable secure validator mode (landlock): {}",
                  res.error());
@@ -317,52 +316,30 @@
                  "Secure validator mode disabled in node configuration");
     }
 #endif
-<<<<<<< HEAD
     auto injector = pvf_worker_injector(input_config);
     OUTCOME_TRY(factory, createModuleFactory(injector, input_config.engine));
-    std::optional<PvfWorkerInputCode> input_code;
+    std::shared_ptr<runtime::ModuleInstance> instance;
     while (true) {
       OUTCOME_TRY(input, decodeInput<PvfWorkerInput>());
       if (auto *code = std::get_if<PvfWorkerInputCode>(&input)) {
-        input_code = std::move(*code);
+        OUTCOME_TRY(module, factory->loadCompiled(code->path_compiled));
+        BOOST_OUTCOME_TRY(instance, module->instantiate());
         continue;
       }
       auto &input_args = std::get<Buffer>(input);
-      if (not input_code) {
+      if (not instance) {
         throw std::logic_error{"PvfWorkerInputCode expected"};
       }
+      OUTCOME_TRY(ctx, runtime::RuntimeContextFactory::stateless(instance));
       OUTCOME_TRY(
-          ctx,
-          runtime::RuntimeContextFactory::fromCode(
-              *factory, input_code->runtime_code, input_code->runtime_params));
-      OUTCOME_TRY(result,
-                  ctx.module_instance->callExportFunction(
-                      ctx, "validate_block", input_args));
-      OUTCOME_TRY(ctx.module_instance->resetEnvironment());
+          result,
+          instance->callExportFunction(ctx, "validate_block", input_args));
+      OUTCOME_TRY(instance->resetEnvironment());
       OUTCOME_TRY(len, scale::encode<uint32_t>(result.size()));
       std::cout.write((const char *)len.data(), len.size());
       std::cout.write((const char *)result.data(), result.size());
       std::cout.flush();
     }
-=======
-    auto injector = pvf_worker_injector(input);
-    OUTCOME_TRY(factory, createModuleFactory(injector, input.engine));
-    OUTCOME_TRY(module, factory->loadCompiled(input.path_compiled));
-    OUTCOME_TRY(instance, module->instantiate());
-    OUTCOME_TRY(ctx, runtime::RuntimeContextFactory::stateless(instance));
-    OUTCOME_TRY(result,
-                ctx.module_instance->callExportFunction(
-                    ctx, input.function, input.params));
-    OUTCOME_TRY(ctx.module_instance->resetEnvironment());
-    OUTCOME_TRY(len, scale::encode<uint32_t>(result.size()));
-    std::cout.write((const char *)len.data(), len.size());
-    std::cout.write((const char *)result.data(), result.size());
-    std::cout.flush();
-
-    SL_DEBUG(logger, "Worker finished successfully");
-
-    return outcome::success();
->>>>>>> 87363ee0
   }
 
   int pvf_worker_main(int argc, const char **argv, const char **env) {
