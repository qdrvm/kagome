/**
 * Copyright Quadrivium LLC
 * All Rights Reserved
 * SPDX-License-Identifier: Apache-2.0
 */

#include "parachain/pvf/workers.hpp"

#include <libp2p/basic/scheduler.hpp>
#include <qtils/option_take.hpp>

#include "application/app_configuration.hpp"
#include "common/main_thread_pool.hpp"
#include "parachain/pvf/pvf_worker_types.hpp"
#include "utils/get_exe_path.hpp"
#include "utils/process.hpp"

namespace kagome::parachain {
<<<<<<< HEAD
  struct AsyncPipe : boost::process::async_pipe {
    using async_pipe::async_pipe;
    using lowest_layer_type = AsyncPipe;
  };

  struct ProcessAndPipes : std::enable_shared_from_this<ProcessAndPipes> {
    AsyncPipe pipe_stdin;
    // NOLINTNEXTLINE(cppcoreguidelines-avoid-const-or-ref-data-members)
    AsyncPipe &writer;
    AsyncPipe pipe_stdout;
    // NOLINTNEXTLINE(cppcoreguidelines-avoid-const-or-ref-data-members)
    AsyncPipe &reader;
    boost::process::child process;
    std::shared_ptr<Buffer> writing = std::make_shared<Buffer>();
    std::shared_ptr<Buffer> reading = std::make_shared<Buffer>();

    ProcessAndPipes(boost::asio::io_context &io_context, const std::string &exe)
        : pipe_stdin{io_context},
          writer{pipe_stdin},
          pipe_stdout{io_context},
          reader{pipe_stdout},
          process{
              exe,
              boost::process::args({"pvf-worker"}),
              boost::process::std_out > pipe_stdout,
              boost::process::std_in < pipe_stdin,
          } {}

    void write(Buffer data, auto cb) {
      auto len = std::make_shared<common::Buffer>(
          scale::encode<uint32_t>(data.size()).value());
      *writing = std::move(data);
      boost::asio::async_write(
          writer,
          libp2p::asioBuffer(*len),
          [WEAK_SELF, cb, len](boost::system::error_code ec, size_t) mutable {
            WEAK_LOCK(self);
            if (ec) {
              return cb(ec);
            }
            boost::asio::async_write(
                self->writer,
                libp2p::asioBuffer(*self->writing),
                [weak_self, cb](boost::system::error_code ec, size_t) mutable {
                  WEAK_LOCK(self);
                  if (ec) {
                    return cb(ec);
                  }
                  cb(outcome::success());
                });
          });
    }

    void writeScale(const auto &v, auto cb) {
      write(scale::encode(v).value(), std::move(cb));
    }

    void read(auto cb) {
      auto len = std::make_shared<common::Blob<sizeof(uint32_t)>>();
      boost::asio::async_read(
          reader,
          libp2p::asioBuffer(*len),
          [WEAK_SELF, cb{std::move(cb)}, len](boost::system::error_code ec,
                                              size_t) mutable {
            WEAK_LOCK(self);
            if (ec) {
              return cb(ec);
            }
            auto len_res = scale::decode<uint32_t>(*len);
            if (len_res.has_error()) {
              return cb(len_res.error());
            }
            self->reading->resize(len_res.value());
            boost::asio::async_read(
                self->reader,
                libp2p::asioBuffer(*self->reading),
                [cb{std::move(cb)}, reading{self->reading}](
                    boost::system::error_code ec, size_t) mutable {
                  if (ec) {
                    return cb(ec);
                  }
                  cb(std::move(*reading));
                });
          });
    }
  };

=======
>>>>>>> 21c54861
  PvfWorkers::PvfWorkers(const application::AppConfiguration &app_config,
                         common::MainThreadPool &main_thread_pool,
                         std::shared_ptr<libp2p::basic::Scheduler> scheduler)
      : io_context_{main_thread_pool.io_context()},
        main_pool_handler_{main_thread_pool.handlerStarted()},
        scheduler_{std::move(scheduler)},
        exe_{exePath()},
        max_{app_config.pvfMaxWorkers()},
        timeout_{app_config.pvfSubprocessDeadline()},
        worker_config_{
            .engine = pvf_runtime_engine(app_config),
            .cache_dir = app_config.runtimeCacheDirPath(),
            .log_params = app_config.log(),
            .force_disable_secure_mode = app_config.disableSecureMode(),
        } {}

  void PvfWorkers::execute(Job &&job) {
    REINVOKE(*main_pool_handler_, execute, std::move(job));
    if (free_.empty()) {
      if (used_ >= max_) {
        queue_.emplace(std::move(job));
        return;
      }
      auto used = std::make_shared<Used>(*this);
      auto process = ProcessAndPipes::make(*io_context_, exe_, {"pvf-worker"});
      process->writeScale(
          worker_config_,
          [WEAK_SELF, job{std::move(job)}, used{std::move(used)}, process](
              outcome::result<void> r) mutable {
            WEAK_LOCK(self);
            if (not r) {
              return job.cb(r.error());
            }
            self->writeCode(
                std::move(job),
                {.process = std::move(process), .code_path = std::nullopt},
                std::move(used));
          });
      return;
    }
    findFree(std::move(job));
  }

  void PvfWorkers::findFree(Job &&job) {
    auto it = std::ranges::find_if(free_, [&](const Worker &worker) {
      return worker.code_path == job.code_path;
    });
    if (it == free_.end()) {
      it = free_.begin();
    }
    auto worker = std::move(*it);
    free_.erase(it);
    writeCode(std::move(job), std::move(worker), std::make_shared<Used>(*this));
  }

  PvfWorkers::Used::Used(PvfWorkers &self) : weak_self{self.weak_from_this()} {
    ++self.used_;
  }

  PvfWorkers::Used::~Used() {
    IF_WEAK_LOCK(self) {
      --self->used_;
    }
  }

  void PvfWorkers::writeCode(Job &&job,
                             Worker &&worker,
                             std::shared_ptr<Used> &&used) {
    if (worker.code_path == job.code_path) {
      call(std::move(job), std::move(worker), std::move(used));
      return;
    }
    worker.code_path = job.code_path;
    auto code_path = PvfWorkerInput{job.code_path};

    worker.process->writeScale(
        code_path,
        [WEAK_SELF, job{std::move(job)}, worker, used{std::move(used)}](
            outcome::result<void> r) mutable {
          WEAK_LOCK(self);
          if (not r) {
            return job.cb(r.error());
          }
          self->call(std::move(job), std::move(worker), std::move(used));
        });
  }

  void PvfWorkers::call(Job &&job,
                        Worker &&worker,
                        std::shared_ptr<Used> &&used) {
    auto timeout = std::make_shared<libp2p::Cancel>();
    auto cb_shared = std::make_shared<std::optional<Cb>>(
        [WEAK_SELF, cb{std::move(job.cb)}, worker, used{std::move(used)}](
            outcome::result<Buffer> r) mutable {
          WEAK_LOCK(self);
          cb(std::move(r));
          if (not r) {
            return;
          }
          self->free_.emplace_back(std::move(worker));
          self->dequeue();
        });
    auto cb = [cb_shared, timeout](outcome::result<Buffer> r) mutable {
      if (auto cb = qtils::optionTake(*cb_shared)) {
        (*cb)(std::move(r));
      }
      timeout->reset();
    };
    *timeout = scheduler_->scheduleWithHandle(
        [cb]() mutable { cb(std::errc::timed_out); }, timeout_);
    worker.process->writeScale(PvfWorkerInput{job.args},
                               [cb](outcome::result<void> r) mutable {
                                 if (not r) {
                                   return cb(r.error());
                                 }
                               });
    worker.process->read(std::move(cb));
  }

  void PvfWorkers::dequeue() {
    if (queue_.empty()) {
      return;
    }
    auto job = std::move(queue_.front());
    queue_.pop();
    findFree(std::move(job));
  }
}  // namespace kagome::parachain<|MERGE_RESOLUTION|>--- conflicted
+++ resolved
@@ -16,7 +16,6 @@
 #include "utils/process.hpp"
 
 namespace kagome::parachain {
-<<<<<<< HEAD
   struct AsyncPipe : boost::process::async_pipe {
     using async_pipe::async_pipe;
     using lowest_layer_type = AsyncPipe;
@@ -104,8 +103,6 @@
     }
   };
 
-=======
->>>>>>> 21c54861
   PvfWorkers::PvfWorkers(const application::AppConfiguration &app_config,
                          common::MainThreadPool &main_thread_pool,
                          std::shared_ptr<libp2p::basic::Scheduler> scheduler)
