/**
 * Copyright Quadrivium LLC
 * All Rights Reserved
 * SPDX-License-Identifier: Apache-2.0
 */

#include "parachain/pvf/workers.hpp"

#include <libp2p/basic/scheduler.hpp>
#include <qtils/option_take.hpp>

#include "application/app_configuration.hpp"
#include "common/main_thread_pool.hpp"
#include "parachain/pvf/pvf_worker_types.hpp"
#include "utils/get_exe_path.hpp"
#include "utils/process.hpp"

namespace kagome::parachain {
<<<<<<< HEAD
=======
  struct AsyncPipe : boost::process::async_pipe {
    using async_pipe::async_pipe;
    using lowest_layer_type = AsyncPipe;
  };

  struct ProcessAndPipes : std::enable_shared_from_this<ProcessAndPipes> {
    AsyncPipe pipe_stdin;
    // NOLINTNEXTLINE(cppcoreguidelines-avoid-const-or-ref-data-members)
    AsyncPipe &writer;
    AsyncPipe pipe_stdout;
    // NOLINTNEXTLINE(cppcoreguidelines-avoid-const-or-ref-data-members)
    AsyncPipe &reader;
    boost::process::child process;
    std::shared_ptr<Buffer> writing = std::make_shared<Buffer>();
    std::shared_ptr<Buffer> reading = std::make_shared<Buffer>();

    ProcessAndPipes(boost::asio::io_context &io_context, const std::string &exe)
        : pipe_stdin{io_context},
          writer{pipe_stdin},
          pipe_stdout{io_context},
          reader{pipe_stdout},
          process{
              exe,
              boost::process::args({"pvf-worker"}),
              boost::process::std_out > pipe_stdout,
              boost::process::std_in < pipe_stdin,
          } {}

    void write(Buffer data, auto cb) {
      auto len = std::make_shared<common::Buffer>(
          scale::encode<uint32_t>(data.size()).value());
      *writing = std::move(data);
      boost::asio::async_write(
          writer,
          libp2p::asioBuffer(*len),
          [WEAK_SELF, cb, len](boost::system::error_code ec, size_t) mutable {
            WEAK_LOCK(self);
            if (ec) {
              return cb(ec);
            }
            boost::asio::async_write(
                self->writer,
                libp2p::asioBuffer(*self->writing),
                [weak_self, cb](boost::system::error_code ec, size_t) mutable {
                  WEAK_LOCK(self);
                  if (ec) {
                    return cb(ec);
                  }
                  cb(outcome::success());
                });
          });
    }

    void writeScale(const auto &v, auto cb) {
      write(scale::encode(v).value(), std::move(cb));
    }

    void read(auto cb) {
      auto len = std::make_shared<common::Blob<sizeof(uint32_t)>>();
      boost::asio::async_read(
          reader,
          libp2p::asioBuffer(*len),
          [WEAK_SELF, cb{std::move(cb)}, len](boost::system::error_code ec,
                                              size_t) mutable {
            WEAK_LOCK(self);
            if (ec) {
              return cb(ec);
            }
            auto len_res = scale::decode<uint32_t>(*len);
            if (len_res.has_error()) {
              return cb(len_res.error());
            }
            self->reading->resize(len_res.value());
            boost::asio::async_read(
                self->reader,
                libp2p::asioBuffer(*self->reading),
                [cb{std::move(cb)}, reading{self->reading}](
                    boost::system::error_code ec, size_t) mutable {
                  if (ec) {
                    return cb(ec);
                  }
                  cb(std::move(*reading));
                });
          });
    }
  };

>>>>>>> dfa97aa8
  PvfWorkers::PvfWorkers(const application::AppConfiguration &app_config,
                         common::MainThreadPool &main_thread_pool,
                         std::shared_ptr<libp2p::basic::Scheduler> scheduler)
      : io_context_{main_thread_pool.io_context()},
        main_pool_handler_{main_thread_pool.handlerStarted()},
        scheduler_{std::move(scheduler)},
        exe_{exePath()},
        max_{app_config.pvfMaxWorkers()},
        worker_config_{
            .engine = pvf_runtime_engine(app_config),
            .cache_dir = app_config.runtimeCacheDirPath(),
            .log_params = app_config.log(),
            .force_disable_secure_mode = app_config.disableSecureMode(),
        } {}

  void PvfWorkers::execute(Job &&job) {
    REINVOKE(*main_pool_handler_, execute, std::move(job));
    if (free_.empty()) {
      if (used_ >= max_) {
        queue_.emplace(std::move(job));
        return;
      }
      auto used = std::make_shared<Used>(*this);
      auto process = ProcessAndPipes::make(*io_context_, exe_, {"pvf-worker"});
      process->writeScale(
          worker_config_,
          [WEAK_SELF, job{std::move(job)}, used{std::move(used)}, process](
              outcome::result<void> r) mutable {
            WEAK_LOCK(self);
            if (not r) {
              return job.cb(r.error());
            }
            self->writeCode(
                std::move(job),
                {.process = std::move(process), .code_path = std::nullopt},
                std::move(used));
          });
      return;
    }
    findFree(std::move(job));
  }

  void PvfWorkers::findFree(Job &&job) {
    auto it = std::ranges::find_if(free_, [&](const Worker &worker) {
      return worker.code_path == job.code_path;
    });
    if (it == free_.end()) {
      it = free_.begin();
    }
    auto worker = std::move(*it);
    free_.erase(it);
    writeCode(std::move(job), std::move(worker), std::make_shared<Used>(*this));
  }

  PvfWorkers::Used::Used(PvfWorkers &self) : weak_self{self.weak_from_this()} {
    ++self.used_;
  }

  PvfWorkers::Used::~Used() {
    IF_WEAK_LOCK(self) {
      --self->used_;
    }
  }

  void PvfWorkers::writeCode(Job &&job,
                             Worker &&worker,
                             std::shared_ptr<Used> &&used) {
    if (worker.code_path == job.code_path) {
      call(std::move(job), std::move(worker), std::move(used));
      return;
    }
    worker.code_path = job.code_path;
    auto code_path = PvfWorkerInput{job.code_path};

    worker.process->writeScale(
        code_path,
        [WEAK_SELF, job{std::move(job)}, worker, used{std::move(used)}](
            outcome::result<void> r) mutable {
          WEAK_LOCK(self);
          if (not r) {
            return job.cb(r.error());
          }
          self->call(std::move(job), std::move(worker), std::move(used));
        });
  }

  void PvfWorkers::call(Job &&job,
                        Worker &&worker,
                        std::shared_ptr<Used> &&used) {
    auto timeout = std::make_shared<libp2p::Cancel>();
    auto cb_shared = std::make_shared<std::optional<Cb>>(
        [WEAK_SELF, cb{std::move(job.cb)}, worker, used{std::move(used)}](
            outcome::result<Buffer> r) mutable {
          WEAK_LOCK(self);
          cb(std::move(r));
          if (not r) {
            return;
          }
          self->free_.emplace_back(std::move(worker));
          self->dequeue();
        });
    auto cb = [cb_shared, timeout](outcome::result<Buffer> r) mutable {
      if (auto cb = qtils::optionTake(*cb_shared)) {
        (*cb)(std::move(r));
      }
      timeout->reset();
    };
    *timeout = scheduler_->scheduleWithHandle(
        [cb]() mutable { cb(std::errc::timed_out); }, job.timeout);
    worker.process->writeScale(PvfWorkerInput{job.args},
                               [cb](outcome::result<void> r) mutable {
                                 if (not r) {
                                   return cb(r.error());
                                 }
                               });
    worker.process->read(std::move(cb));
  }

  void PvfWorkers::dequeue() {
    if (queue_.empty()) {
      return;
    }
    auto job = std::move(queue_.front());
    queue_.pop();
    findFree(std::move(job));
  }
}  // namespace kagome::parachain<|MERGE_RESOLUTION|>--- conflicted
+++ resolved
@@ -16,96 +16,6 @@
 #include "utils/process.hpp"
 
 namespace kagome::parachain {
-<<<<<<< HEAD
-=======
-  struct AsyncPipe : boost::process::async_pipe {
-    using async_pipe::async_pipe;
-    using lowest_layer_type = AsyncPipe;
-  };
-
-  struct ProcessAndPipes : std::enable_shared_from_this<ProcessAndPipes> {
-    AsyncPipe pipe_stdin;
-    // NOLINTNEXTLINE(cppcoreguidelines-avoid-const-or-ref-data-members)
-    AsyncPipe &writer;
-    AsyncPipe pipe_stdout;
-    // NOLINTNEXTLINE(cppcoreguidelines-avoid-const-or-ref-data-members)
-    AsyncPipe &reader;
-    boost::process::child process;
-    std::shared_ptr<Buffer> writing = std::make_shared<Buffer>();
-    std::shared_ptr<Buffer> reading = std::make_shared<Buffer>();
-
-    ProcessAndPipes(boost::asio::io_context &io_context, const std::string &exe)
-        : pipe_stdin{io_context},
-          writer{pipe_stdin},
-          pipe_stdout{io_context},
-          reader{pipe_stdout},
-          process{
-              exe,
-              boost::process::args({"pvf-worker"}),
-              boost::process::std_out > pipe_stdout,
-              boost::process::std_in < pipe_stdin,
-          } {}
-
-    void write(Buffer data, auto cb) {
-      auto len = std::make_shared<common::Buffer>(
-          scale::encode<uint32_t>(data.size()).value());
-      *writing = std::move(data);
-      boost::asio::async_write(
-          writer,
-          libp2p::asioBuffer(*len),
-          [WEAK_SELF, cb, len](boost::system::error_code ec, size_t) mutable {
-            WEAK_LOCK(self);
-            if (ec) {
-              return cb(ec);
-            }
-            boost::asio::async_write(
-                self->writer,
-                libp2p::asioBuffer(*self->writing),
-                [weak_self, cb](boost::system::error_code ec, size_t) mutable {
-                  WEAK_LOCK(self);
-                  if (ec) {
-                    return cb(ec);
-                  }
-                  cb(outcome::success());
-                });
-          });
-    }
-
-    void writeScale(const auto &v, auto cb) {
-      write(scale::encode(v).value(), std::move(cb));
-    }
-
-    void read(auto cb) {
-      auto len = std::make_shared<common::Blob<sizeof(uint32_t)>>();
-      boost::asio::async_read(
-          reader,
-          libp2p::asioBuffer(*len),
-          [WEAK_SELF, cb{std::move(cb)}, len](boost::system::error_code ec,
-                                              size_t) mutable {
-            WEAK_LOCK(self);
-            if (ec) {
-              return cb(ec);
-            }
-            auto len_res = scale::decode<uint32_t>(*len);
-            if (len_res.has_error()) {
-              return cb(len_res.error());
-            }
-            self->reading->resize(len_res.value());
-            boost::asio::async_read(
-                self->reader,
-                libp2p::asioBuffer(*self->reading),
-                [cb{std::move(cb)}, reading{self->reading}](
-                    boost::system::error_code ec, size_t) mutable {
-                  if (ec) {
-                    return cb(ec);
-                  }
-                  cb(std::move(*reading));
-                });
-          });
-    }
-  };
-
->>>>>>> dfa97aa8
   PvfWorkers::PvfWorkers(const application::AppConfiguration &app_config,
                          common::MainThreadPool &main_thread_pool,
                          std::shared_ptr<libp2p::basic::Scheduler> scheduler)
