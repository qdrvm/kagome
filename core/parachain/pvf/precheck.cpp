--- conflicted
+++ resolved
@@ -58,9 +58,6 @@
         executor_{std::move(executor)},
         offchain_worker_factory_{std::move(offchain_worker_factory)},
         offchain_worker_pool_{std::move(offchain_worker_pool)},
-<<<<<<< HEAD
-        thread_{ThreadPool::create(std::move(watchdog), "PvfPrecheck", 1)} {}
-=======
         pvf_thread_handler_{[&] {
           BOOST_ASSERT(pvf_thread_pool != nullptr);
           return pvf_thread_pool->handler();
@@ -74,7 +71,6 @@
     BOOST_ASSERT(offchain_worker_factory_ != nullptr);
     BOOST_ASSERT(offchain_worker_pool_ != nullptr);
   }
->>>>>>> c8f1e990
 
   void PvfPrecheck::start(
       std::shared_ptr<primitives::events::ChainSubscriptionEngine>
@@ -90,11 +86,7 @@
             primitives::events::ChainEventType,
             const primitives::events::ChainEventParams &event) {
           if (auto self = weak.lock()) {
-<<<<<<< HEAD
-            self->thread_->io_context()->post([weak] {
-=======
             post(*self->pvf_thread_handler_, [weak] {
->>>>>>> c8f1e990
               if (auto self = weak.lock()) {
                 auto r = self->onBlock();
                 if (r.has_error()) {
