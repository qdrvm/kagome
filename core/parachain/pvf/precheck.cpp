--- conflicted
+++ resolved
@@ -73,19 +73,6 @@
             primitives::events::ChainEventType,
             const primitives::events::ChainEventParams &event) {
           if (auto self = weak.lock()) {
-<<<<<<< HEAD
-            self->thread_->io_context()->post(
-                [weak,
-                 header{boost::get<primitives::events::HeadsEventParams>(event)
-                            .get()}] {
-                  if (auto self = weak.lock()) {
-                    auto r = self->onBlock(header.hash(), header);
-                    if (r.has_error()) {
-                      SL_DEBUG(self->logger_, "onBlock error {}", r.error());
-                    }
-                  }
-                });
-=======
             self->thread_.io_context()->post([weak] {
               if (auto self = weak.lock()) {
                 auto r = self->onBlock();
@@ -94,7 +81,6 @@
                 }
               }
             });
->>>>>>> d3ec61e8
           }
         });
   }
