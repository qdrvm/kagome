/**
 * Copyright Quadrivium LLC
 * All Rights Reserved
 * SPDX-License-Identifier: Apache-2.0
 */

#pragma once

#include <filesystem>

#include "common/buffer.hpp"
#include "runtime/runtime_context.hpp"
#include "scale/scale.hpp"
#include "scale/std_variant.hpp"
#include "scale/tie.hpp"

namespace kagome::application {
  class AppConfiguration;
}  // namespace kagome::application

namespace kagome::parachain {

  enum class RuntimeEngine : uint8_t {
    kBinaryen = 0,
    kWAVM,
    kWasmEdgeInterpreted,
    kWasmEdgeCompiled,
  };

<<<<<<< HEAD
  RuntimeEngine pvf_runtime_engine(
      const application::AppConfiguration &app_config);

  struct PvfWorkerInputConfig {
    SCALE_TIE(4);

    RuntimeEngine engine;
    std::string cache_dir;
=======
  struct PvfWorkerInput {
    SCALE_TIE(6);

    RuntimeEngine engine;
    std::string path_compiled;
    std::string function;
    common::Buffer params;
>>>>>>> 87363ee0
    std::vector<std::string> log_params;
    bool force_disable_secure_mode;
  };

  struct PvfWorkerInputCode {
    SCALE_TIE(3);

    Hash256 code_hash;
    Buffer runtime_code;
    runtime::RuntimeContextFactory::ContextParams runtime_params;
  };

  using PvfWorkerInput = std::variant<PvfWorkerInputCode, Buffer>;
}  // namespace kagome::parachain<|MERGE_RESOLUTION|>--- conflicted
+++ resolved
@@ -27,7 +27,6 @@
     kWasmEdgeCompiled,
   };
 
-<<<<<<< HEAD
   RuntimeEngine pvf_runtime_engine(
       const application::AppConfiguration &app_config);
 
@@ -36,25 +35,14 @@
 
     RuntimeEngine engine;
     std::string cache_dir;
-=======
-  struct PvfWorkerInput {
-    SCALE_TIE(6);
-
-    RuntimeEngine engine;
-    std::string path_compiled;
-    std::string function;
-    common::Buffer params;
->>>>>>> 87363ee0
     std::vector<std::string> log_params;
     bool force_disable_secure_mode;
   };
 
   struct PvfWorkerInputCode {
-    SCALE_TIE(3);
+    SCALE_TIE(1);
 
-    Hash256 code_hash;
-    Buffer runtime_code;
-    runtime::RuntimeContextFactory::ContextParams runtime_params;
+    std::string path_compiled;
   };
 
   using PvfWorkerInput = std::variant<PvfWorkerInputCode, Buffer>;
