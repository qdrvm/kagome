--- conflicted
+++ resolved
@@ -87,10 +87,7 @@
             std::shared_ptr<libp2p::basic::Scheduler> scheduler,
             std::shared_ptr<crypto::Hasher> hasher,
             std::shared_ptr<runtime::ModuleFactory> module_factory,
-<<<<<<< HEAD
-=======
             std::shared_ptr<runtime::InstrumentWasm> instrument,
->>>>>>> 982153e8
             std::shared_ptr<blockchain::BlockTree> block_tree,
             std::shared_ptr<crypto::Sr25519Provider> sr25519_provider,
             std::shared_ptr<runtime::ParachainHost> parachain_api,
