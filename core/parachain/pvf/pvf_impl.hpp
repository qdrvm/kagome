--- conflicted
+++ resolved
@@ -98,15 +98,9 @@
     using CandidateDescriptor = network::CandidateDescriptor;
     using ParachainRuntime = network::ParachainRuntime;
 
-<<<<<<< HEAD
     outcome::result<ParachainRuntime> findData(
         const CandidateDescriptor &descriptor,
         const runtime::PersistedValidationData &pvd) const;
-=======
-    outcome::result<std::pair<PersistedValidationData, ParachainRuntime>>
-    findData(const CandidateDescriptor &descriptor) const;
-
->>>>>>> ee15e3d6
     outcome::result<ValidationResult> callWasm(
         const CandidateReceipt &receipt,
         const common::Hash256 &code_hash,
