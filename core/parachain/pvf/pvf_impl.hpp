--- conflicted
+++ resolved
@@ -137,11 +137,8 @@
 
     std::shared_ptr<runtime::RuntimeInstancesPool> runtime_cache_;
     std::shared_ptr<ModulePrecompiler> precompiler_;
-<<<<<<< HEAD
     std::shared_ptr<application::AppConfiguration> app_configuration_;
-=======
 
     std::unique_ptr<std::thread> precompiler_thread_;
->>>>>>> be1a92a0
   };
 }  // namespace kagome::parachain