/**
 * Copyright Quadrivium LLC
 * All Rights Reserved
 * SPDX-License-Identifier: Apache-2.0
 */

#pragma once

#include <map>
#include <unordered_map>

#include "crypto/hasher.hpp"
#include "log/logger.hpp"
#include "parachain/validator/signer.hpp"
#include "primitives/event_types.hpp"
#include "runtime/runtime_api/parachain_host.hpp"
#include "utils/thread_pool.hpp"

namespace kagome::blockchain {
  class BlockTree;
}  // namespace kagome::blockchain

namespace kagome::offchain {
  class OffchainWorkerFactory;
  class OffchainWorkerPool;
}  // namespace kagome::offchain

namespace kagome::runtime {
  class Executor;
  class ModuleFactory;
}  // namespace kagome::runtime

namespace kagome::parachain {
  /// Signs pvf check statement for every new head.
  class PvfPrecheck : public std::enable_shared_from_this<PvfPrecheck> {
   public:
    using BroadcastCallback = std::function<void(
        const primitives::BlockHash &, const network::SignedBitfield &)>;
    using Candidates = std::vector<std::optional<network::CandidateHash>>;

    PvfPrecheck(
        std::shared_ptr<crypto::Hasher> hasher,
        std::shared_ptr<blockchain::BlockTree> block_tree,
        std::shared_ptr<ValidatorSignerFactory> signer_factory,
        std::shared_ptr<runtime::ParachainHost> parachain_api,
        std::shared_ptr<runtime::ModuleFactory> module_factory,
        std::shared_ptr<runtime::Executor> executor,
        std::shared_ptr<Watchdog> watchdog,
        std::shared_ptr<offchain::OffchainWorkerFactory>
            offchain_worker_factory,
        std::shared_ptr<offchain::OffchainWorkerPool> offchain_worker_pool);

    /// Subscribes to new heads.
    void start(std::shared_ptr<primitives::events::ChainSubscriptionEngine>
                   chain_sub_engine);

   private:
    using BlockHash = primitives::BlockHash;

    outcome::result<void> onBlock();

    std::shared_ptr<crypto::Hasher> hasher_;
    std::shared_ptr<blockchain::BlockTree> block_tree_;
    std::shared_ptr<ValidatorSignerFactory> signer_factory_;
    std::shared_ptr<runtime::ParachainHost> parachain_api_;
    std::shared_ptr<runtime::ModuleFactory> module_factory_;
    std::shared_ptr<runtime::Executor> executor_;
    std::shared_ptr<offchain::OffchainWorkerFactory> offchain_worker_factory_;
    std::shared_ptr<offchain::OffchainWorkerPool> offchain_worker_pool_;
    std::shared_ptr<primitives::events::ChainEventSubscriber> chain_sub_;
<<<<<<< HEAD
    std::unordered_set<ValidationCodeHash> seen_;
    std::shared_ptr<ThreadPool> thread_{ThreadPool::create("PvfPrecheck", 1)};
=======
    std::map<SessionIndex, std::unordered_map<ValidationCodeHash, bool>>
        session_code_accept_;
    ThreadPool thread_;
>>>>>>> d3ec61e8
    log::Logger logger_ = log::createLogger("PvfPrecheck", "parachain");
  };
}  // namespace kagome::parachain<|MERGE_RESOLUTION|>--- conflicted
+++ resolved
@@ -68,14 +68,9 @@
     std::shared_ptr<offchain::OffchainWorkerFactory> offchain_worker_factory_;
     std::shared_ptr<offchain::OffchainWorkerPool> offchain_worker_pool_;
     std::shared_ptr<primitives::events::ChainEventSubscriber> chain_sub_;
-<<<<<<< HEAD
-    std::unordered_set<ValidationCodeHash> seen_;
-    std::shared_ptr<ThreadPool> thread_{ThreadPool::create("PvfPrecheck", 1)};
-=======
     std::map<SessionIndex, std::unordered_map<ValidationCodeHash, bool>>
         session_code_accept_;
     ThreadPool thread_;
->>>>>>> d3ec61e8
     log::Logger logger_ = log::createLogger("PvfPrecheck", "parachain");
   };
 }  // namespace kagome::parachain