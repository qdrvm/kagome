/**
 * Copyright Quadrivium LLC
 * All Rights Reserved
 * SPDX-License-Identifier: Apache-2.0
 */

#pragma once

#include <map>
#include <unordered_map>

#include "crypto/hasher.hpp"
#include "log/logger.hpp"
#include "parachain/validator/signer.hpp"
#include "primitives/event_types.hpp"
#include "runtime/runtime_api/parachain_host.hpp"
#include "utils/thread_pool.hpp"

namespace kagome::blockchain {
  class BlockTree;
}  // namespace kagome::blockchain

namespace kagome::offchain {
  class OffchainWorkerFactory;
  class OffchainWorkerPool;
}  // namespace kagome::offchain

namespace kagome::runtime {
  class Executor;
  class ModuleFactory;
}  // namespace kagome::runtime

namespace kagome::parachain {
  /// Signs pvf check statement for every new head.
  class PvfPrecheck : public std::enable_shared_from_this<PvfPrecheck> {
   public:
    using BroadcastCallback = std::function<void(
        const primitives::BlockHash &, const network::SignedBitfield &)>;
    using Candidates = std::vector<std::optional<network::CandidateHash>>;

    PvfPrecheck(
        std::shared_ptr<crypto::Hasher> hasher,
        std::shared_ptr<blockchain::BlockTree> block_tree,
        std::shared_ptr<ValidatorSignerFactory> signer_factory,
        std::shared_ptr<runtime::ParachainHost> parachain_api,
        std::shared_ptr<runtime::ModuleFactory> module_factory,
        std::shared_ptr<runtime::Executor> executor,
        std::shared_ptr<Watchdog> watchdog,
        std::shared_ptr<offchain::OffchainWorkerFactory>
            offchain_worker_factory,
        std::shared_ptr<offchain::OffchainWorkerPool> offchain_worker_pool);

    /// Subscribes to new heads.
    void start(std::shared_ptr<primitives::events::ChainSubscriptionEngine>
                   chain_sub_engine);

   private:
    using BlockHash = primitives::BlockHash;

    outcome::result<void> onBlock();

    std::shared_ptr<crypto::Hasher> hasher_;
    std::shared_ptr<blockchain::BlockTree> block_tree_;
    std::shared_ptr<ValidatorSignerFactory> signer_factory_;
    std::shared_ptr<runtime::ParachainHost> parachain_api_;
    std::shared_ptr<runtime::ModuleFactory> module_factory_;
    std::shared_ptr<runtime::Executor> executor_;
    std::shared_ptr<offchain::OffchainWorkerFactory> offchain_worker_factory_;
    std::shared_ptr<offchain::OffchainWorkerPool> offchain_worker_pool_;
    std::shared_ptr<primitives::events::ChainEventSubscriber> chain_sub_;
<<<<<<< HEAD
    std::unordered_set<ValidationCodeHash> seen_;
    ThreadPool thread_;
=======
    std::map<SessionIndex, std::unordered_map<ValidationCodeHash, bool>>
        session_code_accept_;
    ThreadPool thread_{"PvfPrecheck", 1};
>>>>>>> 73558db0
    log::Logger logger_ = log::createLogger("PvfPrecheck", "parachain");
  };
}  // namespace kagome::parachain<|MERGE_RESOLUTION|>--- conflicted
+++ resolved
@@ -68,14 +68,9 @@
     std::shared_ptr<offchain::OffchainWorkerFactory> offchain_worker_factory_;
     std::shared_ptr<offchain::OffchainWorkerPool> offchain_worker_pool_;
     std::shared_ptr<primitives::events::ChainEventSubscriber> chain_sub_;
-<<<<<<< HEAD
-    std::unordered_set<ValidationCodeHash> seen_;
-    ThreadPool thread_;
-=======
     std::map<SessionIndex, std::unordered_map<ValidationCodeHash, bool>>
         session_code_accept_;
-    ThreadPool thread_{"PvfPrecheck", 1};
->>>>>>> 73558db0
+    ThreadPool thread_;
     log::Logger logger_ = log::createLogger("PvfPrecheck", "parachain");
   };
 }  // namespace kagome::parachain