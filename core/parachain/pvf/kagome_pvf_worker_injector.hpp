/**
 * Copyright Quadrivium LLC
 * All Rights Reserved
 * SPDX-License-Identifier: Apache-2.0
 */

#pragma once

#include <boost/di.hpp>

#include "blockchain/block_header_repository.hpp"
#include "crypto/bandersnatch/bandersnatch_provider_impl.hpp"
#include "crypto/bip39/impl/bip39_provider_impl.hpp"
#include "crypto/ecdsa/ecdsa_provider_impl.hpp"
#include "crypto/ed25519/ed25519_provider_impl.hpp"
#include "crypto/hasher/hasher_impl.hpp"
#include "crypto/pbkdf2/impl/pbkdf2_provider_impl.hpp"
#include "crypto/secp256k1/secp256k1_provider_impl.hpp"
#include "crypto/sr25519/sr25519_provider_impl.hpp"
#include "host_api/impl/host_api_factory_impl.hpp"
#include "injector/bind_by_lambda.hpp"
#include "parachain/pvf/pvf_worker_types.hpp"
#include "runtime/binaryen/instance_environment_factory.hpp"
#include "runtime/binaryen/module/module_factory_impl.hpp"
#include "runtime/common/runtime_properties_cache_impl.hpp"
#include "runtime/memory_provider.hpp"
#include "runtime/module.hpp"
#include "storage/trie/serialization/trie_serializer_impl.hpp"
#include "storage/trie/trie_storage.hpp"

#if KAGOME_WASM_COMPILER_WAVM == 1
#include "runtime/wavm/compartment_wrapper.hpp"
#include "runtime/wavm/instance_environment_factory.hpp"
#include "runtime/wavm/intrinsics/intrinsic_functions.hpp"
#include "runtime/wavm/intrinsics/intrinsic_module.hpp"
#include "runtime/wavm/module_cache.hpp"
#include "runtime/wavm/module_factory_impl.hpp"
#include "runtime/wavm/module_params.hpp"
#endif

#if KAGOME_WASM_COMPILER_WASM_EDGE == 1
#include "runtime/wasm_edge/module_factory_impl.hpp"
#endif

using kagome::injector::bind_by_lambda;

#if KAGOME_WASM_COMPILER_WAVM == 0 && KAGOME_WASM_COMPILER_WASM_EDGE == 0
#error "No WASM compiler defined"
#endif

namespace kagome::parachain {
  struct NullTrieStorage : storage::trie::TrieStorage {
    outcome::result<std::unique_ptr<storage::trie::TrieBatch>>
    getPersistentBatchAt(const storage::trie::RootHash &root,
                         TrieChangesTrackerOpt changes_tracker) override {
      return nullptr;
    }
    outcome::result<std::unique_ptr<storage::trie::TrieBatch>>
    getEphemeralBatchAt(const storage::trie::RootHash &root) const override {
      return nullptr;
    }
    outcome::result<std::unique_ptr<storage::trie::TrieBatch>>
    getProofReaderBatchAt(const storage::trie::RootHash &root,
                          const OnNodeLoaded &on_node_loaded) const override {
      return nullptr;
    }
  };

  template <typename T>
  auto bind_null() {
    return bind_by_lambda<T>([](auto &) { return nullptr; });
  }

  template <typename T>
  using sptr = std::shared_ptr<T>;
  auto pvf_worker_injector(const PvfWorkerInput &input) {
    namespace di = boost::di;
    return di::make_injector(
        di::bind<crypto::Hasher>.to<crypto::HasherImpl>(),
        di::bind<crypto::EcdsaProvider>.to<crypto::EcdsaProviderImpl>(),
        di::bind<crypto::Ed25519Provider>.to<crypto::Ed25519ProviderImpl>(),
        di::bind<crypto::Sr25519Provider>.to<crypto::Sr25519ProviderImpl>(),
        di::bind<crypto::Bip39Provider>.to<crypto::Bip39ProviderImpl>(),
        di::bind<crypto::Pbkdf2Provider>.to<crypto::Pbkdf2ProviderImpl>(),
        di::bind<crypto::Secp256k1Provider>.to<crypto::Secp256k1ProviderImpl>(),
<<<<<<< HEAD
        di::bind<crypto::BandersnatchProvider>.to<crypto::BandersnatchProviderImpl>(),
        bind_null<crypto::CryptoStore>(),
=======

        bind_null<crypto::KeyStore>(),
>>>>>>> 9b12f3a7
        bind_null<offchain::OffchainPersistentStorage>(),
        bind_null<offchain::OffchainWorkerPool>(),
        di::bind<host_api::HostApiFactory>.to<host_api::HostApiFactoryImpl>(),
        di::bind<storage::trie::TrieStorage>.to<NullTrieStorage>(),
        bind_null<storage::trie::TrieSerializer>()

#if KAGOME_WASM_COMPILER_WAVM == 1
            ,
        bind_by_lambda<runtime::wavm::CompartmentWrapper>([](auto &injector) {
          return std::make_shared<runtime::wavm::CompartmentWrapper>(
              "Runtime Compartment");
        }),
        bind_by_lambda<runtime::wavm::IntrinsicModule>(
            [](const auto &injector) {
              auto compartment = injector.template create<
                  std::shared_ptr<runtime::wavm::CompartmentWrapper>>();
              runtime::wavm::ModuleParams module_params{};
              auto module = std::make_shared<runtime::wavm::IntrinsicModule>(
                  compartment, module_params.intrinsicMemoryType);
              runtime::wavm::registerHostApiMethods(*module);
              return module;
            }),

        bind_by_lambda<runtime::wavm::ModuleFactoryImpl>([cache_dir =
                                                              input.cache_dir](
                                                             const auto
                                                                 &injector) {
          kagome::filesystem::path path_cache_dir(cache_dir);
          auto module_cache = std::make_shared<runtime::wavm::ModuleCache>(
              injector.template create<sptr<crypto::Hasher>>(), path_cache_dir);
          return std::make_shared<runtime::wavm::ModuleFactoryImpl>(
              injector
                  .template create<sptr<runtime::wavm::CompartmentWrapper>>(),
              injector.template create<sptr<runtime::wavm::ModuleParams>>(),
              injector.template create<sptr<host_api::HostApiFactory>>(),
              injector.template create<sptr<storage::trie::TrieStorage>>(),
              injector.template create<sptr<storage::trie::TrieSerializer>>(),
              injector.template create<sptr<runtime::wavm::IntrinsicModule>>(),
              module_cache,
              injector.template create<sptr<crypto::Hasher>>());
        }),
        bind_by_lambda<runtime::ModuleFactory>([](const auto &injector) {
          return injector
              .template create<sptr<runtime::wavm::ModuleFactoryImpl>>();
        })
#endif

#if KAGOME_WASM_COMPILER_WASM_EDGE == 1
            ,
        bind_by_lambda<runtime::wasm_edge::ModuleFactoryImpl::Config>(
            [engine = input.engine, &input](const auto &injector) {
              using E = runtime::wasm_edge::ModuleFactoryImpl::ExecType;
              runtime::wasm_edge::ModuleFactoryImpl::Config config{
                  engine == RuntimeEngine::kWasmEdgeCompiled ? E::Compiled
                                                             : E::Interpreted,
                  input.cache_dir,
              };
              return std::make_shared<decltype(config)>(config);
            }),
        di::bind<runtime::ModuleFactory>.template to<runtime::wasm_edge::ModuleFactoryImpl>()
#endif
    );
  }
}  // namespace kagome::parachain<|MERGE_RESOLUTION|>--- conflicted
+++ resolved
@@ -83,13 +83,8 @@
         di::bind<crypto::Bip39Provider>.to<crypto::Bip39ProviderImpl>(),
         di::bind<crypto::Pbkdf2Provider>.to<crypto::Pbkdf2ProviderImpl>(),
         di::bind<crypto::Secp256k1Provider>.to<crypto::Secp256k1ProviderImpl>(),
-<<<<<<< HEAD
         di::bind<crypto::BandersnatchProvider>.to<crypto::BandersnatchProviderImpl>(),
-        bind_null<crypto::CryptoStore>(),
-=======
-
         bind_null<crypto::KeyStore>(),
->>>>>>> 9b12f3a7
         bind_null<offchain::OffchainPersistentStorage>(),
         bind_null<offchain::OffchainWorkerPool>(),
         di::bind<host_api::HostApiFactory>.to<host_api::HostApiFactoryImpl>(),
