--- conflicted
+++ resolved
@@ -85,12 +85,8 @@
         di::bind<crypto::Bip39Provider>.to<crypto::Bip39ProviderImpl>(),
         di::bind<crypto::Pbkdf2Provider>.to<crypto::Pbkdf2ProviderImpl>(),
         di::bind<crypto::Secp256k1Provider>.to<crypto::Secp256k1ProviderImpl>(),
-<<<<<<< HEAD
+        di::bind<crypto::BandersnatchProvider>.to<crypto::BandersnatchProviderImpl>(),
         di::bind<crypto::EllipticCurves>.template to<crypto::EllipticCurvesImpl>(),
-=======
-        di::bind<crypto::BandersnatchProvider>.to<crypto::BandersnatchProviderImpl>(),
-        bind_null<crypto::EllipticCurves>(),
->>>>>>> c99ce28c
         bind_null<crypto::KeyStore>(),
         bind_null<offchain::OffchainPersistentStorage>(),
         bind_null<offchain::OffchainWorkerPool>(),
