--- conflicted
+++ resolved
@@ -5,17 +5,15 @@
 
 #include "parachain/pvf/pvf_impl.hpp"
 
-<<<<<<< HEAD
 #include "application/app_configuration.hpp"
+#include "metrics/histogram_timer.hpp"
 #include "parachain/pvf/pvf_runtime_cache.hpp"
-=======
-#include "metrics/histogram_timer.hpp"
-#include "runtime/common/executor.hpp"
->>>>>>> 88468188
 #include "runtime/common/uncompress_code_if_needed.hpp"
 #include "runtime/executor.hpp"
 #include "runtime/module.hpp"
 #include "runtime/module_factory.hpp"
+#include "runtime/module_repository.hpp"
+#include "runtime/runtime_code_provider.hpp"
 
 OUTCOME_CPP_DEFINE_CATEGORY(kagome::parachain, PvfError, e) {
   using kagome::parachain::PvfError;
@@ -50,8 +48,6 @@
   using primitives::BlockNumber;
   using runtime::PersistedValidationData;
 
-<<<<<<< HEAD
-=======
   metrics::HistogramTimer metric_pvf_execution_time{
       "kagome_pvf_execution_time",
       "Time spent in executing PVFs",
@@ -86,16 +82,14 @@
         : instance{std::move(instance)} {}
 
     outcome::result<std::shared_ptr<runtime::ModuleInstance>> getInstanceAt(
-        std::shared_ptr<const runtime::RuntimeCodeProvider>,
         const primitives::BlockInfo &,
-        const primitives::BlockHeader &) override {
+        const storage::trie::RootHash &) override {
       return instance;
     }
 
     std::shared_ptr<runtime::ModuleInstance> instance;
   };
 
->>>>>>> 88468188
   struct ValidationParams {
     SCALE_TIE(4);
 
@@ -161,24 +155,16 @@
                                                 params.block_data.payload));
     params.relay_parent_number = data.relay_parent_number;
     params.relay_parent_storage_root = data.relay_parent_storage_root;
-<<<<<<< HEAD
     OUTCOME_TRY(result,
-                callWasm(receipt.descriptor.para_id,
-                         code_hash,
-                         code,
-                         params));
-=======
-    OUTCOME_TRY(result, callWasm(code, params));
+                callWasm(receipt.descriptor.para_id, code_hash, code, params));
     timer.reset();
->>>>>>> 88468188
 
     OUTCOME_TRY(commitments, fromOutputs(receipt, std::move(result)));
     return std::make_pair(std::move(commitments), std::move(data));
   }
 
   outcome::result<Pvf::Result> PvfImpl::pvfSync(
-      const CandidateReceipt &receipt,
-      const ParachainBlock &pov) const {
+      const CandidateReceipt &receipt, const ParachainBlock &pov) const {
     SL_DEBUG(log_,
              "pvfSync relay_parent={} para_id={}",
              receipt.descriptor.relay_parent,
@@ -241,9 +227,8 @@
     OUTCOME_TRY(
         parent_hash,
         block_header_repository_->getHashByNumber(params.relay_parent_number));
-    OUTCOME_TRY(
-        session_index,
-        parachain_api_->session_index_for_child(parent_hash));
+    OUTCOME_TRY(session_index,
+                parachain_api_->session_index_for_child(parent_hash));
     OUTCOME_TRY(
         session_params,
         parachain_api_->session_executor_params(parent_hash, session_index));
