/**
 * Copyright Quadrivium LLC
 * All Rights Reserved
 * SPDX-License-Identifier: Apache-2.0
 */

#include "parachain/pvf/pvf_impl.hpp"

#include <future>

#include "application/app_configuration.hpp"
#include "application/app_state_manager.hpp"
#include "blockchain/block_tree.hpp"
#include "common/visitor.hpp"
#include "metrics/histogram_timer.hpp"
<<<<<<< HEAD
#include "parachain/pvf/pvf_worker_types.hpp"
#include "parachain/pvf/run_worker.hpp"
=======
#include "parachain/pvf/module_precompiler.hpp"
#include "runtime/common/runtime_execution_error.hpp"
>>>>>>> 9dd43060
#include "runtime/common/runtime_instances_pool.hpp"
#include "runtime/common/uncompress_code_if_needed.hpp"
#include "runtime/executor.hpp"
#include "runtime/module.hpp"
#include "runtime/module_factory.hpp"
#include "runtime/module_repository.hpp"
#include "runtime/runtime_code_provider.hpp"
<<<<<<< HEAD
#include "utils/argv0.hpp"
=======
#include "scale/std_variant.hpp"
>>>>>>> 9dd43060

OUTCOME_CPP_DEFINE_CATEGORY(kagome::parachain, PvfError, e) {
  using kagome::parachain::PvfError;
  switch (e) {
    case PvfError::NO_PERSISTED_DATA:
      return "PersistedValidationData was not found";
    case PvfError::POV_SIZE:
      return "PoV is too big";
    case PvfError::POV_HASH:
      return "PoV hash mismatch";
    case PvfError::CODE_HASH:
      return "Code hash mismatch";
    case PvfError::SIGNATURE:
      return "Signature is invalid";
    case PvfError::HEAD_HASH:
      return "Head hash mismatch";
    case PvfError::COMMITMENTS_HASH:
      return "Commitments hash mismatch";
    case PvfError::OUTPUTS:
      return "ValidationResult is invalid";
  }
  return "unknown error (kagome::parachain::PvfError)";
}

namespace kagome::parachain {
  using common::Hash256;
  using network::HeadData;
  using network::OutboundHorizontal;
  using network::ParachainBlock;
  using network::ParachainRuntime;
  using network::UpwardMessage;
  using primitives::BlockNumber;
  using runtime::PersistedValidationData;

  metrics::HistogramTimer metric_pvf_execution_time{
      "kagome_pvf_execution_time",
      "Time spent in executing PVFs",
      {
          0.01,
          0.025,
          0.05,
          0.1,
          0.25,
          0.5,
          1.0,
          2.0,
          3.0,
          4.0,
          5.0,
          6.0,
          8.0,
          10.0,
          12.0,
      },
  };

  metrics::HistogramHelper metric_code_size{
      "kagome_parachain_candidate_validation_code_size",
      "The size of the decompressed WASM validation blob used for checking a "
      "candidate",
      metrics::exponentialBuckets(16384, 2, 10),
  };

  struct DontProvideCode : runtime::RuntimeCodeProvider {
    outcome::result<common::BufferView> getCodeAt(
        const storage::trie::RootHash &) const override {
      abort();
    }
  };

  struct ReturnModuleInstance : runtime::ModuleRepository {
    ReturnModuleInstance(std::shared_ptr<runtime::ModuleInstance> instance)
        : instance{std::move(instance)} {}

    outcome::result<std::shared_ptr<runtime::ModuleInstance>> getInstanceAt(
        const primitives::BlockInfo &,
        const storage::trie::RootHash &) override {
      return instance;
    }

    std::shared_ptr<runtime::ModuleInstance> instance;
  };

  struct ValidationParams {
    SCALE_TIE(4);

    HeadData parent_head;
    ParachainBlock block_data;
    BlockNumber relay_parent_number;
    Hash256 relay_parent_storage_root;
  };

  PvfImpl::PvfImpl(
<<<<<<< HEAD
      std::shared_ptr<boost::asio::io_context> io_context,
      std::shared_ptr<libp2p::basic::Scheduler> scheduler,
=======
      const Config &config,
>>>>>>> 9dd43060
      std::shared_ptr<crypto::Hasher> hasher,
      std::shared_ptr<runtime::ModuleFactory> module_factory,
      std::shared_ptr<runtime::RuntimePropertiesCache> runtime_properties_cache,
      std::shared_ptr<blockchain::BlockTree> block_tree,
      std::shared_ptr<crypto::Sr25519Provider> sr25519_provider,
      std::shared_ptr<runtime::ParachainHost> parachain_api,
      std::shared_ptr<runtime::Executor> executor,
      std::shared_ptr<runtime::RuntimeContextFactory> ctx_factory,
<<<<<<< HEAD
      std::shared_ptr<application::AppConfiguration> config)
      : io_context_{std::move(io_context)},
        scheduler_{std::move(scheduler)},
=======
      std::shared_ptr<application::AppStateManager> state_manager)
      : config_{config},
>>>>>>> 9dd43060
        hasher_{std::move(hasher)},
        runtime_properties_cache_{std::move(runtime_properties_cache)},
        block_tree_{std::move(block_tree)},
        sr25519_provider_{std::move(sr25519_provider)},
        parachain_api_{std::move(parachain_api)},
        executor_{std::move(executor)},
        ctx_factory_{std::move(ctx_factory)},
        log_{log::createLogger("PVF Executor", "pvf_executor")},
        runtime_cache_{std::make_shared<runtime::RuntimeInstancesPool>(
            module_factory, config.runtime_instance_cache_size)},
        precompiler_{std::make_shared<ModulePrecompiler>(
            ModulePrecompiler::Config{config_.precompile_threads_num},
            parachain_api_,
            runtime_cache_,
            hasher_)} {
    state_manager->takeControl(*this);
  }

  bool PvfImpl::prepare() {
    if (config_.precompile_modules) {
      std::thread t{[self = shared_from_this()]() {
        auto res = self->precompiler_->precompileModulesAt(
            self->block_tree_->getLastFinalized().hash);
        if (!res) {
          SL_ERROR(self->log_,
                   "Parachain module precompilation failed: {}",
                   res.error());
        }
      }};
      t.detach();
    }
    return true;
  }

  outcome::result<Pvf::Result> PvfImpl::pvfValidate(
      const PersistedValidationData &data,
      const ParachainBlock &pov,
      const CandidateReceipt &receipt,
      const ParachainRuntime &code_zstd) const {
    OUTCOME_TRY(pov_encoded, scale::encode(pov));
    if (pov_encoded.size() > data.max_pov_size) {
      return PvfError::POV_SIZE;
    }
    auto pov_hash = hasher_->blake2b_256(pov_encoded);
    if (pov_hash != receipt.descriptor.pov_hash) {
      return PvfError::POV_HASH;
    }
    auto code_hash = hasher_->blake2b_256(code_zstd);
    if (code_hash != receipt.descriptor.validation_code_hash) {
      return PvfError::CODE_HASH;
    }
    OUTCOME_TRY(signature_valid,
                sr25519_provider_->verify(receipt.descriptor.signature,
                                          receipt.descriptor.signable(),
                                          receipt.descriptor.collator_id));
    if (!signature_valid) {
      return PvfError::SIGNATURE;
    }

    auto timer = metric_pvf_execution_time.timer();
    ParachainRuntime code;
    OUTCOME_TRY(runtime::uncompressCodeIfNeeded(code_zstd, code));
    metric_code_size.observe(code.size());
    ValidationParams params;
    params.parent_head = data.parent_head;
    OUTCOME_TRY(runtime::uncompressCodeIfNeeded(pov.payload,
                                                params.block_data.payload));
    params.relay_parent_number = data.relay_parent_number;
    params.relay_parent_storage_root = data.relay_parent_storage_root;
    OUTCOME_TRY(result, callWasm(receipt, code_hash, code, params));
    timer.reset();

    OUTCOME_TRY(commitments, fromOutputs(receipt, std::move(result)));
    return std::make_pair(std::move(commitments), std::move(data));
  }

  outcome::result<Pvf::Result> PvfImpl::pvfSync(
      const CandidateReceipt &receipt, const ParachainBlock &pov) const {
    SL_DEBUG(log_,
             "pvfSync relay_parent={} para_id={}",
             receipt.descriptor.relay_parent,
             receipt.descriptor.para_id);
    OUTCOME_TRY(data_code, findData(receipt.descriptor));
    auto &[data, code] = data_code;
    return pvfValidate(data, pov, receipt, code);
  }

  outcome::result<std::pair<PersistedValidationData, ParachainRuntime>>
  PvfImpl::findData(const CandidateDescriptor &descriptor) const {
    for (auto assumption : {
             runtime::OccupiedCoreAssumption::Included,
             runtime::OccupiedCoreAssumption::TimedOut,
         }) {
      OUTCOME_TRY(data,
                  parachain_api_->persisted_validation_data(
                      descriptor.relay_parent, descriptor.para_id, assumption));
      if (!data) {
        SL_VERBOSE(log_,
                   "findData relay_parent={} para_id={}: not found "
                   "(persisted_validation_data)",
                   descriptor.relay_parent,
                   descriptor.para_id);
        return PvfError::NO_PERSISTED_DATA;
      }
      auto data_hash = hasher_->blake2b_256(scale::encode(*data).value());
      if (descriptor.persisted_data_hash != data_hash) {
        continue;
      }
      OUTCOME_TRY(code,
                  parachain_api_->validation_code(
                      descriptor.relay_parent, descriptor.para_id, assumption));
      if (!code) {
        SL_VERBOSE(
            log_,
            "findData relay_parent={} para_id={}: not found (validation_code)",
            descriptor.relay_parent,
            descriptor.para_id);
        return PvfError::NO_PERSISTED_DATA;
      }
      return std::make_pair(*data, *code);
    }
    SL_VERBOSE(log_,
               "findData relay_parent={} para_id={}: not found",
               descriptor.relay_parent,
               descriptor.para_id);
    return PvfError::NO_PERSISTED_DATA;
  }

  outcome::result<ValidationResult> PvfImpl::callWasm(
      const CandidateReceipt &receipt,
      const common::Hash256 &code_hash,
      const ParachainRuntime &code_zstd,
      const ValidationParams &params) const {
<<<<<<< HEAD
=======
    OUTCOME_TRY(instance,
                runtime_cache_->instantiateFromCode(code_hash, code_zstd));

>>>>>>> 9dd43060
    runtime::RuntimeContext::ContextParams executor_params{};
    auto &parent_hash = receipt.descriptor.relay_parent;
    OUTCOME_TRY(session_index,
                parachain_api_->session_index_for_child(parent_hash));
    OUTCOME_TRY(
        session_params,
        parachain_api_->session_executor_params(parent_hash, session_index));
<<<<<<< HEAD

    std::chrono::seconds kTimeout{2};

    PvfWorkerInput input{
        RuntimeEngine::kWAVM,  // TODO: config
        code_zstd,
        "validate_block",
        common::Buffer{scale::encode(params).value()},
        std::filesystem::temp_directory_path()
            / "kagome/runtimes-cache",  // TODO: config
    };
    std::promise<outcome::result<common::Buffer>> promise;
    auto cb = [&](outcome::result<common::Buffer> r) {
      promise.set_value(std::move(r));
    };
    runWorker(*io_context_,
              scheduler_,
              kTimeout,
              argv0().value(),
              common::Buffer{scale::encode(input).value()},
              cb);
    OUTCOME_TRY(result, promise.get_future().get());
    return scale::decode<ValidationResult>(result);
=======
    OUTCOME_TRY(ctx,
                ctx_factory_->ephemeral(
                    instance, storage::trie::kEmptyRootHash, executor_params));
    return executor_->call<ValidationResult>(
        ctx, "validate_block", params);
>>>>>>> 9dd43060
  }

  outcome::result<Pvf::CandidateCommitments> PvfImpl::fromOutputs(
      const CandidateReceipt &receipt, ValidationResult &&result) const {
    auto head_hash = hasher_->blake2b_256(result.head_data);
    if (head_hash != receipt.descriptor.para_head_hash) {
      return PvfError::HEAD_HASH;
    }
    CandidateCommitments commitments{
        .upward_msgs = std::move(result.upward_messages),
        .outbound_hor_msgs = std::move(result.horizontal_messages),
        .opt_para_runtime = std::move(result.new_validation_code),
        .para_head = std::move(result.head_data),
        .downward_msgs_count = result.processed_downward_messages,
        .watermark = result.hrmp_watermark,
    };
    auto commitments_hash =
        hasher_->blake2b_256(scale::encode(commitments).value());
    if (commitments_hash != receipt.commitments_hash) {
      return PvfError::COMMITMENTS_HASH;
    }
    OUTCOME_TRY(valid,
                parachain_api_->check_validation_outputs(
                    receipt.descriptor.relay_parent,
                    receipt.descriptor.para_id,
                    commitments));
    if (!valid) {
      SL_VERBOSE(log_,
                 "fromOutputs relay_parent={} para_id={}: invalid "
                 "(check_validation_outputs)",
                 receipt.descriptor.relay_parent,
                 receipt.descriptor.para_id);
      return PvfError::OUTPUTS;
    }
    return commitments;
  }
}  // namespace kagome::parachain<|MERGE_RESOLUTION|>--- conflicted
+++ resolved
@@ -6,20 +6,17 @@
 
 #include "parachain/pvf/pvf_impl.hpp"
 
-#include <future>
+#include <future> // TODO subject to remove
 
 #include "application/app_configuration.hpp"
 #include "application/app_state_manager.hpp"
 #include "blockchain/block_tree.hpp"
 #include "common/visitor.hpp"
 #include "metrics/histogram_timer.hpp"
-<<<<<<< HEAD
+#include "parachain/pvf/module_precompiler.hpp"
+#include "runtime/common/runtime_execution_error.hpp"
 #include "parachain/pvf/pvf_worker_types.hpp"
 #include "parachain/pvf/run_worker.hpp"
-=======
-#include "parachain/pvf/module_precompiler.hpp"
-#include "runtime/common/runtime_execution_error.hpp"
->>>>>>> 9dd43060
 #include "runtime/common/runtime_instances_pool.hpp"
 #include "runtime/common/uncompress_code_if_needed.hpp"
 #include "runtime/executor.hpp"
@@ -27,11 +24,8 @@
 #include "runtime/module_factory.hpp"
 #include "runtime/module_repository.hpp"
 #include "runtime/runtime_code_provider.hpp"
-<<<<<<< HEAD
-#include "utils/argv0.hpp"
-=======
+#include "utils/argv0.hpp" // TODO reconsider naming
 #include "scale/std_variant.hpp"
->>>>>>> 9dd43060
 
 OUTCOME_CPP_DEFINE_CATEGORY(kagome::parachain, PvfError, e) {
   using kagome::parachain::PvfError;
@@ -125,12 +119,9 @@
   };
 
   PvfImpl::PvfImpl(
-<<<<<<< HEAD
+      const Config &config,
       std::shared_ptr<boost::asio::io_context> io_context,
       std::shared_ptr<libp2p::basic::Scheduler> scheduler,
-=======
-      const Config &config,
->>>>>>> 9dd43060
       std::shared_ptr<crypto::Hasher> hasher,
       std::shared_ptr<runtime::ModuleFactory> module_factory,
       std::shared_ptr<runtime::RuntimePropertiesCache> runtime_properties_cache,
@@ -139,14 +130,10 @@
       std::shared_ptr<runtime::ParachainHost> parachain_api,
       std::shared_ptr<runtime::Executor> executor,
       std::shared_ptr<runtime::RuntimeContextFactory> ctx_factory,
-<<<<<<< HEAD
-      std::shared_ptr<application::AppConfiguration> config)
-      : io_context_{std::move(io_context)},
-        scheduler_{std::move(scheduler)},
-=======
       std::shared_ptr<application::AppStateManager> state_manager)
       : config_{config},
->>>>>>> 9dd43060
+        io_context_{std::move(io_context)},
+        scheduler_{std::move(scheduler)},
         hasher_{std::move(hasher)},
         runtime_properties_cache_{std::move(runtime_properties_cache)},
         block_tree_{std::move(block_tree)},
@@ -280,12 +267,9 @@
       const common::Hash256 &code_hash,
       const ParachainRuntime &code_zstd,
       const ValidationParams &params) const {
-<<<<<<< HEAD
-=======
     OUTCOME_TRY(instance,
                 runtime_cache_->instantiateFromCode(code_hash, code_zstd));
 
->>>>>>> 9dd43060
     runtime::RuntimeContext::ContextParams executor_params{};
     auto &parent_hash = receipt.descriptor.relay_parent;
     OUTCOME_TRY(session_index,
@@ -293,8 +277,7 @@
     OUTCOME_TRY(
         session_params,
         parachain_api_->session_executor_params(parent_hash, session_index));
-<<<<<<< HEAD
-
+// TODO add optional launch in the same process
     std::chrono::seconds kTimeout{2};
 
     PvfWorkerInput input{
@@ -317,13 +300,6 @@
               cb);
     OUTCOME_TRY(result, promise.get_future().get());
     return scale::decode<ValidationResult>(result);
-=======
-    OUTCOME_TRY(ctx,
-                ctx_factory_->ephemeral(
-                    instance, storage::trie::kEmptyRootHash, executor_params));
-    return executor_->call<ValidationResult>(
-        ctx, "validate_block", params);
->>>>>>> 9dd43060
   }
 
   outcome::result<Pvf::CandidateCommitments> PvfImpl::fromOutputs(
