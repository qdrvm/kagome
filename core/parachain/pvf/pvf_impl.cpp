/**
 * Copyright Quadrivium LLC
 * All Rights Reserved
 * SPDX-License-Identifier: Apache-2.0
 */

#include "parachain/pvf/pvf_impl.hpp"

#include <libp2p/common/shared_fn.hpp>

#include "application/app_configuration.hpp"
#include "application/app_state_manager.hpp"
#include "blockchain/block_tree.hpp"
#include "common/visitor.hpp"
#include "metrics/histogram_timer.hpp"
#include "parachain/pvf/module_precompiler.hpp"
#include "parachain/pvf/pool.hpp"
#include "parachain/pvf/pvf_thread_pool.hpp"
#include "parachain/pvf/pvf_worker_types.hpp"
#include "parachain/pvf/session_params.hpp"
#include "parachain/pvf/workers.hpp"
#include "runtime/common/runtime_execution_error.hpp"
#include "runtime/common/runtime_instances_pool.hpp"
#include "runtime/common/uncompress_code_if_needed.hpp"
#include "runtime/executor.hpp"
#include "runtime/module.hpp"
#include "runtime/module_repository.hpp"
#include "runtime/runtime_code_provider.hpp"
#include "runtime/runtime_instances_pool.hpp"
#include "scale/std_variant.hpp"

#define _CB_TRY_VOID(tmp, expr) \
  auto tmp = (expr);            \
  if (tmp.has_error()) {        \
    return cb(tmp.error());     \
  }
#define _CB_TRY_OUT(tmp, out, expr) \
  _CB_TRY_VOID(tmp, expr);          \
  out = std::move(tmp.value());
#define CB_TRYV(expr) _CB_TRY_VOID(OUTCOME_UNIQUE, expr)
#define CB_TRY(out, expr) _CB_TRY_OUT(OUTCOME_UNIQUE, out, expr)

OUTCOME_CPP_DEFINE_CATEGORY(kagome::parachain, PvfError, e) {
  using kagome::parachain::PvfError;
  switch (e) {
    case PvfError::PERSISTED_DATA_HASH:
      return "Incorrect Perssted Data hash";
    case PvfError::NO_CODE:
      return "No code";
    case PvfError::NO_PERSISTED_DATA:
      return "PersistedValidationData was not found";
    case PvfError::POV_SIZE:
      return "PoV is too big";
    case PvfError::POV_HASH:
      return "PoV hash mismatch";
    case PvfError::CODE_HASH:
      return "Code hash mismatch";
    case PvfError::SIGNATURE:
      return "Signature is invalid";
    case PvfError::HEAD_HASH:
      return "Head hash mismatch";
    case PvfError::COMMITMENTS_HASH:
      return "Commitments hash mismatch";
    case PvfError::OUTPUTS:
      return "ValidationResult is invalid";
  }
  return "unknown error (kagome::parachain::PvfError)";
}

namespace kagome::parachain {
  using common::Hash256;
  using network::HeadData;
  using network::OutboundHorizontal;
  using network::ParachainBlock;
  using network::ParachainRuntime;
  using network::UpwardMessage;
  using primitives::BlockNumber;
  using runtime::PersistedValidationData;

  metrics::HistogramTimer metric_pvf_execution_time{
      "kagome_pvf_execution_time",
      "Time spent in executing PVFs",
      {
          0.01,
          0.025,
          0.05,
          0.1,
          0.25,
          0.5,
          1.0,
          2.0,
          3.0,
          4.0,
          5.0,
          6.0,
          8.0,
          10.0,
          12.0,
      },
  };

  RuntimeEngine pvf_runtime_engine(
      const application::AppConfiguration &app_conf) {
    bool interpreted =
        app_conf.runtimeExecMethod()
        == application::AppConfiguration::RuntimeExecutionMethod::Interpret;

#if KAGOME_WASM_COMPILER_WASM_EDGE == 1
    if (interpreted) {
      // Both Binaryen and WasmEdge could be an interpreter when WasmEdge is
      // compile-enabled
      if (app_conf.runtimeInterpreter()
          == application::AppConfiguration::RuntimeInterpreter::WasmEdge) {
        return RuntimeEngine::kWasmEdgeInterpreted;
      } else {
        return RuntimeEngine::kBinaryen;
      }
    } else {  // Execution method Compiled while WasmEdge is compile-enabled
      return RuntimeEngine::kWasmEdgeCompiled;
    }
#else
    if (interpreted) {  // WasmEdge is compile-disabled
      return RuntimeEngine::kBinaryen;
    } else {
      return RuntimeEngine::kWAVM;
    }
#endif
  }

  struct ValidationParams {
    SCALE_TIE(4);

    HeadData parent_head;
    ParachainBlock block_data;
    BlockNumber relay_parent_number;
    Hash256 relay_parent_storage_root;
  };

  PvfImpl::PvfImpl(
      const Config &config,
      std::shared_ptr<PvfWorkers> workers,
      std::shared_ptr<crypto::Hasher> hasher,
      std::shared_ptr<PvfPool> pvf_pool,
      std::shared_ptr<blockchain::BlockTree> block_tree,
      std::shared_ptr<crypto::Sr25519Provider> sr25519_provider,
      std::shared_ptr<runtime::ParachainHost> parachain_api,
      std::shared_ptr<runtime::Executor> executor,
      std::shared_ptr<runtime::RuntimeContextFactory> ctx_factory,
      PvfThreadPool &pvf_thread_pool,
      std::shared_ptr<application::AppStateManager> app_state_manager,
      std::shared_ptr<application::AppConfiguration> app_configuration)
      : config_{config},
        workers_{std::move(workers)},
        hasher_{std::move(hasher)},
        block_tree_{std::move(block_tree)},
        sr25519_provider_{std::move(sr25519_provider)},
        parachain_api_{std::move(parachain_api)},
        executor_{std::move(executor)},
        ctx_factory_{std::move(ctx_factory)},
        log_{log::createLogger("PVF Executor", "pvf_executor")},
        pvf_pool_{std::move(pvf_pool)},
        precompiler_{std::make_shared<ModulePrecompiler>(
            ModulePrecompiler::Config{config_.precompile_threads_num},
            parachain_api_,
            pvf_pool_,
            hasher_)},
        pvf_thread_handler_{pvf_thread_pool.handler(*app_state_manager)},
        app_configuration_{std::move(app_configuration)} {
    app_state_manager->takeControl(*this);
    constexpr std::array<std::string_view, 4> engines{
        "kBinaryen",
        "kWAVM",
        "kWasmEdgeInterpreted",
        "kWasmEdgeCompiled",
    };
    SL_INFO(log_,
            "pvf runtime engine {}",
            engines[fmt::underlying(pvf_runtime_engine(*app_configuration_))]);
  }

  PvfImpl::~PvfImpl() {
    if (precompiler_thread_) {
      precompiler_thread_->join();
      precompiler_thread_.reset();
    }
  }

  bool PvfImpl::prepare() {
    if (config_.precompile_modules) {
      precompiler_thread_ =
          std::make_unique<std::thread>([self = shared_from_this()]() {
            soralog::util::setThreadName("pvf_compile");
            auto res = self->precompiler_->precompileModulesAt(
                self->block_tree_->getLastFinalized().hash);
            if (!res) {
              SL_ERROR(self->log_,
                       "Parachain module precompilation failed: {}",
                       res.error());
            }
          });
    }
    return true;
  }

  void PvfImpl::pvfValidate(const PersistedValidationData &data,
                            const ParachainBlock &pov,
                            const CandidateReceipt &receipt,
                            const ParachainRuntime &code_zstd,
                            Cb cb) const {
    REINVOKE(*pvf_thread_handler_,
             pvfValidate,
             data,
             pov,
             receipt,
             code_zstd,
             std::move(cb));
    CB_TRY(auto pov_encoded, scale::encode(pov));
    if (pov_encoded.size() > data.max_pov_size) {
      return cb(PvfError::POV_SIZE);
    }
    auto pov_hash = hasher_->blake2b_256(pov_encoded);
    if (pov_hash != receipt.descriptor.pov_hash) {
      return cb(PvfError::POV_HASH);
    }
    auto code_hash = hasher_->blake2b_256(code_zstd);
    if (code_hash != receipt.descriptor.validation_code_hash) {
      return cb(PvfError::CODE_HASH);
    }
    CB_TRY(auto signature_valid,
           sr25519_provider_->verify(receipt.descriptor.signature,
                                     receipt.descriptor.signable(),
                                     receipt.descriptor.collator_id));
    if (!signature_valid) {
      return cb(PvfError::SIGNATURE);
    }

    auto timer = metric_pvf_execution_time.timer();
    ValidationParams params;
    params.parent_head = data.parent_head;
    CB_TRYV(runtime::uncompressCodeIfNeeded(pov.payload,
                                            params.block_data.payload));
    params.relay_parent_number = data.relay_parent_number;
    params.relay_parent_storage_root = data.relay_parent_storage_root;
    callWasm(receipt,
             code_hash,
             code_zstd,
             params,
             libp2p::SharedFn{[weak_self{weak_from_this()},
                               data,
                               receipt,
                               cb{std::move(cb)},
                               timer{std::move(timer)}](
                                  outcome::result<ValidationResult> r) {
               auto self = weak_self.lock();
               if (not self) {
                 return;
               }
               CB_TRY(auto result, std::move(r));
               CB_TRY(auto commitments,
                      self->fromOutputs(receipt, std::move(result)));
               cb(std::make_pair(std::move(commitments), data));
             }});
  }

  void PvfImpl::pvf(const CandidateReceipt &receipt,
                    const ParachainBlock &pov,
                    const runtime::PersistedValidationData &pvd,
                    Cb cb) const {
    REINVOKE(*pvf_thread_handler_, pvf, receipt, pov, pvd, std::move(cb));
    SL_DEBUG(log_,
             "pvf relay_parent={} para_id={}",
             receipt.descriptor.relay_parent,
             receipt.descriptor.para_id);

    auto data_hash = hasher_->blake2b_256(::scale::encode(pvd).value());
    if (receipt.descriptor.persisted_data_hash != data_hash) {
      return cb(PvfError::PERSISTED_DATA_HASH);
    }

    CB_TRY(auto code, getCode(receipt.descriptor));
    pvfValidate(pvd, pov, receipt, code, std::move(cb));
  }

  outcome::result<ParachainRuntime> PvfImpl::getCode(
      const CandidateDescriptor &descriptor) const {
    for (auto assumption : {
             runtime::OccupiedCoreAssumption::Included,
             runtime::OccupiedCoreAssumption::TimedOut,
         }) {
      OUTCOME_TRY(code,
                  parachain_api_->validation_code(
                      descriptor.relay_parent, descriptor.para_id, assumption));
      if (!code) {
        SL_VERBOSE(
            log_,
            "getCode relay_parent={} para_id={}: not found (validation_code)",
            descriptor.relay_parent,
            descriptor.para_id);
        return PvfError::NO_CODE;
      }
      return *code;
    }
    SL_VERBOSE(log_,
               "getCode relay_parent={} para_id={}: not found",
               descriptor.relay_parent,
               descriptor.para_id);
    return PvfError::NO_CODE;
  }

  void PvfImpl::callWasm(const CandidateReceipt &receipt,
                         const common::Hash256 &code_hash,
                         const ParachainRuntime &code_zstd,
                         const ValidationParams &params,
                         WasmCb cb) const {
    CB_TRY(auto executor_params,
           sessionParams(*parachain_api_, receipt.descriptor.relay_parent));

    constexpr auto name = "validate_block";
    CB_TRYV(pvf_pool_->precompile(code_hash, code_zstd, executor_params));
    if (not app_configuration_->usePvfSubprocess()) {
      CB_TRY(
          auto instance,
          pvf_pool_->pool()->instantiateFromCode(
              code_hash, [&] { return PvfError::NO_CODE; }, executor_params));
      CB_TRY(auto ctx, ctx_factory_->stateless(instance));
      return cb(executor_->call<ValidationResult>(ctx, name, params));
    }
<<<<<<< HEAD
    CB_TRYV(
        pvf_pool_->pool()->precompile(code_hash, code_zstd, executor_params));
    workers_->execute({
        {code_hash, code_zstd, executor_params},
        scale::encode(params).value(),
        [cb{std::move(cb)}](outcome::result<common::Buffer> r) {
          if (r.has_error()) {
            return cb(r.error());
          }
          cb(scale::decode<ValidationResult>(r.value()));
        },
    });
=======

    PvfWorkerInput input{
        pvf_runtime_engine(*app_configuration_),
        pvf_pool_->pool()->cachePath(code_hash, executor_params),
        name,
        common::Buffer{scale::encode(params).value()},
        app_configuration_->log(),
        app_configuration_->disableSecureMode(),
    };
    runWorker(*io_context_,
              scheduler_,
              app_configuration_->pvfSubprocessDeadline(),
              exePath(),
              common::Buffer{scale::encode(input).value()},
              [cb{std::move(cb)}](outcome::result<common::Buffer> r) {
                if (r.has_error()) {
                  return cb(r.error());
                }
                cb(scale::decode<ValidationResult>(r.value()));
              });
>>>>>>> 87363ee0
  }

  outcome::result<Pvf::CandidateCommitments> PvfImpl::fromOutputs(
      const CandidateReceipt &receipt, ValidationResult &&result) const {
    auto head_hash = hasher_->blake2b_256(result.head_data);
    if (head_hash != receipt.descriptor.para_head_hash) {
      return PvfError::HEAD_HASH;
    }
    CandidateCommitments commitments{
        .upward_msgs = std::move(result.upward_messages),
        .outbound_hor_msgs = std::move(result.horizontal_messages),
        .opt_para_runtime = std::move(result.new_validation_code),
        .para_head = std::move(result.head_data),
        .downward_msgs_count = result.processed_downward_messages,
        .watermark = result.hrmp_watermark,
    };
    auto commitments_hash =
        hasher_->blake2b_256(scale::encode(commitments).value());
    if (commitments_hash != receipt.commitments_hash) {
      return PvfError::COMMITMENTS_HASH;
    }
    OUTCOME_TRY(valid,
                parachain_api_->check_validation_outputs(
                    receipt.descriptor.relay_parent,
                    receipt.descriptor.para_id,
                    commitments));
    if (!valid) {
      SL_VERBOSE(log_,
                 "fromOutputs relay_parent={} para_id={}: invalid "
                 "(check_validation_outputs)",
                 receipt.descriptor.relay_parent,
                 receipt.descriptor.para_id);
      return PvfError::OUTPUTS;
    }
    return commitments;
  }
}  // namespace kagome::parachain<|MERGE_RESOLUTION|>--- conflicted
+++ resolved
@@ -325,11 +325,8 @@
       CB_TRY(auto ctx, ctx_factory_->stateless(instance));
       return cb(executor_->call<ValidationResult>(ctx, name, params));
     }
-<<<<<<< HEAD
-    CB_TRYV(
-        pvf_pool_->pool()->precompile(code_hash, code_zstd, executor_params));
     workers_->execute({
-        {code_hash, code_zstd, executor_params},
+        {pvf_pool_->pool()->cachePath(code_hash, executor_params)},
         scale::encode(params).value(),
         [cb{std::move(cb)}](outcome::result<common::Buffer> r) {
           if (r.has_error()) {
@@ -338,28 +335,6 @@
           cb(scale::decode<ValidationResult>(r.value()));
         },
     });
-=======
-
-    PvfWorkerInput input{
-        pvf_runtime_engine(*app_configuration_),
-        pvf_pool_->pool()->cachePath(code_hash, executor_params),
-        name,
-        common::Buffer{scale::encode(params).value()},
-        app_configuration_->log(),
-        app_configuration_->disableSecureMode(),
-    };
-    runWorker(*io_context_,
-              scheduler_,
-              app_configuration_->pvfSubprocessDeadline(),
-              exePath(),
-              common::Buffer{scale::encode(input).value()},
-              [cb{std::move(cb)}](outcome::result<common::Buffer> r) {
-                if (r.has_error()) {
-                  return cb(r.error());
-                }
-                cb(scale::decode<ValidationResult>(r.value()));
-              });
->>>>>>> 87363ee0
   }
 
   outcome::result<Pvf::CandidateCommitments> PvfImpl::fromOutputs(
