--- conflicted
+++ resolved
@@ -321,7 +321,6 @@
     OUTCOME_TRY(
         session_params,
         parachain_api_->session_executor_params(parent_hash, session_index));
-<<<<<<< HEAD
 
     constexpr auto name = "validate_block";
     if (not app_configuration_->usePvfSubprocess()) {
@@ -354,15 +353,8 @@
               argv0().value(),
               common::Buffer{scale::encode(input).value()},
               cb);
-    // this will go away as soon as callWasm will have an async form
     OUTCOME_TRY(result, promise.get_future().get());
     return scale::decode<ValidationResult>(result);
-=======
-    OUTCOME_TRY(ctx,
-                ctx_factory_->ephemeral(
-                    instance, storage::trie::kEmptyRootHash, executor_params));
-    return executor_->call<ValidationResult>(ctx, "validate_block", params);
->>>>>>> be1a92a0
   }
 
   outcome::result<Pvf::CandidateCommitments> PvfImpl::fromOutputs(
