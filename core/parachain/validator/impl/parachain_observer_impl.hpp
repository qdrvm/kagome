--- conflicted
+++ resolved
@@ -39,7 +39,6 @@
     /// collation protocol observer
     void onIncomingMessage(
         const libp2p::peer::PeerId &peer_id,
-<<<<<<< HEAD
         network::VersionedCollatorProtocolMessage &&msg) override;
     void onIncomingCollationStream(const libp2p::peer::PeerId &peer_id,
                                    network::CollationVersion version) override;
@@ -50,18 +49,6 @@
                                &&validation_message) override;
     void onIncomingValidationStream(const libp2p::peer::PeerId &peer_id,
                                     network::CollationVersion version) override;
-=======
-        network::CollationProtocolMessage &&collation_message) override;
-    void onIncomingCollationStream(
-        const libp2p::peer::PeerId &peer_id) override;
-
-    /// validation protocol observer
-    void onIncomingMessage(
-        const libp2p::peer::PeerId &peer_id,
-        network::ValidatorProtocolMessage &&validation_message) override;
-    void onIncomingValidationStream(
-        const libp2p::peer::PeerId &peer_id) override;
->>>>>>> ee15e3d6
 
     /// fetch collation protocol observer
     outcome::result<network::CollationFetchingResponse> OnCollationRequest(
@@ -75,15 +62,10 @@
         network::RequestPov request) override;
 
    private:
-<<<<<<< HEAD
     void onAdvertise(
         const libp2p::peer::PeerId &peer_id,
         primitives::BlockHash relay_parent,
         std::optional<std::pair<CandidateHash, Hash>> &&prospective_candidate);
-=======
-    void onAdvertise(const libp2p::peer::PeerId &peer_id,
-                     primitives::BlockHash relay_parent);
->>>>>>> ee15e3d6
 
     void onDeclare(const libp2p::peer::PeerId &peer_id,
                    network::CollatorPublicKey pubkey,
