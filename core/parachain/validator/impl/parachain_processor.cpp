/**
 * Copyright Quadrivium LLC
 * All Rights Reserved
 * SPDX-License-Identifier: Apache-2.0
 */

#include "parachain/validator/parachain_processor.hpp"

#include <array>
#include <span>
#include <unordered_map>

#include <fmt/std.h>
#include <libp2p/common/final_action.hpp>

#include "common/main_thread_pool.hpp"
#include "common/worker_thread_pool.hpp"
#include "crypto/hasher.hpp"
#include "crypto/sr25519_provider.hpp"
#include "dispute_coordinator/impl/runtime_info.hpp"
#include "network/common.hpp"
#include "network/impl/protocols/fetch_attested_candidate.hpp"
#include "network/impl/protocols/parachain_protocols.hpp"
#include "network/impl/protocols/protocol_req_collation.hpp"
#include "network/impl/protocols/protocol_req_pov.hpp"
#include "network/impl/stream_engine.hpp"
#include "network/peer_manager.hpp"
#include "network/router.hpp"
#include "parachain/availability/chunks.hpp"
#include "parachain/availability/proof.hpp"
#include "parachain/candidate_view.hpp"
#include "parachain/peer_relay_parent_knowledge.hpp"
#include "scale/scale.hpp"
#include "utils/async_sequence.hpp"
#include "utils/map.hpp"
#include "utils/pool_handler.hpp"
#include "utils/profiler.hpp"

OUTCOME_CPP_DEFINE_CATEGORY(kagome::parachain,
                            ParachainProcessorImpl::Error,
                            e) {
  using E = kagome::parachain::ParachainProcessorImpl::Error;
  switch (e) {
    case E::RESPONSE_ALREADY_RECEIVED:
      return "Response already present";
    case E::REJECTED_BY_PROSPECTIVE_PARACHAINS:
      return "Rejected by prospective parachains";
    case E::COLLATION_NOT_FOUND:
      return "Collation not found";
    case E::UNDECLARED_COLLATOR:
      return "Undeclared collator";
    case E::KEY_NOT_PRESENT:
      return "Private key is not present";
    case E::VALIDATION_FAILED:
      return "Validate and make available failed";
    case E::VALIDATION_SKIPPED:
      return "Validate and make available skipped";
    case E::OUT_OF_VIEW:
      return "Out of view";
    case E::CORE_INDEX_UNAVAILABLE:
      return "Core index unavailable";
    case E::DUPLICATE:
      return "Duplicate";
    case E::NO_INSTANCE:
      return "No self instance";
    case E::NOT_A_VALIDATOR:
      return "Node is not a validator";
    case E::NOT_SYNCHRONIZED:
      return "Node not synchronized";
    case E::PEER_LIMIT_REACHED:
      return "Peer limit reached";
    case E::PROTOCOL_MISMATCH:
      return "Protocol mismatch";
    case E::NOT_CONFIRMED:
      return "Candidate not confirmed";
    case E::NO_STATE:
      return "No parachain state";
    case E::NO_SESSION_INFO:
      return "No session info";
    case E::OUT_OF_BOUND:
      return "Index out of bound";
    case E::INCORRECT_BITFIELD_SIZE:
      return "Incorrect bitfield size";
  }
  return "Unknown parachain processor error";
}

namespace {
  constexpr const char *kIsParachainValidator =
      "kagome_node_is_parachain_validator";
}

namespace kagome::parachain {
  constexpr size_t kMinGossipPeers = 25;

  ParachainProcessorImpl::ParachainProcessorImpl(
      std::shared_ptr<network::PeerManager> pm,
      std::shared_ptr<dispute::RuntimeInfo> runtime_info,
      std::shared_ptr<crypto::Sr25519Provider> crypto_provider,
      std::shared_ptr<network::Router> router,
      common::MainThreadPool &main_thread_pool,
      std::shared_ptr<crypto::Hasher> hasher,
      std::shared_ptr<network::PeerView> peer_view,
      common::WorkerThreadPool &worker_thread_pool,
      std::shared_ptr<parachain::BitfieldSigner> bitfield_signer,
      std::shared_ptr<parachain::PvfPrecheck> pvf_precheck,
      std::shared_ptr<parachain::BitfieldStore> bitfield_store,
      std::shared_ptr<parachain::BackingStore> backing_store,
      std::shared_ptr<parachain::Pvf> pvf,
      std::shared_ptr<parachain::AvailabilityStore> av_store,
      std::shared_ptr<runtime::ParachainHost> parachain_host,
      std::shared_ptr<parachain::ValidatorSignerFactory> signer_factory,
      const application::AppConfiguration &app_config,
      application::AppStateManager &app_state_manager,
      primitives::events::ChainSubscriptionEnginePtr chain_sub_engine,
      primitives::events::BabeStateSubscriptionEnginePtr babe_status_observable,
      std::shared_ptr<authority_discovery::Query> query_audi,
      std::shared_ptr<ProspectiveParachains> prospective_parachains)
      : pm_(std::move(pm)),
        runtime_info_(std::move(runtime_info)),
        crypto_provider_(std::move(crypto_provider)),
        router_(std::move(router)),
        main_pool_handler_{main_thread_pool.handler(app_state_manager)},
        hasher_(std::move(hasher)),
        peer_view_(std::move(peer_view)),
        pvf_(std::move(pvf)),
        signer_factory_(std::move(signer_factory)),
        bitfield_signer_(std::move(bitfield_signer)),
        pvf_precheck_(std::move(pvf_precheck)),
        bitfield_store_(std::move(bitfield_store)),
        backing_store_(std::move(backing_store)),
        av_store_(std::move(av_store)),
        parachain_host_(std::move(parachain_host)),
        app_config_(app_config),
        babe_status_observable_(std::move(babe_status_observable)),
        query_audi_{std::move(query_audi)},
        chain_sub_{std::move(chain_sub_engine)},
        worker_pool_handler_{worker_thread_pool.handler(app_state_manager)},
        prospective_parachains_{std::move(prospective_parachains)} {
    BOOST_ASSERT(pm_);
    BOOST_ASSERT(peer_view_);
    BOOST_ASSERT(crypto_provider_);
    BOOST_ASSERT(router_);
    BOOST_ASSERT(main_pool_handler_);
    BOOST_ASSERT(hasher_);
    BOOST_ASSERT(bitfield_signer_);
    BOOST_ASSERT(bitfield_store_);
    BOOST_ASSERT(backing_store_);
    BOOST_ASSERT(pvf_);
    BOOST_ASSERT(av_store_);
    BOOST_ASSERT(parachain_host_);
    BOOST_ASSERT(signer_factory_);
    BOOST_ASSERT(babe_status_observable_);
    BOOST_ASSERT(query_audi_);
    BOOST_ASSERT(prospective_parachains_);
    BOOST_ASSERT(worker_pool_handler_);
    app_state_manager.takeControl(*this);

    our_current_state_.implicit_view.emplace(prospective_parachains_);
    BOOST_ASSERT(our_current_state_.implicit_view);

    metrics_registry_->registerGaugeFamily(
        kIsParachainValidator,
        "Tracks if the validator participates in parachain consensus. "
        "Parachain validators are a subset of the active set validators that "
        "perform approval checking of all parachain candidates in a session. "
        "Updates at session boundary.");
    metric_is_parachain_validator_ =
        metrics_registry_->registerGaugeMetric(kIsParachainValidator);
    metric_is_parachain_validator_->set(false);
  }

  void ParachainProcessorImpl::OnBroadcastBitfields(
      const primitives::BlockHash &relay_parent,
      const network::SignedBitfield &bitfield) {
    REINVOKE(*main_pool_handler_, OnBroadcastBitfields, relay_parent, bitfield);

    SL_TRACE(logger_, "Distribute bitfield on {}", relay_parent);
    auto relay_parent_state = tryGetStateByRelayParent(relay_parent);
    if (!relay_parent_state) {
      SL_TRACE(logger_,
               "After `OnBroadcastBitfields` no parachain state on "
               "relay_parent. (relay "
               "parent={})",
               relay_parent);
      return;
    }

    send_to_validators_group(
        relay_parent,
        {network::VersionedValidatorProtocolMessage{
            network::vstaging::ValidatorProtocolMessage{
                network::vstaging::BitfieldDistributionMessage{
                    network::vstaging::BitfieldDistribution{relay_parent,
                                                            bitfield}}}}});
  }

  /**
   * The `prepare` function is responsible for setting up the necessary
   * components for the `ParachainProcessorImpl` class. It sets up the broadcast
   * callback for the bitfield signer, subscribes to the BABE status observable,
   * chain events engine, and my view observable. It also prepares the active
   * leaves for processing parachains.
   * @return true if the preparation is successful.
   */
  bool ParachainProcessorImpl::prepare() {
    // Set the broadcast callback for the bitfield signer
    bitfield_signer_->setBroadcastCallback(
        [wptr_self{weak_from_this()}](const primitives::BlockHash &relay_parent,
                                      const network::SignedBitfield &bitfield) {
          if (auto self = wptr_self.lock()) {
            self->OnBroadcastBitfields(relay_parent, bitfield);
          }
        });

    // Subscribe to the BABE status observable
    babe_status_observer_ =
        std::make_shared<primitives::events::BabeStateEventSubscriber>(
            babe_status_observable_, false);
    babe_status_observer_->setCallback(
        [wself{weak_from_this()}, was_synchronized = false](
            auto /*set_id*/,
            bool &synchronized,
            auto /*event_type*/,
            const primitives::events::SyncStateEventParams &event) mutable {
          if (auto self = wself.lock()) {
            if (event == consensus::SyncState::SYNCHRONIZED) {
              if (not was_synchronized) {
                self->bitfield_signer_->start();
                self->pvf_precheck_->start();
                was_synchronized = true;
              }
            }
            if (was_synchronized) {
              if (!synchronized) {
                synchronized = true;
                auto my_view = self->peer_view_->getMyView();
                if (!my_view) {
                  SL_WARN(self->logger_,
                          "Broadcast my view failed, "
                          "because my view still not exists.");
                  return;
                }

                SL_TRACE(self->logger_,
                         "Broadcast my view because synchronized.");
                self->broadcastView(my_view->get().view);
              }
            }
          }
        });
    babe_status_observer_->subscribe(
        babe_status_observer_->generateSubscriptionSetId(),
        primitives::events::SyncStateEventType::kSyncState);

    // Subscribe to the chain events engine
    chain_sub_.onDeactivate(
        [wptr{weak_from_this()}](
            const primitives::events::RemoveAfterFinalizationParams &event) {
          if (auto self = wptr.lock()) {
            self->onDeactivateBlocks(event);
          }
        });

    // Set the callback for the my view observable
    // This callback is triggered when the kViewUpdate event is fired.
    // It updates the active leaves, checks if parachains can be processed,
    // creates a new backing task for the new head, and broadcasts the updated
    // view.
    my_view_sub_ = std::make_shared<network::PeerView::MyViewSubscriber>(
        peer_view_->getMyViewObservable(), false);
    primitives::events::subscribe(
        *my_view_sub_,
        network::PeerView::EventType::kViewUpdated,
        [wptr{weak_from_this()}](const network::ExView &event) {
          if (auto self = wptr.lock()) {
            self->onViewUpdated(event);
          }
        });

    remote_view_sub_ = std::make_shared<network::PeerView::PeerViewSubscriber>(
        peer_view_->getRemoteViewObservable(), false);
    primitives::events::subscribe(
        *remote_view_sub_,
        network::PeerView::EventType::kViewUpdated,
        [wptr{weak_from_this()}](const libp2p::peer::PeerId &peer_id,
                                 const network::View &view) {
          if (auto self = wptr.lock()) {
            self->onUpdatePeerView(peer_id, view);
          }
        });

    return true;
  }

  void ParachainProcessorImpl::onUpdatePeerView(
      const libp2p::peer::PeerId &peer, const network::View &new_view) {
    REINVOKE(*main_pool_handler_, onUpdatePeerView, peer, new_view);

    auto peer_state = pm_->getPeerState(peer);
    if (!peer_state) {
      return;
    }

    auto fresh_implicit = peer_state->get().update_view(
        new_view, *our_current_state_.implicit_view);
    for (const auto &new_relay_parent : fresh_implicit) {
      send_peer_messages_for_relay_parent(peer, new_relay_parent);
    }
  }

  void ParachainProcessorImpl::send_pending_grid_messages(
      const RelayHash &relay_parent,
      const libp2p::peer::PeerId &peer_id,
      network::CollationVersion version,
      ValidatorIndex peer_validator_id,
      const Groups &groups,
      ParachainProcessorImpl::RelayParentState &relay_parent_state) {
    if (!relay_parent_state.local_validator) {
      return;
    }

    auto pending_manifests =
        relay_parent_state.local_validator->grid_tracker.pending_manifests_for(
            peer_validator_id);
    std::deque<std::pair<std::vector<libp2p::peer::PeerId>,
                         network::VersionedValidatorProtocolMessage>>
        messages;
    for (const auto &[candidate_hash, kind] : pending_manifests) {
      const auto confirmed_candidate =
          candidates_.get_confirmed(candidate_hash);
      if (!confirmed_candidate) {
        continue;
      }

      const auto group_index = confirmed_candidate->get().group_index();
      auto group = groups.get(group_index);
      if (!group) {
        return;
      }

      const auto group_size = group->size();
      auto local_knowledge =
          local_knowledge_filter(group_size,
                                 group_index,
                                 candidate_hash,
                                 *relay_parent_state.statement_store);

      switch (kind) {
        case grid::ManifestKind::Full: {
          const network::vstaging::BackedCandidateManifest manifest{
              .relay_parent = relay_parent,
              .candidate_hash = candidate_hash,
              .group_index = group_index,
              .para_id = confirmed_candidate->get().para_id(),
              .parent_head_data_hash =
                  confirmed_candidate->get().parent_head_data_hash(),
              .statement_knowledge = local_knowledge,
          };

          auto &grid = relay_parent_state.local_validator->grid_tracker;
          grid.manifest_sent_to(
              groups, peer_validator_id, candidate_hash, local_knowledge);

          switch (version) {
            case network::CollationVersion::VStaging: {
              messages.emplace_back(
                  std::vector<libp2p::peer::PeerId>{peer_id},
                  network::VersionedValidatorProtocolMessage{
                      kagome::network::vstaging::ValidatorProtocolMessage{
                          kagome::network::vstaging::
                              StatementDistributionMessage{manifest}}});
            } break;
            default: {
              SL_ERROR(
                  logger_,
                  "Bug ValidationVersion::V1 should not be used in statement-distribution v2, legacy should have handled this.");
            } break;
          };
        } break;
        case grid::ManifestKind::Acknowledgement: {
          auto m = acknowledgement_and_statement_messages(
              peer_id,
              network::CollationVersion::VStaging,
              peer_validator_id,
              groups,
              relay_parent_state,
              relay_parent,
              group_index,
              candidate_hash,
              local_knowledge);
          messages.insert(messages.end(),
                          std::move_iterator(m.begin()),
                          std::move_iterator(m.end()));

        } break;
      }
    }

    {
      auto &grid_tracker = relay_parent_state.local_validator->grid_tracker;
      auto pending_statements =
          grid_tracker.all_pending_statements_for(peer_validator_id);

      for (const auto &[originator, compact] : pending_statements) {
        auto res = pending_statement_network_message(
            *relay_parent_state.statement_store,
            relay_parent,
            peer_id,
            network::CollationVersion::VStaging,
            originator,
            compact);

        if (res) {
          grid_tracker.sent_or_received_direct_statement(
              groups, originator, peer_validator_id, compact, false);

          messages.emplace_back(std::move(*res));
        }
      }
    }

    if (messages.empty()) {
      return;
    }

    auto se = pm_->getStreamEngine();
    BOOST_ASSERT(se);

    for (auto &[peers, msg] : messages) {
      if (auto m = if_type<network::vstaging::ValidatorProtocolMessage>(msg)) {
        auto message = std::make_shared<
            network::WireMessage<network::vstaging::ValidatorProtocolMessage>>(
            std::move(m->get()));
        for (const auto &p : peers) {
          se->send(p, router_->getValidationProtocolVStaging(), message);
        }
      } else {
        assert(false);
      }
    }
  }

<<<<<<< HEAD
  /*
   * This function is responsible for sending peer messages for a given relay
   * parent. If a peer_id is provided, the messages are sent to that specific
   * peer. Otherwise, the messages are sent to all peers in the validators group
   * corresponding to the given relay parent. The messages include information
   * about the candidate validation and the erasure coding validation.
   */
=======
  std::optional<std::pair<std::vector<libp2p::peer::PeerId>,
                          network::VersionedValidatorProtocolMessage>>
  ParachainProcessorImpl::pending_statement_network_message(
      const StatementStore &statement_store,
      const RelayHash &relay_parent,
      const libp2p::peer::PeerId &peer,
      network::CollationVersion version,
      ValidatorIndex originator,
      const network::vstaging::CompactStatement &compact) {
    switch (version) {
      case network::CollationVersion::VStaging: {
        auto s = statement_store.validator_statement(originator, compact);
        if (s) {
          return std::make_pair(
              std::vector<libp2p::peer::PeerId>{peer},
              network::VersionedValidatorProtocolMessage{
                  network::vstaging::ValidatorProtocolMessage{
                      network::vstaging::StatementDistributionMessage{
                          network::vstaging::
                              StatementDistributionMessageStatement{
                                  .relay_parent = relay_parent,
                                  .compact = s->get().statement,
                              }}}});
        }
      } break;
      default: {
        SL_ERROR(
            logger_,
            "Bug ValidationVersion::V1 should not be used in statement-distribution v2, legacy should have handled this");
      } break;
    }
    return {};
  }

>>>>>>> d66bdb30
  void ParachainProcessorImpl::send_peer_messages_for_relay_parent(
      const libp2p::peer::PeerId &peer_id, const RelayHash &relay_parent) {
    BOOST_ASSERT(
        main_pool_handler_
            ->isInCurrentThread());  // because of pm_->getPeerState(...)

    auto peer_state = pm_->getPeerState(peer_id);
    if (!peer_state) {
      return;
    }

    auto parachain_state = tryGetStateByRelayParent(relay_parent);
    if (!parachain_state) {
      return;
    }

    auto opt_session_info = retrieveSessionInfo(relay_parent);
    if (!opt_session_info) {
      return;
    }

    network::CollationVersion version = network::CollationVersion::VStaging;
    if (peer_state->get().version) {
      version = *peer_state->get().version;
    }

    if (auto auth_id = query_audi_->get(peer_id)) {
      if (auto it = parachain_state->get().authority_lookup.find(*auth_id);
          it != parachain_state->get().authority_lookup.end()) {
        ValidatorIndex vi = it->second;
        send_pending_grid_messages(relay_parent,
                                   peer_id,
                                   version,
                                   vi,
                                   *parachain_state->get().groups,
                                   parachain_state->get());
      }
    }

    /// TODO(iceseer): do `cluster view`
  }

  void ParachainProcessorImpl::onViewUpdated(const network::ExView &event) {
    REINVOKE(*main_pool_handler_, onViewUpdated, event);

    const auto &relay_parent = event.new_head.hash();
    if (auto r = canProcessParachains(); r.has_error()) {
      return;
    }

    if (const auto r =
            prospective_parachains_->onActiveLeavesUpdate(network::ExViewRef{
                .new_head = {event.new_head},
                .lost = event.lost,
            });
        r.has_error()) {
      SL_WARN(
          logger_,
          "Prospective parachains leaf update failed. (relay_parent={}, error={})",
          relay_parent,
          r.error().message());
    }

    backing_store_->onActivateLeaf(relay_parent);
    createBackingTask(relay_parent);
    SL_TRACE(logger_,
             "Update my view.(new head={}, finalized={}, leaves={})",
             relay_parent,
             event.view.finalized_number_,
             event.view.heads_.size());
    broadcastView(event.view);
    broadcastViewToGroup(relay_parent, event.view);

    {
      auto new_relay_parents =
          our_current_state_.implicit_view->all_allowed_relay_parents();
      std::vector<std::pair<libp2p::peer::PeerId, std::vector<Hash>>>
          update_peers;
      pm_->enumeratePeerState([&](const libp2p::peer::PeerId &peer,
                                  network::PeerState &peer_state) {
        std::vector<Hash> fresh =
            peer_state.reconcile_active_leaf(relay_parent, new_relay_parents);
        if (!fresh.empty()) {
          update_peers.emplace_back(peer, fresh);
        }
        return true;
      });
      for (const auto &[peer, fresh] : update_peers) {
        for (const auto &fresh_relay_parent : fresh) {
          send_peer_messages_for_relay_parent(peer, fresh_relay_parent);
        }
      }
    }
    new_leaf_fragment_tree_updates(relay_parent);

    for (const auto &lost : event.lost) {
      SL_TRACE(logger_, "Removed backing task.(relay parent={})", lost);

      our_current_state_.per_leaf.erase(lost);
      our_current_state_.implicit_view->deactivate_leaf(lost);
      our_current_state_.state_by_relay_parent.erase(lost);
      pending_candidates.erase(lost);
      our_current_state_.active_leaves.erase(lost);
    }
    our_current_state_.active_leaves[relay_parent] =
        prospective_parachains_->prospectiveParachainsMode(relay_parent);

    for (auto it = our_current_state_.per_candidate.begin();
         it != our_current_state_.per_candidate.end();) {
      if (our_current_state_.state_by_relay_parent.find(it->second.relay_parent)
          != our_current_state_.state_by_relay_parent.end()) {
        ++it;
      } else {
        it = our_current_state_.per_candidate.erase(it);
      }
    }

    auto it_rp = our_current_state_.state_by_relay_parent.find(relay_parent);
    if (it_rp == our_current_state_.state_by_relay_parent.end()) {
      return;
    }

    std::vector<Hash> fresh_relay_parents;
    if (!it_rp->second.prospective_parachains_mode) {
      if (our_current_state_.per_leaf.find(relay_parent)
          != our_current_state_.per_leaf.end()) {
        return;
      }

      our_current_state_.per_leaf.emplace(
          relay_parent,
          ActiveLeafState{
              .prospective_parachains_mode = std::nullopt,
              .seconded_at_depth = {},
          });
      fresh_relay_parents.emplace_back(relay_parent);
    } else {
      auto frps =
          our_current_state_.implicit_view->knownAllowedRelayParentsUnder(
              relay_parent, std::nullopt);

      std::unordered_map<ParachainId, std::map<size_t, CandidateHash>>
          seconded_at_depth;
      for (const auto &[c_hash, cd] : our_current_state_.per_candidate) {
        if (!cd.seconded_locally) {
          continue;
        }

        fragment::FragmentTreeMembership membership =
            prospective_parachains_->answerTreeMembershipRequest(cd.para_id,
                                                                 c_hash);
        for (const auto &[h, depths] : membership) {
          if (h == relay_parent) {
            auto &mm = seconded_at_depth[cd.para_id];
            for (const auto depth : depths) {
              mm.emplace(depth, c_hash);
            }
          }
        }
      }

      our_current_state_.per_leaf.emplace(
          relay_parent,
          ActiveLeafState{
              .prospective_parachains_mode =
                  it_rp->second.prospective_parachains_mode,
              .seconded_at_depth = std::move(seconded_at_depth),
          });

      if (frps.empty()) {
        SL_WARN(logger_,
                "Implicit view gave no relay-parents. (leaf_hash={})",
                relay_parent);
        fresh_relay_parents.emplace_back(relay_parent);
      } else {
        fresh_relay_parents.insert(
            fresh_relay_parents.end(), frps.begin(), frps.end());
      }
    }

    for (const auto &maybe_new : fresh_relay_parents) {
      if (our_current_state_.state_by_relay_parent.find(maybe_new)
          != our_current_state_.state_by_relay_parent.end()) {
        continue;
      }
      createBackingTask(maybe_new);
    }
  }

  void ParachainProcessorImpl::onDeactivateBlocks(
      const primitives::events::RemoveAfterFinalizationParams &event) {
    REINVOKE(*main_pool_handler_, onDeactivateBlocks, event);

    for (const auto &lost : event) {
      SL_TRACE(logger_, "Remove from storages.(relay parent={})", lost);

      backing_store_->onDeactivateLeaf(lost);
      av_store_->remove(lost);
      bitfield_store_->remove(lost);
      our_current_state_.active_leaves.erase(lost);
    }
  }

  void ParachainProcessorImpl::broadcastViewExcept(
      const libp2p::peer::PeerId &peer_id, const network::View &view) const {
    auto msg = std::make_shared<
        network::WireMessage<network::vstaging::ValidatorProtocolMessage>>(
        network::ViewUpdate{.view = view});
    pm_->getStreamEngine()->broadcast(
        router_->getValidationProtocolVStaging(),
        msg,
        [&](const libp2p::peer::PeerId &p) { return peer_id != p; });
  }

  void ParachainProcessorImpl::broadcastViewToGroup(
      const primitives::BlockHash &relay_parent, const network::View &view) {
    auto opt_parachain_state = tryGetStateByRelayParent(relay_parent);
    if (!opt_parachain_state) {
      SL_ERROR(
          logger_, "Relay state should exist. (relay_parent)", relay_parent);
      return;
    }

    std::deque<network::PeerId> group;
    if (auto r = runtime_info_->get_session_info(relay_parent)) {
      auto &[session, info] = r.value();
      if (info.our_group) {
        for (auto &i : session.validator_groups[*info.our_group]) {
          if (auto peer = query_audi_->get(session.discovery_keys[i])) {
            group.emplace_back(peer->id);
          }
        }
      }
    }

    auto protocol = [&]() -> std::shared_ptr<network::ProtocolBase> {
      return router_->getValidationProtocolVStaging();
    }();

    auto make_send = [&]<typename Msg>(
                         const Msg &msg,
                         const std::shared_ptr<network::ProtocolBase>
                             &protocol) {
      auto se = pm_->getStreamEngine();
      BOOST_ASSERT(se);

      auto message = std::make_shared<
          network::WireMessage<network::vstaging::ValidatorProtocolMessage>>(
          msg);
      SL_TRACE(
          logger_,
          "Broadcasting view update to group.(relay_parent={}, group_size={})",
          relay_parent,
          group.size());

      for (const auto &peer : group) {
        SL_TRACE(logger_, "Send to peer from group. (peer={})", peer);
        se->send(peer, protocol, message);
      }
    };

    make_send(network::vstaging::ViewUpdate{view},
              router_->getValidationProtocolVStaging());
  }

  void ParachainProcessorImpl::broadcastView(const network::View &view) const {
    auto msg = std::make_shared<
        network::WireMessage<network::vstaging::ValidatorProtocolMessage>>(
        network::ViewUpdate{.view = view});
    pm_->getStreamEngine()->broadcast(router_->getCollationProtocolVStaging(),
                                      msg);
    pm_->getStreamEngine()->broadcast(router_->getValidationProtocolVStaging(),
                                      msg);
  }

  outcome::result<std::optional<ValidatorSigner>>
  ParachainProcessorImpl::isParachainValidator(
      const primitives::BlockHash &relay_parent) const {
    return signer_factory_->at(relay_parent);
  }

  outcome::result<void> ParachainProcessorImpl::canProcessParachains() const {
    if (!isValidatingNode()) {
      return Error::NOT_A_VALIDATOR;
    }
    if (!babe_status_observer_->get()) {
      return Error::NOT_SYNCHRONIZED;
    }
    return outcome::success();
  }

  outcome::result<kagome::parachain::ParachainProcessorImpl::RelayParentState>
  ParachainProcessorImpl::initNewBackingTask(
      const primitives::BlockHash &relay_parent) {
    /**
     * It first checks if our node is a parachain validator for the relay
     * parent. If it is not, it returns an error. If the node is a validator, it
     * retrieves the validator groups, availability cores, and validators for
     * the relay parent. It then iterates over the cores and for each scheduled
     * core, it checks if the node is part of the validator group for that core.
     * If it is, it assigns the parachain ID and collator ID of the scheduled
     * core to the node. It also maps the parachain ID to the validators of the
     * group. Finally, it returns a `RelayParentState` object that contains the
     * assignment, validator index, required collator, and table context.
     */
    bool is_parachain_validator = false;
    ::libp2p::common::FinalAction metric_updater(
        [self{this}, &is_parachain_validator] {
          self->metric_is_parachain_validator_->set(is_parachain_validator);
        });
    OUTCOME_TRY(validators, parachain_host_->validators(relay_parent));
    OUTCOME_TRY(groups, parachain_host_->validator_groups(relay_parent));
    OUTCOME_TRY(cores, parachain_host_->availability_cores(relay_parent));
    OUTCOME_TRY(validator, isParachainValidator(relay_parent));
    OUTCOME_TRY(session_index,
                parachain_host_->session_index_for_child(relay_parent));
    OUTCOME_TRY(session_info,
                parachain_host_->session_info(relay_parent, session_index));
    const auto &[validator_groups, group_rotation_info] = groups;

    if (!validator) {
      SL_TRACE(logger_, "Not a validator, or no para keys.");
      return Error::KEY_NOT_PRESENT;
    }
    is_parachain_validator = true;

    auto mode =
        prospective_parachains_->prospectiveParachainsMode(relay_parent);
    const auto n_cores = cores.size();

    std::unordered_map<CoreIndex, std::vector<ValidatorIndex>> out_groups;
    std::optional<CoreIndex> assigned_core;
    std::optional<ParachainId> assigned_para;

    for (CoreIndex idx = 0; idx < static_cast<CoreIndex>(cores.size()); ++idx) {
      std::optional<ParachainId> core_para_id = visit_in_place(
          cores[idx],
          [&](const runtime::OccupiedCore &occupied)
              -> std::optional<ParachainId> {
            if (mode && occupied.next_up_on_available) {
              return occupied.next_up_on_available->para_id;
            }
            return std::nullopt;
          },
          [](const runtime::ScheduledCore &scheduled)
              -> std::optional<ParachainId> { return scheduled.para_id; },
          [](const runtime::FreeCore &) -> std::optional<ParachainId> {
            return std::nullopt;
          });

      if (!core_para_id) {
        continue;
      }

      const CoreIndex core_index = idx;
      const GroupIndex group_index =
          group_rotation_info.groupForCore(core_index, n_cores);

      if (group_index < validator_groups.size()) {
        const auto &g = validator_groups[group_index];
        if (validator && g.contains(validator->validatorIndex())) {
          assigned_para = core_para_id;
          assigned_core = core_index;
        }
        out_groups.emplace(core_index, g.validators);
      }
    }

    std::vector<std::optional<GroupIndex>> validator_to_group;
    validator_to_group.resize(validators.size());
    for (GroupIndex group_idx = 0; group_idx < validator_groups.size();
         ++group_idx) {
      const auto &validator_group = validator_groups[group_idx];
      for (const auto v : validator_group.validators) {
        SL_TRACE(logger_, "Bind {} -> {}", v, group_idx);
        validator_to_group[v] = group_idx;
      }
    }

    uint32_t minimum_backing_votes = 2;  /// legacy value
    if (auto r =
            parachain_host_->minimum_backing_votes(relay_parent, session_index);
        r.has_value()) {
      minimum_backing_votes = r.value();
    } else {
      SL_TRACE(
          logger_,
          "Querying the backing threshold from the runtime is not supported by the current Runtime API. (relay_parent={})",
          relay_parent);
    }

    std::unordered_map<primitives::AuthorityDiscoveryId, ValidatorIndex>
        authority_lookup;
    std::optional<Groups> groups_p;
    std::optional<grid::Views> grid_view;
    if (session_info) {
      grid_view = grid::makeViews(session_info->validator_groups,
                                  session_info->active_validator_indices,
                                  validator->validatorIndex());
      groups_p = Groups{session_info->validator_groups, minimum_backing_votes};
      for (ValidatorIndex v = 0; v < session_info->discovery_keys.size(); ++v) {
        authority_lookup[session_info->discovery_keys[v]] = v;
      }
    }

    std::optional<StatementStore> statement_store;
    if (mode) {
      [[maybe_unused]] const auto _ =
          our_current_state_.implicit_view->activate_leaf(relay_parent);
      if (groups_p) {
        statement_store.emplace(*groups_p);
      }
    }

    SL_VERBOSE(
        logger_,
        "Inited new backing task v2.(assigned_para={}, assigned_core={}, our index={}, relay "
        "parent={})",
        assigned_para,
        assigned_core,
        validator->validatorIndex(),
        relay_parent);

    std::optional<GroupIndex> our_group;
    if (groups_p) {
      our_group = groups_p->byValidatorIndex(validator->validatorIndex());
    }
    return RelayParentState{
        .prospective_parachains_mode = mode,
        .assigned_core = assigned_core,
        .assigned_para = assigned_para,
        .validator_to_group = std::move(validator_to_group),
        .seconded = {},
        .our_index = validator->validatorIndex(),
        .our_group = our_group,
        .collations = {},
        .table_context =
            TableContext{
                .validator = std::move(validator),
                .groups = std::move(out_groups),
                .validators = std::move(validators),
            },
        .statement_store = std::move(statement_store),
        .availability_cores = cores,
        .group_rotation_info = group_rotation_info,
        .minimum_backing_votes = minimum_backing_votes,
        .authority_lookup = std::move(authority_lookup),
        .local_validator = LocalValidatorState{},
        .groups = std::move(groups_p),
        .grid_view = grid_view,
        .awaiting_validation = {},
        .issued_statements = {},
        .peers_advertised = {},
        .fallbacks = {},
    };
  }

  void ParachainProcessorImpl::createBackingTask(
      const primitives::BlockHash &relay_parent) {
    BOOST_ASSERT(main_pool_handler_->isInCurrentThread());
    auto rps_result = initNewBackingTask(relay_parent);
    if (rps_result.has_value()) {
      storeStateByRelayParent(relay_parent, std::move(rps_result.value()));
    } else if (rps_result.error() != Error::KEY_NOT_PRESENT) {
      logger_->error(
          "Relay parent state was not created. (relay parent={}, error={})",
          relay_parent,
          rps_result.error().message());
    }
  }

  void ParachainProcessorImpl::handleFetchedCollation(
      PendingCollation &&pending_collation,
      network::CollationFetchingResponse &&response) {
    REINVOKE(*main_pool_handler_,
             handleFetchedCollation,
             std::move(pending_collation),
             std::move(response));

    SL_TRACE(logger_,
             "Processing collation from {}, relay parent: {}, para id: {}",
             pending_collation.peer_id,
             pending_collation.relay_parent,
             pending_collation.para_id);

    our_current_state_.collation_requests_cancel_handles.erase(
        pending_collation);

    auto collation_response =
        if_type<network::CollationResponse>(response.response_data);
    if (!collation_response) {
      SL_WARN(logger_,
              "Not a CollationResponse message from {}.",
              pending_collation.peer_id);
      return;
    }

    auto opt_parachain_state =
        tryGetStateByRelayParent(pending_collation.relay_parent);
    if (!opt_parachain_state) {
      SL_TRACE(logger_,
               "Fetched collation from {}:{} out of view",
               pending_collation.peer_id,
               pending_collation.relay_parent);
      return;
    }

    auto &per_relay_parent = opt_parachain_state->get();
    auto &collations = per_relay_parent.collations;
    const auto &relay_parent_mode =
        per_relay_parent.prospective_parachains_mode;

    network::CandidateReceipt receipt(
        std::move(collation_response->get().receipt));
    network::ParachainBlock pov(std::move(collation_response->get().pov));
    const network::CandidateDescriptor &descriptor = receipt.descriptor;

    /// TODO(iceseer): do https://github.com/qdrvm/kagome/issues/1888
    /// fetched_candidates ???

    auto &parachain_state = opt_parachain_state->get();
    const auto &assignment = parachain_state.assigned_para;
    // auto &seconded = parachain_state.seconded;
    auto &issued_statements = parachain_state.issued_statements;

    const auto candidate_para_id = descriptor.para_id;
    if (!assignment || candidate_para_id != *assignment) {
      SL_WARN(logger_,
              "Try to second for para_id {} out of our assignment {}.",
              candidate_para_id,
              assignment ? std::to_string(*assignment) : "{no assignment}");
      return;
    }

    if (issued_statements.count(receipt.hash(*hasher_)) != 0) {
      SL_DEBUG(
          logger_, "Statement of {} already issued.", receipt.hash(*hasher_));
      return;
    }

    if (auto it = pending_candidates.find(pending_collation.relay_parent);
        it != pending_candidates.end()) {
      SL_WARN(logger_,
              "Trying to insert a pending candidate on {} failed, because "
              "there is already one.",
              pending_collation.relay_parent);
      return;
    }

    pending_collation.commitments_hash = receipt.commitments_hash;

    std::optional<runtime::PersistedValidationData> pvd;
    if (relay_parent_mode && pending_collation.prospective_candidate) {
      pvd = requestProspectiveValidationData(
          pending_collation.relay_parent,
          pending_collation.prospective_candidate->second,
          pending_collation.para_id);
    } else if (!relay_parent_mode) {
      pvd = requestPersistedValidationData(receipt.descriptor.relay_parent,
                                           receipt.descriptor.para_id);
    } else {
      return;
    }

    if (!pvd) {
      SL_ERROR(
          logger_,
          "Persisted validation data not found. (relay parent={}, para={})",
          pending_collation.relay_parent,
          pending_collation.para_id);
      return;
    }

    /// TODO(iceseer): do https://github.com/qdrvm/kagome/issues/1888
    /// fetched_collation_sanity_check

    pending_candidates.insert(
        std::make_pair(pending_collation.relay_parent, pending_collation));

    collations.status = CollationStatus::WaitingOnValidation;
    validateAsync<ValidationTaskType::kSecond>(
        std::move(receipt),
        std::move(pov),
        std::move(*pvd),
        pending_collation.peer_id,
        pending_collation.relay_parent,
        parachain_state.table_context.validators.size());
  }

  std::optional<runtime::PersistedValidationData>
  ParachainProcessorImpl::requestProspectiveValidationData(
      const RelayHash &relay_parent,
      const Hash &parent_head_data_hash,
      ParachainId para_id) {
    return prospective_parachains_->answerProspectiveValidationDataRequest(
        relay_parent, parent_head_data_hash, para_id);
  }

  std::optional<runtime::PersistedValidationData>
  ParachainProcessorImpl::fetchPersistedValidationData(
      const RelayHash &relay_parent, ParachainId para_id) {
    return requestPersistedValidationData(relay_parent, para_id);
  }

  std::optional<runtime::PersistedValidationData>
  ParachainProcessorImpl::requestPersistedValidationData(
      const RelayHash &relay_parent, ParachainId para_id) {
    auto res_data = parachain_host_->persisted_validation_data(
        relay_parent, para_id, runtime::OccupiedCoreAssumption::Free);
    if (res_data.has_error()) {
      SL_VERBOSE(logger_,
                 "PersistedValidationData not found. (error={}, "
                 "relay_parent={} para_id={})",
                 res_data.error().message(),
                 relay_parent,
                 para_id);
      return std::nullopt;
    }
    return std::move(res_data.value());
  }

  void ParachainProcessorImpl::process_bitfield_distribution(
      const network::BitfieldDistributionMessage &val) {
    BOOST_ASSERT(main_pool_handler_->isInCurrentThread());
    auto bd{boost::get<const network::BitfieldDistribution>(&val)};
    BOOST_ASSERT_MSG(
        bd, "BitfieldDistribution is not present. Check message format.");

    auto opt_session_info = retrieveSessionInfo(bd->relay_parent);
    if (!opt_session_info) {
      SL_TRACE(logger_,
               "Unexpected relay parent. No session info. (validator index={}, "
               "relay_parent={})",
               bd->data.payload.ix,
               bd->relay_parent);
      return;
    }

    if (bd->data.payload.ix >= opt_session_info->validators.size()) {
      SL_TRACE(
          logger_,
          "Validator index out of bound. (validator index={}, relay_parent={})",
          bd->data.payload.ix,
          bd->relay_parent);
      return;
    }

    auto res_sc = SigningContext::make(parachain_host_, bd->relay_parent);
    if (res_sc.has_error()) {
      SL_TRACE(logger_,
               "Create signing context failed. (validator index={}, "
               "relay_parent={})",
               bd->data.payload.ix,
               bd->relay_parent);
      return;
    }
    SigningContext &context = res_sc.value();
    const auto buffer = context.signable(*hasher_, bd->data.payload.payload);

    auto res = crypto_provider_->verify(
        bd->data.signature,
        buffer,
        opt_session_info->validators[bd->data.payload.ix]);
    if (res.has_error() || !res.value()) {
      SL_TRACE(
          logger_,
          "Signature validation failed. (validator index={}, relay_parent={})",
          bd->data.payload.ix,
          bd->relay_parent);
      return;
    }

    SL_TRACE(logger_,
             "Imported bitfield {} {}",
             bd->data.payload.ix,
             bd->relay_parent);
    bitfield_store_->putBitfield(bd->relay_parent, bd->data);
  }

  ParachainProcessorImpl::ManifestImportSuccessOpt
  ParachainProcessorImpl::handle_incoming_manifest_common(
      const libp2p::peer::PeerId &peer_id,
      const CandidateHash &candidate_hash,
      const RelayHash &relay_parent,
      const ManifestSummary &manifest_summary,
      ParachainId para_id,
      grid::ManifestKind manifest_kind) {
    auto peer_state = pm_->getPeerState(peer_id);
    if (!peer_state) {
      SL_WARN(logger_, "No peer state. (peer_id={})", peer_id);
      return {};
    }

    auto relay_parent_state = tryGetStateByRelayParent(relay_parent);
    if (!relay_parent_state) {
      return {};
    }

    if (!relay_parent_state->get().local_validator) {
      return {};
    }

    auto expected_group =
        group_for_para(relay_parent_state->get().availability_cores,
                       relay_parent_state->get().group_rotation_info,
                       para_id);

    if (!expected_group
        || *expected_group != manifest_summary.claimed_group_index) {
      return {};
    }

    if (!relay_parent_state->get().grid_view) {
      return {};
    }

    const auto &grid_topology = *relay_parent_state->get().grid_view;
    if (manifest_summary.claimed_group_index >= grid_topology.size()) {
      return {};
    }

    auto sender_index = [&]() -> std::optional<ValidatorIndex> {
      const auto &sub = grid_topology[manifest_summary.claimed_group_index];
      const auto &iter = (manifest_kind == grid::ManifestKind::Full)
                           ? sub.receiving
                           : sub.sending;
      if (!iter.empty()) {
        return *iter.begin();
      }
      return {};
    }();

    if (!sender_index) {
      return {};
    }

    auto group_index = manifest_summary.claimed_group_index;
    auto claimed_parent_hash = manifest_summary.claimed_parent_hash;

    /// TODO(iceseer): do `disabled validators`
    /// https://github.com/qdrvm/kagome/issues/2060

    BOOST_ASSERT(relay_parent_state->get().prospective_parachains_mode);
    const auto seconding_limit =
        relay_parent_state->get()
            .prospective_parachains_mode->max_candidate_depth
        + 1;

    auto &local_validator = *relay_parent_state->get().local_validator;
    auto acknowledge_res = local_validator.grid_tracker.import_manifest(
        grid_topology,
        *relay_parent_state->get().groups,
        candidate_hash,
        seconding_limit,
        manifest_summary,
        manifest_kind,
        *sender_index);

    if (acknowledge_res.has_error()) {
      return {};
    }

    const auto acknowledge = acknowledge_res.value();
    if (!candidates_.insert_unconfirmed(peer_id,
                                        candidate_hash,
                                        relay_parent,
                                        group_index,
                                        {{claimed_parent_hash, para_id}})) {
      SL_TRACE(logger_,
               "Insert unconfirmed candidate failed. (candidate hash={}, relay "
               "parent={}, para id={}, claimed parent={})",
               candidate_hash,
               relay_parent,
               para_id,
               manifest_summary.claimed_parent_hash);
      return {};
    }

    if (acknowledge) {
      SL_TRACE(
          logger_,
          "immediate ack, known candidate. (candidate hash={}, from={}, local_validator={})",
          candidate_hash,
          *sender_index,
          *relay_parent_state->get().our_index);
    }

    return ManifestImportSuccess{
        .acknowledge = acknowledge,
        .sender_index = *sender_index,
    };
  }

  network::vstaging::StatementFilter
  ParachainProcessorImpl::local_knowledge_filter(
      size_t group_size,
      GroupIndex group_index,
      const CandidateHash &candidate_hash,
      const StatementStore &statement_store) {
    network::vstaging::StatementFilter f{group_size};
    statement_store.fill_statement_filter(group_index, candidate_hash, f);
    return f;
  }

  void ParachainProcessorImpl::send_to_validators_group(
      const RelayHash &relay_parent,
      const std::deque<network::VersionedValidatorProtocolMessage> &messages) {
    BOOST_ASSERT(main_pool_handler_->isInCurrentThread());

    auto relay_parent_state = tryGetStateByRelayParent(relay_parent);
    if (!relay_parent_state) {
      SL_TRACE(logger_,
               "After `send_to_validators_group` no parachain state on "
               "relay_parent. (relay "
               "parent={})",
               relay_parent);
      return;
    }

    auto se = pm_->getStreamEngine();
    BOOST_ASSERT(se);

    std::unordered_set<network::PeerId> group_set;
    if (auto r = runtime_info_->get_session_info(relay_parent)) {
      auto &[session, info] = r.value();
      if (info.our_group) {
        for (auto &i : session.validator_groups[*info.our_group]) {
          if (auto peer = query_audi_->get(session.discovery_keys[i])) {
            group_set.emplace(peer->id);
          }
        }
      }
    }

    std::deque<network::PeerId> group, any;
    for (const auto &p : group_set) {
      group.emplace_back(p);
    }

    auto protocol = [&]() -> std::shared_ptr<network::ProtocolBase> {
      return router_->getValidationProtocolVStaging();
    }();

    se->forEachPeer(protocol, [&](const network::PeerId &peer) {
      if (group_set.count(peer) == 0) {
        any.emplace_back(peer);
      }
    });
    auto lucky = kMinGossipPeers - std::min(group.size(), kMinGossipPeers);
    if (lucky != 0) {
      std::shuffle(any.begin(), any.end(), random_);
      any.erase(any.begin() + std::min(any.size(), lucky), any.end());
    } else {
      any.clear();
    }

    auto make_send = [&]<typename Msg>(
                         const Msg &msg,
                         const std::shared_ptr<network::ProtocolBase>
                             &protocol) {
      auto se = pm_->getStreamEngine();
      BOOST_ASSERT(se);

      auto message =
          std::make_shared<network::WireMessage<std::decay_t<decltype(msg)>>>(
              msg);
      logger_->trace(
          "Broadcasting messages.(relay_parent={}, group_size={}, "
          "lucky_size={})",
          relay_parent,
          group.size(),
          any.size());

      for (auto &peer : group) {
        SL_TRACE(logger_, "Send to peer from group. (peer={})", peer);
        se->send(peer, protocol, message);
      }

      for (auto &peer : any) {
        SL_TRACE(logger_, "Send to peer from any. (peer={})", peer);
        se->send(peer, protocol, message);
      }
    };

    for (const network::VersionedValidatorProtocolMessage &msg : messages) {
      visit_in_place(
          msg,
          [&](const kagome::network::vstaging::ValidatorProtocolMessage &m) {
            make_send(m, router_->getValidationProtocolVStaging());
          },
          [&](const kagome::network::ValidatorProtocolMessage &m) {
            make_send(m, router_->getValidationProtocol());
          });
    }
  }

  std::deque<std::pair<std::vector<libp2p::peer::PeerId>,
                       network::VersionedValidatorProtocolMessage>>
  ParachainProcessorImpl::acknowledgement_and_statement_messages(
      const libp2p::peer::PeerId &peer,
      network::CollationVersion version,
      ValidatorIndex validator_index,
      const Groups &groups,
      ParachainProcessorImpl::RelayParentState &relay_parent_state,
      const RelayHash &relay_parent,
      GroupIndex group_index,
      const CandidateHash &candidate_hash,
      const network::vstaging::StatementFilter &local_knowledge) {
    if (!relay_parent_state.local_validator) {
      return {};
    }

    auto &local_validator = *relay_parent_state.local_validator;
    std::deque<std::pair<std::vector<libp2p::peer::PeerId>,
                         network::VersionedValidatorProtocolMessage>>
        messages;

    switch (version) {
      case network::CollationVersion::VStaging: {
        messages.emplace_back(
            std::vector<libp2p::peer::PeerId>{peer},
            network::VersionedValidatorProtocolMessage{
                network::vstaging::ValidatorProtocolMessage{
                    network::vstaging::StatementDistributionMessage{
                        network::vstaging::BackedCandidateAcknowledgement{
                            .candidate_hash = candidate_hash,
                            .statement_knowledge = local_knowledge,
                        }}}});
      } break;
      default: {
        SL_ERROR(
            logger_,
            "Bug ValidationVersion::V1 should not be used in statement-distribution v2, legacy should have handled this");
        return {};
      } break;
    };

    local_validator.grid_tracker.manifest_sent_to(
        groups, validator_index, candidate_hash, local_knowledge);

    auto statement_messages = post_acknowledgement_statement_messages(
        validator_index,
        relay_parent,
        local_validator.grid_tracker,
        *relay_parent_state.statement_store,
        groups,
        group_index,
        candidate_hash,
        peer,
        version);

    for (auto &&m : statement_messages) {
      messages.emplace_back(std::vector<libp2p::peer::PeerId>{peer},
                            std::move(m));
    }
    return messages;
  }

  std::deque<network::VersionedValidatorProtocolMessage>
  ParachainProcessorImpl::post_acknowledgement_statement_messages(
      ValidatorIndex recipient,
      const RelayHash &relay_parent,
      grid::GridTracker &grid_tracker,
      const StatementStore &statement_store,
      const Groups &groups,
      GroupIndex group_index,
      const CandidateHash &candidate_hash,
      const libp2p::peer::PeerId &peer,
      network::CollationVersion version) {
    auto sending_filter =
        grid_tracker.pending_statements_for(recipient, candidate_hash);
    if (!sending_filter) {
      return {};
    }

    std::deque<network::VersionedValidatorProtocolMessage> messages;
    auto group = groups.get(group_index);
    if (!group) {
      return messages;
    }

    statement_store.groupStatements(
        *group,
        candidate_hash,
        *sending_filter,
        [&](const IndexedAndSigned<network::vstaging::CompactStatement>
                &statement) {
          grid_tracker.sent_or_received_direct_statement(groups,
                                                         statement.payload.ix,
                                                         recipient,
                                                         getPayload(statement),
                                                         false);

          switch (version) {
            case network::CollationVersion::VStaging: {
              messages.emplace_back(network::VersionedValidatorProtocolMessage{
                  network::vstaging::ValidatorProtocolMessage{
                      network::vstaging::StatementDistributionMessage{
                          network::vstaging::
                              StatementDistributionMessageStatement{
                                  .relay_parent = relay_parent,
                                  .compact = statement,
                              }}}});
            } break;
            default: {
              SL_ERROR(
                  logger_,
                  "Bug ValidationVersion::V1 should not be used in statement-distribution v2, legacy should have handled this");
            } break;
          }
        });
    return messages;
  }

  outcome::result<void> ParachainProcessorImpl::handle_grid_statement(
      const RelayHash &relay_parent,
      ParachainProcessorImpl::RelayParentState &per_relay_parent,
      grid::GridTracker &grid_tracker,
      const IndexedAndSigned<network::vstaging::CompactStatement> &statement,
      ValidatorIndex grid_sender_index) {
    /// TODO(iceseer): do Ensure the statement is correctly signed. Signature
    /// check.
    grid_tracker.sent_or_received_direct_statement(*per_relay_parent.groups,
                                                   statement.payload.ix,
                                                   grid_sender_index,
                                                   getPayload(statement),
                                                   true);
    return outcome::success();
  }

  void ParachainProcessorImpl::handle_incoming_acknowledgement(
      const libp2p::peer::PeerId &peer_id,
      const network::vstaging::BackedCandidateAcknowledgement
          &acknowledgement) {
    SL_TRACE(logger_,
             "`BackedCandidateAcknowledgement`. (candidate_hash={})",
             acknowledgement.candidate_hash);
    const auto &candidate_hash = acknowledgement.candidate_hash;
    SL_TRACE(logger_,
             "Received incoming acknowledgement. (peer={}, candidate hash={})",
             peer_id,
             candidate_hash);

    auto c = candidates_.get_confirmed(candidate_hash);
    if (!c) {
      return;
    }
    const RelayHash &relay_parent = c->get().relay_parent();
    const Hash &parent_head_data_hash = c->get().parent_head_data_hash();
    GroupIndex group_index = c->get().group_index();
    ParachainId para_id = c->get().para_id();

    auto opt_parachain_state = tryGetStateByRelayParent(relay_parent);
    if (!opt_parachain_state) {
      SL_TRACE(logger_, "Handled statement from {} out of view", relay_parent);
      return;
    }
    auto &relay_parent_state = opt_parachain_state->get();
    BOOST_ASSERT(relay_parent_state.statement_store);

    SL_TRACE(logger_,
             "Handling incoming manifest common {} out of view",
             relay_parent);
    ManifestImportSuccessOpt x = handle_incoming_manifest_common(
        peer_id,
        candidate_hash,
        relay_parent,
        ManifestSummary{
            .claimed_parent_hash = parent_head_data_hash,
            .claimed_group_index = group_index,
            .statement_knowledge = acknowledgement.statement_knowledge,
        },
        para_id,
        grid::ManifestKind::Acknowledgement);
    if (!x) {
      return;
    }

    SL_TRACE(logger_, "Check local validator {} out of view", relay_parent);
    if (!relay_parent_state.local_validator) {
      return;
    }

    const auto sender_index = x->sender_index;
    auto &local_validator = *relay_parent_state.local_validator;

    SL_TRACE(logger_, "Post ack {} out of view", relay_parent);
    auto messages = post_acknowledgement_statement_messages(
        sender_index,
        relay_parent,
        local_validator.grid_tracker,
        *relay_parent_state.statement_store,
        *relay_parent_state.groups,
        group_index,
        candidate_hash,
        peer_id,
        network::CollationVersion::VStaging);
    if (!messages.empty()) {
      auto se = pm_->getStreamEngine();
      SL_TRACE(logger_, "Sending messages {} out of view", relay_parent);
      for (auto &msg : messages) {
        if (auto m =
                if_type<network::vstaging::ValidatorProtocolMessage>(msg)) {
          auto message = std::make_shared<network::WireMessage<
              network::vstaging::ValidatorProtocolMessage>>(
              std::move(m->get()));
          se->send(peer_id, router_->getValidationProtocolVStaging(), message);
        } else {
          assert(false);
        }
      }
    }
  }

  void ParachainProcessorImpl::handle_incoming_manifest(
      const libp2p::peer::PeerId &peer_id,
      const network::vstaging::BackedCandidateManifest &manifest) {
    SL_TRACE(logger_,
             "`BackedCandidateManifest`. (relay_parent={}, "
             "candidate_hash={}, para_id={}, parent_head_data_hash={})",
             manifest.relay_parent,
             manifest.candidate_hash,
             manifest.para_id,
             manifest.parent_head_data_hash);
    auto relay_parent_state = tryGetStateByRelayParent(manifest.relay_parent);
    if (!relay_parent_state) {
      SL_WARN(logger_,
              "After BackedCandidateManifest no parachain state on "
              "relay_parent. (relay "
              "parent={})",
              manifest.relay_parent);
      return;
    }

    if (!relay_parent_state->get().statement_store) {
      SL_ERROR(logger_,
               "Statement store is not initialized. (relay parent={})",
               manifest.relay_parent);
      return;
    }

    SL_TRACE(
<<<<<<< HEAD
        logger_, "Incoming `StatementDistributionMessage`. (peer={})", peer_id);

    // Handles BackedCandidateAcknowledgement message
    // code handles the case when a BackedCandidateAcknowledgement message is
    // received. It performs various checks and operations, and if everything is
    // successful, it sends post-acknowledgement statement messages to the
    // validators group.
    if (auto inner =
            if_type<const network::vstaging::BackedCandidateAcknowledgement>(
                msg)) {
=======
        logger_,
        "Handling incoming manifest common. (relay_parent={}, candidate_hash={})",
        manifest.relay_parent,
        manifest.candidate_hash);
    ManifestImportSuccessOpt x = handle_incoming_manifest_common(
        peer_id,
        manifest.candidate_hash,
        manifest.relay_parent,
        ManifestSummary{
            .claimed_parent_hash = manifest.parent_head_data_hash,
            .claimed_group_index = manifest.group_index,
            .statement_knowledge = manifest.statement_knowledge,
        },
        manifest.para_id,
        grid::ManifestKind::Full);
    if (!x) {
      return;
    }

    const auto sender_index = x->sender_index;
    if (x->acknowledge) {
>>>>>>> d66bdb30
      SL_TRACE(logger_,
               "Known candidate - acknowledging manifest. (candidate hash={})",
               manifest.candidate_hash);

      SL_TRACE(logger_,
               "Get groups. (relay_parent={}, candidate_hash={})",
               manifest.relay_parent,
               manifest.candidate_hash);
      auto group = relay_parent_state->get().groups->get(manifest.group_index);
      if (!group) {
        return;
      }

      network::vstaging::StatementFilter local_knowledge =
          local_knowledge_filter(group->size(),
                                 manifest.group_index,
                                 manifest.candidate_hash,
                                 *relay_parent_state->get().statement_store);
      SL_TRACE(
          logger_,
          "Get ack and statement messages. (relay_parent={}, candidate_hash={})",
          manifest.relay_parent,
          manifest.candidate_hash);
      auto messages = acknowledgement_and_statement_messages(
          peer_id,
          network::CollationVersion::VStaging,
          sender_index,
          *relay_parent_state->get().groups,
          relay_parent_state->get(),
          manifest.relay_parent,
          manifest.group_index,
          manifest.candidate_hash,
          local_knowledge);

      if (messages.empty()) {
        return;
      }

      SL_TRACE(logger_,
               "Send messages. (relay_parent={}, candidate_hash={})",
               manifest.relay_parent,
               manifest.candidate_hash);
      auto se = pm_->getStreamEngine();
      for (auto &[peers, msg] : messages) {
        if (auto m =
                if_type<network::vstaging::ValidatorProtocolMessage>(msg)) {
          auto message = std::make_shared<network::WireMessage<
              network::vstaging::ValidatorProtocolMessage>>(
              std::move(m->get()));
          for (const auto &p : peers) {
            se->send(p, router_->getValidationProtocolVStaging(), message);
          }
        } else {
          assert(false);
        }
      }
    } else if (!candidates_.is_confirmed(manifest.candidate_hash)) {
      SL_TRACE(
          logger_,
          "Request attested candidate. (relay_parent={}, candidate_hash={})",
          manifest.relay_parent,
          manifest.candidate_hash);
      request_attested_candidate(relay_parent_state->get(),
                                 manifest.relay_parent,
                                 manifest.candidate_hash,
                                 manifest.group_index);
    }
  }

  void ParachainProcessorImpl::handle_incoming_statement(
      const libp2p::peer::PeerId &peer_id,
      const network::vstaging::StatementDistributionMessageStatement &stm) {
    SL_TRACE(logger_,
             "`StatementDistributionMessageStatement`. (relay_parent={}, "
             "candidate_hash={})",
             stm.relay_parent,
             candidateHash(getPayload(stm.compact)));
    auto parachain_state = tryGetStateByRelayParent(stm.relay_parent);
    if (!parachain_state) {
      SL_TRACE(logger_,
               "After request pov no parachain state on relay_parent. (relay "
               "parent={})",
               stm.relay_parent);
      return;
    }

    auto opt_session_info = retrieveSessionInfo(stm.relay_parent);
    if (!opt_session_info) {
      SL_WARN(logger_,
              "No session info for current parrent. (relay parent={})",
              stm.relay_parent);
      return;
    }

    if (!parachain_state->get().local_validator) {
      return;
    }

    auto &local_validator = *parachain_state->get().local_validator;
    auto originator_group =
        parachain_state->get().groups->byValidatorIndex(stm.compact.payload.ix);
    if (!originator_group) {
      SL_TRACE(logger_,
               "No correct validator index in statement. (relay parent={}, "
               "validator={})",
               stm.relay_parent,
               stm.compact.payload.ix);
      return;
    }

    /// TODO(iceseer): do `disabled validators`
    /// https://github.com/qdrvm/kagome/issues/2060

    /// TODO(iceseer): do `cluster validators`

    std::optional<std::pair<ValidatorIndex, bool>> grid_sender_index;
    for (const auto &[i, validator_knows_statement] :
         local_validator.grid_tracker.direct_statement_providers(
             *parachain_state->get().groups,
             stm.compact.payload.ix,
             getPayload(stm.compact))) {
      if (i >= opt_session_info->discovery_keys.size()) {
        continue;
      }

      /// TODO(iceseer): do check is authority
      /// const auto &ad = opt_session_info->discovery_keys[i];
      grid_sender_index.emplace(i, validator_knows_statement);
      break;
    }

    if (!grid_sender_index) {
      return;
    }

    const auto &[gsi, validator_knows_statement] = *grid_sender_index;
    if (!validator_knows_statement) {
      auto res = handle_grid_statement(stm.relay_parent,
                                       parachain_state->get(),
                                       local_validator.grid_tracker,
                                       stm.compact,
                                       gsi);
      if (res.has_error()) {
        return;
      }
    } else {
      return;
    }

    const auto &statement = getPayload(stm.compact);
    const auto originator_index = stm.compact.payload.ix;
    const auto &candidate_hash = candidateHash(getPayload(stm.compact));
    const bool res = candidates_.insert_unconfirmed(peer_id,
                                                    candidate_hash,
                                                    stm.relay_parent,
                                                    *originator_group,
                                                    std::nullopt);
    if (!res) {
      return;
    }

<<<<<<< HEAD
    // Handles BackedCandidateManifest message
    //  It performs various checks and operations, and if everything is
    //  successful, it sends acknowledgement and statement messages to the
    //  validators group or sends a request to fetch the attested candidate.
    if (auto manifest =
            if_type<const network::vstaging::BackedCandidateManifest>(msg)) {
=======
    const auto confirmed = candidates_.get_confirmed(candidate_hash);
    const auto is_confirmed = candidates_.is_confirmed(candidate_hash);
    const auto &group = opt_session_info->validator_groups[*originator_group];

    if (!is_confirmed) {
      request_attested_candidate(parachain_state->get(),
                                 stm.relay_parent,
                                 candidate_hash,
                                 *originator_group);
    }

    /// TODO(iceseer): do https://github.com/qdrvm/kagome/issues/1888
    /// check statement signature

    const auto was_fresh_opt = parachain_state->get().statement_store->insert(
        *parachain_state->get().groups, stm.compact, StatementOrigin::Remote);
    if (!was_fresh_opt) {
      SL_WARN(logger_,
              "Accepted message from unknown validator. (relay parent={}, "
              "validator={})",
              stm.relay_parent,
              stm.compact.payload.ix);
      return;
    }

    if (!*was_fresh_opt) {
>>>>>>> d66bdb30
      SL_TRACE(logger_,
               "Statement was not fresh. (relay parent={}, validator={})",
               stm.relay_parent,
               stm.compact.payload.ix);
      return;
    }

    const auto is_importable = candidates_.is_importable(candidate_hash);
    if (parachain_state->get().grid_view) {
      local_validator.grid_tracker.learned_fresh_statement(
          *parachain_state->get().groups,
          *parachain_state->get().grid_view,
          originator_index,
          statement);
    }

    if (is_importable && confirmed) {
      send_backing_fresh_statements(confirmed->get(),
                                    stm.relay_parent,
                                    parachain_state->get(),
                                    group,
                                    candidate_hash);
    }

    circulate_statement(stm.relay_parent, parachain_state->get(), stm.compact);
  }

  void ParachainProcessorImpl::process_vstaging_statement(
      const libp2p::peer::PeerId &peer_id,
      const network::vstaging::StatementDistributionMessage &msg) {
    BOOST_ASSERT(main_pool_handler_->isInCurrentThread());
    SL_TRACE(
        logger_, "Incoming `StatementDistributionMessage`. (peer={})", peer_id);

    if (auto inner =
            if_type<const network::vstaging::BackedCandidateAcknowledgement>(
                msg)) {
      handle_incoming_acknowledgement(peer_id, inner->get());
    } else if (auto manifest =
                   if_type<const network::vstaging::BackedCandidateManifest>(
                       msg)) {
      handle_incoming_manifest(peer_id, manifest->get());
    } else if (auto stm =
                   if_type<const network::vstaging::
                               StatementDistributionMessageStatement>(msg)) {
      handle_incoming_statement(peer_id, stm->get());
    } else {
      SL_ERROR(logger_, "Skipped message.");
    }
  }

  void ParachainProcessorImpl::circulate_statement(
      const RelayHash &relay_parent,
      RelayParentState &relay_parent_state,
      const IndexedAndSigned<network::vstaging::CompactStatement> &statement) {
    auto session_info = retrieveSessionInfo(relay_parent);
    if (!session_info) {
      return;
    }

    const auto &compact_statement = getPayload(statement);
    const auto &candidate_hash = candidateHash(compact_statement);
    const auto originator = statement.payload.ix;

    [[maybe_unused]] const auto is_confirmed =
        candidates_.is_confirmed(candidate_hash);
    if (!relay_parent_state.local_validator) {
      return;
    }

    auto &local_validator = *relay_parent_state.local_validator;
    [[maybe_unused]] auto statement_group =
        relay_parent_state.groups->byValidatorIndex(originator);

    /// TODO(iceseer): do `cluster` targets
    std::vector<std::pair<libp2p::peer::PeerId, network::CollationVersion>>
        statement_to_peers;
    for (const auto v : local_validator.grid_tracker.direct_statement_targets(
             *relay_parent_state.groups, originator, compact_statement)) {
      auto peer = query_audi_->get(session_info->discovery_keys[v]);
      if (!peer) {
        continue;
      }

      auto peer_state = pm_->getPeerState(peer->id);
      if (!peer_state) {
        continue;
      }

      if (!peer_state->get().knows_relay_parent(relay_parent)) {
        continue;
      }

      network::CollationVersion version = network::CollationVersion::VStaging;
      if (peer_state->get().version) {
        version = *peer_state->get().version;
      }

      statement_to_peers.emplace_back(peer->id, version);
      local_validator.grid_tracker.sent_or_received_direct_statement(
          *relay_parent_state.groups, originator, v, compact_statement, false);
    }

    auto se = pm_->getStreamEngine();
    BOOST_ASSERT(se);

    auto message_v2 = std::make_shared<
        network::WireMessage<network::vstaging::ValidatorProtocolMessage>>(
        kagome::network::vstaging::ValidatorProtocolMessage{
            kagome::network::vstaging::StatementDistributionMessage{
                kagome::network::vstaging::
                    StatementDistributionMessageStatement{
                        .relay_parent = relay_parent,
                        .compact = statement,
                    }}});
    for (const auto &[peer, version] : statement_to_peers) {
      if (version == network::CollationVersion::VStaging) {
        se->send(peer, router_->getValidationProtocolVStaging(), message_v2);
      } else {
        assert(false);
      }
    }
  }

  void ParachainProcessorImpl::request_attested_candidate(
      RelayParentState &relay_parent_state,
      const RelayHash &relay_parent,
      const CandidateHash &candidate_hash,
      GroupIndex group_index) {
    if (!relay_parent_state.local_validator) {
      return;
    }
    auto &local_validator = *relay_parent_state.local_validator;

    auto opt_session_info = retrieveSessionInfo(relay_parent);
    if (!opt_session_info) {
      SL_WARN(logger_,
              "No session info for current parrent. (relay parent={})",
              relay_parent);
      return;
    }

<<<<<<< HEAD
    // Handles StatementDistributionMessageStatement message
    // It performs various checks and operations, and if everything is
    // successful, it sends backing fresh statements and circulates the
    // statement.
    if (auto stm = if_type<
            const network::vstaging::StatementDistributionMessageStatement>(
            msg)) {
      SL_TRACE(logger_,
               "`StatementDistributionMessageStatement`. (relay_parent={}, "
               "candidate_hash={})",
               stm->get().relay_parent,
               candidateHash(getPayload(stm->get().compact)));
      auto parachain_state = tryGetStateByRelayParent(stm->get().relay_parent);
      if (!parachain_state) {
        SL_TRACE(logger_,
                 "After request pov no parachain state on relay_parent. (relay "
                 "parent={})",
                 stm->get().relay_parent);
        return;
      }

      auto opt_session_info = retrieveSessionInfo(stm->get().relay_parent);
      if (!opt_session_info) {
        SL_WARN(logger_,
                "No session info for current parrent. (relay parent={})",
                stm->get().relay_parent);
        return;
      }

      std::optional<GroupIndex> originator_group =
          [&]() -> std::optional<GroupIndex> {
        for (GroupIndex g = 0; g < opt_session_info->validator_groups.size();
             ++g) {
          const auto &group = opt_session_info->validator_groups[g];
          for (const auto &v : group) {
            if (v == stm->get().compact.payload.ix) {
              return g;
            }
          }
        }
        return std::nullopt;
      }();
      if (!originator_group) {
        SL_TRACE(logger_,
                 "No correct validator index in statement. (relay parent={}, "
                 "validator={})",
                 stm->get().relay_parent,
                 stm->get().compact.payload.ix);
        return;
      }
=======
    auto group = relay_parent_state.groups->get(group_index);
    if (!group) {
      return;
    }
    const auto seconding_limit =
        relay_parent_state.prospective_parachains_mode->max_candidate_depth + 1;
>>>>>>> d66bdb30

    SL_TRACE(logger_,
             "Form unwanted mask. (relay_parent={}, candidate_hash={})",
             relay_parent,
             candidate_hash);
    network::vstaging::StatementFilter unwanted_mask(group->size());
    for (size_t i = 0; i < group->size(); ++i) {
      const auto v = (*group)[i];
      if (relay_parent_state.statement_store->seconded_count(v)
          >= seconding_limit) {
        unwanted_mask.seconded_in_group.bits[i] = true;
      }
    }

    /// TODO(iceseer): do `disabled validators`
    /// Add disabled validators to the unwanted mask.
    /// https://github.com/qdrvm/kagome/issues/2060

    auto backing_threshold = [&]() -> std::optional<size_t> {
      auto bt = relay_parent_state.groups->get_size_and_backing_threshold(
          group_index);
      return bt ? std::get<1>(*bt) : std::optional<size_t>{};
    }();

    SL_TRACE(logger_,
             "Enumerate peers. (relay_parent={}, candidate_hash={})",
             relay_parent,
             candidate_hash);
    std::optional<std::pair<network::vstaging::StatementFilter,
                            std::reference_wrapper<const libp2p::peer::PeerId>>>
        target;
    pm_->enumeratePeerState([&](const libp2p::peer::PeerId &peer,
                                network::PeerState &peer_state) {
      auto audi = query_audi_->get(peer);
      if (!audi) {
        SL_TRACE(logger_,
                 "No audi. (relay_parent={}, candidate_hash={})",
                 relay_parent,
                 candidate_hash);
        return true;
      }

      ValidatorIndex validator_id = 0;
      for (; validator_id < opt_session_info->discovery_keys.size();
           ++validator_id) {
        if (opt_session_info->discovery_keys[validator_id] == *audi) {
          SL_TRACE(logger_,
                   "Captured validator. (relay_parent={}, candidate_hash={})",
                   relay_parent,
                   candidate_hash);
          break;
        }
      }

      auto filter = local_validator.grid_tracker.advertised_statements(
          validator_id, candidate_hash);
      if (!filter) {
        SL_TRACE(logger_,
                 "No filter. (relay_parent={}, candidate_hash={})",
                 relay_parent,
                 candidate_hash);
        return true;
      }

      filter->mask_seconded(unwanted_mask.seconded_in_group);
      filter->mask_valid(unwanted_mask.validated_in_group);

      if (!backing_threshold
          || (filter->has_seconded()
              && filter->backing_validators() >= *backing_threshold)) {
        network::vstaging::StatementFilter f(group->size());
        target.emplace(std::move(f), std::cref(peer));
        return false;
      }

      SL_TRACE(
          logger_,
          "Not pass backing threshold. (relay_parent={}, candidate_hash={})",
          relay_parent,
          candidate_hash);
      return true;
    });

    if (!target) {
      SL_TRACE(logger_,
               "Target not found. (relay_parent={}, candidate_hash={})",
               relay_parent,
               candidate_hash);
      return;
    }

    const auto &[um, peer] = *target;
    SL_TRACE(logger_,
             "Requesting. (peer={}, relay_parent={}, candidate_hash={})",
             peer.get(),
             relay_parent,
             candidate_hash);
    router_->getFetchAttestedCandidateProtocol()->doRequest(
        peer.get(),
        network::vstaging::AttestedCandidateRequest{
            .candidate_hash = candidate_hash,
            .mask = um,
        },
        [wptr{weak_from_this()},
         relay_parent{relay_parent},
         candidate_hash{candidate_hash},
         group_index{group_index}](
            outcome::result<network::vstaging::AttestedCandidateResponse>
                r) mutable {
          if (auto self = wptr.lock()) {
            self->handleFetchedStatementResponse(
                std::move(r), relay_parent, candidate_hash, group_index);
          }
        });
  }

  void ParachainProcessorImpl::handleFetchedStatementResponse(
      outcome::result<network::vstaging::AttestedCandidateResponse> &&r,
      const RelayHash &relay_parent,
      const CandidateHash &candidate_hash,
      GroupIndex group_index) {
    REINVOKE(*main_pool_handler_,
             handleFetchedStatementResponse,
             std::move(r),
             relay_parent,
             candidate_hash,
             group_index);

    if (r.has_error()) {
      SL_INFO(logger_,
              "Fetch attested candidate returned an error. (relay parent={}, "
              "candidate={}, group index={}, error={})",
              relay_parent,
              candidate_hash,
              group_index,
              r.error());
      return;
    }

    /// TODO(iceseer): do https://github.com/qdrvm/kagome/issues/1888
    /// validate response

    auto parachain_state = tryGetStateByRelayParent(relay_parent);
    if (!parachain_state) {
      SL_TRACE(
          logger_,
          "No relay parent data on fetch attested candidate response. (relay "
          "parent={})",
          relay_parent);
      return;
    }

    if (!parachain_state->get().statement_store) {
      SL_WARN(logger_,
              "No statement store. (relay parent={}, candidate={})",
              relay_parent,
              candidate_hash);
      return;
    }

    const network::vstaging::AttestedCandidateResponse &response = r.value();

    SL_INFO(logger_,
            "Fetch attested candidate success. (relay parent={}, "
            "candidate={}, group index={}, statements={})",
            relay_parent,
            candidate_hash,
            group_index,
            response.statements.size());
    for (const auto &statement : response.statements) {
      parachain_state->get().statement_store->insert(
          *parachain_state->get().groups, statement, StatementOrigin::Remote);
    }

    auto opt_post_confirmation =
        candidates_.confirm_candidate(candidate_hash,
                                      response.candidate_receipt,
                                      response.persisted_validation_data,
                                      group_index,
                                      hasher_);
    if (!opt_post_confirmation) {
      SL_WARN(logger_,
              "Candidate re-confirmed by request/response: logic error. (relay "
              "parent={}, candidate={})",
              relay_parent,
              candidate_hash);
      return;
    }

    auto &post_confirmation = *opt_post_confirmation;
    apply_post_confirmation(post_confirmation);

    auto opt_confirmed = candidates_.get_confirmed(candidate_hash);
    BOOST_ASSERT(opt_confirmed);

    if (!opt_confirmed->get().is_importable(std::nullopt)) {
      SL_INFO(logger_,
              "Not importable. (relay parent={}, "
              "candidate={}, group index={})",
              relay_parent,
              candidate_hash,
              group_index);
      return;
    }

    const auto &groups = *parachain_state->get().groups;
    auto it = groups.groups.find(group_index);
    if (it == groups.groups.end()) {
      SL_WARN(logger_,
              "Group was not found. (relay parent={}, candidate={}, group "
              "index={})",
              relay_parent,
              candidate_hash,
              group_index);
      return;
    }

    SL_INFO(logger_,
            "Send fresh statements. (relay parent={}, "
            "candidate={})",
            relay_parent,
            candidate_hash);
    send_backing_fresh_statements(opt_confirmed->get(),
                                  relay_parent,
                                  parachain_state->get(),
                                  it->second,
                                  candidate_hash);
  }

  void ParachainProcessorImpl::new_confirmed_candidate_fragment_tree_updates(
      const HypotheticalCandidate &candidate) {
    fragment_tree_update_inner(std::nullopt, std::nullopt, {candidate});
  }

  void ParachainProcessorImpl::new_leaf_fragment_tree_updates(
      const Hash &leaf_hash) {
    fragment_tree_update_inner({leaf_hash}, std::nullopt, std::nullopt);
  }

  void
  ParachainProcessorImpl::prospective_backed_notification_fragment_tree_updates(
      ParachainId para_id, const Hash &para_head) {
    std::pair<std::reference_wrapper<const Hash>, ParachainId> p{{para_head},
                                                                 para_id};
    fragment_tree_update_inner(std::nullopt, p, std::nullopt);
  }

  void ParachainProcessorImpl::fragment_tree_update_inner(
      std::optional<std::reference_wrapper<const Hash>> active_leaf_hash,
      std::optional<std::pair<std::reference_wrapper<const Hash>, ParachainId>>
          required_parent_info,
      std::optional<std::reference_wrapper<const HypotheticalCandidate>>
          known_hypotheticals) {
    std::vector<HypotheticalCandidate> hypotheticals;
    if (!known_hypotheticals) {
      hypotheticals = candidates_.frontier_hypotheticals(required_parent_info);
    } else {
      hypotheticals.emplace_back(known_hypotheticals->get());
    }

    auto frontier = prospective_parachains_->answerHypotheticalFrontierRequest(
        hypotheticals, active_leaf_hash, false);
    for (const auto &[hypo, membership] : frontier) {
      if (membership.empty()) {
        continue;
      }

      for (const auto &[leaf_hash, _] : membership) {
        candidates_.note_importable_under(hypo, leaf_hash);
      }

      if (auto c = if_type<const HypotheticalCandidateComplete>(hypo)) {
        auto confirmed_candidate =
            candidates_.get_confirmed(c->get().candidate_hash);
        auto prs =
            tryGetStateByRelayParent(c->get().receipt.descriptor.relay_parent);

        if (prs && confirmed_candidate) {
          const auto group_index =
              group_for_para(prs->get().availability_cores,
                             prs->get().group_rotation_info,
                             c->get().receipt.descriptor.para_id);
          auto opt_session_info =
              retrieveSessionInfo(c->get().receipt.descriptor.relay_parent);
          if (!opt_session_info || !group_index
              || *group_index >= opt_session_info->validator_groups.size()) {
            return;
          }

          const auto &group = opt_session_info->validator_groups[*group_index];
          send_backing_fresh_statements(
              *confirmed_candidate,
              c->get().receipt.descriptor.relay_parent,
              prs->get(),
              group,
              c->get().candidate_hash);
        }
      }
    }
  }

  std::optional<GroupIndex> ParachainProcessorImpl::group_for_para(
      const std::vector<runtime::CoreState> &availability_cores,
      const runtime::GroupDescriptor &group_rotation_info,
      ParachainId para_id) const {
    std::optional<CoreIndex> core_index;
    for (CoreIndex i = 0; i < availability_cores.size(); ++i) {
      const auto c = visit_in_place(
          availability_cores[i],
          [](const runtime::OccupiedCore &core) -> std::optional<ParachainId> {
            return core.candidate_descriptor.para_id;
          },
          [](const runtime::ScheduledCore &core) -> std::optional<ParachainId> {
            return core.para_id;
          },
          [](const auto &) -> std::optional<ParachainId> {
            return std::nullopt;
          });

      if (c && *c == para_id) {
        core_index = i;
        break;
      }
    }

    if (!core_index) {
      return std::nullopt;
    }
    return group_rotation_info.groupForCore(*core_index,
                                            availability_cores.size());
  }

  void ParachainProcessorImpl::send_cluster_candidate_statements(
      const CandidateHash &candidate_hash, const RelayHash &relay_parent) {
    auto relay_parent_state = tryGetStateByRelayParent(relay_parent);
    if (!relay_parent_state) {
      return;
    }

    auto local_group = relay_parent_state->get().our_group;
    if (!local_group) {
      return;
    }

    auto group = relay_parent_state->get().groups->get(*local_group);
    if (!group) {
      return;
    }
    auto group_size = group->size();

    relay_parent_state->get().statement_store->groupStatements(
        *group,
        candidate_hash,
        network::vstaging::StatementFilter(group_size, true),
        [&](const IndexedAndSigned<network::vstaging::CompactStatement>
                &statement) {
          circulate_statement(
              relay_parent, relay_parent_state->get(), statement);
        });
  }

  void ParachainProcessorImpl::apply_post_confirmation(
      const PostConfirmation &post_confirmation) {
    const auto candidate_hash = candidateHash(post_confirmation.hypothetical);
    send_cluster_candidate_statements(
        candidate_hash, relayParent(post_confirmation.hypothetical));

    new_confirmed_candidate_fragment_tree_updates(
        post_confirmation.hypothetical);
  }

  void ParachainProcessorImpl::send_backing_fresh_statements(
      const ConfirmedCandidate &confirmed,
      const RelayHash &relay_parent,
      ParachainProcessorImpl::RelayParentState &per_relay_parent,
      const std::vector<ValidatorIndex> &group,
      const CandidateHash &candidate_hash) {
    if (!per_relay_parent.statement_store) {
      return;
    }

    std::vector<std::pair<ValidatorIndex, network::vstaging::CompactStatement>>
        imported;
    per_relay_parent.statement_store->fresh_statements_for_backing(
        group,
        candidate_hash,
        [&](const IndexedAndSigned<network::vstaging::CompactStatement>
                &statement) {
          const auto &v = statement.payload.ix;
          const auto &compact = getPayload(statement);
          imported.emplace_back(v, compact);

          SignedFullStatementWithPVD carrying_pvd{
              .payload =
                  {
                      .payload = visit_in_place(
                          compact.inner_value,
                          [&](const network::vstaging::SecondedCandidateHash &)
                              -> StatementWithPVD {
                            return StatementWithPVDSeconded{
                                .committed_receipt = confirmed.receipt,
                                .pvd = confirmed.persisted_validation_data,
                            };
                          },
                          [](const network::vstaging::ValidCandidateHash &val)
                              -> StatementWithPVD {
                            return StatementWithPVDValid{
                                .candidate_hash = val.hash,
                            };
                          },
                          [](const auto &) -> StatementWithPVD {
                            UNREACHABLE;
                          }),
                      .ix = statement.payload.ix,
                  },
              .signature = statement.signature,
          };

          main_pool_handler_->execute(
              [wself{weak_from_this()},
               relay_parent{relay_parent},
               carrying_pvd{std::move(carrying_pvd)}]() {
                if (auto self = wself.lock()) {
                  SL_TRACE(self->logger_, "Handle statement {}", relay_parent);
                  self->handleStatement(relay_parent, carrying_pvd);
                }
              });
        });

    for (const auto &[v, s] : imported) {
      per_relay_parent.statement_store->note_known_by_backing(v, s);
    }
  }

  void ParachainProcessorImpl::process_legacy_statement(
      const libp2p::peer::PeerId &peer_id,
      const network::StatementDistributionMessage &msg) {
    BOOST_ASSERT(main_pool_handler_->isInCurrentThread());
    if (auto statement_msg{boost::get<const network::Seconded>(&msg)}) {
      if (auto r = canProcessParachains(); r.has_error()) {
        return;
      }
      if (auto r = isParachainValidator(statement_msg->relay_parent);
          r.has_error() || !r.value()) {
        return;
      }

      SL_TRACE(
          logger_, "Imported statement on {}", statement_msg->relay_parent);

      std::optional<StatementWithPVD> stm;
      if (auto ccr = if_type<const network::CommittedCandidateReceipt>(
              getPayload(statement_msg->statement).candidate_state)) {
        std::optional<runtime::PersistedValidationData> pvd =
            fetchPersistedValidationData(statement_msg->relay_parent,
                                         ccr->get().descriptor.para_id);
        if (!pvd) {
          SL_TRACE(logger_, "No pvd fetched.");
          return;
        }
        stm = StatementWithPVDSeconded{
            .committed_receipt = ccr->get(),
            .pvd = std::move(*pvd),
        };
      } else if (auto h = if_type<const CandidateHash>(
                     getPayload(statement_msg->statement).candidate_state)) {
        stm = StatementWithPVDValid{
            .candidate_hash = h->get(),
        };
      }

      handleStatement(statement_msg->relay_parent,
                      SignedFullStatementWithPVD{
                          .payload =
                              {
                                  .payload = std::move(*stm),
                                  .ix = statement_msg->statement.payload.ix,
                              },
                          .signature = statement_msg->statement.signature,
                      });
    } else {
      const auto large = boost::get<const network::LargeStatement>(&msg);
      SL_ERROR(logger_,
               "Ignoring LargeStatement about {} from {}",
               large->payload.payload.candidate_hash,
               peer_id);
    }
  }

  void ParachainProcessorImpl::onValidationProtocolMsg(
      const libp2p::peer::PeerId &peer_id,
      const network::VersionedValidatorProtocolMessage &message) {
    REINVOKE(*main_pool_handler_, onValidationProtocolMsg, peer_id, message);

    SL_TRACE(
        logger_, "Incoming validator protocol message. (peer={})", peer_id);
    visit_in_place(
        message,
        [&](const network::ValidatorProtocolMessage &m) {
          SL_TRACE(logger_, "V1");
          visit_in_place(
              m,
              [&](const network::BitfieldDistributionMessage &val) {
                process_bitfield_distribution(val);
              },
              [&](const network::StatementDistributionMessage &val) {
                process_legacy_statement(peer_id, val);
              },
              [&](const auto &) {});
        },
        [&](const network::vstaging::ValidatorProtocolMessage &m) {
          SL_TRACE(logger_, "V2");
          visit_in_place(
              m,
              [&](const network::vstaging::BitfieldDistributionMessage &val) {
                process_bitfield_distribution(val);
              },
              [&](const network::vstaging::StatementDistributionMessage &val) {
                process_vstaging_statement(peer_id, val);
              },
              [&](const auto &) {});
        });

    //    if (auto
    //    msg{boost::get<network::StatementDistributionMessage>(&message)}) {
    //      return;
    //    }
  }

  template <typename F>
  void ParachainProcessorImpl::requestPoV(
      const libp2p::peer::PeerInfo &peer_info,
      const CandidateHash &candidate_hash,
      F &&callback) {
    /// TODO(iceseer): request PoV from validator, who seconded candidate
    /// But now we can assume, that if we received either `seconded` or `valid`
    /// from some peer, than we expect this peer has valid PoV, which we can
    /// request.

    logger_->info("Requesting PoV.(candidate hash={}, peer={})",
                  candidate_hash,
                  peer_info.id);

    auto protocol = router_->getReqPovProtocol();
    BOOST_ASSERT(protocol);

    protocol->request(peer_info, candidate_hash, std::forward<F>(callback));
  }

  std::optional<runtime::SessionInfo>
  ParachainProcessorImpl::retrieveSessionInfo(const RelayHash &relay_parent) {
    if (auto session_index =
            parachain_host_->session_index_for_child(relay_parent);
        session_index.has_value()) {
      if (auto session_info = parachain_host_->session_info(
              relay_parent, session_index.value());
          session_info.has_value()) {
        return session_info.value();
      }
    }
    return std::nullopt;
  }

  void ParachainProcessorImpl::kickOffValidationWork(
      const RelayHash &relay_parent,
      AttestingData &attesting_data,
      const runtime::PersistedValidationData &persisted_validation_data,
      RelayParentState &parachain_state) {
    BOOST_ASSERT(main_pool_handler_->isInCurrentThread());

    const auto candidate_hash{attesting_data.candidate.hash(*hasher_)};
    if (!parachain_state.awaiting_validation.insert(candidate_hash).second) {
      return;
    }

    auto session_info = retrieveSessionInfo(relay_parent);
    if (!session_info) {
      SL_WARN(logger_, "No session info.(relay_parent={})", relay_parent);
      return;
    }

    if (session_info->discovery_keys.size() <= attesting_data.from_validator) {
      SL_ERROR(logger_,
               "Invalid validator index.(relay_parent={}, validator_index={})",
               relay_parent,
               attesting_data.from_validator);
      return;
    }

    const auto &authority_id =
        session_info->discovery_keys[attesting_data.from_validator];
    if (auto peer = query_audi_->get(authority_id)) {
      auto pvd{persisted_validation_data};
      requestPoV(
          *peer,
          candidate_hash,
          [candidate{attesting_data.candidate},
           pvd{std::move(pvd)},
           candidate_hash,
           wself{weak_from_this()},
           relay_parent,
           peer_id{peer->id}](auto &&pov_response_result) mutable {
            if (auto self = wself.lock()) {
              auto parachain_state =
                  self->tryGetStateByRelayParent(relay_parent);
              if (!parachain_state) {
                SL_TRACE(
                    self->logger_,
                    "After request pov no parachain state on relay_parent {}",
                    relay_parent);
                return;
              }

              if (!pov_response_result) {
                self->logger_->warn("Request PoV on relay_parent {} failed {}",
                                    relay_parent,
                                    pov_response_result.error().message());
                return;
              }

              network::ResponsePov &opt_pov = pov_response_result.value();
              auto p{boost::get<network::ParachainBlock>(&opt_pov)};
              if (!p) {
                self->logger_->warn("No PoV.(candidate={})", candidate_hash);
                self->onAttestNoPoVComplete(relay_parent, candidate_hash);
                return;
              }

              self->logger_->info(
                  "PoV received.(relay_parent={}, candidate hash={}, peer={})",
                  relay_parent,
                  candidate_hash,
                  peer_id);
              self->validateAsync<ValidationTaskType::kAttest>(
                  std::move(candidate),
                  std::move(*p),
                  std::move(pvd),
                  peer_id,
                  relay_parent,
                  parachain_state->get().table_context.validators.size());
            }
          });
    }
  }

  outcome::result<network::vstaging::AttestedCandidateResponse>
  ParachainProcessorImpl::OnFetchAttestedCandidateRequest(
      const network::vstaging::AttestedCandidateRequest &request) {
    auto confirmed = candidates_.get_confirmed(request.candidate_hash);
    if (!confirmed) {
      return Error::NOT_CONFIRMED;
    }

    auto relay_parent_state =
        tryGetStateByRelayParent(confirmed->get().relay_parent());
    if (!relay_parent_state) {
      return Error::NO_STATE;
    }
    BOOST_ASSERT(relay_parent_state->get().statement_store);
    BOOST_ASSERT(relay_parent_state->get().our_index);

    auto group =
        relay_parent_state->get().groups->get(confirmed->get().group_index());
    if (!group) {
      SL_ERROR(logger_,
               "Unexpected array bound for groups. (relay parent={})",
               confirmed->get().relay_parent());
      return Error::OUT_OF_BOUND;
    }

    const auto group_size = group->size();
    auto &mask = request.mask;
    if (mask.seconded_in_group.bits.size() != group_size
        || mask.validated_in_group.bits.size() != group_size) {
      return Error::INCORRECT_BITFIELD_SIZE;
    }

    auto init_with_not = [](scale::BitVec &dst, const scale::BitVec &src) {
      dst.bits.reserve(src.bits.size());
      for (const auto i : src.bits) {
        dst.bits.emplace_back(!i);
      }
    };

    network::vstaging::StatementFilter and_mask;
    init_with_not(and_mask.seconded_in_group, request.mask.seconded_in_group);
    init_with_not(and_mask.validated_in_group, request.mask.validated_in_group);

    /// TODO(iceseer): do `disabled validators` check
    /// https://github.com/qdrvm/kagome/issues/2060
    std::vector<IndexedAndSigned<network::vstaging::CompactStatement>>
        statements;
    relay_parent_state->get().statement_store->groupStatements(
        *group,
        request.candidate_hash,
        and_mask,
        [&](const IndexedAndSigned<network::vstaging::CompactStatement>
                &statement) { statements.emplace_back(statement); });

    return network::vstaging::AttestedCandidateResponse{
        .candidate_receipt = confirmed->get().receipt,
        .persisted_validation_data = confirmed->get().persisted_validation_data,
        .statements = std::move(statements),
    };
  }

  outcome::result<network::FetchChunkResponse>
  ParachainProcessorImpl::OnFetchChunkRequest(
      const network::FetchChunkRequest &request) {
    if (auto chunk =
            av_store_->getChunk(request.candidate, request.chunk_index)) {
      return network::Chunk{
          .data = chunk->chunk,
          .proof = chunk->proof,
      };
    }
    return network::FetchChunkResponse{};
  }

  std::optional<
      std::reference_wrapper<ParachainProcessorImpl::RelayParentState>>
  ParachainProcessorImpl::tryGetStateByRelayParent(
      const primitives::BlockHash &relay_parent) {
    BOOST_ASSERT(main_pool_handler_->isInCurrentThread());
    const auto it = our_current_state_.state_by_relay_parent.find(relay_parent);
    if (it != our_current_state_.state_by_relay_parent.end()) {
      return it->second;
    }
    return std::nullopt;
  }

  ParachainProcessorImpl::RelayParentState &
  ParachainProcessorImpl::storeStateByRelayParent(
      const primitives::BlockHash &relay_parent, RelayParentState &&val) {
    BOOST_ASSERT(main_pool_handler_->isInCurrentThread());
    const auto &[it, inserted] =
        our_current_state_.state_by_relay_parent.insert(
            {relay_parent, std::move(val)});
    BOOST_ASSERT(inserted);
    return it->second;
  }

  void ParachainProcessorImpl::handleStatement(
      const primitives::BlockHash &relay_parent,
      const SignedFullStatementWithPVD &statement) {
    BOOST_ASSERT(main_pool_handler_->isInCurrentThread());

    auto opt_parachain_state = tryGetStateByRelayParent(relay_parent);
    if (!opt_parachain_state) {
      logger_->trace("Handled statement from {} out of view", relay_parent);
      return;
    }

    auto &parachain_state = opt_parachain_state->get();
    const auto &assigned_para = parachain_state.assigned_para;
    const auto &assigned_core = parachain_state.assigned_core;
    auto &fallbacks = parachain_state.fallbacks;
    auto &awaiting_validation = parachain_state.awaiting_validation;

    auto res = importStatement(relay_parent, statement, parachain_state);
    if (res.has_error()) {
      SL_TRACE(logger_,
               "Statement rejected. (relay_parent={}, error={}).",
               relay_parent,
               res.error());
      return;
    }

    post_import_statement_actions(relay_parent, parachain_state, res.value());
    if (auto result = res.value()) {
      if (!assigned_core || result->group_id != *assigned_core) {
        SL_TRACE(
            logger_,
            "Registered statement from not our group(assigned_para our={}, assigned_core our={}, registered={}).",
            assigned_para,
            assigned_core,
            result->group_id);
        return;
      }

      const auto &candidate_hash = result->candidate;
      SL_TRACE(logger_,
               "Registered incoming statement.(relay_parent={}).",
               relay_parent);
      std::optional<std::reference_wrapper<AttestingData>> attesting_ref =
          visit_in_place(
              parachain::getPayload(statement),
              [&](const StatementWithPVDSeconded &val)
                  -> std::optional<std::reference_wrapper<AttestingData>> {
                auto opt_candidate = backing_store_->getCadidateInfo(
                    relay_parent, candidate_hash);
                if (!opt_candidate) {
                  logger_->error("No candidate {}", candidate_hash);
                  return std::nullopt;
                }

                AttestingData attesting{
                    .candidate = candidateFromCommittedCandidateReceipt(
                        opt_candidate->get().candidate),
                    .pov_hash = val.committed_receipt.descriptor.pov_hash,
                    .from_validator = statement.payload.ix,
                    .backing = {}};

                auto const &[it, _] = fallbacks.insert(
                    std::make_pair(candidate_hash, std::move(attesting)));
                return it->second;
              },
              [&](const StatementWithPVDValid &val)
                  -> std::optional<std::reference_wrapper<AttestingData>> {
                auto it = fallbacks.find(val.candidate_hash);
                if (it == fallbacks.end()) {
                  return std::nullopt;
                }
                if (!parachain_state.our_index
                    || *parachain_state.our_index == statement.payload.ix) {
                  return std::nullopt;
                }
                if (awaiting_validation.find(val.candidate_hash)
                    != awaiting_validation.end()) {
                  it->second.backing.push(statement.payload.ix);
                  return std::nullopt;
                }
                it->second.from_validator = statement.payload.ix;
                return it->second;
              },
              [&](const auto &)
                  -> std::optional<std::reference_wrapper<AttestingData>> {
                BOOST_ASSERT(!"Not used!");
                return std::nullopt;
              });

      if (attesting_ref) {
        auto it = our_current_state_.per_candidate.find(candidate_hash);
        if (it != our_current_state_.per_candidate.end()) {
          kickOffValidationWork(relay_parent,
                                attesting_ref->get(),
                                it->second.persisted_validation_data,
                                parachain_state);
        }
      }
    }
  }

  std::optional<BackingStore::ImportResult>
  ParachainProcessorImpl::importStatementToTable(
      const RelayHash &relay_parent,
      ParachainProcessorImpl::RelayParentState &relayParentState,
      GroupIndex group_id,
      const primitives::BlockHash &candidate_hash,
      const network::SignedStatement &statement) {
    SL_TRACE(
        logger_, "Import statement into table.(candidate={})", candidate_hash);
    return backing_store_->put(
        relay_parent,
        group_id,
        relayParentState.table_context.groups,
        statement,
        relayParentState.prospective_parachains_mode.has_value());
  }

  void ParachainProcessorImpl::provide_candidate_to_grid(
      const CandidateHash &candidate_hash,
      RelayParentState &relay_parent_state,
      const ConfirmedCandidate &confirmed_candidate,
      const runtime::SessionInfo &session_info) {
    if (!relay_parent_state.local_validator) {
      return;
    }
    auto &local_validator = *relay_parent_state.local_validator;

    const auto relay_parent = confirmed_candidate.relay_parent();
    const auto group_index = confirmed_candidate.group_index();

    if (!relay_parent_state.grid_view) {
      SL_TRACE(
          logger_,
          "Cannot handle backable candidate due to lack of topology. (candidate={}, relay_parent={})",
          candidate_hash,
          relay_parent);
      return;
    }

    const auto &grid_view = *relay_parent_state.grid_view;
    const auto group = relay_parent_state.groups->get(group_index);
    if (!group) {
      SL_TRACE(
          logger_,
          "Handled backed candidate with unknown group? (candidate={}, relay_parent={}, group_index={})",
          candidate_hash,
          relay_parent,
          group_index);
      return;
    }
    const auto group_size = group->size();

    auto filter = local_knowledge_filter(group_size,
                                         group_index,
                                         candidate_hash,
                                         *relay_parent_state.statement_store);

    auto actions = local_validator.grid_tracker.add_backed_candidate(
        grid_view, candidate_hash, group_index, filter);

    network::vstaging::BackedCandidateManifest manifest{
        .relay_parent = relay_parent,
        .candidate_hash = candidate_hash,
        .group_index = group_index,
        .para_id = confirmed_candidate.para_id(),
        .parent_head_data_hash = confirmed_candidate.parent_head_data_hash(),
        .statement_knowledge = filter};

    network::vstaging::BackedCandidateAcknowledgement acknowledgement{
        .candidate_hash = candidate_hash, .statement_knowledge = filter};

    std::vector<std::pair<libp2p::peer::PeerId, network::CollationVersion>>
        manifest_peers;
    std::vector<std::pair<libp2p::peer::PeerId, network::CollationVersion>>
        ack_peers;
    std::deque<std::pair<std::vector<libp2p::peer::PeerId>,
                         network::VersionedValidatorProtocolMessage>>
        post_statements;

    for (const auto &[v, action] : actions) {
      auto peer_opt = query_audi_->get(session_info.discovery_keys[v]);
      if (!peer_opt) {
        continue;
      }

      /// TODO(iceseer): do check `implicit_view` for peer, saved in PeerState.
      /// Get protocol from there.
      switch (action) {
        case grid::ManifestKind::Full: {
          manifest_peers.emplace_back(peer_opt->id,
                                      network::CollationVersion::VStaging);
        } break;
        case grid::ManifestKind::Acknowledgement: {
          ack_peers.emplace_back(peer_opt->id,
                                 network::CollationVersion::VStaging);
        } break;
      }

      local_validator.grid_tracker.manifest_sent_to(
          *relay_parent_state.groups, v, candidate_hash, filter);

      auto msgs = post_acknowledgement_statement_messages(
          v,
          relay_parent,
          local_validator.grid_tracker,
          *relay_parent_state.statement_store,
          *relay_parent_state.groups,
          group_index,
          candidate_hash,
          peer_opt->id,
          network::CollationVersion::VStaging);

      for (auto &msg : msgs) {
        post_statements.emplace_back(
            std::vector<libp2p::peer::PeerId>{peer_opt->id}, std::move(msg));
      }
    }

    auto se = pm_->getStreamEngine();
    BOOST_ASSERT(se);

    if (!manifest_peers.empty()) {
      SL_TRACE(
          logger_,
          "Sending manifest to v2 peers. (candidate_hash={}, local_validator={}, n_peers={})",
          candidate_hash,
          *relay_parent_state.our_index,
          manifest_peers.size());
      auto message = std::make_shared<
          network::WireMessage<network::vstaging::ValidatorProtocolMessage>>(
          kagome::network::vstaging::ValidatorProtocolMessage{
              kagome::network::vstaging::StatementDistributionMessage{
                  manifest}});
      for (const auto &[p, _] : manifest_peers) {
        se->send(p, router_->getValidationProtocolVStaging(), message);
      }
    }

    if (!ack_peers.empty()) {
      SL_TRACE(
          logger_,
          "Sending acknowledgement to v2 peers. (candidate_hash={}, local_validator={}, n_peers={})",
          candidate_hash,
          *relay_parent_state.our_index,
          ack_peers.size());
      auto message = std::make_shared<
          network::WireMessage<network::vstaging::ValidatorProtocolMessage>>(
          kagome::network::vstaging::ValidatorProtocolMessage{
              kagome::network::vstaging::StatementDistributionMessage{
                  acknowledgement}});
      for (const auto &[p, _] : ack_peers) {
        se->send(p, router_->getValidationProtocolVStaging(), message);
      }
    }

    if (!post_statements.empty()) {
      SL_TRACE(
          logger_,
          "Sending statements to v2 peers. (candidate_hash={}, local_validator={}, n_peers={})",
          candidate_hash,
          *relay_parent_state.our_index,
          post_statements.size());

      for (auto &[peers, msg] : post_statements) {
        if (auto m =
                if_type<network::vstaging::ValidatorProtocolMessage>(msg)) {
          auto message = std::make_shared<network::WireMessage<
              network::vstaging::ValidatorProtocolMessage>>(
              std::move(m->get()));
          for (const auto &p : peers) {
            se->send(p, router_->getValidationProtocolVStaging(), message);
          }
        } else {
          assert(false);
        }
      }
    }
  }

  void ParachainProcessorImpl::statementDistributionBackedCandidate(
      const CandidateHash &candidate_hash) {
    auto confirmed_opt = candidates_.get_confirmed(candidate_hash);
    if (!confirmed_opt) {
      SL_TRACE(logger_,
               "Received backed candidate notification for unknown or "
               "unconfirmed. (candidate_hash={})",
               candidate_hash);
      return;
    }
    const auto &confirmed = confirmed_opt->get();

    const auto relay_parent = confirmed.relay_parent();
    auto relay_parent_state_opt = tryGetStateByRelayParent(relay_parent);
    if (!relay_parent_state_opt) {
      return;
    }
    BOOST_ASSERT(relay_parent_state_opt->get().statement_store);

    std::optional<runtime::SessionInfo> opt_session_info =
        retrieveSessionInfo(relay_parent);
    if (!opt_session_info) {
      return;
    }

    provide_candidate_to_grid(candidate_hash,
                              relay_parent_state_opt->get(),
                              confirmed,
                              *opt_session_info);

    prospective_backed_notification_fragment_tree_updates(
        confirmed.para_id(), confirmed.para_head());
  }

  std::vector<network::BackedCandidate>
  ParachainProcessorImpl::getBackedCandidates(const RelayHash &relay_parent) {
    BOOST_ASSERT(main_pool_handler_->isInCurrentThread());

    auto relay_parent_state_opt = tryGetStateByRelayParent(relay_parent);
    if (!relay_parent_state_opt) {
      return {};
    }

    if (relay_parent_state_opt->get().prospective_parachains_mode) {
      std::vector<network::BackedCandidate> backed;

      // Iterate over the availability cores of the relay parent state
      for (size_t core_idx = 0;
           core_idx < relay_parent_state_opt->get().availability_cores.size();
           ++core_idx) {
        const runtime::CoreState &core =
            relay_parent_state_opt->get().availability_cores[core_idx];

        // Get the response based on its type based on the core state
        std::optional<std::pair<CandidateHash, Hash>> response = visit_in_place(
            core,
            [&](const network::ScheduledCore &scheduled_core)
                -> std::optional<std::pair<CandidateHash, Hash>> {
              if (auto i = prospective_parachains_->answerGetBackableCandidates(
                      relay_parent, scheduled_core.para_id, 1, {});
                  !i.empty()) {
                return i[0];
              }
              return std::nullopt;
            },
            [&](const runtime::OccupiedCore &occupied_core)
                -> std::optional<std::pair<CandidateHash, Hash>> {
              /// TODO(iceseer): do https://github.com/qdrvm/kagome/issues/1888
              /// `bitfields_indicate_availability` check
              if (occupied_core.next_up_on_available) {
                if (auto i =
                        prospective_parachains_->answerGetBackableCandidates(
                            relay_parent,
                            occupied_core.next_up_on_available->para_id,
                            1,
                            {occupied_core.candidate_hash});
                    !i.empty()) {
                  return i[0];
                }
                return std::nullopt;
              }
              return std::nullopt;
            },
            [&](const runtime::FreeCore &)
                -> std::optional<std::pair<CandidateHash, Hash>> {
              return std::nullopt;
            });

        if (!response) {
          SL_TRACE(logger_,
                   "No backable candidate returned by prospective parachains. "
                   "(relay_parent={}, core_idx={})",
                   relay_parent,
                   core_idx);
          continue;
        }

        const CandidateHash &c_hash = response->first;
        const RelayHash &r_hash = response->second;

        auto per_relay_state = tryGetStateByRelayParent(r_hash);
        if (!per_relay_state) {
          continue;
        }

        // If the attested candidate is found, add it to the backed vector
        if (auto attested = attested_candidate(
                r_hash,
                c_hash,
                per_relay_state->get().table_context,
                per_relay_state->get().minimum_backing_votes)) {
          if (auto b = table_attested_to_backed(
                  std::move(*attested), per_relay_state->get().table_context)) {
            backed.emplace_back(std::move(*b));
          }
        }
      }
      return backed;
    } else {
      return backing_store_->get(relay_parent);
    }
  }

  std::optional<ParachainProcessorImpl::AttestedCandidate>
  ParachainProcessorImpl::attested(
      const network::CommittedCandidateReceipt &candidate,
      const BackingStore::StatementInfo &data,
      size_t validity_threshold) {
    const auto &validity_votes = data.validity_votes;
    const auto valid_votes = validity_votes.size();
    if (valid_votes < validity_threshold) {
      return std::nullopt;
    }

    std::vector<std::pair<ValidatorIndex, network::ValidityAttestation>>
        validity_votes_out;
    validity_votes_out.reserve(validity_votes.size());

    for (auto &[validator_index, validity_vote] : validity_votes) {
      auto validity_attestation = visit_in_place(
          validity_vote,
          [](const BackingStore::ValidityVoteIssued &val) {
            return network::ValidityAttestation{
                network::ValidityAttestation::Implicit{},
                ((ValidatorSignature &)val),
            };
          },
          [](const BackingStore::ValidityVoteValid &val) {
            return network::ValidityAttestation{
                network::ValidityAttestation::Explicit{},
                ((ValidatorSignature &)val),
            };
          });

      validity_votes_out.emplace_back(validator_index,
                                      std::move(validity_attestation));
    }

    return AttestedCandidate{
        .group_id = data.group_id,
        .candidate = candidate,
        .validity_votes = std::move(validity_votes_out),
    };
  }

  std::optional<ParachainProcessorImpl::AttestedCandidate>
  ParachainProcessorImpl::attested_candidate(
      const RelayHash &relay_parent,
      const CandidateHash &digest,
      const ParachainProcessorImpl::TableContext &context,
      uint32_t minimum_backing_votes) {
    if (auto opt_validity_votes =
            backing_store_->getCadidateInfo(relay_parent, digest)) {
      auto &data = opt_validity_votes->get();

      size_t len = std::numeric_limits<size_t>::max();
      if (auto it = context.groups.find(data.group_id);
          it != context.groups.end()) {
        len = it->second.size();
      }

      const auto v_threshold = std::min(len, size_t(minimum_backing_votes));
      return attested(data.candidate, data, v_threshold);
    }
    return std::nullopt;
  }

  std::optional<BackingStore::BackedCandidate>
  ParachainProcessorImpl::table_attested_to_backed(
      AttestedCandidate &&attested, TableContext &table_context) {
    const auto para_id = attested.group_id;
    if (auto it = table_context.groups.find(para_id);
        it != table_context.groups.end()) {
      const auto &group = it->second;
      scale::BitVec validator_indices{};
      validator_indices.bits.resize(group.size(), false);

      std::vector<std::pair<size_t, size_t>> vote_positions;
      vote_positions.reserve(attested.validity_votes.size());

      auto position = [](const auto &container,
                         const auto &val) -> std::optional<size_t> {
        for (size_t ix = 0; ix < container.size(); ++ix) {
          if (val == container[ix]) {
            return ix;
          }
        }
        return std::nullopt;
      };

      for (size_t orig_idx = 0; orig_idx < attested.validity_votes.size();
           ++orig_idx) {
        const auto &id = attested.validity_votes[orig_idx].first;
        if (auto p = position(group, id)) {
          validator_indices.bits[*p] = true;
          vote_positions.emplace_back(orig_idx, *p);
        } else {
          logger_->critical(
              "Logic error: Validity vote from table does not correspond to "
              "group.");
          return std::nullopt;
        }
      }
      std::sort(
          vote_positions.begin(),
          vote_positions.end(),
          [](const auto &l, const auto &r) { return l.second < r.second; });

      std::vector<network::ValidityAttestation> validity_votes;
      validity_votes.reserve(vote_positions.size());
      for (const auto &[pos_in_votes, _pos_in_group] : vote_positions) {
        validity_votes.emplace_back(
            std::move(attested.validity_votes[pos_in_votes].second));
      }

      return BackingStore::BackedCandidate{
          .candidate = std::move(attested.candidate),
          .validity_votes = std::move(validity_votes),
          .validator_indices = std::move(validator_indices),
      };
    }
    return std::nullopt;
  }

  outcome::result<std::optional<BackingStore::ImportResult>>
  ParachainProcessorImpl::importStatement(
      const network::RelayHash &relay_parent,
      const SignedFullStatementWithPVD &statement,
      ParachainProcessorImpl::RelayParentState &rp_state) {
    const CandidateHash candidate_hash =
        candidateHashFrom(parachain::getPayload(statement));

    SL_TRACE(logger_,
             "Importing statement.(relay_parent={}, validator_index={}, "
             "candidate_hash={})",
             relay_parent,
             statement.payload.ix,
             candidate_hash);

    if (auto seconded = if_type<const StatementWithPVDSeconded>(
            parachain::getPayload(statement));
        seconded
        && our_current_state_.per_candidate.find(candidate_hash)
               == our_current_state_.per_candidate.end()) {
      auto &candidate = seconded->get().committed_receipt;
      if (rp_state.prospective_parachains_mode) {
        fragment::FragmentTreeMembership membership =
            prospective_parachains_->introduceCandidate(
                candidate.descriptor.para_id,
                candidate,
                crypto::Hashed<const runtime::PersistedValidationData &,
                               32,
                               crypto::Blake2b_StreamHasher<32>>{
                    seconded->get().pvd},
                candidate_hash);
        if (membership.empty()) {
          SL_TRACE(logger_, "`membership` is empty.");
          return Error::REJECTED_BY_PROSPECTIVE_PARACHAINS;
        }

        prospective_parachains_->candidateSeconded(candidate.descriptor.para_id,
                                                   candidate_hash);
      }
      our_current_state_.per_candidate.insert(
          {candidate_hash,
           PerCandidateState{
               .persisted_validation_data = seconded->get().pvd,
               .seconded_locally = false,
               .para_id = seconded->get().committed_receipt.descriptor.para_id,
               .relay_parent =
                   seconded->get().committed_receipt.descriptor.relay_parent,
           }});
    }

    network::SignedStatement stmnt{
        .payload =
            {
                .payload = visit_in_place(
                    parachain::getPayload(statement),
                    [&](const StatementWithPVDSeconded &val) {
                      return network::CandidateState{val.committed_receipt};
                    },
                    [&](const StatementWithPVDValid &val) {
                      return network::CandidateState{val.candidate_hash};
                    }),
                .ix = statement.payload.ix,
            },
        .signature = statement.signature,
    };

    auto core = core_index_from_statement(rp_state.validator_to_group,
                                          rp_state.group_rotation_info,
                                          rp_state.availability_cores,
                                          statement);
    if (!core) {
      return Error::CORE_INDEX_UNAVAILABLE;
    };

    return importStatementToTable(
        relay_parent, rp_state, *core, candidate_hash, stmnt);
  }

  std::optional<CoreIndex> ParachainProcessorImpl::core_index_from_statement(
      const std::vector<std::optional<GroupIndex>> &validator_to_group,
      const runtime::GroupDescriptor &group_rotation_info,
      const std::vector<runtime::CoreState> &cores,
      const SignedFullStatementWithPVD &statement) {
    const auto &compact_statement = getPayload(statement);
    const auto candidate_hash = candidateHashFrom(compact_statement);

    const auto n_cores = cores.size();
    SL_TRACE(
        logger_,
        "Extracting core index from statement. (candidate_hash={}, n_cores={})",
        candidate_hash,
        n_cores);

    const auto statement_validator_index = statement.payload.ix;
    if (statement_validator_index >= validator_to_group.size()) {
      SL_TRACE(
          logger_,
          "Invalid validator index. (candidate_hash={}, validator_to_group={}, statement_validator_index={}, n_cores={})",
          candidate_hash,
          validator_to_group.size(),
          statement_validator_index,
          n_cores);
      return std::nullopt;
    }

    const auto group_index = validator_to_group[statement_validator_index];
    if (!group_index) {
      SL_TRACE(
          logger_,
          "Invalid validator index. Empty group. (candidate_hash={}, statement_validator_index={}, n_cores={})",
          candidate_hash,
          statement_validator_index,
          n_cores);
      return std::nullopt;
    }

    const auto core_index =
        group_rotation_info.coreForGroup(*group_index, n_cores);

    if (size_t(core_index) > n_cores) {
      SL_WARN(
          logger_,
          "Invalid CoreIndex. (candidate_hash={}, core_index={}, validator={}, n_cores={})",
          candidate_hash,
          core_index,
          statement_validator_index,
          n_cores);
      return std::nullopt;
    }

    if (auto s =
            if_type<const StatementWithPVDSeconded>(getPayload(statement))) {
      const auto candidate_para_id =
          s->get().committed_receipt.descriptor.para_id;
      std::optional<ParachainId> assigned_para_id = visit_in_place(
          cores[core_index],
          [&](const runtime::OccupiedCore &occupied)
              -> std::optional<ParachainId> {
            if (occupied.next_up_on_available) {
              return occupied.next_up_on_available->para_id;
            }
            return std::nullopt;
          },
          [&](const runtime::ScheduledCore &scheduled)
              -> std::optional<ParachainId> { return scheduled.para_id; },
          [&](const runtime::FreeCore &) -> std::optional<ParachainId> {
            SL_TRACE(
                logger_,
                "Invalid CoreIndex, core is not assigned to any para_id. (candidate_hash={}, core_index={}, validator={}, n_cores={})",
                candidate_hash,
                core_index,
                statement_validator_index,
                n_cores);
            return std::nullopt;
          });

      if (!assigned_para_id) {
        return std::nullopt;
      }

      if (*assigned_para_id != candidate_para_id) {
        SL_TRACE(
            logger_,
            "Invalid CoreIndex, core is assigned to a different para_id. (candidate_hash={}, core_index={}, validator={}, n_cores={})",
            candidate_hash,
            core_index,
            statement_validator_index,
            n_cores);
        return std::nullopt;
      }
      return core_index;
    }
    return core_index;
  }

  void ParachainProcessorImpl::unblockAdvertisements(
      ParachainProcessorImpl::RelayParentState &rp_state,
      ParachainId para_id,
      const Hash &para_head) {
    std::optional<std::vector<BlockedAdvertisement>> unblocked{};
    auto it = our_current_state_.blocked_advertisements.find(para_id);
    if (it != our_current_state_.blocked_advertisements.end()) {
      auto i = it->second.find(para_head);
      if (i != it->second.end()) {
        unblocked = std::move(i->second);
        it->second.erase(i);
      }
    }

    if (unblocked) {
      requestUnblockedCollations(
          rp_state, para_id, para_head, std::move(*unblocked));
    }
  }

  void ParachainProcessorImpl::requestUnblockedCollations(
      ParachainProcessorImpl::RelayParentState &rp_state,
      ParachainId para_id,
      const Hash &para_head,
      std::vector<BlockedAdvertisement> &&blocked_vec) {
    for (auto blocked = blocked_vec.begin(); blocked != blocked_vec.end();) {
      const auto is_seconding_allowed =
          canSecond(rp_state,
                    para_id,
                    blocked->candidate_relay_parent,
                    blocked->candidate_hash,
                    para_head);
      if (is_seconding_allowed) {
        auto result =
            enqueueCollation(rp_state,
                             blocked->candidate_relay_parent,
                             para_id,
                             blocked->peer_id,
                             blocked->collator_id,
                             std::make_optional(std::make_pair(
                                 blocked->candidate_hash, para_head)));
        if (result.has_error()) {
          SL_DEBUG(logger_,
                   "Enqueue collation failed.(candidate={}, para id={}, "
                   "relay_parent={}, para_head={}, peer_id={})",
                   blocked->candidate_hash,
                   para_id,
                   blocked->candidate_relay_parent,
                   para_head,
                   blocked->peer_id);
        }
        blocked = blocked_vec.erase(blocked);
      } else {
        ++blocked;
      }
    }
    if (!blocked_vec.empty()) {
      our_current_state_.blocked_advertisements[para_id][para_head] =
          std::move(blocked_vec);
    }
  }

  template <ParachainProcessorImpl::StatementType kStatementType>
  outcome::result<
      std::optional<ParachainProcessorImpl::SignedFullStatementWithPVD>>
  ParachainProcessorImpl::sign_import_and_distribute_statement(
      ParachainProcessorImpl::RelayParentState &rp_state,
      const ValidateAndSecondResult &validation_result) {
    if (auto statement =
            createAndSignStatement<kStatementType>(validation_result)) {
      const SignedFullStatementWithPVD stm = visit_in_place(
          getPayload(*statement).candidate_state,
          [&](const network::CommittedCandidateReceipt &receipt)
              -> SignedFullStatementWithPVD {
            return SignedFullStatementWithPVD{
                .payload =
                    {
                        .payload =
                            StatementWithPVDSeconded{
                                .committed_receipt = receipt,
                                .pvd = validation_result.pvd,
                            },
                        .ix = statement->payload.ix,
                    },
                .signature = statement->signature,
            };
          },
          [&](const network::CandidateHash &candidateHash)
              -> SignedFullStatementWithPVD {
            return SignedFullStatementWithPVD{
                .payload =
                    {
                        .payload =
                            StatementWithPVDValid{
                                .candidate_hash = candidateHash,
                            },
                        .ix = statement->payload.ix,
                    },
                .signature = statement->signature,
            };
          },
          [&](const auto &) -> SignedFullStatementWithPVD {
            return SignedFullStatementWithPVD{};
          });

      OUTCOME_TRY(
          summary,
          importStatement(validation_result.relay_parent, stm, rp_state));
      share_local_statement_vstaging(
          rp_state, validation_result.relay_parent, stm);

      post_import_statement_actions(
          validation_result.relay_parent, rp_state, summary);
      return stm;
    }
    return std::nullopt;
  }

  void ParachainProcessorImpl::post_import_statement_actions(
      const RelayHash &relay_parent,
      ParachainProcessorImpl::RelayParentState &rp_state,
      std::optional<BackingStore::ImportResult> &summary) {
    if (!summary) {
      return;
    }

    SL_TRACE(logger_,
             "Import result.(candidate={}, para id={}, validity votes={})",
             summary->candidate,
             summary->group_id,
             summary->validity_votes);

    if (auto attested = attested_candidate(relay_parent,
                                           summary->candidate,
                                           rp_state.table_context,
                                           rp_state.minimum_backing_votes)) {
      if (rp_state.backed_hashes
              .insert(candidateHash(*hasher_, attested->candidate))
              .second) {
        if (auto backed = table_attested_to_backed(std::move(*attested),
                                                   rp_state.table_context)) {
          const auto para_id = backed->candidate.descriptor.para_id;
          SL_INFO(
              logger_,
              "Candidate backed.(candidate={}, para id={}, relay_parent={})",
              summary->candidate,
              summary->group_id,
              relay_parent);
          if (rp_state.prospective_parachains_mode) {
            prospective_parachains_->candidateBacked(para_id,
                                                     summary->candidate);
            unblockAdvertisements(
                rp_state, para_id, backed->candidate.descriptor.para_head_hash);
            statementDistributionBackedCandidate(summary->candidate);
          } else {
            backing_store_->add(relay_parent, std::move(*backed));
          }
        }
      }
    }
  }

  template <ParachainProcessorImpl::StatementType kStatementType>
  std::optional<network::SignedStatement>
  ParachainProcessorImpl::createAndSignStatement(
      const ValidateAndSecondResult &validation_result) {
    static_assert(kStatementType == StatementType::kSeconded
                  || kStatementType == StatementType::kValid);

    auto parachain_state =
        tryGetStateByRelayParent(validation_result.relay_parent);
    if (!parachain_state) {
      logger_->error("Create and sign statement. No such relay_parent {}.",
                     validation_result.relay_parent);
      return std::nullopt;
    }

    if (!parachain_state->get().our_index) {
      logger_->template warn(
          "We are not validators or we have no validator index.");
      return std::nullopt;
    }

    if constexpr (kStatementType == StatementType::kSeconded) {
      return createAndSignStatementFromPayload(
          network::Statement{
              network::CandidateState{network::CommittedCandidateReceipt{
                  .descriptor = validation_result.candidate.descriptor,
                  .commitments = *validation_result.commitments}}},
          *parachain_state->get().our_index,
          parachain_state->get());
    } else if constexpr (kStatementType == StatementType::kValid) {
      return createAndSignStatementFromPayload(
          network::Statement{network::CandidateState{
              validation_result.candidate.hash(*hasher_)}},
          *parachain_state->get().our_index,
          parachain_state->get());
    }
  }

  template <typename T>
  std::optional<network::SignedStatement>
  ParachainProcessorImpl::createAndSignStatementFromPayload(
      T &&payload,
      ValidatorIndex validator_ix,
      RelayParentState &parachain_state) {
    /// TODO(iceseer):
    /// https://github.com/paritytech/polkadot/blob/master/primitives/src/v2/mod.rs#L1535-L1545
    auto sign_result =
        parachain_state.table_context.validator->sign(std::move(payload));
    if (sign_result.has_error()) {
      logger_->error(
          "Unable to sign Commited Candidate Receipt. Failed with error: {}",
          sign_result.error().message());
      return std::nullopt;
    }

    return sign_result.value();
  }

  template <typename F>
  bool ParachainProcessorImpl::tryOpenOutgoingStream(
      const libp2p::peer::PeerId &peer_id,
      std::shared_ptr<network::ProtocolBase> protocol,
      F &&callback) {
    auto stream_engine = pm_->getStreamEngine();
    BOOST_ASSERT(stream_engine);

    if (stream_engine->reserveOutgoing(peer_id, protocol)) {
      protocol->newOutgoingStream(
          libp2p::peer::PeerInfo{.id = peer_id, .addresses = {}},
          [callback{std::forward<F>(callback)},
           protocol,
           peer_id,
           wptr{weak_from_this()}](auto &&stream_result) mutable {
            auto self = wptr.lock();
            if (not self) {
              return;
            }

            auto stream_engine = self->pm_->getStreamEngine();
            stream_engine->dropReserveOutgoing(peer_id, protocol);

            if (!stream_result.has_value()) {
              self->logger_->verbose("Unable to create stream {} with {}: {}",
                                     protocol->protocolName(),
                                     peer_id,
                                     stream_result.error());
              return;
            }

            auto stream = stream_result.value();
            stream_engine->addOutgoing(std::move(stream_result.value()),
                                       protocol);

            std::forward<F>(callback)(std::move(stream));
          });
      return true;
    }
    return false;
  }

  template <typename F>
  bool ParachainProcessorImpl::tryOpenOutgoingCollatingStream(
      const libp2p::peer::PeerId &peer_id, F &&callback) {
    auto protocol = router_->getCollationProtocolVStaging();
    BOOST_ASSERT(protocol);

    return tryOpenOutgoingStream(
        peer_id, std::move(protocol), std::forward<F>(callback));
  }

  template <typename F>
  bool ParachainProcessorImpl::tryOpenOutgoingValidationStream(
      const libp2p::peer::PeerId &peer_id,
      network::CollationVersion version,
      F &&callback) {
    std::shared_ptr<network::ProtocolBase> protocol;
    switch (version) {
      case network::CollationVersion::V1:
      case network::CollationVersion::VStaging: {
        protocol = router_->getValidationProtocolVStaging();
      } break;
      default: {
        UNREACHABLE;
      } break;
    }
    BOOST_ASSERT(protocol);

    return tryOpenOutgoingStream(
        peer_id, std::move(protocol), std::forward<F>(callback));
  }

  void ParachainProcessorImpl::sendMyView(
      const libp2p::peer::PeerId &peer_id,
      const std::shared_ptr<network::Stream> &stream,
      const std::shared_ptr<network::ProtocolBase> &protocol) {
    auto my_view = peer_view_->getMyView();
    if (!my_view) {
      logger_->error("sendMyView failed, because my view still is not exists.");
      return;
    }

    BOOST_ASSERT(protocol);
    logger_->info("Send my view.(peer={}, protocol={})",
                  peer_id,
                  protocol->protocolName());
    pm_->getStreamEngine()->template send(
        peer_id,
        protocol,
        std::make_shared<
            network::WireMessage<network::vstaging::ValidatorProtocolMessage>>(
            network::ViewUpdate{.view = my_view->get().view}));
  }

  void ParachainProcessorImpl::onIncomingCollationStream(
      const libp2p::peer::PeerId &peer_id, network::CollationVersion version) {
    REINVOKE(*main_pool_handler_, onIncomingCollationStream, peer_id, version);

    auto peer_state = [&]() {
      auto res = pm_->getPeerState(peer_id);
      if (!res) {
        SL_TRACE(logger_, "From unknown peer {}", peer_id);
        res = pm_->createDefaultPeerState(peer_id);
      }
      return res;
    }();

    peer_state->get().version = version;
    if (tryOpenOutgoingCollatingStream(
            peer_id, [wptr{weak_from_this()}, peer_id, version](auto &&stream) {
              if (auto self = wptr.lock()) {
                switch (version) {
                  case network::CollationVersion::V1:
                  case network::CollationVersion::VStaging: {
                    self->sendMyView(
                        peer_id,
                        stream,
                        self->router_->getCollationProtocolVStaging());
                  } break;
                  default: {
                    UNREACHABLE;
                  } break;
                }
              }
            })) {
      SL_DEBUG(logger_, "Initiated collation protocol with {}", peer_id);
    }
  }

  void ParachainProcessorImpl::onIncomingValidationStream(
      const libp2p::peer::PeerId &peer_id, network::CollationVersion version) {
    REINVOKE(*main_pool_handler_, onIncomingValidationStream, peer_id, version);

    SL_TRACE(logger_, "Received incoming validation stream {}", peer_id);
    auto peer_state = [&]() {
      auto res = pm_->getPeerState(peer_id);
      if (!res) {
        SL_TRACE(logger_, "From unknown peer {}", peer_id);
        res = pm_->createDefaultPeerState(peer_id);
      }
      return res;
    }();

    peer_state->get().version = version;
    if (tryOpenOutgoingValidationStream(
            peer_id,
            version,
            [wptr{weak_from_this()}, peer_id, version](auto &&stream) {
              if (auto self = wptr.lock()) {
                switch (version) {
                  case network::CollationVersion::V1:
                  case network::CollationVersion::VStaging: {
                    self->sendMyView(
                        peer_id,
                        stream,
                        self->router_->getValidationProtocolVStaging());
                  } break;
                  default: {
                    UNREACHABLE;
                  } break;
                }
              }
            })) {
      logger_->info("Initiated validation protocol with {}", peer_id);
    }
  }

  network::ResponsePov ParachainProcessorImpl::getPov(
      CandidateHash &&candidate_hash) {
    if (auto res = av_store_->getPov(candidate_hash)) {
      return network::ResponsePov{*res};
    }
    return network::Empty{};
  }

  void ParachainProcessorImpl::onIncomingCollator(
      const libp2p::peer::PeerId &peer_id,
      network::CollatorPublicKey pubkey,
      network::ParachainId para_id) {
    pm_->setCollating(peer_id, pubkey, para_id);
  }

  void ParachainProcessorImpl::handleNotify(
      const libp2p::peer::PeerId &peer_id,
      const primitives::BlockHash &relay_parent) {
    if (tryOpenOutgoingCollatingStream(
            peer_id,
            [peer_id, relay_parent, wptr{weak_from_this()}](
                auto && /*stream*/) {
              auto self = wptr.lock();
              if (not self) {
                return;
              }
              self->handleNotify(peer_id, relay_parent);
            })) {
      return;
    }

    logger_->info("Send Seconded to collator.(peer={}, relay parent={})",
                  peer_id,
                  relay_parent);

    auto stream_engine = pm_->getStreamEngine();
    BOOST_ASSERT(stream_engine);

    auto collation_protocol = router_->getCollationProtocolVStaging();
    BOOST_ASSERT(collation_protocol);

    auto &statements_queue = our_current_state_.seconded_statements[peer_id];
    while (!statements_queue.empty()) {
      auto p{std::move(statements_queue.front())};
      statements_queue.pop_front();
      RelayHash &rp = p.first;

      network::SignedStatement statement = visit_in_place(
          getPayload(p.second),
          [&](const StatementWithPVDSeconded &s) -> network::SignedStatement {
            return {
                .payload =
                    {
                        .payload = network::CandidateState{s.committed_receipt},
                        .ix = p.second.payload.ix,
                    },
                .signature = p.second.signature,
            };
          },
          [&](const StatementWithPVDValid &s) -> network::SignedStatement {
            return {
                .payload =
                    {
                        .payload = network::CandidateState{s.candidate_hash},
                        .ix = p.second.payload.ix,
                    },
                .signature = p.second.signature,
            };
          });

      pending_candidates.erase(rp);
      stream_engine->send(
          peer_id,
          collation_protocol,
          std::make_shared<
              network::WireMessage<network::vstaging::CollatorProtocolMessage>>(
              network::vstaging::CollatorProtocolMessage(
                  network::vstaging::CollationMessage(
                      network::vstaging::
                          CollatorProtocolMessageCollationSeconded{
                              .relay_parent = rp,
                              .statement = std::move(statement)}))));
    }
  }

  void ParachainProcessorImpl::notify(
      const libp2p::peer::PeerId &peer_id,
      const primitives::BlockHash &relay_parent,
      const SignedFullStatementWithPVD &statement) {
    our_current_state_.seconded_statements[peer_id].emplace_back(
        std::make_pair(relay_parent, statement));
    handleNotify(peer_id, relay_parent);
  }

  bool ParachainProcessorImpl::isValidatingNode() const {
    return (app_config_.roles().flags.authority == 1);
  }

  outcome::result<void> ParachainProcessorImpl::advCanBeProcessed(
      const primitives::BlockHash &relay_parent,
      const libp2p::peer::PeerId &peer_id) {
    BOOST_ASSERT(main_pool_handler_->isInCurrentThread());
    OUTCOME_TRY(canProcessParachains());

    auto rps = our_current_state_.state_by_relay_parent.find(relay_parent);
    if (rps == our_current_state_.state_by_relay_parent.end()) {
      return Error::OUT_OF_VIEW;
    }

    if (rps->second.peers_advertised.count(peer_id) != 0ull) {
      return Error::DUPLICATE;
    }

    rps->second.peers_advertised.insert(peer_id);
    return outcome::success();
  }

  void ParachainProcessorImpl::onValidationComplete(
      const libp2p::peer::PeerId &peer_id,
      const ValidateAndSecondResult &validation_result) {
    logger_->trace("On validation complete. (peer={}, relay parent={})",
                   peer_id,
                   validation_result.relay_parent);

    auto opt_parachain_state =
        tryGetStateByRelayParent(validation_result.relay_parent);
    if (!opt_parachain_state) {
      logger_->trace("Validated candidate from {}:{} out of view",
                     peer_id,
                     validation_result.relay_parent);
      return;
    }

    auto &parachain_state = opt_parachain_state->get();
    auto &seconded = parachain_state.seconded;
    const auto candidate_hash = validation_result.candidate.hash(*hasher_);
    if (!validation_result.result) {
      SL_WARN(logger_,
              "Candidate {} validation failed with: {}",
              candidate_hash,
              validation_result.result.error());
      /// TODO(iceseer): do https://github.com/qdrvm/kagome/issues/1888
      /// send invalid
      return;
    }

    if (!seconded
        && parachain_state.issued_statements.count(candidate_hash) == 0) {
      logger_->trace(
          "Second candidate complete. (candidate={}, peer={}, relay parent={})",
          candidate_hash,
          peer_id,
          validation_result.relay_parent);

      const auto parent_head_data_hash =
          hasher_->blake2b_256(validation_result.pvd.parent_head);
      const auto ph =
          hasher_->blake2b_256(validation_result.commitments->para_head);
      if (parent_head_data_hash == ph) {
        return;
      }

      HypotheticalCandidateComplete hypothetical_candidate{
          .candidate_hash = candidate_hash,
          .receipt =
              network::CommittedCandidateReceipt{
                  .descriptor = validation_result.candidate.descriptor,
                  .commitments = *validation_result.commitments,
              },
          .persisted_validation_data = validation_result.pvd,
      };

      fragment::FragmentTreeMembership fragment_tree_membership;
      if (auto seconding_allowed =
              secondingSanityCheck(hypothetical_candidate, false)) {
        fragment_tree_membership = std::move(*seconding_allowed);
      } else {
        return;
      }

      seconded = candidate_hash;

      auto res = sign_import_and_distribute_statement<StatementType::kSeconded>(
          parachain_state, validation_result);
      if (res.has_error()) {
        SL_WARN(logger_,
                "Attempted to second candidate but was rejected by prospective "
                "parachains. (candidate_hash={}, relay_parent={}, error={})",
                candidate_hash,
                validation_result.relay_parent,
                res.error());
        /// TODO(iceseer): do https://github.com/qdrvm/kagome/issues/1888
        /// send invalid
        return;
      }

      if (!res.value()) {
        return;
      }

      auto &stmt = *res.value();
      if (auto it = our_current_state_.per_candidate.find(candidate_hash);
          it != our_current_state_.per_candidate.end()) {
        it->second.seconded_locally = true;
      } else {
        SL_WARN(logger_,
                "Missing `per_candidate` for seconded candidate. (candidate "
                "hash={})",
                candidate_hash);
      }

      for (const auto &[leaf, depths] : fragment_tree_membership) {
        auto it = our_current_state_.per_leaf.find(leaf);
        if (it == our_current_state_.per_leaf.end()) {
          SL_WARN(logger_,
                  "Missing `per_leaf` for known active leaf. (leaf={})",
                  leaf);
          continue;
        }

        ActiveLeafState &leaf_data = it->second;
        auto &seconded_at_depth =
            leaf_data.seconded_at_depth[validation_result.candidate.descriptor
                                            .para_id];

        for (const auto &depth : depths) {
          seconded_at_depth.emplace(depth, candidate_hash);
        }
      }

      parachain_state.issued_statements.insert(candidate_hash);
      notify(peer_id, validation_result.relay_parent, stmt);
    }
  }

  void ParachainProcessorImpl::share_local_statement_v1(
      RelayParentState &per_relay_parent,
      const primitives::BlockHash &relay_parent,
      const SignedFullStatementWithPVD &statement) {
    send_to_validators_group(
        relay_parent,
        {network::ValidatorProtocolMessage{
            network::StatementDistributionMessage{network::Seconded{
                .relay_parent = relay_parent,
                .statement = network::SignedStatement{
                    .payload =
                        {
                            .payload = visit_in_place(
                                parachain::getPayload(statement),
                                [&](const StatementWithPVDSeconded &val) {
                                  return network::CandidateState{
                                      val.committed_receipt};
                                },
                                [&](const StatementWithPVDValid &val) {
                                  return network::CandidateState{
                                      val.candidate_hash};
                                }),
                            .ix = statement.payload.ix,
                        },
                    .signature = statement.signature,
                }}}}});
  }

  void ParachainProcessorImpl::share_local_statement_vstaging(
      RelayParentState &per_relay_parent,
      const primitives::BlockHash &relay_parent,
      const SignedFullStatementWithPVD &statement) {
    const CandidateHash candidate_hash =
        candidateHashFrom(getPayload(statement));
    SL_TRACE(logger_,
             "Sharing statement. (relay parent={}, candidate hash={})",
             relay_parent,
             candidate_hash);

    BOOST_ASSERT(per_relay_parent.our_index);
    std::optional<runtime::SessionInfo> opt_session_info =
        retrieveSessionInfo(relay_parent);
    if (!opt_session_info) {
      SL_ERROR(logger_,
               "Retrieve session info failed. (relay parent={})",
               relay_parent);
      return;
    }

    const Groups &groups = *per_relay_parent.groups;
    const std::optional<network::ParachainId> &local_assignment =
        per_relay_parent.assigned_para;
    const network::ValidatorIndex local_index = *per_relay_parent.our_index;
    const auto local_group_opt = groups.byValidatorIndex(local_index);
    if (!opt_session_info) {
      SL_ERROR(logger_,
               "Local validator info is not present. (relay parent={})",
               relay_parent);
      return;
    }
    const GroupIndex local_group = *local_group_opt;

    std::optional<std::pair<ParachainId, Hash>> expected = visit_in_place(
        getPayload(statement),
        [&](const StatementWithPVDSeconded &v)
            -> std::optional<std::pair<ParachainId, Hash>> {
          return std::make_pair(v.committed_receipt.descriptor.para_id,
                                v.committed_receipt.descriptor.relay_parent);
        },
        [&](const StatementWithPVDValid &v)
            -> std::optional<std::pair<ParachainId, Hash>> {
          if (auto p = candidates_.get_confirmed(v.candidate_hash)) {
            return std::make_pair(p->get().para_id(), p->get().relay_parent());
          }
          return std::nullopt;
        });
    const bool is_seconded =
        is_type<StatementWithPVDSeconded>(getPayload(statement));

    if (!expected) {
      SL_ERROR(
          logger_, "Invalid share statement. (relay parent={})", relay_parent);
      return;
    }
    const auto &[expected_para, expected_relay_parent] = *expected;

    if (local_index != statement.payload.ix) {
      SL_ERROR(logger_,
               "Invalid share statement because of validator index. (relay "
               "parent={})",
               relay_parent);
      return;
    }

    BOOST_ASSERT(per_relay_parent.statement_store);
    BOOST_ASSERT(per_relay_parent.prospective_parachains_mode);

    const auto seconding_limit =
        per_relay_parent.prospective_parachains_mode->max_candidate_depth + 1;
    if (is_seconded
        && per_relay_parent.statement_store->seconded_count(local_index)
               == seconding_limit) {
      SL_WARN(
          logger_,
          "Local node has issued too many `Seconded` statements. (limit={})",
          seconding_limit);
      return;
    }

    if (!local_assignment || *local_assignment != expected_para
        || relay_parent != expected_relay_parent) {
      SL_ERROR(
          logger_,
          "Invalid share statement because local assignment. (relay parent={})",
          relay_parent);
      return;
    }

    IndexedAndSigned<network::vstaging::CompactStatement> compact_statement =
        signed_to_compact(statement);
    std::optional<PostConfirmation> post_confirmation;
    if (auto s =
            if_type<const StatementWithPVDSeconded>(getPayload(statement))) {
      post_confirmation =
          candidates_.confirm_candidate(candidate_hash,
                                        s->get().committed_receipt,
                                        s->get().pvd,
                                        local_group,
                                        hasher_);
    }

    if (auto r = per_relay_parent.statement_store->insert(
            groups, compact_statement, StatementOrigin::Local);
        !r || !*r) {
      SL_ERROR(logger_,
               "Invalid share statement because statement store insertion "
               "failed. (relay parent={})",
               relay_parent);
      return;
    }

    if (per_relay_parent.grid_view) {
      auto &l = *per_relay_parent.local_validator;
      l.grid_tracker.learned_fresh_statement(*per_relay_parent.groups,
                                             *per_relay_parent.grid_view,
                                             local_index,
                                             getPayload(compact_statement));
    }

    circulate_statement(relay_parent, per_relay_parent, compact_statement);
    if (post_confirmation) {
      apply_post_confirmation(*post_confirmation);
    }
  }

  outcome::result<std::vector<network::ErasureChunk>>
  ParachainProcessorImpl::validateErasureCoding(
      const runtime::AvailableData &validating_data, size_t n_validators) {
    return toChunks(n_validators, validating_data);
  }

  void ParachainProcessorImpl::notifyAvailableData(
      std::vector<network::ErasureChunk> &&chunks,
      const primitives::BlockHash &relay_parent,
      const network::CandidateHash &candidate_hash,
      const network::ParachainBlock &pov,
      const runtime::PersistedValidationData &data) {
    makeTrieProof(chunks);
    /// TODO(iceseer): remove copy
    av_store_->storeData(
        relay_parent, candidate_hash, std::move(chunks), pov, data);
    logger_->trace("Put chunks set.(candidate={})", candidate_hash);
  }

  template <ParachainProcessorImpl::ValidationTaskType kMode>
  void ParachainProcessorImpl::makeAvailable(
      const libp2p::peer::PeerId &peer_id,
      const primitives::BlockHash &candidate_hash,
      ValidateAndSecondResult &&validate_and_second_result) {
    REINVOKE(*main_pool_handler_,
             makeAvailable<kMode>,
             peer_id,
             candidate_hash,
             std::move(validate_and_second_result));

    auto parachain_state =
        tryGetStateByRelayParent(validate_and_second_result.relay_parent);
    if (!parachain_state) {
      SL_TRACE(logger_,
               "After validation no parachain state on relay_parent {}",
               validate_and_second_result.relay_parent);
      return;
    }

    SL_INFO(logger_,
            "Async validation complete.(relay parent={}, para_id={})",
            validate_and_second_result.relay_parent,
            validate_and_second_result.candidate.descriptor.para_id);

    parachain_state->get().awaiting_validation.erase(candidate_hash);
    auto q{std::move(validate_and_second_result)};
    if constexpr (kMode == ValidationTaskType::kSecond) {
      onValidationComplete(peer_id, std::move(q));
    } else {
      onAttestComplete(peer_id, std::move(q));
    }
  }

  template <ParachainProcessorImpl::ValidationTaskType kMode>
  void ParachainProcessorImpl::validateAsync(
      network::CandidateReceipt &&candidate,
      network::ParachainBlock &&pov,
      runtime::PersistedValidationData &&pvd,
      const libp2p::peer::PeerId &peer_id,
      const primitives::BlockHash &relay_parent,
      size_t n_validators) {
    REINVOKE(*main_pool_handler_,
             validateAsync<kMode>,
             std::move(candidate),
             std::move(pov),
             std::move(pvd),
             peer_id,
             relay_parent,
             n_validators);

    SL_INFO(logger_,
            "Starting validation task.(para id={}, "
            "relay parent={}, peer={})",
            candidate.descriptor.para_id,
            relay_parent,
            peer_id);

    // Start the timer for the validation task
    auto _measure = std::make_shared<TicToc>("Parachain validation", logger_);
    const auto candidate_hash{candidate.hash(*hasher_)};

    /// TODO(iceseer): do https://github.com/qdrvm/kagome/issues/1888
    /// checks if we still need to execute parachain task
    auto need_to_process =
        our_current_state_.active_leaves.count(relay_parent) != 0ull;

    // If not needed, skip the validation and return
    if (!need_to_process) {
      SL_TRACE(logger_,
               "Candidate validation skipped because of extruded relay parent. "
               "(relay_parent={}, parachain_id={}, candidate_hash={})",
               relay_parent,
               candidate.descriptor.para_id,
               candidate_hash);
      return;
    }
    auto cb = [weak_self{weak_from_this()},
               candidate,
               pov,
               pvd,
               peer_id,
               relay_parent,
               n_validators,
               _measure,
               candidate_hash](
                  outcome::result<Pvf::Result> validation_result) mutable {
      auto self = weak_self.lock();
      if (not self) {
        return;
      }
      if (!validation_result) {
        SL_WARN(
            self->logger_,
            "Candidate {} on relay_parent {}, para_id {} validation failed with "
            "error: {}",
            candidate_hash,
            candidate.descriptor.relay_parent,
            candidate.descriptor.para_id,
            validation_result.error().message());
        return;
      }

      /// TODO(iceseer): do https://github.com/qdrvm/kagome/issues/1888
      /// checks if we still need to execute parachain task, if not needed, skip
      /// the erasure-coding and return
      auto need_to_process =
          self->our_current_state_.active_leaves.count(relay_parent) != 0ull;
      if (!need_to_process) {
        SL_TRACE(
            self->logger_,
            "Candidate validation skipped before erasure-coding because of "
            "extruded relay parent. "
            "(relay_parent={}, parachain_id={}, candidate_hash={})",
            relay_parent,
            candidate.descriptor.para_id,
            candidate_hash);
        return;
      }

      // Get the commitments and data from the validation result
      auto &[comms, data] = validation_result.value();
      runtime::AvailableData available_data{
          .pov = std::move(pov),
          .validation_data = std::move(data),
      };

      auto chunks_res =
          self->validateErasureCoding(available_data, n_validators);
      if (chunks_res.has_error()) {
        SL_WARN(self->logger_,
                "Erasure coding validation failed. (error={})",
                chunks_res.error());
        return;
      }
      auto &chunks = chunks_res.value();

      // Notify peers about the data availability
      self->notifyAvailableData(std::move(chunks),
                                relay_parent,
                                candidate_hash,
                                available_data.pov,
                                available_data.validation_data);

      self->makeAvailable<kMode>(
          peer_id,
          candidate_hash,
          ValidateAndSecondResult{
              .result = outcome::success(),
              .relay_parent = relay_parent,
              .commitments = std::make_shared<network::CandidateCommitments>(
                  std::move(comms)),
              .candidate = candidate,
              .pov = std::move(available_data.pov),
              .pvd = std::move(pvd),
          });
    };
    pvf_->pvf(candidate,
              pov,
              pvd,
              [weak_self{weak_from_this()},
               cb{std::move(cb)}](outcome::result<Pvf::Result> r) mutable {
                auto self = weak_self.lock();
                if (not self) {
                  return;
                }
                post(*self->main_pool_handler_,
                     [cb{std::move(cb)}, r{std::move(r)}]() mutable {
                       cb(std::move(r));
                     });
              });
  }

  void ParachainProcessorImpl::onAttestComplete(
      const libp2p::peer::PeerId &, const ValidateAndSecondResult &result) {
    auto parachain_state = tryGetStateByRelayParent(result.relay_parent);
    if (!parachain_state) {
      logger_->warn(
          "onAttestComplete result based on unexpected relay_parent {}",
          result.relay_parent);
      return;
    }

    logger_->info("Attest complete.(relay parent={}, para id={})",
                  result.relay_parent,
                  result.candidate.descriptor.para_id);

    const auto candidate_hash = result.candidate.hash(*hasher_);
    parachain_state->get().fallbacks.erase(candidate_hash);

    if (parachain_state->get().issued_statements.count(candidate_hash) == 0) {
      if (result.result) {
        if (const auto r =
                sign_import_and_distribute_statement<StatementType::kValid>(
                    parachain_state->get(), result);
            r.has_error()) {
          SL_WARN(logger_,
                  "Sign import and distribute failed. (relay_parent={}, "
                  "candidate_hash={}, para_id={}, error={})",
                  result.relay_parent,
                  candidate_hash,
                  result.candidate.descriptor.para_id,
                  r.error());
          return;
        }
      }
      parachain_state->get().issued_statements.insert(candidate_hash);
    }
  }

  void ParachainProcessorImpl::onAttestNoPoVComplete(
      const network::RelayHash &relay_parent,
      const CandidateHash &candidate_hash) {
    auto parachain_state = tryGetStateByRelayParent(relay_parent);
    if (!parachain_state) {
      logger_->warn(
          "onAttestNoPoVComplete result based on unexpected relay_parent. "
          "(relay_parent={}, candidate={})",
          relay_parent,
          candidate_hash);
      return;
    }

    auto it = parachain_state->get().fallbacks.find(candidate_hash);
    if (it == parachain_state->get().fallbacks.end()) {
      logger_->error(
          "Internal error. Fallbacks doesn't contain candidate hash {}",
          candidate_hash);
      return;
    }

    /// TODO(iceseer): make rotation on validators
    AttestingData &attesting = it->second;
    if (!attesting.backing.empty()) {
      attesting.from_validator = attesting.backing.front();
      attesting.backing.pop();
      auto it = our_current_state_.per_candidate.find(candidate_hash);
      if (it != our_current_state_.per_candidate.end()) {
        kickOffValidationWork(relay_parent,
                              attesting,
                              it->second.persisted_validation_data,
                              *parachain_state);
      }
    }
  }

  bool ParachainProcessorImpl::isRelayParentInImplicitView(
      const RelayHash &relay_parent,
      const ProspectiveParachainsModeOpt &relay_parent_mode,
      const ImplicitView &implicit_view,
      const std::unordered_map<Hash, ProspectiveParachainsModeOpt>
          &active_leaves,
      ParachainId para_id) {
    if (!relay_parent_mode) {
      return active_leaves.count(relay_parent) != 0ull;
    }

    for (const auto &[hash, mode] : active_leaves) {
      if (mode) {
        for (const auto &h :
             implicit_view.knownAllowedRelayParentsUnder(hash, para_id)) {
          if (h == relay_parent) {
            return true;
          }
        }
      }
    }
    return false;
  }

  outcome::result<std::pair<CollatorId, ParachainId>>
  ParachainProcessorImpl::insertAdvertisement(
      network::PeerState &peer_data,
      const RelayHash &on_relay_parent,
      const ProspectiveParachainsModeOpt &relay_parent_mode,
      const std::optional<std::reference_wrapper<const CandidateHash>>
          &candidate_hash) {
    if (!peer_data.collator_state) {
      SL_WARN(logger_, "Undeclared collator.");
      return Error::UNDECLARED_COLLATOR;
    }

    if (!isRelayParentInImplicitView(on_relay_parent,
                                     relay_parent_mode,
                                     *our_current_state_.implicit_view,
                                     our_current_state_.active_leaves,
                                     peer_data.collator_state->para_id)) {
      SL_TRACE(logger_, "Out of view. (relay_parent={})", on_relay_parent);
      return Error::OUT_OF_VIEW;
    }

    if (!relay_parent_mode) {
      if (peer_data.collator_state->advertisements.count(on_relay_parent)
          != 0ull) {
        return Error::DUPLICATE;
      }

      if (candidate_hash) {
        peer_data.collator_state->advertisements[on_relay_parent] = {
            *candidate_hash};
      }
    } else if (candidate_hash) {
      auto &candidates =
          peer_data.collator_state->advertisements[on_relay_parent];
      if (candidates.size() > relay_parent_mode->max_candidate_depth) {
        return Error::PEER_LIMIT_REACHED;
      }
      auto [_, inserted] = candidates.insert(*candidate_hash);
      if (!inserted) {
        return Error::DUPLICATE;
      }
    } else {
      return Error::PROTOCOL_MISMATCH;
    }

    peer_data.collator_state->last_active = std::chrono::system_clock::now();
    return std::make_pair(peer_data.collator_state->collator_id,
                          peer_data.collator_state->para_id);
  }

  ParachainProcessorImpl::SecondingAllowed
  ParachainProcessorImpl::secondingSanityCheck(
      const HypotheticalCandidate &hypothetical_candidate,
      bool backed_in_path_only) {
    const auto &active_leaves = our_current_state_.per_leaf;
    const auto &implicit_view = *our_current_state_.implicit_view;

    fragment::FragmentTreeMembership membership;
    const auto candidate_para = candidatePara(hypothetical_candidate);
    const auto candidate_relay_parent = relayParent(hypothetical_candidate);
    const auto candidate_hash = candidateHash(hypothetical_candidate);

    auto proc_response = [&](std::vector<size_t> &&depths,
                             const Hash &head,
                             const ActiveLeafState &leaf_state) {
      for (auto depth : depths) {
        if (auto it = leaf_state.seconded_at_depth.find(candidate_para.get());
            it != leaf_state.seconded_at_depth.end()
            && it->second.count(depth) != 0ull) {
          return false;
        }
      }
      membership.emplace_back(head, std::move(depths));
      return true;
    };

    for (const auto &[head, leaf_state] : active_leaves) {
      if (leaf_state.prospective_parachains_mode) {
        const auto allowed_parents_for_para =
            implicit_view.knownAllowedRelayParentsUnder(head,
                                                        {candidate_para.get()});
        if (std::find(allowed_parents_for_para.begin(),
                      allowed_parents_for_para.end(),
                      candidate_relay_parent.get())
            == allowed_parents_for_para.end()) {
          continue;
        }

        std::vector<size_t> r;
        for (auto &&[candidate, memberships] :
             prospective_parachains_->answerHypotheticalFrontierRequest(
                 std::span<const HypotheticalCandidate>{&hypothetical_candidate,
                                                        1},
                 {{head}},
                 backed_in_path_only)) {
          BOOST_ASSERT(candidateHash(candidate).get() == candidate_hash.get());
          for (auto &&[relay_parent, depths] : memberships) {
            BOOST_ASSERT(relay_parent == head);
            r.insert(r.end(), depths.begin(), depths.end());
          }
        }

        if (!proc_response(std::move(r), head, leaf_state)) {
          return std::nullopt;
        }
      } else {
        if (head == candidate_relay_parent.get()) {
          if (auto it = leaf_state.seconded_at_depth.find(candidate_para.get());
              it != leaf_state.seconded_at_depth.end()
              && it->second.count(0) != 0ull) {
            return std::nullopt;
          }
          if (!proc_response(std::vector<size_t>{0ull}, head, leaf_state)) {
            return std::nullopt;
          }
        }
      }
    }

    if (membership.empty()) {
      return std::nullopt;
    }

    return membership;
  }

  bool ParachainProcessorImpl::canSecond(
      ParachainProcessorImpl::RelayParentState &per_relay_parent,
      ParachainId candidate_para_id,
      const Hash &relay_parent,
      const CandidateHash &candidate_hash,
      const Hash &parent_head_data_hash) {
    if (per_relay_parent.prospective_parachains_mode) {
      if (auto seconding_allowed = secondingSanityCheck(
              HypotheticalCandidateIncomplete{
                  .candidate_hash = candidate_hash,
                  .candidate_para = candidate_para_id,
                  .parent_head_data_hash = parent_head_data_hash,
                  .candidate_relay_parent = relay_parent},
              true)) {
        for (const auto &[_, m] : *seconding_allowed) {
          if (!m.empty()) {
            return true;
          }
        }
      }
    }
    return false;
  }

  void ParachainProcessorImpl::handleAdvertisement(
      network::CollationEvent &&pending_collation,
      std::optional<std::pair<CandidateHash, Hash>> &&prospective_candidate) {
    REINVOKE(*main_pool_handler_,
             handleAdvertisement,
             std::move(pending_collation),
             std::move(prospective_candidate));

    // Extract relay parent, peer id and parachain id from the pending collation
    const RelayHash &relay_parent =
        pending_collation.pending_collation.relay_parent;
    const libp2p::peer::PeerId &peer_id =
        pending_collation.pending_collation.peer_id;
    const ParachainId &para_id = pending_collation.pending_collation.para_id;

    // Try to get the state of the relay parent in the context of parachain
    // processing
    auto opt_per_relay_parent = tryGetStateByRelayParent(relay_parent);
    if (!opt_per_relay_parent) {
      SL_TRACE(
          logger_, "Relay parent unknown. (relay_parent={})", relay_parent);
      return;
    }

    auto &per_relay_parent = opt_per_relay_parent->get();
    const ProspectiveParachainsModeOpt &relay_parent_mode =
        per_relay_parent.prospective_parachains_mode;
    const std::optional<network::ParachainId> &assignment =
        per_relay_parent.assigned_para;

    // Get the state of the remote peer
    auto peer_state = pm_->getPeerState(peer_id);
    if (!peer_state) {
      SL_TRACE(logger_, "Unknown peer. (peerd_id={})", peer_id);
      return;
    }

    // Get the state of the collator
    const auto collator_state = peer_state->get().collator_state;
    if (!collator_state) {
      SL_TRACE(logger_, "Undeclared collator. (peerd_id={})", peer_id);
      return;
    }

    const ParachainId collator_para_id = collator_state->para_id;
<<<<<<< HEAD
    if (!assignment) {
      // If the assignment is invalid, log a trace message and return
=======
    if (!assignment || collator_para_id != *assignment) {
>>>>>>> d66bdb30
      SL_TRACE(logger_,
               "Invalid assignment. (peerd_id={}, collator={})",
               peer_id,
               collator_para_id);
      return;
    }

    // Check for protocol mismatch
    if (relay_parent_mode && !prospective_candidate) {
      SL_WARN(logger_, "Protocol mismatch. (peer_id={})", peer_id);
      return;
    }

    const auto candidate_hash =
        utils::map(prospective_candidate,
                   [](const auto &pair) { return std::cref(pair.first); });

    // Try to insert the advertisement
    auto insert_res = insertAdvertisement(
        peer_state->get(), relay_parent, relay_parent_mode, candidate_hash);
    if (insert_res.has_error()) {
      // If there is an error inserting the advertisement, log a trace message
      // and return
      SL_TRACE(logger_,
               "Insert advertisement error. (error={})",
               insert_res.error().message());
      return;
    }

    // Get the collator id and parachain id from the result of the advertisement
    // insertion
    const auto &[collator_id, parachain_id] = insert_res.value();
    if (!per_relay_parent.collations.hasSecondedSpace(relay_parent_mode)) {
      SL_TRACE(logger_, "Seconded limit reached.");
      return;
    }

    if (prospective_candidate) {
      auto &&[ch, parent_head_data_hash] = *prospective_candidate;
      const bool is_seconding_allowed = !relay_parent_mode
                                     || canSecond(per_relay_parent,
                                                  collator_para_id,
                                                  relay_parent,
                                                  ch,
                                                  parent_head_data_hash);

      // If seconding is not allowed by backing, queue the advertisement
      if (!is_seconding_allowed) {
        SL_TRACE(logger_,
                 "Seconding is not allowed by backing, queueing advertisement. "
                 "(candidate hash={}, relay_parent = {}, para id={})",
                 ch,
                 relay_parent,
                 para_id);

        our_current_state_
            .blocked_advertisements[collator_para_id][parent_head_data_hash]
            .emplace_back(
                BlockedAdvertisement{.peer_id = peer_id,
                                     .collator_id = collator_id,
                                     .candidate_relay_parent = relay_parent,
                                     .candidate_hash = ch});

        return;
      }
    }

    // Try to enqueue the collation
    if (auto result = enqueueCollation(per_relay_parent,
                                       relay_parent,
                                       para_id,
                                       peer_id,
                                       collator_id,
                                       std::move(prospective_candidate));
        result.has_error()) {
      SL_TRACE(logger_,
               "Failed to request advertised collation. (relay parent={}, para "
               "id={}, peer_id={}, error={})",
               relay_parent,
               para_id,
               peer_id,
               result.error().message());
    }
  }

  outcome::result<void> ParachainProcessorImpl::enqueueCollation(
      ParachainProcessorImpl::RelayParentState &per_relay_parent,
      const RelayHash &relay_parent,
      ParachainId para_id,
      const libp2p::peer::PeerId &peer_id,
      const CollatorId &collator_id,
      std::optional<std::pair<CandidateHash, Hash>> &&prospective_candidate) {
    BOOST_ASSERT(main_pool_handler_->isInCurrentThread());
    SL_TRACE(logger_,
             "Received advertise collation. (peer id={}, para id={}, relay "
             "parent={})",
             peer_id,
             para_id,
             relay_parent);

    const auto &relay_parent_mode =
        per_relay_parent.prospective_parachains_mode;
    auto &collations = per_relay_parent.collations;

    if (!collations.hasSecondedSpace(relay_parent_mode)) {
      SL_TRACE(logger_,
               "Limit of seconded collations reached for valid advertisement. "
               "(peer={}, para id={}, relay parent={})",
               peer_id,
               para_id,
               relay_parent);
      return outcome::success();
    }

    PendingCollation pending_collation{
        .relay_parent = relay_parent,
        .para_id = para_id,
        .peer_id = peer_id,
        .commitments_hash = {},
        .prospective_candidate = std::move(prospective_candidate),
    };

    switch (collations.status) {
      case CollationStatus::Fetching:
      case CollationStatus::WaitingOnValidation: {
        SL_TRACE(logger_,
                 "Added collation to the pending list. (peer_id={}, para "
                 "id={}, relay parent={})",
                 peer_id,
                 para_id,
                 relay_parent);

        collations.waiting_queue.emplace_back(std::move(pending_collation),
                                              collator_id);
      } break;
      case CollationStatus::Waiting: {
        fetchCollation(
            per_relay_parent, std::move(pending_collation), collator_id);
      } break;
      case CollationStatus::Seconded: {
        if (relay_parent_mode) {
          // Limit is not reached, it's allowed to second another
          // collation.
          fetchCollation(
              per_relay_parent, std::move(pending_collation), collator_id);
        } else {
          SL_TRACE(logger_,
                   "A collation has already been seconded. (peer_id={}, para "
                   "id={}, relay parent={})",
                   peer_id,
                   para_id,
                   relay_parent);
        }
      } break;
    }

    return outcome::success();
  }

  void ParachainProcessorImpl::fetchCollation(
      ParachainProcessorImpl::RelayParentState &per_relay_parent,
      PendingCollation &&pc,
      const CollatorId &id) {
    auto peer_state = pm_->getPeerState(pc.peer_id);
    if (!peer_state) {
      SL_TRACE(
          logger_, "No peer state. Unknown peer. (peer id={})", pc.peer_id);
      return;
    }

    const auto candidate_hash =
        utils::map(pc.prospective_candidate,
                   [](const auto &pair) { return std::cref(pair.first); });

    network::CollationVersion version = network::CollationVersion::VStaging;
    if (peer_state->get().version) {
      version = *peer_state->get().version;
    }

    if (peer_state->get().hasAdvertised(pc.relay_parent, candidate_hash)) {
      fetchCollation(per_relay_parent, std::move(pc), id, version);
      return;
    }
    SL_WARN(logger_, "Not advertised. (peer id={})", pc.peer_id);
  }

  void ParachainProcessorImpl::fetchCollation(
      ParachainProcessorImpl::RelayParentState &per_relay_parent,
      PendingCollation &&pc,
      const CollatorId &id,
      network::CollationVersion version) {
    if (our_current_state_.collation_requests_cancel_handles.count(pc)
        != 0ull) {
      SL_WARN(logger_,
              "Already requested. (relay parent={}, para id={})",
              pc.relay_parent,
              pc.para_id);
      return;
    }

    const auto peer_id = pc.peer_id;
    auto response_callback =
        [pending_collation{pc}, wptr{weak_from_this()}](
            outcome::result<network::CollationFetchingResponse>
                &&result) mutable {
          auto self = wptr.lock();
          if (!self) {
            return;
          }

          const RelayHash &relay_parent = pending_collation.relay_parent;
          const libp2p::peer::PeerId &peer_id = pending_collation.peer_id;

          SL_TRACE(self->logger_,
                   "Fetching collation from(peer={}, relay parent={})",
                   peer_id,
                   relay_parent);
          if (!result) {
            SL_WARN(self->logger_,
                    "Fetch collation from {}:{} failed with: {}",
                    peer_id,
                    relay_parent,
                    result.error());
            /// TODO(iceseer): do https://github.com/qdrvm/kagome/issues/1888
            /// dequeue_next_collation_and_fetch
            return;
          }

          self->handleFetchedCollation(std::move(pending_collation),
                                       std::move(result).value());
        };

    SL_TRACE(logger_,
             "Requesting collation. (peer id={}, para id={}, relay parent={})",
             pc.peer_id,
             pc.para_id,
             pc.relay_parent);

    our_current_state_.collation_requests_cancel_handles.insert(std::move(pc));
    const auto maybe_candidate_hash =
        utils::map(pc.prospective_candidate,
                   [](const auto &pair) { return std::cref(pair.first); });
    per_relay_parent.collations.status = CollationStatus::Fetching;
    per_relay_parent.collations.fetching_from.emplace(id, maybe_candidate_hash);

    if (network::CollationVersion::V1 == version) {
      network::CollationFetchingRequest fetch_collation_request{
          .relay_parent = pc.relay_parent,
          .para_id = pc.para_id,
      };
      router_->getReqCollationProtocol()->request(
          peer_id,
          std::move(fetch_collation_request),
          std::move(response_callback));
    } else if (network::CollationVersion::VStaging == version
               && maybe_candidate_hash) {
      network::vstaging::CollationFetchingRequest fetch_collation_request{
          .relay_parent = pc.relay_parent,
          .para_id = pc.para_id,
          .candidate_hash = maybe_candidate_hash->get(),
      };
      router_->getReqCollationProtocol()->request(
          peer_id,
          std::move(fetch_collation_request),
          std::move(response_callback));
    } else {
      UNREACHABLE;
    }
  }

}  // namespace kagome::parachain<|MERGE_RESOLUTION|>--- conflicted
+++ resolved
@@ -441,15 +441,6 @@
     }
   }
 
-<<<<<<< HEAD
-  /*
-   * This function is responsible for sending peer messages for a given relay
-   * parent. If a peer_id is provided, the messages are sent to that specific
-   * peer. Otherwise, the messages are sent to all peers in the validators group
-   * corresponding to the given relay parent. The messages include information
-   * about the candidate validation and the erasure coding validation.
-   */
-=======
   std::optional<std::pair<std::vector<libp2p::peer::PeerId>,
                           network::VersionedValidatorProtocolMessage>>
   ParachainProcessorImpl::pending_statement_network_message(
@@ -484,7 +475,6 @@
     return {};
   }
 
->>>>>>> d66bdb30
   void ParachainProcessorImpl::send_peer_messages_for_relay_parent(
       const libp2p::peer::PeerId &peer_id, const RelayHash &relay_parent) {
     BOOST_ASSERT(
@@ -1599,6 +1589,10 @@
     }
   }
 
+  // Handles BackedCandidateManifest message
+  //  It performs various checks and operations, and if everything is
+  //  successful, it sends acknowledgement and statement messages to the
+  //  validators group or sends a request to fetch the attested candidate.
   void ParachainProcessorImpl::handle_incoming_manifest(
       const libp2p::peer::PeerId &peer_id,
       const network::vstaging::BackedCandidateManifest &manifest) {
@@ -1627,18 +1621,6 @@
     }
 
     SL_TRACE(
-<<<<<<< HEAD
-        logger_, "Incoming `StatementDistributionMessage`. (peer={})", peer_id);
-
-    // Handles BackedCandidateAcknowledgement message
-    // code handles the case when a BackedCandidateAcknowledgement message is
-    // received. It performs various checks and operations, and if everything is
-    // successful, it sends post-acknowledgement statement messages to the
-    // validators group.
-    if (auto inner =
-            if_type<const network::vstaging::BackedCandidateAcknowledgement>(
-                msg)) {
-=======
         logger_,
         "Handling incoming manifest common. (relay_parent={}, candidate_hash={})",
         manifest.relay_parent,
@@ -1660,7 +1642,6 @@
 
     const auto sender_index = x->sender_index;
     if (x->acknowledge) {
->>>>>>> d66bdb30
       SL_TRACE(logger_,
                "Known candidate - acknowledging manifest. (candidate hash={})",
                manifest.candidate_hash);
@@ -1822,14 +1803,6 @@
       return;
     }
 
-<<<<<<< HEAD
-    // Handles BackedCandidateManifest message
-    //  It performs various checks and operations, and if everything is
-    //  successful, it sends acknowledgement and statement messages to the
-    //  validators group or sends a request to fetch the attested candidate.
-    if (auto manifest =
-            if_type<const network::vstaging::BackedCandidateManifest>(msg)) {
-=======
     const auto confirmed = candidates_.get_confirmed(candidate_hash);
     const auto is_confirmed = candidates_.is_confirmed(candidate_hash);
     const auto &group = opt_session_info->validator_groups[*originator_group];
@@ -1856,7 +1829,6 @@
     }
 
     if (!*was_fresh_opt) {
->>>>>>> d66bdb30
       SL_TRACE(logger_,
                "Statement was not fresh. (relay parent={}, validator={})",
                stm.relay_parent,
@@ -1999,65 +1971,12 @@
       return;
     }
 
-<<<<<<< HEAD
-    // Handles StatementDistributionMessageStatement message
-    // It performs various checks and operations, and if everything is
-    // successful, it sends backing fresh statements and circulates the
-    // statement.
-    if (auto stm = if_type<
-            const network::vstaging::StatementDistributionMessageStatement>(
-            msg)) {
-      SL_TRACE(logger_,
-               "`StatementDistributionMessageStatement`. (relay_parent={}, "
-               "candidate_hash={})",
-               stm->get().relay_parent,
-               candidateHash(getPayload(stm->get().compact)));
-      auto parachain_state = tryGetStateByRelayParent(stm->get().relay_parent);
-      if (!parachain_state) {
-        SL_TRACE(logger_,
-                 "After request pov no parachain state on relay_parent. (relay "
-                 "parent={})",
-                 stm->get().relay_parent);
-        return;
-      }
-
-      auto opt_session_info = retrieveSessionInfo(stm->get().relay_parent);
-      if (!opt_session_info) {
-        SL_WARN(logger_,
-                "No session info for current parrent. (relay parent={})",
-                stm->get().relay_parent);
-        return;
-      }
-
-      std::optional<GroupIndex> originator_group =
-          [&]() -> std::optional<GroupIndex> {
-        for (GroupIndex g = 0; g < opt_session_info->validator_groups.size();
-             ++g) {
-          const auto &group = opt_session_info->validator_groups[g];
-          for (const auto &v : group) {
-            if (v == stm->get().compact.payload.ix) {
-              return g;
-            }
-          }
-        }
-        return std::nullopt;
-      }();
-      if (!originator_group) {
-        SL_TRACE(logger_,
-                 "No correct validator index in statement. (relay parent={}, "
-                 "validator={})",
-                 stm->get().relay_parent,
-                 stm->get().compact.payload.ix);
-        return;
-      }
-=======
     auto group = relay_parent_state.groups->get(group_index);
     if (!group) {
       return;
     }
     const auto seconding_limit =
         relay_parent_state.prospective_parachains_mode->max_candidate_depth + 1;
->>>>>>> d66bdb30
 
     SL_TRACE(logger_,
              "Form unwanted mask. (relay_parent={}, candidate_hash={})",
@@ -4761,12 +4680,8 @@
     }
 
     const ParachainId collator_para_id = collator_state->para_id;
-<<<<<<< HEAD
-    if (!assignment) {
+    if (!assignment || collator_para_id != *assignment) {
       // If the assignment is invalid, log a trace message and return
-=======
-    if (!assignment || collator_para_id != *assignment) {
->>>>>>> d66bdb30
       SL_TRACE(logger_,
                "Invalid assignment. (peerd_id={}, collator={})",
                peer_id,
