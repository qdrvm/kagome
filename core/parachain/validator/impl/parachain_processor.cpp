--- conflicted
+++ resolved
@@ -4476,53 +4476,6 @@
     return sign_result.value();
   }
 
-<<<<<<< HEAD
-  //  template <typename F>
-  //  bool ParachainProcessorImpl::tryOpenOutgoingStream(
-  //      const libp2p::peer::PeerId &peer_id,
-  //      std::shared_ptr<network::ProtocolBase> protocol,
-  //      F &&callback) {
-  //    auto stream_engine = pm_->getStreamEngine();
-  //    BOOST_ASSERT(stream_engine);
-  //
-  //    if (stream_engine->reserveOutgoing(peer_id, protocol)) {
-  //      protocol->newOutgoingStream(
-  //          peer_id,
-  //          [callback = std::forward<F>(callback),
-  //           protocol,
-  //           peer_id,
-  //           wptr{weak_from_this()}](auto &&stream_result) mutable {
-  //            auto self = wptr.lock();
-  //            if (not self) {
-  //              return;
-  //            }
-  //
-  //            auto stream_engine = self->pm_->getStreamEngine();
-  //            stream_engine->dropReserveOutgoing(peer_id, protocol);
-  //
-  //            if (!stream_result.has_value()) {
-  //              self->logger_->verbose("Unable to create stream {} with {}:
-  //              {}",
-  //                                     protocol->protocolName(),
-  //                                     peer_id,
-  //                                     stream_result.error());
-  //              return;
-  //            }
-  //
-  //            auto stream = stream_result.value();
-  //            stream_engine->addOutgoing(std::move(stream_result.value()),
-  //                                       protocol);
-  //
-  //            std::forward<F>(callback)(std::move(stream));
-  //          });
-  //      return true;
-  //    }
-  //    std::forward<F>(callback)(std::move(stream));
-  //    return false;
-  //  }
-
-=======
->>>>>>> bf3fc8c8
   template <typename F>
   bool ParachainProcessorImpl::tryOpenOutgoingCollatingStream(
       const libp2p::peer::PeerId &peer_id, F &&callback) {
@@ -4533,30 +4486,6 @@
         peer_id, std::move(protocol), std::forward<F>(callback));
   }
 
-<<<<<<< HEAD
-  //  template <typename F>
-  //  bool ParachainProcessorImpl::tryOpenOutgoingValidationStream(
-  //      const libp2p::peer::PeerId &peer_id,
-  //      network::CollationVersion version,
-  //      F &&callback) {
-  //    std::shared_ptr<network::ProtocolBase> protocol;
-  //    switch (version) {
-  //      case network::CollationVersion::V1:
-  //      case network::CollationVersion::VStaging: {
-  //        protocol = router_->getValidationProtocolVStaging();
-  //      } break;
-  //      default: {
-  //        UNREACHABLE;
-  //      } break;
-  //    }
-  //    BOOST_ASSERT(protocol);
-  //
-  //    return tryOpenOutgoingStream(
-  //        peer_id, std::move(protocol), std::forward<F>(callback));
-  //  }
-
-=======
->>>>>>> bf3fc8c8
   void ParachainProcessorImpl::sendMyView(
       const libp2p::peer::PeerId &peer_id,
       const std::shared_ptr<network::ProtocolBase> &protocol) {
