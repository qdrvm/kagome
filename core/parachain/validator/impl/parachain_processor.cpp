/**
 * Copyright Quadrivium LLC
 * All Rights Reserved
 * SPDX-License-Identifier: Apache-2.0
 */

#include "parachain/validator/parachain_processor.hpp"

#include <array>
#include <span>
#include <unordered_map>

#include <fmt/std.h>
#include <libp2p/common/final_action.hpp>

#include "common/main_thread_pool.hpp"
#include "common/worker_thread_pool.hpp"
#include "consensus/babe/impl/babe_digests_util.hpp"
#include "crypto/hasher.hpp"
#include "crypto/sr25519_provider.hpp"
#include "dispute_coordinator/impl/runtime_info.hpp"
#include "network/common.hpp"
#include "network/impl/protocols/fetch_attested_candidate.hpp"
#include "network/impl/protocols/parachain_protocols.hpp"
#include "network/impl/protocols/protocol_req_collation.hpp"
#include "network/impl/protocols/protocol_req_pov.hpp"
#include "network/impl/stream_engine.hpp"
#include "network/peer_manager.hpp"
#include "network/router.hpp"
#include "parachain/availability/chunks.hpp"
#include "parachain/availability/proof.hpp"
#include "parachain/candidate_view.hpp"
#include "parachain/peer_relay_parent_knowledge.hpp"
#include "scale/scale.hpp"
#include "utils/async_sequence.hpp"
#include "utils/map.hpp"
#include "utils/pool_handler.hpp"
#include "utils/profiler.hpp"
#include "utils/weak_macro.hpp"

#ifndef TRY_GET_OR_RET
#define TRY_GET_OR_RET(name, op) \
  auto name = (op);              \
  if (!name) {                   \
    return;                      \
  }
#endif  // TRY_GET_OR_RET

#ifndef CHECK_OR_RET
#define CHECK_OR_RET(op) \
  if (!(op)) {           \
    return;              \
  }
#endif  // CHECK_OR_RET

OUTCOME_CPP_DEFINE_CATEGORY(kagome::parachain,
                            ParachainProcessorImpl::Error,
                            e) {
  using E = kagome::parachain::ParachainProcessorImpl::Error;
  switch (e) {
    case E::RESPONSE_ALREADY_RECEIVED:
      return "Response already present";
    case E::REJECTED_BY_PROSPECTIVE_PARACHAINS:
      return "Rejected by prospective parachains";
    case E::COLLATION_NOT_FOUND:
      return "Collation not found";
    case E::UNDECLARED_COLLATOR:
      return "Undeclared collator";
    case E::KEY_NOT_PRESENT:
      return "Private key is not present";
    case E::VALIDATION_FAILED:
      return "Validate and make available failed";
    case E::VALIDATION_SKIPPED:
      return "Validate and make available skipped";
    case E::OUT_OF_VIEW:
      return "Out of view";
    case E::CORE_INDEX_UNAVAILABLE:
      return "Core index unavailable";
    case E::DUPLICATE:
      return "Duplicate";
    case E::NO_INSTANCE:
      return "No self instance";
    case E::NOT_A_VALIDATOR:
      return "Node is not a validator";
    case E::NOT_SYNCHRONIZED:
      return "Node not synchronized";
    case E::PEER_LIMIT_REACHED:
      return "Peer limit reached";
    case E::PROTOCOL_MISMATCH:
      return "Protocol mismatch";
    case E::NOT_CONFIRMED:
      return "Candidate not confirmed";
    case E::NO_STATE:
      return "No parachain state";
    case E::NO_SESSION_INFO:
      return "No session info";
    case E::OUT_OF_BOUND:
      return "Index out of bound";
    case E::INCORRECT_BITFIELD_SIZE:
      return "Incorrect bitfield size";
    case E::INCORRECT_SIGNATURE:
      return "Incorrect signature";
    case E::CLUSTER_TRACKER_ERROR:
      return "Cluster tracker error";
    case E::PERSISTED_VALIDATION_DATA_NOT_FOUND:
      return "Persisted validation data not found";
    case E::PERSISTED_VALIDATION_DATA_MISMATCH:
      return "Persisted validation data mismatch";
    case E::CANDIDATE_HASH_MISMATCH:
      return "Candidate hash mismatch";
    case E::PARENT_HEAD_DATA_MISMATCH:
      return "Parent head data mismatch";
    case E::NO_PEER:
      return "No peer";
    case E::ALREADY_REQUESTED:
      return "Already requested";
    case E::NOT_ADVERTISED:
      return "Not advertised";
    case E::WRONG_PARA:
      return "Wrong para id";
    case E::THRESHOLD_LIMIT_REACHED:
      return "Threshold reached";
  }
  return "Unknown parachain processor error";
}

namespace {
  constexpr const char *kIsParachainValidator =
      "kagome_node_is_parachain_validator";
}

namespace kagome::parachain {
  constexpr size_t kMinGossipPeers = 25;

  ParachainProcessorImpl::ParachainProcessorImpl(
      std::shared_ptr<network::PeerManager> pm,
      std::shared_ptr<dispute::RuntimeInfo> runtime_info,
      std::shared_ptr<crypto::Sr25519Provider> crypto_provider,
      std::shared_ptr<network::Router> router,
      common::MainThreadPool &main_thread_pool,
      std::shared_ptr<crypto::Hasher> hasher,
      std::shared_ptr<network::PeerView> peer_view,
      common::WorkerThreadPool &worker_thread_pool,
      std::shared_ptr<parachain::BitfieldSigner> bitfield_signer,
      std::shared_ptr<parachain::PvfPrecheck> pvf_precheck,
      std::shared_ptr<parachain::BitfieldStore> bitfield_store,
      std::shared_ptr<parachain::BackingStore> backing_store,
      std::shared_ptr<parachain::Pvf> pvf,
      std::shared_ptr<parachain::AvailabilityStore> av_store,
      std::shared_ptr<runtime::ParachainHost> parachain_host,
      std::shared_ptr<parachain::ValidatorSignerFactory> signer_factory,
      const application::AppConfiguration &app_config,
      application::AppStateManager &app_state_manager,
      primitives::events::ChainSubscriptionEnginePtr chain_sub_engine,
      primitives::events::SyncStateSubscriptionEnginePtr sync_state_observable,
      std::shared_ptr<authority_discovery::Query> query_audi,
      std::shared_ptr<ProspectiveParachains> prospective_parachains,
      std::shared_ptr<blockchain::BlockTree> block_tree,
      LazySPtr<consensus::SlotsUtil> slots_util,
      std::shared_ptr<consensus::babe::BabeConfigRepository> babe_config_repo)
      : pm_(std::move(pm)),
        runtime_info_(std::move(runtime_info)),
        crypto_provider_(std::move(crypto_provider)),
        router_(std::move(router)),
        main_pool_handler_{main_thread_pool.handler(app_state_manager)},
        hasher_(std::move(hasher)),
        peer_view_(std::move(peer_view)),
        pvf_(std::move(pvf)),
        signer_factory_(std::move(signer_factory)),
        bitfield_signer_(std::move(bitfield_signer)),
        pvf_precheck_(std::move(pvf_precheck)),
        bitfield_store_(std::move(bitfield_store)),
        backing_store_(std::move(backing_store)),
        av_store_(std::move(av_store)),
        parachain_host_(std::move(parachain_host)),
        app_config_(app_config),
        sync_state_observable_(std::move(sync_state_observable)),
        query_audi_{std::move(query_audi)},
        per_session_(RefCache<SessionIndex, PerSessionState>::create()),
        peer_use_count_(
            std::make_shared<decltype(peer_use_count_)::element_type>()),
        slots_util_(slots_util),
        babe_config_repo_(std::move(babe_config_repo)),
        chain_sub_{std::move(chain_sub_engine)},
        worker_pool_handler_{worker_thread_pool.handler(app_state_manager)},
        prospective_parachains_{std::move(prospective_parachains)},
        block_tree_{std::move(block_tree)} {
    BOOST_ASSERT(pm_);
    BOOST_ASSERT(peer_view_);
    BOOST_ASSERT(crypto_provider_);
    BOOST_ASSERT(babe_config_repo_);
    BOOST_ASSERT(router_);
    BOOST_ASSERT(main_pool_handler_);
    BOOST_ASSERT(hasher_);
    BOOST_ASSERT(bitfield_signer_);
    BOOST_ASSERT(bitfield_store_);
    BOOST_ASSERT(backing_store_);
    BOOST_ASSERT(pvf_);
    BOOST_ASSERT(av_store_);
    BOOST_ASSERT(parachain_host_);
    BOOST_ASSERT(signer_factory_);
    BOOST_ASSERT(sync_state_observable_);
    BOOST_ASSERT(query_audi_);
    BOOST_ASSERT(prospective_parachains_);
    BOOST_ASSERT(worker_pool_handler_);
    BOOST_ASSERT(block_tree_);
    app_state_manager.takeControl(*this);

    our_current_state_.implicit_view.emplace(
        prospective_parachains_, parachain_host_, block_tree_, std::nullopt);
    BOOST_ASSERT(our_current_state_.implicit_view);

    metrics_registry_->registerGaugeFamily(
        kIsParachainValidator,
        "Tracks if the validator participates in parachain consensus. "
        "Parachain validators are a subset of the active set validators that "
        "perform approval checking of all parachain candidates in a session. "
        "Updates at session boundary.");
    metric_is_parachain_validator_ =
        metrics_registry_->registerGaugeMetric(kIsParachainValidator);
    metric_is_parachain_validator_->set(false);
  }

  void ParachainProcessorImpl::OnBroadcastBitfields(
      const primitives::BlockHash &relay_parent,
      const network::SignedBitfield &bitfield) {
    REINVOKE(*main_pool_handler_, OnBroadcastBitfields, relay_parent, bitfield);
    SL_TRACE(logger_, "Distribute bitfield on {}", relay_parent);

    send_to_validators_group(
        relay_parent,
        {network::VersionedValidatorProtocolMessage{
            network::vstaging::ValidatorProtocolMessage{
                network::vstaging::BitfieldDistributionMessage{
                    network::vstaging::BitfieldDistribution{relay_parent,
                                                            bitfield}}}}});
  }

  /**
   * The `prepare` function is responsible for setting up the necessary
   * components for the `ParachainProcessorImpl` class. It sets up the broadcast
   * callback for the bitfield signer, subscribes to the BABE status observable,
   * chain events engine, and my view observable. It also prepares the active
   * leaves for processing parachains.
   * @return true if the preparation is successful.
   */
  bool ParachainProcessorImpl::prepare() {
    // Set the broadcast callback for the bitfield signer
    bitfield_signer_->setBroadcastCallback(
        [wptr_self{weak_from_this()}](const primitives::BlockHash &relay_parent,
                                      const network::SignedBitfield &bitfield) {
          TRY_GET_OR_RET(self, wptr_self.lock());
          self->OnBroadcastBitfields(relay_parent, bitfield);
        });

    // Subscribe to the BABE status observable
    sync_state_observer_ =
        std::make_shared<primitives::events::SyncStateEventSubscriber>(
            sync_state_observable_, false);
    sync_state_observer_->setCallback(
        [wself{weak_from_this()}, was_synchronized = false](
            auto /*set_id*/,
            bool &synchronized,
            auto /*event_type*/,
            const primitives::events::SyncStateEventParams &event) mutable {
          TRY_GET_OR_RET(self, wself.lock());

          if (event == consensus::SyncState::SYNCHRONIZED) {
            if (not was_synchronized) {
              self->bitfield_signer_->start();
              self->pvf_precheck_->start();
              was_synchronized = true;
            }
          }
          if (was_synchronized) {
            if (!synchronized) {
              synchronized = true;
              TRY_GET_OR_RET(my_view, self->peer_view_->getMyView());
              SL_TRACE(self->logger_,
                       "Broadcast my view because synchronized.");
              self->broadcastView(my_view->get().view);
            }
          }
        });
    sync_state_observer_->subscribe(
        sync_state_observer_->generateSubscriptionSetId(),
        primitives::events::SyncStateEventType::kSyncState);

    // Subscribe to the chain events engine
    chain_sub_.onDeactivate(
        [wptr{weak_from_this()}](
            const primitives::events::RemoveAfterFinalizationParams &event) {
          TRY_GET_OR_RET(self, wptr.lock());
          self->onDeactivateBlocks(event);
        });

    // Set the callback for the my view observable
    // This callback is triggered when the kViewUpdate event is fired.
    // It updates the active leaves, checks if parachains can be processed,
    // creates a new backing task for the new head, and broadcasts the updated
    // view.
    my_view_sub_ = std::make_shared<network::PeerView::MyViewSubscriber>(
        peer_view_->getMyViewObservable(), false);
    primitives::events::subscribe(
        *my_view_sub_,
        network::PeerView::EventType::kViewUpdated,
        [wptr{weak_from_this()}](const network::ExView &event) {
          TRY_GET_OR_RET(self, wptr.lock());
          self->onViewUpdated(event);
        });

    remote_view_sub_ = std::make_shared<network::PeerView::PeerViewSubscriber>(
        peer_view_->getRemoteViewObservable(), false);
    primitives::events::subscribe(
        *remote_view_sub_,
        network::PeerView::EventType::kViewUpdated,
        [wptr{weak_from_this()}](const libp2p::peer::PeerId &peer_id,
                                 const network::View &view) {
          TRY_GET_OR_RET(self, wptr.lock());
          self->onUpdatePeerView(peer_id, view);
        });

    return true;
  }

  void ParachainProcessorImpl::onUpdatePeerView(
      const libp2p::peer::PeerId &peer, const network::View &new_view) {
    REINVOKE(*main_pool_handler_, onUpdatePeerView, peer, new_view);
    TRY_GET_OR_RET(peer_state, pm_->getPeerState(peer));

    auto fresh_implicit = peer_state->get().update_view(
        new_view, *our_current_state_.implicit_view);
    for (const auto &new_relay_parent : fresh_implicit) {
      send_peer_messages_for_relay_parent(peer, new_relay_parent);
    }
  }

  void ParachainProcessorImpl::send_pending_cluster_statements(
      const RelayHash &relay_parent,
      const libp2p::peer::PeerId &peer_id,
      network::CollationVersion version,
      ValidatorIndex peer_validator_id,
      ParachainProcessorImpl::RelayParentState &relay_parent_state) {
    CHECK_OR_RET(relay_parent_state.local_validator);
    CHECK_OR_RET(relay_parent_state.local_validator->active);

    const auto pending_statements =
        relay_parent_state.local_validator->active->cluster_tracker
            .pending_statements_for(peer_validator_id);
    std::deque<std::pair<std::vector<libp2p::peer::PeerId>,
                         network::VersionedValidatorProtocolMessage>>
        messages;
    for (const auto &[originator, compact] : pending_statements) {
      if (!candidates_.is_confirmed(candidateHash(compact))) {
        continue;
      }

      auto res =
          pending_statement_network_message(*relay_parent_state.statement_store,
                                            relay_parent,
                                            peer_id,
                                            version,
                                            originator,
                                            network::vstaging::from(compact));

      if (res) {
        relay_parent_state.local_validator->active->cluster_tracker.note_sent(
            peer_validator_id, originator, compact);
        messages.emplace_back(*res);
      }
    }

    auto se = pm_->getStreamEngine();
    for (auto &[peers, msg] : messages) {
      if (auto m = if_type<network::vstaging::ValidatorProtocolMessage>(msg)) {
        auto message = std::make_shared<
            network::WireMessage<network::vstaging::ValidatorProtocolMessage>>(
            std::move(m->get()));
        for (const auto &p : peers) {
          se->send(p, router_->getValidationProtocolVStaging(), message);
        }
      } else {
        BOOST_ASSERT(false);
      }
    }
  }

  void ParachainProcessorImpl::send_pending_grid_messages(
      const RelayHash &relay_parent,
      const libp2p::peer::PeerId &peer_id,
      network::CollationVersion version,
      ValidatorIndex peer_validator_id,
      const Groups &groups,
      ParachainProcessorImpl::RelayParentState &relay_parent_state) {
    CHECK_OR_RET(relay_parent_state.local_validator);

    auto pending_manifests =
        relay_parent_state.local_validator->grid_tracker.pending_manifests_for(
            peer_validator_id);
    std::deque<std::pair<std::vector<libp2p::peer::PeerId>,
                         network::VersionedValidatorProtocolMessage>>
        messages;
    for (const auto &[candidate_hash, kind] : pending_manifests) {
      const auto confirmed_candidate =
          candidates_.get_confirmed(candidate_hash);
      if (!confirmed_candidate) {
        continue;
      }

      const auto group_index = confirmed_candidate->get().group_index();
      TRY_GET_OR_RET(group, groups.get(group_index));

      const auto group_size = group->size();
      auto local_knowledge =
          local_knowledge_filter(group_size,
                                 group_index,
                                 candidate_hash,
                                 *relay_parent_state.statement_store);

      switch (kind) {
        case grid::ManifestKind::Full: {
          const network::vstaging::BackedCandidateManifest manifest{
              .relay_parent = relay_parent,
              .candidate_hash = candidate_hash,
              .group_index = group_index,
              .para_id = confirmed_candidate->get().para_id(),
              .parent_head_data_hash =
                  confirmed_candidate->get().parent_head_data_hash(),
              .statement_knowledge = local_knowledge,
          };

          auto &grid = relay_parent_state.local_validator->grid_tracker;
          grid.manifest_sent_to(
              groups, peer_validator_id, candidate_hash, local_knowledge);

          switch (version) {
            case network::CollationVersion::VStaging: {
              messages.emplace_back(
                  std::vector<libp2p::peer::PeerId>{peer_id},
                  network::VersionedValidatorProtocolMessage{
                      kagome::network::vstaging::ValidatorProtocolMessage{
                          kagome::network::vstaging::
                              StatementDistributionMessage{manifest}}});
            } break;
            default: {
              SL_ERROR(logger_,
                       "Bug ValidationVersion::V1 should not be used in "
                       "statement-distribution v2, legacy should have handled "
                       "this.");
            } break;
          };
        } break;
        case grid::ManifestKind::Acknowledgement: {
          auto m = acknowledgement_and_statement_messages(
              peer_id,
              network::CollationVersion::VStaging,
              peer_validator_id,
              groups,
              relay_parent_state,
              relay_parent,
              group_index,
              candidate_hash,
              local_knowledge);
          messages.insert(messages.end(),
                          std::move_iterator(m.begin()),
                          std::move_iterator(m.end()));

        } break;
      }
    }

    {
      auto &grid_tracker = relay_parent_state.local_validator->grid_tracker;
      auto pending_statements =
          grid_tracker.all_pending_statements_for(peer_validator_id);

      for (const auto &[originator, compact] : pending_statements) {
        auto res = pending_statement_network_message(
            *relay_parent_state.statement_store,
            relay_parent,
            peer_id,
            network::CollationVersion::VStaging,
            originator,
            compact);

        if (res) {
          grid_tracker.sent_or_received_direct_statement(
              groups, originator, peer_validator_id, compact, false);

          messages.emplace_back(std::move(*res));
        }
      }
    }

    auto se = pm_->getStreamEngine();
    for (auto &[peers, msg] : messages) {
      if (auto m = if_type<network::vstaging::ValidatorProtocolMessage>(msg)) {
        auto message = std::make_shared<
            network::WireMessage<network::vstaging::ValidatorProtocolMessage>>(
            std::move(m->get()));
        for (const auto &p : peers) {
          se->send(p, router_->getValidationProtocolVStaging(), message);
        }
      } else {
        assert(false);
      }
    }
  }

  std::optional<std::pair<std::vector<libp2p::peer::PeerId>,
                          network::VersionedValidatorProtocolMessage>>
  ParachainProcessorImpl::pending_statement_network_message(
      const StatementStore &statement_store,
      const RelayHash &relay_parent,
      const libp2p::peer::PeerId &peer,
      network::CollationVersion version,
      ValidatorIndex originator,
      const network::vstaging::CompactStatement &compact) {
    switch (version) {
      case network::CollationVersion::VStaging: {
        auto s = statement_store.validator_statement(originator, compact);
        if (s) {
          return std::make_pair(
              std::vector<libp2p::peer::PeerId>{peer},
              network::VersionedValidatorProtocolMessage{
                  network::vstaging::ValidatorProtocolMessage{
                      network::vstaging::StatementDistributionMessage{
                          network::vstaging::
                              StatementDistributionMessageStatement{
                                  .relay_parent = relay_parent,
                                  .compact = s->get().statement,
                              }}}});
        }
      } break;
      default: {
        SL_ERROR(logger_,
                 "Bug ValidationVersion::V1 should not be used in "
                 "statement-distribution v2, legacy should have handled this");
      } break;
    }
    return {};
  }

  void ParachainProcessorImpl::send_peer_messages_for_relay_parent(
      const libp2p::peer::PeerId &peer_id, const RelayHash &relay_parent) {
    BOOST_ASSERT(
        main_pool_handler_
            ->isInCurrentThread());  // because of pm_->getPeerState(...)

    TRY_GET_OR_RET(peer_state, pm_->getPeerState(peer_id));
    TRY_GET_OR_RET(parachain_state, tryGetStateByRelayParent(relay_parent));

    network::CollationVersion version = network::CollationVersion::VStaging;
    if (peer_state->get().collation_version) {
      version = *peer_state->get().collation_version;
    }

    if (auto auth_id = query_audi_->get(peer_id)) {
      if (auto it = parachain_state->get().authority_lookup.find(*auth_id);
          it != parachain_state->get().authority_lookup.end()) {
        ValidatorIndex vi = it->second;

        SL_TRACE(logger_,
                 "Send pending cluster/grid messages. (peer={}. validator "
                 "index={}, relay_parent={})",
                 peer_id,
                 vi,
                 relay_parent);
        send_pending_cluster_statements(
            relay_parent, peer_id, version, vi, parachain_state->get());

        send_pending_grid_messages(
            relay_parent,
            peer_id,
            version,
            vi,
            parachain_state->get().per_session_state->value().groups,
            parachain_state->get());
      }
    }
  }

  void ParachainProcessorImpl::onViewUpdated(const network::ExView &event) {
    REINVOKE(*main_pool_handler_, onViewUpdated, event);
    CHECK_OR_RET(canProcessParachains().has_value());
    const auto &relay_parent = event.new_head.hash();

    /// init `prospective_parachains` subsystem
    if (const auto r =
            prospective_parachains_->onActiveLeavesUpdate(network::ExViewRef{
                .new_head = {event.new_head},
                .lost = event.lost,
            });
        r.has_error()) {
      SL_WARN(logger_,
              "Prospective parachains leaf update failed. (relay_parent={}, "
              "error={})",
              relay_parent,
              r.error());
    }

    /// init `backing_store` subsystem
    backing_store_->onActivateLeaf(relay_parent);

    /// init `backing` subsystem
    create_backing_task(relay_parent, event.new_head, event.lost);

    /// update our `view` on remote nodes
    SL_TRACE(logger_,
             "Update my view.(new head={}, finalized={}, leaves={})",
             relay_parent,
             event.view.finalized_number_,
             event.view.heads_.size());
    broadcastView(event.view);
    broadcastViewToGroup(relay_parent, event.view);

    /// update `statements_distribution` subsystem
    {
      auto new_relay_parents =
          our_current_state_.implicit_view->all_allowed_relay_parents();
      std::vector<std::pair<libp2p::peer::PeerId, std::vector<Hash>>>
          update_peers;
      pm_->enumeratePeerState([&](const libp2p::peer::PeerId &peer,
                                  network::PeerState &peer_state) {
        std::vector<Hash> fresh =
            peer_state.reconcile_active_leaf(relay_parent, new_relay_parents);
        if (!fresh.empty()) {
          update_peers.emplace_back(peer, fresh);
        }
        return true;
      });
      for (const auto &[peer, fresh] : update_peers) {
        for (const auto &fresh_relay_parent : fresh) {
          send_peer_messages_for_relay_parent(peer, fresh_relay_parent);
        }
      }
    }
    new_leaf_fragment_chain_updates(relay_parent);

    // need to lock removing session infoes
    for (const auto &lost : event.lost) {
      our_current_state_.active_leaves.erase(lost);

      {  /// remove cancelations
        auto &container = our_current_state_.collation_requests_cancel_handles;
        for (auto pc = container.begin(); pc != container.end();) {
          if (pc->relay_parent != lost) {
            ++pc;
          } else {
            pc = container.erase(pc);
          }
        }
      }
      {  /// remove fetched candidates
        auto &container = our_current_state_.validator_side.fetched_candidates;
        for (auto pc = container.begin(); pc != container.end();) {
          if (pc->first.relay_parent != lost) {
            ++pc;
          } else {
            pc = container.erase(pc);
          }
        }
      }

      av_store_->remove(lost);
<<<<<<< HEAD
=======
      our_current_state_.per_leaf.erase(lost);
      our_current_state_.state_by_relay_parent.erase(lost);
>>>>>>> dfa97aa8
    }

    our_current_state_.active_leaves[relay_parent] =
        prospective_parachains_->prospectiveParachainsMode(relay_parent);

    auto remove_if = [](bool eq, auto &it, auto &cont) {
      if (eq) {
        it = cont.erase(it);
      } else {
        ++it;
      }
    };

    // para
    for (auto it = our_current_state_.blocked_advertisements.begin();
         it != our_current_state_.blocked_advertisements.end();) {
      // hash
      for (auto it_2 = it->second.begin(); it_2 != it->second.end();) {
        // adv
        for (auto it_3 = it_2->second.begin(); it_3 != it_2->second.end();) {
          remove_if(!tryGetStateByRelayParent(it_3->candidate_relay_parent),
                    it_3,
                    it_2->second);
        }
        remove_if(it_2->second.empty(), it_2, it->second);
      }
      remove_if(
          it->second.empty(), it, our_current_state_.blocked_advertisements);
    }

    auto maybe_unblocked = std::move(our_current_state_.blocked_advertisements);
    requestUnblockedCollations(std::move(maybe_unblocked));

    prune_old_advertisements(*our_current_state_.implicit_view,
                             our_current_state_.active_leaves,
                             our_current_state_.state_by_relay_parent);
    printStoragesLoad();
  }

  void ParachainProcessorImpl::onDeactivateBlocks(
      const primitives::events::RemoveAfterFinalizationParams &event) {
    REINVOKE(*main_pool_handler_, onDeactivateBlocks, event);

    for (const auto &lost : event.removed) {
      SL_TRACE(logger_,
               "Remove from storages.(relay parent={}, number={})",
               lost.hash,
               lost.number);

      backing_store_->onDeactivateLeaf(lost.hash);
      bitfield_store_->remove(lost.hash);
    }

    for (auto it = our_current_state_.state_by_relay_parent.begin();
         it != our_current_state_.state_by_relay_parent.end();) {
      const auto &hash = it->first;
      const auto &per_relay_state = it->second;
      const auto header = block_tree_->getBlockHeader(hash);

      const bool keep = header.has_value()
                     && per_relay_state.prospective_parachains_mode
                     && (header.value().number
                         + per_relay_state.prospective_parachains_mode
                               ->allowed_ancestry_len
                         + 1)
                            >= event.finalized;
      if (keep) {
        ++it;
      } else {
        our_current_state_.implicit_view->deactivate_leaf(hash);
        it = our_current_state_.state_by_relay_parent.erase(it);
      }
    }
  }

  void ParachainProcessorImpl::broadcastViewExcept(
      const libp2p::peer::PeerId &peer_id, const network::View &view) const {
    auto msg = std::make_shared<
        network::WireMessage<network::vstaging::ValidatorProtocolMessage>>(
        network::ViewUpdate{.view = view});
    pm_->getStreamEngine()->broadcast(
        router_->getValidationProtocolVStaging(),
        msg,
        [&](const libp2p::peer::PeerId &p) { return peer_id != p; });
  }

  void ParachainProcessorImpl::broadcastViewToGroup(
      const primitives::BlockHash &relay_parent, const network::View &view) {
    std::deque<network::PeerId> group;
    if (auto r = runtime_info_->get_session_info(relay_parent)) {
      auto &[session, info] = r.value();
      if (info.our_group) {
        for (auto &i : session.validator_groups[*info.our_group]) {
          if (auto peer = query_audi_->get(session.discovery_keys[i])) {
            group.emplace_back(peer->id);
          }
        }
      }
    }

    auto protocol = [&]() -> std::shared_ptr<network::ProtocolBase> {
      return router_->getValidationProtocolVStaging();
    }();

    auto make_send = [&]<typename Msg>(
                         const Msg &msg,
                         const std::shared_ptr<network::ProtocolBase>
                             &protocol) {
      auto se = pm_->getStreamEngine();
      auto message = std::make_shared<
          network::WireMessage<network::vstaging::ValidatorProtocolMessage>>(
          msg);
      SL_TRACE(
          logger_,
          "Broadcasting view update to group.(relay_parent={}, group_size={})",
          relay_parent,
          group.size());

      for (const auto &peer : group) {
        SL_TRACE(logger_, "Send to peer from group. (peer={})", peer);
        se->send(peer, protocol, message);
      }
    };

    make_send(network::vstaging::ViewUpdate{view},
              router_->getValidationProtocolVStaging());
  }

  void ParachainProcessorImpl::broadcastView(const network::View &view) const {
    auto msg = std::make_shared<
        network::WireMessage<network::vstaging::ValidatorProtocolMessage>>(
        network::ViewUpdate{.view = view});
    pm_->getStreamEngine()->broadcast(router_->getCollationProtocolVStaging(),
                                      msg);
    pm_->getStreamEngine()->broadcast(router_->getValidationProtocolVStaging(),
                                      msg);
  }

  outcome::result<std::optional<ValidatorSigner>>
  ParachainProcessorImpl::isParachainValidator(
      const primitives::BlockHash &relay_parent) const {
    return signer_factory_->at(relay_parent);
  }

  outcome::result<void> ParachainProcessorImpl::canProcessParachains() const {
    if (!isValidatingNode()) {
      return Error::NOT_A_VALIDATOR;
    }
    if (!sync_state_observer_->get()) {
      return Error::NOT_SYNCHRONIZED;
    }
    return outcome::success();
  }

  void ParachainProcessorImpl::spawn_and_update_peer(
      std::unordered_set<primitives::AuthorityDiscoveryId> &cache,
      const primitives::AuthorityDiscoveryId &id) {
    if (cache.contains(id)) {
      return;
    }

    cache.insert(id);
    if (auto peer = query_audi_->get(id)) {
      tryOpenOutgoingValidationStream(
          peer->id,
          network::CollationVersion::VStaging,
          [WEAK_SELF, peer_id{peer->id}]() {
            WEAK_LOCK(self);
            self->sendMyView(peer_id,
                             self->router_->getValidationProtocolVStaging());
          });
    } else {
      SL_TRACE(logger_, "No audi for {}.", id);
    }
  }

  ParachainProcessorImpl::PerSessionState::PerSessionState(
      SessionIndex _session,
      runtime::SessionInfo _session_info,
      Groups &&_groups,
      grid::Views &&_grid_view,
      std::optional<ValidatorIndex> _our_index,
      std::shared_ptr<PeerUseCount> peers)
      : session{_session},
        session_info{std::move(_session_info)},
        groups{std::move(_groups)},
        grid_view{std::move(_grid_view)},
        our_index{_our_index},
        peers{std::move(peers)} {
    if (our_index) {
      our_group = groups.byValidatorIndex(*our_index);
    }
    if (our_group) {
      BOOST_ASSERT(*our_group < session_info.validator_groups.size());
      if (grid_view) {
        BOOST_ASSERT(*our_group < grid_view->size());
      }
    }
    updatePeers(true);
  }

  ParachainProcessorImpl::PerSessionState::~PerSessionState() {
    updatePeers(false);
  }

  void ParachainProcessorImpl::PerSessionState::updatePeers(bool add) const {
    if (not our_index or not our_group or not this->peers) {
      return;
    }
    auto &peers = *this->peers;
    SAFE_UNIQUE(peers) {
      auto f = [&](ValidatorIndex i) {
        auto &id = session_info.discovery_keys[i];
        auto it = peers.find(id);
        if (add) {
          if (it == peers.end()) {
            it = peers.emplace(id, 0).first;
          }
          ++it->second;
        } else {
          if (it == peers.end()) {
            throw std::logic_error{"inconsistent PeerUseCount"};
          }
          --it->second;
          if (it->second == 0) {
            peers.erase(it);
          }
        }
      };
      for (auto &i : session_info.validator_groups[*our_group]) {
        f(i);
      }
      if (grid_view) {
        auto &view = grid_view->at(*our_group);
        for (auto &i : view.sending) {
          f(i);
        }
        for (auto &i : view.receiving) {
          f(i);
        }
      }
    };
  }

  outcome::result<std::optional<runtime::ClaimQueueSnapshot>>
  ParachainProcessorImpl::fetch_claim_queue(const RelayHash &relay_parent) {
    constexpr uint32_t CLAIM_QUEUE_RUNTIME_REQUIREMENT = 11;
    OUTCOME_TRY(version, parachain_host_->runtime_api_version(relay_parent));
    if (version < CLAIM_QUEUE_RUNTIME_REQUIREMENT) {
      SL_TRACE(logger_, "Runtime doesn't support `request_claim_queue`");
      return std::nullopt;
    }

    OUTCOME_TRY(claims, parachain_host_->claim_queue(relay_parent));
    return runtime::ClaimQueueSnapshot{
        .claimes = std::move(claims),
    };
  }

  outcome::result<consensus::Randomness>
  ParachainProcessorImpl::getBabeRandomness(const RelayHash &relay_parent) {
    OUTCOME_TRY(block_header, block_tree_->getBlockHeader(relay_parent));
    OUTCOME_TRY(babe_header, consensus::babe::getBabeBlockHeader(block_header));
    OUTCOME_TRY(epoch,
                slots_util_.get()->slotToEpoch(*block_header.parentInfo(),
                                               babe_header.slot_number));
    OUTCOME_TRY(babe_config,
                babe_config_repo_->config(*block_header.parentInfo(), epoch));

    return babe_config->randomness;
  }

  outcome::result<kagome::parachain::ParachainProcessorImpl::RelayParentState>
  ParachainProcessorImpl::construct_per_relay_parent_state(
      const primitives::BlockHash &relay_parent,
      const ProspectiveParachainsModeOpt &mode) {
    /**
     * It first checks if our node is a parachain validator for the relay
     * parent. If it is not, it returns an error. If the node is a validator, it
     * retrieves the validator groups, availability cores, and validators for
     * the relay parent. It then iterates over the cores and for each scheduled
     * core, it checks if the node is part of the validator group for that core.
     * If it is, it assigns the parachain ID and collator ID of the scheduled
     * core to the node. It also maps the parachain ID to the validators of the
     * group. Finally, it returns a `RelayParentState` object that contains the
     * assignment, validator index, required collator, and table context.
     */
    bool is_parachain_validator = false;
    ::libp2p::common::FinalAction metric_updater(
        [wptr{weak_from_this()}, &is_parachain_validator] {
          TRY_GET_OR_RET(self, wptr.lock());
          self->metric_is_parachain_validator_->set(is_parachain_validator);
        });
    OUTCOME_TRY(validators, parachain_host_->validators(relay_parent));
    OUTCOME_TRY(groups, parachain_host_->validator_groups(relay_parent));
    OUTCOME_TRY(cores, parachain_host_->availability_cores(relay_parent));
    OUTCOME_TRY(validator, isParachainValidator(relay_parent));
    OUTCOME_TRY(session_index,
                parachain_host_->session_index_for_child(relay_parent));
    OUTCOME_TRY(session_info,
                parachain_host_->session_info(relay_parent, session_index));
    OUTCOME_TRY(randomness, getBabeRandomness(relay_parent));
    OUTCOME_TRY(disabled_validators_,
                parachain_host_->disabled_validators(relay_parent));
    const auto &[validator_groups, group_rotation_info] = groups;

    if (!validator) {
      SL_TRACE(logger_, "Not a parachain validator, or no para keys.");
    }
    is_parachain_validator = true;

    if (!session_info) {
      return Error::NO_SESSION_INFO;
    }

    bool inject_core_index = false;
    if (auto r = parachain_host_->node_features(relay_parent, session_index);
        r.has_value()) {
      if (r.value()
          && r.value()->bits.size() > runtime::ParachainHost::NodeFeatureIndex::
                     ElasticScalingMVP) {
        inject_core_index =
            r.value()->bits
                [runtime::ParachainHost::NodeFeatureIndex::ElasticScalingMVP];
      }
    }

    uint32_t minimum_backing_votes = 2;  /// legacy value
    if (auto r =
            parachain_host_->minimum_backing_votes(relay_parent, session_index);
        r.has_value()) {
      minimum_backing_votes = r.value();
    } else {
      SL_TRACE(logger_,
               "Querying the backing threshold from the runtime is not "
               "supported by the current Runtime API. (relay_parent={})",
               relay_parent);
    }

    std::optional<ValidatorIndex> validator_index;
    if (validator) {
      validator_index = validator->validatorIndex();
    }
<<<<<<< HEAD

    OUTCOME_TRY(global_v_index,
                signer_factory_->getAuthorityValidatorIndex(relay_parent));
    if (!global_v_index) {
      SL_TRACE(logger_, "Not a validator, or no para keys.");
      return Error::NOT_A_VALIDATOR;
    }

=======

    OUTCOME_TRY(global_v_index,
                signer_factory_->getAuthorityValidatorIndex(relay_parent));
    if (!global_v_index) {
      SL_TRACE(logger_, "Not a validator, or no para keys.");
      return Error::NOT_A_VALIDATOR;
    }

>>>>>>> dfa97aa8
    auto per_session_state = per_session_->get_or_insert(session_index, [&] {
      grid::Views grid_view = grid::makeViews(
          session_info->validator_groups,
          grid::shuffle(session_info->discovery_keys.size(), randomness),
          *global_v_index);
<<<<<<< HEAD
=======
      Groups groups{session_info->validator_groups, minimum_backing_votes};
>>>>>>> dfa97aa8

      return RefCache<SessionIndex, PerSessionState>::RefObj(
          session_index,
          *session_info,
          std::move(groups),
          std::move(grid_view),
          validator_index,
          peer_use_count_);
    });

<<<<<<< HEAD
=======
    std::unordered_set<primitives::AuthorityDiscoveryId> peers_sent;
>>>>>>> dfa97aa8
    std::optional<network::GroupIndex> our_group;
    if (validator_index) {
      our_group =
          per_session_state->value().groups.byValidatorIndex(*validator_index);
      if (our_group) {
        /// update peers of our group
        const auto &group = session_info->validator_groups[*our_group];
        for (const auto vi : group) {
<<<<<<< HEAD
          spawn_and_update_peer(session_info->discovery_keys[vi]);
        }

        /// update peers in grid view
        const auto &grid_view = *per_session_state->value().grid_view;
        BOOST_ASSERT(*our_group < grid_view.size());
        const auto &view = grid_view[*our_group];
        for (const auto vi : view.sending) {
          spawn_and_update_peer(session_info->discovery_keys[vi]);
        }
        for (const auto vi : view.receiving) {
          spawn_and_update_peer(session_info->discovery_keys[vi]);
        }
=======
          spawn_and_update_peer(peers_sent, session_info->discovery_keys[vi]);
        }
      }
    }

    /// update peers in grid view
    const auto &grid_view = *per_session_state->value().grid_view;
    for (const auto &view : grid_view) {
      for (const auto vi : view.sending) {
        spawn_and_update_peer(peers_sent, session_info->discovery_keys[vi]);
      }
      for (const auto vi : view.receiving) {
        spawn_and_update_peer(peers_sent, session_info->discovery_keys[vi]);
>>>>>>> dfa97aa8
      }
    }

    const auto n_cores = cores.size();
    std::unordered_map<CoreIndex, std::vector<ValidatorIndex>> out_groups;
    std::optional<CoreIndex> assigned_core;
    std::optional<ParachainId> assigned_para;

    for (CoreIndex idx = 0; idx < static_cast<CoreIndex>(cores.size()); ++idx) {
      std::optional<ParachainId> core_para_id = visit_in_place(
          cores[idx],
          [&](const runtime::OccupiedCore &occupied)
              -> std::optional<ParachainId> {
            if (mode && occupied.next_up_on_available) {
              return occupied.next_up_on_available->para_id;
            }
            return std::nullopt;
          },
          [](const runtime::ScheduledCore &scheduled)
              -> std::optional<ParachainId> { return scheduled.para_id; },
          [](const runtime::FreeCore &) -> std::optional<ParachainId> {
            return std::nullopt;
          });

      if (!core_para_id) {
        continue;
      }

      const CoreIndex core_index = idx;
      const GroupIndex group_index =
          group_rotation_info.groupForCore(core_index, n_cores);

      if (group_index < validator_groups.size()) {
        const auto &g = validator_groups[group_index];
        if (validator_index && g.contains(*validator_index)) {
          assigned_para = core_para_id;
          assigned_core = core_index;
        }
        out_groups.emplace(core_index, g.validators);
      }
    }

    std::vector<std::optional<GroupIndex>> validator_to_group;
    validator_to_group.resize(validators.size());
    for (GroupIndex group_idx = 0; group_idx < validator_groups.size();
         ++group_idx) {
      const auto &validator_group = validator_groups[group_idx];
      for (const auto v : validator_group.validators) {
        validator_to_group[v] = group_idx;
      }
    }

    std::unordered_map<primitives::AuthorityDiscoveryId, ValidatorIndex>
        authority_lookup;
    for (ValidatorIndex v = 0;
         v < per_session_state->value().session_info.discovery_keys.size();
         ++v) {
      authority_lookup[per_session_state->value()
                           .session_info.discovery_keys[v]] = v;
    }

    std::optional<StatementStore> statement_store;
    std::optional<LocalValidatorState> local_validator;
    if (mode) {
      statement_store.emplace(per_session_state->value().groups);
      auto maybe_claim_queue =
          [&]() -> std::optional<runtime::ClaimQueueSnapshot> {
        auto r = fetch_claim_queue(relay_parent);
        if (r.has_value()) {
          return r.value();
        }
        return std::nullopt;
      }();

      const auto seconding_limit = mode->max_candidate_depth + 1;
      local_validator = [&]() -> std::optional<LocalValidatorState> {
        if (validator_index) {
          return find_active_validator_state(*validator_index,
                                             per_session_state->value().groups,
                                             cores,
                                             group_rotation_info,
                                             maybe_claim_queue,
                                             seconding_limit,
                                             mode->max_candidate_depth);
        }
        return LocalValidatorState{};
      }();
    }

<<<<<<< HEAD
=======
    auto maybe_claim_queue =
        [&]() -> std::optional<runtime::ClaimQueueSnapshot> {
      auto r = fetch_claim_queue(relay_parent);
      if (r.has_value()) {
        return r.value();
      }
      return std::nullopt;
    }();

    const auto seconding_limit = mode->max_candidate_depth + 1;
    auto local_validator = [&]() -> std::optional<LocalValidatorState> {
      if (!global_v_index) {
        return std::nullopt;
      }
      if (validator_index) {
        return find_active_validator_state(*validator_index,
                                           per_session_state->value().groups,
                                           cores,
                                           group_rotation_info,
                                           maybe_claim_queue,
                                           seconding_limit,
                                           mode->max_candidate_depth);
      }
      return LocalValidatorState{};
    }();

>>>>>>> dfa97aa8
    std::unordered_set<ValidatorIndex> disabled_validators{
        disabled_validators_.begin(), disabled_validators_.end()};
    if (!disabled_validators.empty()) {
      SL_TRACE(logger_,
               "Disabled validators detected. (relay parent={})",
               relay_parent);
    }

    SL_VERBOSE(logger_,
               "Inited new backing task v3.(assigned_para={}, "
               "assigned_core={}, our index={}, our_group={}, relay "
               "parent={})",
               assigned_para,
               assigned_core,
<<<<<<< HEAD
               validator_index,
=======
               global_v_index,
>>>>>>> dfa97aa8
               our_group,
               relay_parent);

    return RelayParentState{
        .prospective_parachains_mode = mode,
        .assigned_core = assigned_core,
        .assigned_para = assigned_para,
        .validator_to_group = std::move(validator_to_group),
        .per_session_state = per_session_state,
        .our_index = validator_index,
        .our_group = our_group,
        .collations = {},
        .table_context =
            TableContext{
                .validator = std::move(validator),
                .groups = std::move(out_groups),
                .validators = std::move(validators),
            },
        .statement_store = std::move(statement_store),
        .availability_cores = cores,
        .group_rotation_info = group_rotation_info,
        .minimum_backing_votes = minimum_backing_votes,
        .authority_lookup = std::move(authority_lookup),
        .local_validator = local_validator,
        .awaiting_validation = {},
        .issued_statements = {},
        .peers_advertised = {},
        .fallbacks = {},
        .backed_hashes = {},
        .disabled_validators = std::move(disabled_validators),
        .inject_core_index = inject_core_index,
    };
  }

  std::optional<ParachainProcessorImpl::LocalValidatorState>
  ParachainProcessorImpl::find_active_validator_state(
      ValidatorIndex validator_index,
      const Groups &groups,
      const std::vector<runtime::CoreState> &availability_cores,
      const runtime::GroupDescriptor &group_rotation_info,
      const std::optional<runtime::ClaimQueueSnapshot> &maybe_claim_queue,
      size_t seconding_limit,
      size_t max_candidate_depth) {
    if (groups.all_empty()) {
      return std::nullopt;
    }

    const auto our_group = groups.byValidatorIndex(validator_index);
    if (!our_group) {
      return std::nullopt;
    }

    const auto core_index =
        group_rotation_info.coreForGroup(*our_group, availability_cores.size());
    std::optional<ParachainId> para_assigned_to_core;
    if (maybe_claim_queue) {
      para_assigned_to_core = maybe_claim_queue->get_claim_for(core_index, 0);
    } else {
      if (core_index < availability_cores.size()) {
        const auto &core_state = availability_cores[core_index];
        visit_in_place(
            core_state,
            [&](const runtime::ScheduledCore &scheduled) {
              para_assigned_to_core = scheduled.para_id;
            },
            [&](const runtime::OccupiedCore &occupied) {
              if (max_candidate_depth >= 1 && occupied.next_up_on_available) {
                para_assigned_to_core = occupied.next_up_on_available->para_id;
              }
            },
            [](const auto &) {});
      }
    }

    const auto group_validators = groups.get(*our_group);
    if (!group_validators) {
      return std::nullopt;
    }

    return LocalValidatorState{
        .grid_tracker = {},
        .active =
            ActiveValidatorState{
                .index = validator_index,
                .group = *our_group,
                .assignment = para_assigned_to_core,
                .cluster_tracker = ClusterTracker(
                    {group_validators->begin(), group_validators->end()},
                    seconding_limit),
            },
    };
  }

  void ParachainProcessorImpl::create_backing_task(
      const primitives::BlockHash &relay_parent,
      const network::HashedBlockHeader &block_header,
      const std::vector<primitives::BlockHash> &lost) {
    BOOST_ASSERT(main_pool_handler_->isInCurrentThread());

    using LeafHasProspectiveParachains =
        std::optional<outcome::result<ProspectiveParachainsMode>>;
    LeafHasProspectiveParachains res;

    if (auto mode =
            prospective_parachains_->prospectiveParachainsMode(relay_parent)) {
      if (auto r =
              our_current_state_.implicit_view->activate_leaf(relay_parent);
          r.has_error()) {
        res = r.as_failure();
      } else {
        res = *mode;
      }
    } else {
      res = std::nullopt;
    }

    for (const auto &deactivated : lost) {
      our_current_state_.per_leaf.erase(deactivated);
      our_current_state_.implicit_view->deactivate_leaf(deactivated);
    }

    std::vector<
        std::shared_ptr<RefCache<SessionIndex, PerSessionState>::RefObj>>
        _keeper_;
    _keeper_.reserve(lost.size());
    {
      std::unordered_set<Hash> remaining;
      for (const auto &[h, _] : our_current_state_.per_leaf) {
        remaining.emplace(h);
      }
      for (const auto &h :
           our_current_state_.implicit_view->all_allowed_relay_parents()) {
        remaining.emplace(h);
      }

      for (auto it = our_current_state_.state_by_relay_parent.begin();
           it != our_current_state_.state_by_relay_parent.end();) {
        if (remaining.contains(it->first)) {
          ++it;
        } else {
          _keeper_.emplace_back(it->second.per_session_state);
          it = our_current_state_.state_by_relay_parent.erase(it);
        }
      }
    }

    for (auto it = our_current_state_.per_candidate.begin();
         it != our_current_state_.per_candidate.end();) {
      if (our_current_state_.state_by_relay_parent.contains(
              it->second.relay_parent)) {
        ++it;
      } else {
        it = our_current_state_.per_candidate.erase(it);
      }
    }

    std::vector<Hash> fresh_relay_parents;
    ProspectiveParachainsModeOpt leaf_mode;
    if (!res) {
      if (our_current_state_.per_leaf.contains(relay_parent)) {
        return;
      }

      our_current_state_.per_leaf.insert_or_assign(relay_parent,
                                                   SecondedList{});
      fresh_relay_parents.emplace_back(relay_parent);
      leaf_mode = std::nullopt;
    } else if (res->has_value()) {
      const ActiveLeafState active_leaf_state = res->value();
      our_current_state_.per_leaf.insert_or_assign(relay_parent,
                                                   active_leaf_state);

      if (auto f = our_current_state_.implicit_view
                       ->known_allowed_relay_parents_under(relay_parent,
                                                           std::nullopt)) {
        fresh_relay_parents.insert(
            fresh_relay_parents.end(), f->begin(), f->end());
        leaf_mode = res->value();
      } else {
        SL_TRACE(logger_,
                 "Implicit view gave no relay-parents. (leaf_hash={})",
                 relay_parent);
        fresh_relay_parents.emplace_back(relay_parent);
        leaf_mode = res->value();
      }
    } else {
      SL_TRACE(
          logger_,
          "Failed to load implicit view for leaf. (leaf_hash={}, error={})",
          relay_parent,
          res->error());

      return;
    }

    for (const auto &maybe_new : fresh_relay_parents) {
      if (our_current_state_.state_by_relay_parent.contains(maybe_new)) {
        continue;
      }

      ProspectiveParachainsModeOpt mode_;
      if (auto l = utils::get(our_current_state_.per_leaf, maybe_new)) {
        mode_ = from((*l)->second);
      } else {
        mode_ = leaf_mode;
      }

      auto rps_result = construct_per_relay_parent_state(maybe_new, mode_);
      if (rps_result.has_value()) {
        our_current_state_.state_by_relay_parent.insert_or_assign(
            relay_parent, std::move(rps_result.value()));
      } else if (rps_result.error() != Error::KEY_NOT_PRESENT) {
        SL_TRACE(
            logger_,
            "Relay parent state was not created. (relay parent={}, error={})",
            relay_parent,
            rps_result.error());
      }
    }
  }

  void ParachainProcessorImpl::handle_collation_fetch_response(
      network::CollationEvent &&collation_event,
      network::CollationFetchingResponse &&response) {
    REINVOKE(*main_pool_handler_,
             handle_collation_fetch_response,
             std::move(collation_event),
             std::move(response));

    const auto &pending_collation = collation_event.pending_collation;
    SL_TRACE(logger_,
             "Processing collation from {}, relay parent: {}, para id: {}",
             pending_collation.peer_id,
             pending_collation.relay_parent,
             pending_collation.para_id);

    our_current_state_.collation_requests_cancel_handles.erase(
        pending_collation);

    outcome::result<network::PendingCollationFetch> p = visit_in_place(
        std::move(response.response_data),
        [&](network::CollationResponse &&value)
            -> outcome::result<network::PendingCollationFetch> {
          if (value.receipt.descriptor.para_id != pending_collation.para_id) {
            SL_TRACE(logger_,
                     "Got wrong para ID for requested collation. "
                     "(expected_para_id={}, got_para_id={}, peer_id={})",
                     pending_collation.para_id,
                     value.receipt.descriptor.para_id,
                     pending_collation.peer_id);
            return Error::WRONG_PARA;
          }

          SL_TRACE(logger_,
                   "Received collation (para_id={}, relay_parent={}, "
                   "candidate_hash={})",
                   pending_collation.para_id,
                   pending_collation.relay_parent,
                   value.receipt.hash(*hasher_));

          return network::PendingCollationFetch{
              .collation_event = std::move(collation_event),
              .candidate_receipt = value.receipt,
              .pov = std::move(value.pov),
              .maybe_parent_head_data = std::nullopt,
          };
        },
        [&](network::CollationWithParentHeadData &&value)
            -> outcome::result<network::PendingCollationFetch> {
          if (value.receipt.descriptor.para_id != pending_collation.para_id) {
            SL_TRACE(logger_,
                     "Got wrong para ID for requested collation (v3). "
                     "(expected_para_id={}, got_para_id={}, peer_id={})",
                     pending_collation.para_id,
                     value.receipt.descriptor.para_id,
                     pending_collation.peer_id);
            return Error::WRONG_PARA;
          }

          SL_TRACE(logger_,
                   "Received collation (v3) (para_id={}, relay_parent={}, "
                   "candidate_hash={})",
                   pending_collation.para_id,
                   pending_collation.relay_parent,
                   value.receipt.hash(*hasher_));

          return network::PendingCollationFetch{
              .collation_event = std::move(collation_event),
              .candidate_receipt = value.receipt,
              .pov = std::move(value.pov),
              .maybe_parent_head_data = std::move(value.parent_head_data),
          };
        });

    CHECK_OR_RET(p.has_value());
    CollatorId collator_id = p.value().collation_event.collator_id;
    PendingCollation pending_collation_copy =
        p.value().collation_event.pending_collation;

    if (auto res = kick_off_seconding(std::move(p.value())); res.has_error()) {
      SL_WARN(logger_,
              "Seconding aborted due to an error. (relay_parent={}, "
              "para_id={}, peer_id={}, error={})",
              pending_collation_copy.relay_parent,
              pending_collation_copy.para_id,
              pending_collation_copy.peer_id,
              res.error());

      const auto maybe_candidate_hash =
          utils::map(pending_collation_copy.prospective_candidate,
                     [](const auto &v) { return v.candidate_hash; });
      dequeue_next_collation_and_fetch(pending_collation_copy.relay_parent,
                                       {collator_id, maybe_candidate_hash});
    }
  }

  outcome::result<void> ParachainProcessorImpl::fetched_collation_sanity_check(
      const PendingCollation &advertised,
      const network::CandidateReceipt &fetched,
      const crypto::Hashed<const runtime::PersistedValidationData &,
                           32,
                           crypto::Blake2b_StreamHasher<32>>
          &persisted_validation_data,
      std::optional<std::pair<HeadData, Hash>> maybe_parent_head_and_hash) {
    if (persisted_validation_data.getHash()
        != fetched.descriptor.persisted_data_hash) {
      return Error::PERSISTED_VALIDATION_DATA_MISMATCH;
    }

    if (advertised.prospective_candidate
        && advertised.prospective_candidate->candidate_hash
               != fetched.hash(*hasher_)) {
      return Error::CANDIDATE_HASH_MISMATCH;
    }

    if (maybe_parent_head_and_hash
        && hasher_->blake2b_256(maybe_parent_head_and_hash->first)
               != maybe_parent_head_and_hash->second) {
      return Error::PARENT_HEAD_DATA_MISMATCH;
    }

    return outcome::success();
  }

  void ParachainProcessorImpl::dequeue_next_collation_and_fetch(
      const RelayHash &relay_parent,
      std::pair<CollatorId, std::optional<CandidateHash>> previous_fetch) {
    TRY_GET_OR_RET(per_relay_state, tryGetStateByRelayParent(relay_parent));

    while (auto collation =
               per_relay_state->get().collations.get_next_collation_to_fetch(
                   previous_fetch,
                   per_relay_state->get().prospective_parachains_mode,
                   logger_)) {
      const auto &[next, id] = std::move(*collation);
      SL_TRACE(logger_,
               "Successfully dequeued next advertisement - fetching ... "
               "(relay_parent={}, id={})",
               relay_parent,
               id);
      if (auto res = fetchCollation(next, id); res.has_error()) {
        SL_TRACE(logger_,
                 "Failed to request a collation, dequeueing next one "
                 "(relay_parent={}, para_id={}, peer_id={}, error={})",
                 next.relay_parent,
                 next.para_id,
                 next.peer_id,
                 res.error());
      } else {
        break;
      }
    }
  }

  outcome::result<std::optional<runtime::PersistedValidationData>>
  ParachainProcessorImpl::requestProspectiveValidationData(
      const RelayHash &candidate_relay_parent,
      const Hash &parent_head_data_hash,
      ParachainId para_id,
      const std::optional<HeadData> &maybe_parent_head_data) {
    auto parent_head_data = [&]() -> ParentHeadData {
      if (maybe_parent_head_data) {
        return ParentHeadData_WithData{*maybe_parent_head_data,
                                       parent_head_data_hash};
      }
      return parent_head_data_hash;
    }();

    OUTCOME_TRY(opt_pvd,
                prospective_parachains_->answerProspectiveValidationDataRequest(
                    candidate_relay_parent, parent_head_data, para_id));
    return opt_pvd;
  }

  outcome::result<std::optional<runtime::PersistedValidationData>>
  ParachainProcessorImpl::fetchPersistedValidationData(
      const RelayHash &relay_parent, ParachainId para_id) {
    return requestPersistedValidationData(relay_parent, para_id);
  }

  outcome::result<std::optional<runtime::PersistedValidationData>>
  ParachainProcessorImpl::requestPersistedValidationData(
      const RelayHash &relay_parent, ParachainId para_id) {
    OUTCOME_TRY(
        pvd,
        parachain_host_->persisted_validation_data(
            relay_parent, para_id, runtime::OccupiedCoreAssumption::Free));
    return pvd;
  }

  void ParachainProcessorImpl::process_bitfield_distribution(
      const network::BitfieldDistributionMessage &val) {
    BOOST_ASSERT(main_pool_handler_->isInCurrentThread());
    auto bd{boost::get<const network::BitfieldDistribution>(&val)};
    BOOST_ASSERT_MSG(
        bd, "BitfieldDistribution is not present. Check message format.");

    SL_TRACE(logger_,
             "Incoming `BitfieldDistributionMessage`. (relay_parent={})",
             bd->relay_parent);
    TRY_GET_OR_RET(parachain_state, tryGetStateByRelayParent(bd->relay_parent));

    const auto &session_info =
        parachain_state->get().per_session_state->value().session_info;
    if (bd->data.payload.ix >= session_info.validators.size()) {
      SL_TRACE(
          logger_,
          "Validator index out of bound. (validator index={}, relay_parent={})",
          bd->data.payload.ix,
          bd->relay_parent);
      return;
    }

    auto res_sc = SigningContext::make(parachain_host_, bd->relay_parent);
    if (res_sc.has_error()) {
      SL_TRACE(logger_,
               "Create signing context failed. (validator index={}, "
               "relay_parent={})",
               bd->data.payload.ix,
               bd->relay_parent);
      return;
    }
    SigningContext &context = res_sc.value();
    const auto buffer = context.signable(*hasher_, bd->data.payload.payload);

    auto res =
        crypto_provider_->verify(bd->data.signature,
                                 buffer,
                                 session_info.validators[bd->data.payload.ix]);
    if (res.has_error() || !res.value()) {
      SL_TRACE(
          logger_,
          "Signature validation failed. (validator index={}, relay_parent={})",
          bd->data.payload.ix,
          bd->relay_parent);
      return;
    }

    SL_TRACE(logger_,
             "Imported bitfield {} {}",
             bd->data.payload.ix,
             bd->relay_parent);
    bitfield_store_->putBitfield(bd->relay_parent, bd->data);
  }

  ParachainProcessorImpl::ManifestImportSuccessOpt
  ParachainProcessorImpl::handle_incoming_manifest_common(
      const libp2p::peer::PeerId &peer_id,
      const CandidateHash &candidate_hash,
      const RelayHash &relay_parent,
      ManifestSummary manifest_summary,
      ParachainId para_id,
      grid::ManifestKind manifest_kind) {
    auto peer_state = pm_->getPeerState(peer_id);
    if (!peer_state) {
      SL_WARN(logger_, "No peer state. (peer_id={})", peer_id);
      return {};
    }

    auto relay_parent_state = tryGetStateByRelayParent(relay_parent);
    if (!relay_parent_state) {
      return {};
    }

    if (!relay_parent_state->get().local_validator) {
      return {};
    }

    auto expected_group =
        group_for_para(relay_parent_state->get().availability_cores,
                       relay_parent_state->get().group_rotation_info,
                       para_id);

    if (!expected_group
        || *expected_group != manifest_summary.claimed_group_index) {
      return {};
    }

    if (!relay_parent_state->get().per_session_state->value().grid_view) {
      return {};
    }

    const auto &grid_topology =
        *relay_parent_state->get().per_session_state->value().grid_view;
    if (manifest_summary.claimed_group_index >= grid_topology.size()) {
      return {};
    }

    auto sender_index = [&]() -> std::optional<ValidatorIndex> {
      const auto &sub = grid_topology[manifest_summary.claimed_group_index];
      const auto &iter = (manifest_kind == grid::ManifestKind::Full)
                           ? sub.receiving
                           : sub.sending;
      if (!iter.empty()) {
        return *iter.begin();
      }
      return {};
    }();

    if (!sender_index) {
      return {};
    }

    auto group_index = manifest_summary.claimed_group_index;
    auto claimed_parent_hash = manifest_summary.claimed_parent_hash;

    auto group = [&]() -> std::span<const ValidatorIndex> {
      if (auto g =
              relay_parent_state->get().per_session_state->value().groups.get(
                  group_index)) {
        return *g;
      }
      return {};
    }();

    auto disabled_mask = relay_parent_state->get().disabled_bitmask(group);
    manifest_summary.statement_knowledge.mask_seconded(disabled_mask);
    manifest_summary.statement_knowledge.mask_valid(disabled_mask);

    BOOST_ASSERT(relay_parent_state->get().prospective_parachains_mode);
    const auto seconding_limit =
        relay_parent_state->get()
            .prospective_parachains_mode->max_candidate_depth
        + 1;

    auto &local_validator = *relay_parent_state->get().local_validator;

<<<<<<< HEAD
    SL_TRACE(logger_,
             "Import manifest. (peer_id={}, relay_parent={}, "
             "candidate_hash={})",
             peer_id,
             relay_parent,
             candidate_hash);
=======
    SL_TRACE(
        logger_,
        "Import manifest. (peer_id={}, relay_parent={}, candidate_hash={})",
        peer_id,
        relay_parent,
        candidate_hash);
>>>>>>> dfa97aa8
    auto acknowledge_res = local_validator.grid_tracker.import_manifest(
        grid_topology,
        relay_parent_state->get().per_session_state->value().groups,
        candidate_hash,
        seconding_limit,
        manifest_summary,
        manifest_kind,
        *sender_index);

    if (acknowledge_res.has_error()) {
      SL_WARN(logger_,
              "Import manifest failed. (peer_id={}, relay_parent={}, "
              "candidate_hash={}, error={})",
              peer_id,
              relay_parent,
              candidate_hash,
              acknowledge_res.error());
      return {};
    }

    const auto acknowledge = acknowledge_res.value();
    if (!candidates_.insert_unconfirmed(peer_id,
                                        candidate_hash,
                                        relay_parent,
                                        group_index,
                                        {{claimed_parent_hash, para_id}})) {
      SL_TRACE(logger_,
               "Insert unconfirmed candidate failed. (candidate hash={}, relay "
               "parent={}, para id={}, claimed parent={})",
               candidate_hash,
               relay_parent,
               para_id,
               manifest_summary.claimed_parent_hash);
      return {};
    }

    if (acknowledge) {
      SL_TRACE(logger_,
               "immediate ack, known candidate. (candidate hash={}, from={}, "
               "local_validator={})",
               candidate_hash,
               *sender_index,
               *relay_parent_state->get().our_index);
    }

    return ManifestImportSuccess{
        .acknowledge = acknowledge,
        .sender_index = *sender_index,
    };
  }

  network::vstaging::StatementFilter
  ParachainProcessorImpl::local_knowledge_filter(
      size_t group_size,
      GroupIndex group_index,
      const CandidateHash &candidate_hash,
      const StatementStore &statement_store) {
    network::vstaging::StatementFilter f{group_size};
    statement_store.fill_statement_filter(group_index, candidate_hash, f);
    return f;
  }

  void ParachainProcessorImpl::send_to_validators_group(
      const RelayHash &relay_parent,
      const std::deque<network::VersionedValidatorProtocolMessage> &messages) {
    BOOST_ASSERT(main_pool_handler_->isInCurrentThread());

    auto se = pm_->getStreamEngine();
    std::unordered_set<network::PeerId> group_set;
    if (auto r = runtime_info_->get_session_info(relay_parent)) {
      auto &[session, info] = r.value();
      if (info.our_group) {
        for (auto &i : session.validator_groups[*info.our_group]) {
          if (auto peer = query_audi_->get(session.discovery_keys[i])) {
            group_set.emplace(peer->id);
          }
        }
      }
    }

    std::deque<network::PeerId> group, any;
    for (const auto &p : group_set) {
      group.emplace_back(p);
    }

    auto protocol = [&]() -> std::shared_ptr<network::ProtocolBase> {
      return router_->getValidationProtocolVStaging();
    }();

    se->forEachPeer(protocol, [&](const network::PeerId &peer) {
      if (not group_set.contains(peer)) {
        any.emplace_back(peer);
      }
    });
    auto lucky = kMinGossipPeers - std::min(group.size(), kMinGossipPeers);
    if (lucky != 0) {
      std::shuffle(any.begin(), any.end(), random_);
      // NOLINTNEXTLINE(cppcoreguidelines-narrowing-conversions)
      any.erase(any.begin() + std::min(any.size(), lucky), any.end());
    } else {
      any.clear();
    }

    auto make_send = [&]<typename Msg>(
                         const Msg &msg,
                         const std::shared_ptr<network::ProtocolBase>
                             &protocol) {
      auto se = pm_->getStreamEngine();
      BOOST_ASSERT(se);

      auto message =
          std::make_shared<network::WireMessage<std::decay_t<decltype(msg)>>>(
              msg);
      logger_->trace(
          "Broadcasting messages.(relay_parent={}, group_size={}, "
          "lucky_size={})",
          relay_parent,
          group.size(),
          any.size());

      for (auto &peer : group) {
        SL_TRACE(logger_, "Send to peer from group. (peer={})", peer);
        se->send(peer, protocol, message);
      }

      for (auto &peer : any) {
        SL_TRACE(logger_, "Send to peer from any. (peer={})", peer);
        se->send(peer, protocol, message);
      }
    };

    for (const network::VersionedValidatorProtocolMessage &msg : messages) {
      visit_in_place(
          msg,
          [&](const kagome::network::vstaging::ValidatorProtocolMessage &m) {
            make_send(m, router_->getValidationProtocolVStaging());
          },
          [&](const kagome::network::ValidatorProtocolMessage &m) {
            make_send(m, router_->getValidationProtocol());
          });
    }
  }

  std::deque<std::pair<std::vector<libp2p::peer::PeerId>,
                       network::VersionedValidatorProtocolMessage>>
  ParachainProcessorImpl::acknowledgement_and_statement_messages(
      const libp2p::peer::PeerId &peer,
      network::CollationVersion version,
      ValidatorIndex validator_index,
      const Groups &groups,
      ParachainProcessorImpl::RelayParentState &relay_parent_state,
      const RelayHash &relay_parent,
      GroupIndex group_index,
      const CandidateHash &candidate_hash,
      const network::vstaging::StatementFilter &local_knowledge) {
    if (!relay_parent_state.local_validator) {
      return {};
    }

    auto &local_validator = *relay_parent_state.local_validator;
    std::deque<std::pair<std::vector<libp2p::peer::PeerId>,
                         network::VersionedValidatorProtocolMessage>>
        messages;

    switch (version) {
      case network::CollationVersion::VStaging: {
        messages.emplace_back(
            std::vector<libp2p::peer::PeerId>{peer},
            network::VersionedValidatorProtocolMessage{
                network::vstaging::ValidatorProtocolMessage{
                    network::vstaging::StatementDistributionMessage{
                        network::vstaging::BackedCandidateAcknowledgement{
                            .candidate_hash = candidate_hash,
                            .statement_knowledge = local_knowledge,
                        }}}});
      } break;
      default: {
        SL_ERROR(logger_,
                 "Bug ValidationVersion::V1 should not be used in "
                 "statement-distribution v2, legacy should have handled this");
        return {};
      } break;
    };

    local_validator.grid_tracker.manifest_sent_to(
        groups, validator_index, candidate_hash, local_knowledge);

    auto statement_messages = post_acknowledgement_statement_messages(
        validator_index,
        relay_parent,
        local_validator.grid_tracker,
        *relay_parent_state.statement_store,
        groups,
        group_index,
        candidate_hash,
        peer,
        version);

    for (auto &&m : statement_messages) {
      messages.emplace_back(std::vector<libp2p::peer::PeerId>{peer},
                            std::move(m));
    }
    return messages;
  }

  std::deque<network::VersionedValidatorProtocolMessage>
  ParachainProcessorImpl::post_acknowledgement_statement_messages(
      ValidatorIndex recipient,
      const RelayHash &relay_parent,
      grid::GridTracker &grid_tracker,
      const StatementStore &statement_store,
      const Groups &groups,
      GroupIndex group_index,
      const CandidateHash &candidate_hash,
      const libp2p::peer::PeerId &peer,
      network::CollationVersion version) {
    auto sending_filter =
        grid_tracker.pending_statements_for(recipient, candidate_hash);
    if (!sending_filter) {
      return {};
    }

    std::deque<network::VersionedValidatorProtocolMessage> messages;
    auto group = groups.get(group_index);
    if (!group) {
      return messages;
    }

    statement_store.groupStatements(
        *group,
        candidate_hash,
        *sending_filter,
        [&](const IndexedAndSigned<network::vstaging::CompactStatement>
                &statement) {
          grid_tracker.sent_or_received_direct_statement(groups,
                                                         statement.payload.ix,
                                                         recipient,
                                                         getPayload(statement),
                                                         false);

          switch (version) {
            case network::CollationVersion::VStaging: {
              messages.emplace_back(network::vstaging::ValidatorProtocolMessage{
                  network::vstaging::StatementDistributionMessage{
                      network::vstaging::StatementDistributionMessageStatement{
                          .relay_parent = relay_parent,
                          .compact = statement,
                      }}});
            } break;
            default: {
              SL_ERROR(
                  logger_,
                  "Bug ValidationVersion::V1 should not be used in "
                  "statement-distribution v2, legacy should have handled this");
            } break;
          }
        });
    return messages;
  }

  outcome::result<void> ParachainProcessorImpl::handle_grid_statement(
      const RelayHash &relay_parent,
      ParachainProcessorImpl::RelayParentState &per_relay_parent,
      grid::GridTracker &grid_tracker,
      const IndexedAndSigned<network::vstaging::CompactStatement> &statement,
      ValidatorIndex grid_sender_index) {
    /// TODO(iceseer): do Ensure the statement is correctly signed. Signature
    /// check.
    grid_tracker.sent_or_received_direct_statement(
        per_relay_parent.per_session_state->value().groups,
        statement.payload.ix,
        grid_sender_index,
        getPayload(statement),
        true);
    return outcome::success();
  }

  void ParachainProcessorImpl::handle_incoming_acknowledgement(
      const libp2p::peer::PeerId &peer_id,
      const network::vstaging::BackedCandidateAcknowledgement
          &acknowledgement) {
    SL_TRACE(logger_,
             "`BackedCandidateAcknowledgement`. (candidate_hash={})",
             acknowledgement.candidate_hash);
    const auto &candidate_hash = acknowledgement.candidate_hash;
    SL_TRACE(logger_,
             "Received incoming acknowledgement. (peer={}, candidate hash={})",
             peer_id,
             candidate_hash);

    TRY_GET_OR_RET(c, candidates_.get_confirmed(candidate_hash));
    const RelayHash &relay_parent = c->get().relay_parent();
    const Hash &parent_head_data_hash = c->get().parent_head_data_hash();
    GroupIndex group_index = c->get().group_index();
    ParachainId para_id = c->get().para_id();

    TRY_GET_OR_RET(opt_parachain_state, tryGetStateByRelayParent(relay_parent));
    auto &relay_parent_state = opt_parachain_state->get();
    BOOST_ASSERT(relay_parent_state.statement_store);

    SL_TRACE(logger_,
             "Handling incoming acknowledgement. (relay_parent={})",
             relay_parent);
    ManifestImportSuccessOpt x = handle_incoming_manifest_common(
        peer_id,
        candidate_hash,
        relay_parent,
        ManifestSummary{
            .claimed_parent_hash = parent_head_data_hash,
            .claimed_group_index = group_index,
            .statement_knowledge = acknowledgement.statement_knowledge,
        },
        para_id,
        grid::ManifestKind::Acknowledgement);
    CHECK_OR_RET(x);

    SL_TRACE(
        logger_, "Check local validator. (relay_parent = {})", relay_parent);
    CHECK_OR_RET(relay_parent_state.local_validator);

    const auto sender_index = x->sender_index;
    auto &local_validator = *relay_parent_state.local_validator;

    SL_TRACE(logger_, "Post ack. (relay_parent = {})", relay_parent);
    auto messages = post_acknowledgement_statement_messages(
        sender_index,
        relay_parent,
        local_validator.grid_tracker,
        *relay_parent_state.statement_store,
        relay_parent_state.per_session_state->value().groups,
        group_index,
        candidate_hash,
        peer_id,
        network::CollationVersion::VStaging);

    auto se = pm_->getStreamEngine();
    SL_TRACE(logger_, "Sending messages. (relay_parent = {})", relay_parent);
    for (auto &msg : messages) {
      if (auto m = if_type<network::vstaging::ValidatorProtocolMessage>(msg)) {
        auto message = std::make_shared<
            network::WireMessage<network::vstaging::ValidatorProtocolMessage>>(
            std::move(m->get()));
        se->send(peer_id, router_->getValidationProtocolVStaging(), message);
      } else {
        assert(false);
      }
    }
  }

  // Handles BackedCandidateManifest message
  // It performs various checks and operations, and if everything is
  // successful, it sends acknowledgement and statement messages to the
  // validators group or sends a request to fetch the attested candidate.
  void ParachainProcessorImpl::handle_incoming_manifest(
      const libp2p::peer::PeerId &peer_id,
      const network::vstaging::BackedCandidateManifest &manifest) {
    SL_TRACE(logger_,
             "`BackedCandidateManifest`. (relay_parent={}, "
             "candidate_hash={}, para_id={}, parent_head_data_hash={})",
             manifest.relay_parent,
             manifest.candidate_hash,
             manifest.para_id,
             manifest.parent_head_data_hash);

    TRY_GET_OR_RET(relay_parent_state,
                   tryGetStateByRelayParent(manifest.relay_parent));
    CHECK_OR_RET(relay_parent_state->get().statement_store);

    SL_TRACE(logger_,
             "Handling incoming manifest common. (relay_parent={}, "
             "candidate_hash={})",
             manifest.relay_parent,
             manifest.candidate_hash);
    ManifestImportSuccessOpt x = handle_incoming_manifest_common(
        peer_id,
        manifest.candidate_hash,
        manifest.relay_parent,
        ManifestSummary{
            .claimed_parent_hash = manifest.parent_head_data_hash,
            .claimed_group_index = manifest.group_index,
            .statement_knowledge = manifest.statement_knowledge,
        },
        manifest.para_id,
        grid::ManifestKind::Full);
    CHECK_OR_RET(x);

    const auto sender_index = x->sender_index;
    if (x->acknowledge) {
      SL_TRACE(logger_,
               "Known candidate - acknowledging manifest. (candidate hash={})",
               manifest.candidate_hash);

      SL_TRACE(logger_,
               "Get groups. (relay_parent={}, candidate_hash={})",
               manifest.relay_parent,
               manifest.candidate_hash);
      auto group =
          relay_parent_state->get().per_session_state->value().groups.get(
              manifest.group_index);
      if (!group) {
        return;
      }

      network::vstaging::StatementFilter local_knowledge =
          local_knowledge_filter(group->size(),
                                 manifest.group_index,
                                 manifest.candidate_hash,
                                 *relay_parent_state->get().statement_store);
      SL_TRACE(logger_,
               "Get ack and statement messages. (relay_parent={}, "
               "candidate_hash={})",
               manifest.relay_parent,
               manifest.candidate_hash);
      auto messages = acknowledgement_and_statement_messages(
          peer_id,
          network::CollationVersion::VStaging,
          sender_index,
          relay_parent_state->get().per_session_state->value().groups,
          relay_parent_state->get(),
          manifest.relay_parent,
          manifest.group_index,
          manifest.candidate_hash,
          local_knowledge);

      SL_TRACE(logger_,
               "Send messages. (relay_parent={}, candidate_hash={})",
               manifest.relay_parent,
               manifest.candidate_hash);
      auto se = pm_->getStreamEngine();
      for (auto &[peers, msg] : messages) {
        if (auto m =
                if_type<network::vstaging::ValidatorProtocolMessage>(msg)) {
          auto message = std::make_shared<network::WireMessage<
              network::vstaging::ValidatorProtocolMessage>>(
              std::move(m->get()));
          for (const auto &p : peers) {
            se->send(p, router_->getValidationProtocolVStaging(), message);
          }
        } else {
          assert(false);
        }
      }
    } else if (!candidates_.is_confirmed(manifest.candidate_hash)) {
      SL_TRACE(
          logger_,
          "Request attested candidate. (relay_parent={}, candidate_hash={})",
          manifest.relay_parent,
          manifest.candidate_hash);
      request_attested_candidate(peer_id,
                                 relay_parent_state->get(),
                                 manifest.relay_parent,
                                 manifest.candidate_hash,
                                 manifest.group_index);
    }
  }

  outcome::result<
      std::reference_wrapper<const network::vstaging::SignedCompactStatement>>
  ParachainProcessorImpl::check_statement_signature(
      SessionIndex session_index,
      const std::vector<ValidatorId> &validators,
      const RelayHash &relay_parent,
      const network::vstaging::SignedCompactStatement &statement) {
    OUTCOME_TRY(signing_context,
                SigningContext::make(parachain_host_, relay_parent));
    OUTCOME_TRY(verified,
                crypto_provider_->verify(
                    statement.signature,
                    signing_context.signable(*hasher_, getPayload(statement)),
                    validators[statement.payload.ix]));

    if (!verified) {
      return Error::INCORRECT_SIGNATURE;
    }
    return std::cref(statement);
  }

  outcome::result<std::optional<network::vstaging::SignedCompactStatement>>
  ParachainProcessorImpl::handle_cluster_statement(
      const RelayHash &relay_parent,
      ClusterTracker &cluster_tracker,
      SessionIndex session,
      const runtime::SessionInfo &session_info,
      const network::vstaging::SignedCompactStatement &statement,
      ValidatorIndex cluster_sender_index) {
    const auto accept = cluster_tracker.can_receive(
        cluster_sender_index,
        statement.payload.ix,
        network::vstaging::from(getPayload(statement)));
    if (accept != outcome::success(Accept::Ok)
        && accept != outcome::success(Accept::WithPrejudice)) {
      SL_ERROR(logger_, "Reject outgoing error.");
      return Error::CLUSTER_TRACKER_ERROR;
    }
    OUTCOME_TRY(check_statement_signature(
        session, session_info.validators, relay_parent, statement));

    cluster_tracker.note_received(
        cluster_sender_index,
        statement.payload.ix,
        network::vstaging::from(getPayload(statement)));

    const auto should_import = (outcome::success(Accept::Ok) == accept);
    if (should_import) {
      return statement;
    }
    return std::nullopt;
  }

  void ParachainProcessorImpl::handle_incoming_statement(
      const libp2p::peer::PeerId &peer_id,
      const network::vstaging::StatementDistributionMessageStatement &stm) {
    SL_TRACE(logger_,
             "`StatementDistributionMessageStatement`. (relay_parent={}, "
             "candidate_hash={})",
             stm.relay_parent,
             candidateHash(getPayload(stm.compact)));
    auto parachain_state = tryGetStateByRelayParent(stm.relay_parent);
    if (!parachain_state) {
      SL_TRACE(logger_,
               "After request pov no parachain state on relay_parent. (relay "
               "parent={})",
               stm.relay_parent);
      return;
    }

    const auto &session_info =
        parachain_state->get().per_session_state->value().session_info;
    if (parachain_state->get().is_disabled(stm.compact.payload.ix)) {
      SL_TRACE(
          logger_,
          "Ignoring a statement from disabled validator. (relay parent={}, "
          "validator={})",
          stm.relay_parent,
          stm.compact.payload.ix);
      return;
    }

    CHECK_OR_RET(parachain_state->get().local_validator);
    auto &local_validator = *parachain_state->get().local_validator;
    auto originator_group =
        parachain_state->get()
            .per_session_state->value()
            .groups.byValidatorIndex(stm.compact.payload.ix);
    if (!originator_group) {
      SL_TRACE(logger_,
               "No correct validator index in statement. (relay parent={}, "
               "validator={})",
               stm.relay_parent,
               stm.compact.payload.ix);
      return;
    }

    auto &active = local_validator.active;
    auto cluster_sender_index = [&]() -> std::optional<ValidatorIndex> {
      std::span<const ValidatorIndex> allowed_senders;
      if (active) {
        allowed_senders = active->cluster_tracker.senders_for_originator(
            stm.compact.payload.ix);
      }

      if (auto peer = query_audi_->get(peer_id)) {
        for (const auto i : allowed_senders) {
          if (i < session_info.discovery_keys.size()
              && *peer == session_info.discovery_keys[i]) {
            return i;
          }
        }
      }
      return std::nullopt;
    }();

    if (active && cluster_sender_index) {
      if (handle_cluster_statement(
              stm.relay_parent,
              active->cluster_tracker,
              parachain_state->get().per_session_state->value().session,
              parachain_state->get().per_session_state->value().session_info,
              stm.compact,
              *cluster_sender_index)
              .has_error()) {
        return;
      }
    } else {
      std::optional<std::pair<ValidatorIndex, bool>> grid_sender_index;
      for (const auto &[i, validator_knows_statement] :
           local_validator.grid_tracker.direct_statement_providers(
               parachain_state->get().per_session_state->value().groups,
               stm.compact.payload.ix,
               getPayload(stm.compact))) {
        if (i >= session_info.discovery_keys.size()) {
          continue;
        }

        /// TODO(iceseer): do check is authority
        /// const auto &ad = opt_session_info->discovery_keys[i];
        grid_sender_index.emplace(i, validator_knows_statement);
        break;
      }

      CHECK_OR_RET(grid_sender_index);
      const auto &[gsi, validator_knows_statement] = *grid_sender_index;

      CHECK_OR_RET(!validator_knows_statement);
      if (handle_grid_statement(stm.relay_parent,
                                parachain_state->get(),
                                local_validator.grid_tracker,
                                stm.compact,
                                gsi)
              .has_error()) {
        return;
      }
    }

    const auto &statement = getPayload(stm.compact);
    const auto originator_index = stm.compact.payload.ix;
    const auto &candidate_hash = candidateHash(getPayload(stm.compact));
    const bool res = candidates_.insert_unconfirmed(peer_id,
                                                    candidate_hash,
                                                    stm.relay_parent,
                                                    *originator_group,
                                                    std::nullopt);
    CHECK_OR_RET(res);
    const auto confirmed = candidates_.get_confirmed(candidate_hash);
    const auto is_confirmed = candidates_.is_confirmed(candidate_hash);
    const auto &group = session_info.validator_groups[*originator_group];

    if (!is_confirmed) {
      request_attested_candidate(peer_id,
                                 parachain_state->get(),
                                 stm.relay_parent,
                                 candidate_hash,
                                 *originator_group);
    }

    /// TODO(iceseer): do https://github.com/qdrvm/kagome/issues/1888
    /// check statement signature

    const auto was_fresh_opt = parachain_state->get().statement_store->insert(
        parachain_state->get().per_session_state->value().groups,
        stm.compact,
        StatementOrigin::Remote);
    if (!was_fresh_opt) {
      SL_WARN(logger_,
              "Accepted message from unknown validator. (relay parent={}, "
              "validator={})",
              stm.relay_parent,
              stm.compact.payload.ix);
      return;
    }

    if (!*was_fresh_opt) {
      SL_TRACE(logger_,
               "Statement was not fresh. (relay parent={}, validator={})",
               stm.relay_parent,
               stm.compact.payload.ix);
      return;
    }

    const auto is_importable = candidates_.is_importable(candidate_hash);
    if (parachain_state->get().per_session_state->value().grid_view) {
      local_validator.grid_tracker.learned_fresh_statement(
          parachain_state->get().per_session_state->value().groups,
          *parachain_state->get().per_session_state->value().grid_view,
          originator_index,
          statement);
    }

    if (is_importable && confirmed) {
      send_backing_fresh_statements(confirmed->get(),
                                    stm.relay_parent,
                                    parachain_state->get(),
                                    group,
                                    candidate_hash);
    }

    circulate_statement(stm.relay_parent, parachain_state->get(), stm.compact);
  }

  void ParachainProcessorImpl::process_vstaging_statement(
      const libp2p::peer::PeerId &peer_id,
      const network::vstaging::StatementDistributionMessage &msg) {
    BOOST_ASSERT(main_pool_handler_->isInCurrentThread());
    SL_TRACE(
        logger_, "Incoming `StatementDistributionMessage`. (peer={})", peer_id);

    if (auto inner =
            if_type<const network::vstaging::BackedCandidateAcknowledgement>(
                msg)) {
      handle_incoming_acknowledgement(peer_id, inner->get());
    } else if (auto manifest =
                   if_type<const network::vstaging::BackedCandidateManifest>(
                       msg)) {
      handle_incoming_manifest(peer_id, manifest->get());
    } else if (auto stm =
                   if_type<const network::vstaging::
                               StatementDistributionMessageStatement>(msg)) {
      handle_incoming_statement(peer_id, stm->get());
    } else {
      SL_ERROR(logger_, "Skipped message.");
    }
  }

  void ParachainProcessorImpl::circulate_statement(
      const RelayHash &relay_parent,
      RelayParentState &relay_parent_state,
      const IndexedAndSigned<network::vstaging::CompactStatement> &statement) {
    const auto &session_info =
        relay_parent_state.per_session_state->value().session_info;
    const auto &compact_statement = getPayload(statement);
    const auto &candidate_hash = candidateHash(compact_statement);
    const auto originator = statement.payload.ix;
    const auto is_confirmed = candidates_.is_confirmed(candidate_hash);

    CHECK_OR_RET(relay_parent_state.local_validator);
    enum DirectTargetKind : uint8_t {
      Cluster,
      Grid,
    };

    auto &local_validator = *relay_parent_state.local_validator;
    auto targets =
        [&]() -> std::vector<std::pair<ValidatorIndex, DirectTargetKind>> {
      auto statement_group =
          relay_parent_state.per_session_state->value().groups.byValidatorIndex(
              originator);

      bool cluster_relevant = false;
      std::vector<std::pair<ValidatorIndex, DirectTargetKind>> targets;
      std::span<const ValidatorIndex> all_cluster_targets;

      if (local_validator.active) {
        auto &active = *local_validator.active;
        cluster_relevant =
            (statement_group && *statement_group == active.group);
        if (is_confirmed && cluster_relevant) {
          for (const auto v : active.cluster_tracker.targets()) {
            if (active.cluster_tracker
                    .can_send(v,
                              originator,
                              network::vstaging::from(compact_statement))
                    .has_error()) {
              continue;
            }
            if (v == active.index) {
              continue;
            }
            if (v >= session_info.discovery_keys.size()) {
              continue;
            }
            targets.emplace_back(v, DirectTargetKind::Cluster);
          }
        }
        all_cluster_targets = active.cluster_tracker.targets();
      }

      for (const auto v : local_validator.grid_tracker.direct_statement_targets(
               relay_parent_state.per_session_state->value().groups,
               originator,
               compact_statement)) {
        const auto can_use_grid = !cluster_relevant
                               || std::ranges::find(all_cluster_targets, v)
                                      == all_cluster_targets.end();
        if (!can_use_grid) {
          continue;
        }
        if (v >= session_info.discovery_keys.size()) {
          continue;
        }
        targets.emplace_back(v, DirectTargetKind::Grid);
      }

      return targets;
    }();

    std::vector<std::pair<libp2p::peer::PeerId, network::CollationVersion>>
        statement_to_peers;
    for (const auto &[target, kind] : targets) {
      auto peer = query_audi_->get(session_info.discovery_keys[target]);
      if (!peer) {
        continue;
      }

      auto peer_state = pm_->getPeerState(peer->id);
      if (!peer_state) {
        continue;
      }

      if (!peer_state->get().knows_relay_parent(relay_parent)) {
        continue;
      }

      network::CollationVersion version = network::CollationVersion::VStaging;
      if (peer_state->get().collation_version) {
        version = *peer_state->get().collation_version;
      }

      switch (kind) {
        case Cluster: {
          auto &active = *local_validator.active;
          if (active.cluster_tracker
                  .can_send(target,
                            originator,
                            network::vstaging::from(compact_statement))
                  .has_value()) {
            active.cluster_tracker.note_sent(
                target, originator, network::vstaging::from(compact_statement));
            statement_to_peers.emplace_back(peer->id, version);
          }
        } break;
        case Grid: {
          statement_to_peers.emplace_back(peer->id, version);
          local_validator.grid_tracker.sent_or_received_direct_statement(
              relay_parent_state.per_session_state->value().groups,
              originator,
              target,
              compact_statement,
              false);
        } break;
      }
    }

    auto se = pm_->getStreamEngine();
    auto message_v2 = std::make_shared<
        network::WireMessage<network::vstaging::ValidatorProtocolMessage>>(
        kagome::network::vstaging::ValidatorProtocolMessage{
            kagome::network::vstaging::StatementDistributionMessage{
                kagome::network::vstaging::
                    StatementDistributionMessageStatement{
                        .relay_parent = relay_parent,
                        .compact = statement,
                    }}});
    SL_TRACE(
        logger_,
        "Send statements to validators. (relay_parent={}, validators_count={})",
        relay_parent,
        statement_to_peers.size());
    for (const auto &[peer, version] : statement_to_peers) {
      if (version == network::CollationVersion::VStaging) {
        se->send(peer, router_->getValidationProtocolVStaging(), message_v2);
      } else {
        BOOST_ASSERT(false);
      }
    }
  }

  void ParachainProcessorImpl::request_attested_candidate(
      const libp2p::peer::PeerId &peer,
      RelayParentState &relay_parent_state,
      const RelayHash &relay_parent,
      const CandidateHash &candidate_hash,
      GroupIndex group_index) {
    CHECK_OR_RET(relay_parent_state.local_validator);
    auto &local_validator = *relay_parent_state.local_validator;

    const auto &session_info =
        relay_parent_state.per_session_state->value().session_info;

    TRY_GET_OR_RET(
        group,
        relay_parent_state.per_session_state->value().groups.get(group_index));
    const auto seconding_limit =
        relay_parent_state.prospective_parachains_mode->max_candidate_depth + 1;

    SL_TRACE(logger_,
             "Form unwanted mask. (relay_parent={}, candidate_hash={})",
             relay_parent,
             candidate_hash);
    network::vstaging::StatementFilter unwanted_mask(group->size());
    for (size_t i = 0; i < group->size(); ++i) {
      const auto v = (*group)[i];
      if (relay_parent_state.statement_store->seconded_count(v)
          >= seconding_limit) {
        unwanted_mask.seconded_in_group.bits[i] = true;
      }
    }

    auto disabled_mask = relay_parent_state.disabled_bitmask(*group);
    if (disabled_mask.bits.size()
        > unwanted_mask.seconded_in_group.bits.size()) {
      unwanted_mask.seconded_in_group.bits.resize(disabled_mask.bits.size());
    }
    if (disabled_mask.bits.size()
        > unwanted_mask.validated_in_group.bits.size()) {
      unwanted_mask.validated_in_group.bits.resize(disabled_mask.bits.size());
    }
    for (size_t i = 0; i < disabled_mask.bits.size(); ++i) {
      unwanted_mask.seconded_in_group.bits[i] =
          unwanted_mask.seconded_in_group.bits[i] || disabled_mask.bits[i];
      unwanted_mask.validated_in_group.bits[i] =
          unwanted_mask.validated_in_group.bits[i] || disabled_mask.bits[i];
    }

    auto backing_threshold = [&]() -> std::optional<size_t> {
      auto bt = relay_parent_state.per_session_state->value()
                    .groups.get_size_and_backing_threshold(group_index);
      return bt ? std::get<1>(*bt) : std::optional<size_t>{};
    }();

    SL_TRACE(logger_,
             "Enumerate peers. (relay_parent={}, candidate_hash={})",
             relay_parent,
             candidate_hash);
    std::optional<network::vstaging::StatementFilter> target;
    auto audi = query_audi_->get(peer);
    if (!audi) {
      SL_TRACE(logger_,
               "No audi. (relay_parent={}, candidate_hash={})",
               relay_parent,
               candidate_hash);
      return;
    }

    ValidatorIndex validator_id = 0;
    for (; validator_id < session_info.discovery_keys.size(); ++validator_id) {
      if (session_info.discovery_keys[validator_id] == *audi) {
        SL_TRACE(logger_,
                 "Captured validator. (relay_parent={}, candidate_hash={})",
                 relay_parent,
                 candidate_hash);
        break;
      }
    }

    CHECK_OR_RET(validator_id < session_info.discovery_keys.size());
    auto filter = [&]() -> std::optional<network::vstaging::StatementFilter> {
      if (local_validator.active) {
        if (local_validator.active->cluster_tracker.knows_candidate(
                validator_id, candidate_hash)) {
          return network::vstaging::StatementFilter(
              local_validator.active->cluster_tracker.targets().size());
        }
      }

      auto filter = local_validator.grid_tracker.advertised_statements(
          validator_id, candidate_hash);
      if (filter) {
        return filter;
      }

      SL_TRACE(logger_,
               "No filter. (relay_parent={}, candidate_hash={})",
               relay_parent,
               candidate_hash);
      return std::nullopt;
    }();

    CHECK_OR_RET(filter);
    filter->mask_seconded(unwanted_mask.seconded_in_group);
    filter->mask_valid(unwanted_mask.validated_in_group);

    if (!backing_threshold
        || (filter->has_seconded()
            && filter->backing_validators() >= *backing_threshold)) {
      network::vstaging::StatementFilter f(group->size());
      target.emplace(std::move(f));
    } else {
      SL_TRACE(
          logger_,
          "Not pass backing threshold. (relay_parent={}, candidate_hash={})",
          relay_parent,
          candidate_hash);
      return;
    }

    if (!target) {
      SL_TRACE(logger_,
               "Target not found. (relay_parent={}, candidate_hash={})",
               relay_parent,
               candidate_hash);
      return;
    }

    const auto &um = *target;
    SL_TRACE(logger_,
             "Requesting. (peer={}, relay_parent={}, candidate_hash={})",
             peer,
             relay_parent,
             candidate_hash);
    router_->getFetchAttestedCandidateProtocol()->doRequest(
        peer,
        network::vstaging::AttestedCandidateRequest{
            .candidate_hash = candidate_hash,
            .mask = um,
        },
        [wptr{weak_from_this()},
         relay_parent{relay_parent},
         candidate_hash{candidate_hash},
         group_index{group_index}](
            outcome::result<network::vstaging::AttestedCandidateResponse>
                r) mutable {
          TRY_GET_OR_RET(self, wptr.lock());
          self->handleFetchedStatementResponse(
              std::move(r), relay_parent, candidate_hash, group_index);
        });
  }

  void ParachainProcessorImpl::handleFetchedStatementResponse(
      outcome::result<network::vstaging::AttestedCandidateResponse> &&r,
      const RelayHash &relay_parent,
      const CandidateHash &candidate_hash,
      GroupIndex group_index) {
    REINVOKE(*main_pool_handler_,
             handleFetchedStatementResponse,
             std::move(r),
             relay_parent,
             candidate_hash,
             group_index);

    if (r.has_error()) {
      SL_INFO(logger_,
              "Fetch attested candidate returned an error. (relay parent={}, "
              "candidate={}, group index={}, error={})",
              relay_parent,
              candidate_hash,
              group_index,
              r.error());
      return;
    }

    TRY_GET_OR_RET(parachain_state, tryGetStateByRelayParent(relay_parent));
    CHECK_OR_RET(parachain_state->get().statement_store);

    const network::vstaging::AttestedCandidateResponse &response = r.value();
    SL_INFO(logger_,
            "Fetch attested candidate success. (relay parent={}, "
            "candidate={}, group index={}, statements={})",
            relay_parent,
            candidate_hash,
            group_index,
            response.statements.size());
    for (const auto &statement : response.statements) {
      parachain_state->get().statement_store->insert(
          parachain_state->get().per_session_state->value().groups,
          statement,
          StatementOrigin::Remote);
    }

    auto opt_post_confirmation =
        candidates_.confirm_candidate(candidate_hash,
                                      response.candidate_receipt,
                                      response.persisted_validation_data,
                                      group_index,
                                      hasher_);
    if (!opt_post_confirmation) {
      SL_WARN(logger_,
              "Candidate re-confirmed by request/response: logic error. (relay "
              "parent={}, candidate={})",
              relay_parent,
              candidate_hash);
      return;
    }

    auto &post_confirmation = *opt_post_confirmation;
    apply_post_confirmation(post_confirmation);

    auto opt_confirmed = candidates_.get_confirmed(candidate_hash);
    BOOST_ASSERT(opt_confirmed);

    if (!opt_confirmed->get().is_importable(std::nullopt)) {
      SL_INFO(logger_,
              "Not importable. (relay parent={}, "
              "candidate={}, group index={})",
              relay_parent,
              candidate_hash,
              group_index);
      return;
    }

    const auto &groups =
        parachain_state->get().per_session_state->value().groups;
    auto it = groups.groups.find(group_index);
    if (it == groups.groups.end()) {
      SL_WARN(logger_,
              "Group was not found. (relay parent={}, candidate={}, group "
              "index={})",
              relay_parent,
              candidate_hash,
              group_index);
      return;
    }

    SL_INFO(logger_,
            "Send fresh statements. (relay parent={}, "
            "candidate={})",
            relay_parent,
            candidate_hash);
    send_backing_fresh_statements(opt_confirmed->get(),
                                  relay_parent,
                                  parachain_state->get(),
                                  it->second,
                                  candidate_hash);
  }

  void ParachainProcessorImpl::new_confirmed_candidate_fragment_chain_updates(
      const HypotheticalCandidate &candidate) {
    fragment_chain_update_inner(std::nullopt, std::nullopt, {candidate});
  }

  void ParachainProcessorImpl::new_leaf_fragment_chain_updates(
      const Hash &leaf_hash) {
    fragment_chain_update_inner({leaf_hash}, std::nullopt, std::nullopt);
  }

  void ParachainProcessorImpl::
      prospective_backed_notification_fragment_chain_updates(
          ParachainId para_id, const Hash &para_head) {
    std::pair<std::reference_wrapper<const Hash>, ParachainId> p{{para_head},
                                                                 para_id};
    fragment_chain_update_inner(std::nullopt, p, std::nullopt);
  }

  void ParachainProcessorImpl::fragment_chain_update_inner(
      std::optional<std::reference_wrapper<const Hash>> active_leaf_hash,
      std::optional<std::pair<std::reference_wrapper<const Hash>, ParachainId>>
          required_parent_info,
      std::optional<std::reference_wrapper<const HypotheticalCandidate>>
          known_hypotheticals) {
    std::vector<HypotheticalCandidate> hypotheticals;
    if (!known_hypotheticals) {
      hypotheticals = candidates_.frontier_hypotheticals(required_parent_info);
    } else {
      hypotheticals.emplace_back(known_hypotheticals->get());
    }

    auto frontier =
        prospective_parachains_->answer_hypothetical_membership_request(
            hypotheticals, active_leaf_hash);
    for (const auto &[hypo, membership] : frontier) {
      if (membership.empty()) {
        continue;
      }

      for (const auto &leaf_hash : membership) {
        candidates_.note_importable_under(hypo, leaf_hash);
      }

      if (auto c = if_type<const HypotheticalCandidateComplete>(hypo)) {
        auto confirmed_candidate =
            candidates_.get_confirmed(c->get().candidate_hash);
        auto prs =
            tryGetStateByRelayParent(c->get().receipt.descriptor.relay_parent);

        if (prs && confirmed_candidate) {
          const auto group_index =
              group_for_para(prs->get().availability_cores,
                             prs->get().group_rotation_info,
                             c->get().receipt.descriptor.para_id);

          const auto &session_info =
              prs->get().per_session_state->value().session_info;
          if (!group_index
              || *group_index >= session_info.validator_groups.size()) {
            return;
          }

          const auto &group = session_info.validator_groups[*group_index];
          send_backing_fresh_statements(
              *confirmed_candidate,
              c->get().receipt.descriptor.relay_parent,
              prs->get(),
              group,
              c->get().candidate_hash);
        }
      }
    }
  }

  /// TODO(iceseer): https://github.com/qdrvm/kagome/issues/2133
  /// TODO(iceseer): do remove
  std::optional<GroupIndex> ParachainProcessorImpl::group_for_para(
      const std::vector<runtime::CoreState> &availability_cores,
      const runtime::GroupDescriptor &group_rotation_info,
      ParachainId para_id) const {
    std::optional<CoreIndex> core_index;
    for (CoreIndex i = 0; i < availability_cores.size(); ++i) {
      const auto c = visit_in_place(
          availability_cores[i],
          [](const runtime::OccupiedCore &core) -> std::optional<ParachainId> {
            return core.candidate_descriptor.para_id;
          },
          [](const runtime::ScheduledCore &core) -> std::optional<ParachainId> {
            return core.para_id;
          },
          [](const auto &) -> std::optional<ParachainId> {
            return std::nullopt;
          });

      if (c && *c == para_id) {
        core_index = i;
        break;
      }
    }

    if (!core_index) {
      return std::nullopt;
    }
    return group_rotation_info.groupForCore(*core_index,
                                            availability_cores.size());
  }

  void ParachainProcessorImpl::send_cluster_candidate_statements(
      const CandidateHash &candidate_hash, const RelayHash &relay_parent) {
    TRY_GET_OR_RET(relay_parent_state, tryGetStateByRelayParent(relay_parent));
    TRY_GET_OR_RET(local_group, relay_parent_state->get().our_group);
    TRY_GET_OR_RET(
        group,
        relay_parent_state->get().per_session_state->value().groups.get(
            *local_group));

    auto group_size = group->size();
    relay_parent_state->get().statement_store->groupStatements(
        *group,
        candidate_hash,
        network::vstaging::StatementFilter(group_size, true),
        [&](const IndexedAndSigned<network::vstaging::CompactStatement>
                &statement) {
          circulate_statement(
              relay_parent, relay_parent_state->get(), statement);
        });
  }

  void ParachainProcessorImpl::apply_post_confirmation(
      const PostConfirmation &post_confirmation) {
    const auto candidate_hash = candidateHash(post_confirmation.hypothetical);
    send_cluster_candidate_statements(
        candidate_hash, relayParent(post_confirmation.hypothetical));

    new_confirmed_candidate_fragment_chain_updates(
        post_confirmation.hypothetical);
  }

  void ParachainProcessorImpl::send_backing_fresh_statements(
      const ConfirmedCandidate &confirmed,
      const RelayHash &relay_parent,
      ParachainProcessorImpl::RelayParentState &per_relay_parent,
      const std::vector<ValidatorIndex> &group,
      const CandidateHash &candidate_hash) {
    CHECK_OR_RET(per_relay_parent.statement_store);
    std::vector<std::pair<ValidatorIndex, network::vstaging::CompactStatement>>
        imported;
    per_relay_parent.statement_store->fresh_statements_for_backing(
        group,
        candidate_hash,
        [&](const IndexedAndSigned<network::vstaging::CompactStatement>
                &statement) {
          const auto &v = statement.payload.ix;
          const auto &compact = getPayload(statement);
          imported.emplace_back(v, compact);

          SignedFullStatementWithPVD carrying_pvd{
              .payload =
                  {
                      .payload = visit_in_place(
                          compact.inner_value,
                          [&](const network::vstaging::SecondedCandidateHash &)
                              -> StatementWithPVD {
                            return StatementWithPVDSeconded{
                                .committed_receipt = confirmed.receipt,
                                .pvd = confirmed.persisted_validation_data,
                            };
                          },
                          [](const network::vstaging::ValidCandidateHash &val)
                              -> StatementWithPVD {
                            return StatementWithPVDValid{
                                .candidate_hash = val.hash,
                            };
                          },
                          [](const auto &) -> StatementWithPVD {
                            UNREACHABLE;
                          }),
                      .ix = statement.payload.ix,
                  },
              .signature = statement.signature,
          };

          main_pool_handler_->execute(
              [wself{weak_from_this()},
               relay_parent{relay_parent},
               carrying_pvd{std::move(carrying_pvd)}]() {
                TRY_GET_OR_RET(self, wself.lock());

                SL_TRACE(self->logger_, "Handle statement {}", relay_parent);
                self->handleStatement(relay_parent, carrying_pvd);
              });
        });

    for (const auto &[v, s] : imported) {
      per_relay_parent.statement_store->note_known_by_backing(v, s);
    }
  }

  void ParachainProcessorImpl::process_legacy_statement(
      const libp2p::peer::PeerId &peer_id,
      const network::StatementDistributionMessage &msg) {
    BOOST_ASSERT(main_pool_handler_->isInCurrentThread());
    if (auto statement_msg{boost::get<const network::Seconded>(&msg)}) {
      CHECK_OR_RET(canProcessParachains().has_value());
      if (auto r = isParachainValidator(statement_msg->relay_parent);
          r.has_error() || !r.value()) {
        return;
      }

      SL_TRACE(
          logger_, "Imported statement on {}", statement_msg->relay_parent);

      std::optional<StatementWithPVD> stm;
      if (auto ccr = if_type<const network::CommittedCandidateReceipt>(
              getPayload(statement_msg->statement).candidate_state)) {
        auto res_pvd = fetchPersistedValidationData(
            statement_msg->relay_parent, ccr->get().descriptor.para_id);
        if (res_pvd.has_error()) {
          SL_TRACE(logger_, "No pvd fetched. (error={})", res_pvd.error());
          return;
        }
        std::optional<runtime::PersistedValidationData> pvd =
            std::move(*res_pvd.value());
        if (!pvd) {
          SL_TRACE(logger_, "No pvd fetched.");
          return;
        }
        stm = StatementWithPVDSeconded{
            .committed_receipt = ccr->get(),
            .pvd = std::move(*pvd),
        };
      } else if (auto h = if_type<const CandidateHash>(
                     getPayload(statement_msg->statement).candidate_state)) {
        stm = StatementWithPVDValid{
            .candidate_hash = h->get(),
        };
      }

      handleStatement(statement_msg->relay_parent,
                      SignedFullStatementWithPVD{
                          .payload =
                              {
                                  .payload = std::move(*stm),
                                  .ix = statement_msg->statement.payload.ix,
                              },
                          .signature = statement_msg->statement.signature,
                      });
    } else {
      const auto large = boost::get<const network::LargeStatement>(&msg);
      SL_ERROR(logger_,
               "Ignoring LargeStatement about {} from {}",
               large->payload.payload.candidate_hash,
               peer_id);
    }
  }

  void ParachainProcessorImpl::onValidationProtocolMsg(
      const libp2p::peer::PeerId &peer_id,
      const network::VersionedValidatorProtocolMessage &message) {
    REINVOKE(*main_pool_handler_, onValidationProtocolMsg, peer_id, message);

    SL_TRACE(
        logger_, "Incoming validator protocol message. (peer={})", peer_id);
    visit_in_place(
        message,
        [&](const network::ValidatorProtocolMessage &m) {
          SL_TRACE(logger_, "V1");
          visit_in_place(
              m,
              [&](const network::BitfieldDistributionMessage &val) {
                process_bitfield_distribution(val);
              },
              [&](const network::StatementDistributionMessage &val) {
                process_legacy_statement(peer_id, val);
              },
              [&](const auto &) {});
        },
        [&](const network::vstaging::ValidatorProtocolMessage &m) {
          SL_TRACE(logger_, "V2");
          visit_in_place(
              m,
              [&](const network::vstaging::BitfieldDistributionMessage &val) {
                process_bitfield_distribution(val);
              },
              [&](const network::vstaging::StatementDistributionMessage &val) {
                process_vstaging_statement(peer_id, val);
              },
              [&](const auto &) {});
        },
        [&](const auto &m) { SL_WARN(logger_, "UNSUPPORTED Version"); });
  }

  template <typename F>
  void ParachainProcessorImpl::requestPoV(const libp2p::peer::PeerId &peer_id,
                                          const CandidateHash &candidate_hash,
                                          F &&callback) {
    /// TODO(iceseer): request PoV from validator, who seconded candidate
    /// But now we can assume, that if we received either `seconded` or `valid`
    /// from some peer, than we expect this peer has valid PoV, which we can
    /// request.

    logger_->info(
        "Requesting PoV.(candidate hash={}, peer={})", candidate_hash, peer_id);

    auto protocol = router_->getReqPovProtocol();
    protocol->request(peer_id, candidate_hash, std::forward<F>(callback));
  }

  void ParachainProcessorImpl::kickOffValidationWork(
      const RelayHash &relay_parent,
      AttestingData &attesting_data,
      const runtime::PersistedValidationData &persisted_validation_data,
      RelayParentState &parachain_state) {
    BOOST_ASSERT(main_pool_handler_->isInCurrentThread());

    const auto candidate_hash{attesting_data.candidate.hash(*hasher_)};
    CHECK_OR_RET(!parachain_state.issued_statements.contains(candidate_hash));

    const auto &session_info =
        parachain_state.per_session_state->value().session_info;
    if (session_info.discovery_keys.size() <= attesting_data.from_validator) {
      SL_ERROR(logger_,
               "Invalid validator index.(relay_parent={}, validator_index={})",
               relay_parent,
               attesting_data.from_validator);
      return;
    }

    const auto &authority_id =
        session_info.discovery_keys[attesting_data.from_validator];
    if (auto peer = query_audi_->get(authority_id)) {
      auto pvd{persisted_validation_data};
      requestPoV(
          peer->id,
          candidate_hash,
          [candidate{attesting_data.candidate},
           pvd{std::move(pvd)},
           candidate_hash,
           wself{weak_from_this()},
           relay_parent,
           peer_id{peer->id}](auto &&pov_response_result) mutable {
            TRY_GET_OR_RET(self, wself.lock());
            auto parachain_state = self->tryGetStateByRelayParent(relay_parent);
            if (!parachain_state) {
              SL_TRACE(
                  self->logger_,
                  "After request pov no parachain state on relay_parent {}",
                  relay_parent);
              return;
            }

            if (!pov_response_result) {
              self->logger_->warn("Request PoV on relay_parent {} failed {}",
                                  relay_parent,
                                  pov_response_result.error());
              return;
            }

            network::ResponsePov &opt_pov = pov_response_result.value();
            auto p{boost::get<network::ParachainBlock>(&opt_pov)};
            if (!p) {
              self->logger_->warn("No PoV.(candidate={})", candidate_hash);
              self->onAttestNoPoVComplete(relay_parent, candidate_hash);
              return;
            }

            self->logger_->info(
                "PoV received.(relay_parent={}, candidate hash={}, peer={})",
                relay_parent,
                candidate_hash,
                peer_id);
            self->validateAsync<ValidationTaskType::kAttest>(
                candidate, std::move(*p), std::move(pvd), relay_parent);
          });
    }
  }

  outcome::result<network::vstaging::AttestedCandidateResponse>
  ParachainProcessorImpl::OnFetchAttestedCandidateRequest(
      const network::vstaging::AttestedCandidateRequest &request,
      const libp2p::peer::PeerId &peer_id) {
    auto confirmed = candidates_.get_confirmed(request.candidate_hash);
    if (!confirmed) {
      return Error::NOT_CONFIRMED;
    }

    OUTCOME_TRY(relay_parent_state,
                getStateByRelayParent(confirmed->get().relay_parent()));
    auto &local_validator = relay_parent_state.get().local_validator;
    if (!local_validator) {
      return Error::NOT_A_VALIDATOR;
    }
    BOOST_ASSERT(relay_parent_state.get().statement_store);

    const auto &session_info =
        relay_parent_state.get().per_session_state->value().session_info;
    const auto &groups =
        relay_parent_state.get().per_session_state->value().groups;
    auto group = groups.get(confirmed->get().group_index());
    if (!group) {
      SL_ERROR(logger_,
               "Unexpected array bound for groups. (relay parent={})",
               confirmed->get().relay_parent());
      return Error::OUT_OF_BOUND;
    }

    const auto group_size = group->size();
    auto &mask = request.mask;
    if (mask.seconded_in_group.bits.size() != group_size
        || mask.validated_in_group.bits.size() != group_size) {
      return Error::INCORRECT_BITFIELD_SIZE;
    }

    auto &active = local_validator->active;
    std::optional<ValidatorIndex> validator_id;
    bool is_cluster;  // NOLINT(cppcoreguidelines-init-variables)
    [&] {
      auto audi = query_audi_->get(peer_id);
      if (not audi.has_value()) {
        SL_TRACE(logger_, "No audi. (peer={})", peer_id);
        return;
      }

      ValidatorIndex v = 0;
      for (; v < session_info.discovery_keys.size(); ++v) {
        if (session_info.discovery_keys[v] == audi.value()) {
          SL_TRACE(logger_,
                   "Captured validator. (relay_parent={}, candidate_hash={})",
                   confirmed->get().relay_parent(),
                   request.candidate_hash);
          break;
        }
      }

      if (v >= session_info.discovery_keys.size()) {
        return;
      }

      if (active
          and active->cluster_tracker.can_request(v, request.candidate_hash)) {
        validator_id = v;
        is_cluster = true;

      } else if (local_validator->grid_tracker.can_request(
                     v, request.candidate_hash)) {
        validator_id = v;
      }
    }();

    if (!validator_id) {
      return Error::OUT_OF_BOUND;
    }

    auto init_with_not = [](scale::BitVec &dst, const scale::BitVec &src) {
      dst.bits.reserve(src.bits.size());
      for (const auto i : src.bits) {
        dst.bits.emplace_back(!i);
      }
    };

    network::vstaging::StatementFilter and_mask;
    init_with_not(and_mask.seconded_in_group, request.mask.seconded_in_group);
    init_with_not(and_mask.validated_in_group, request.mask.validated_in_group);

    std::vector<IndexedAndSigned<network::vstaging::CompactStatement>>
        statements;
    network::vstaging::StatementFilter sent_filter(group_size);
    relay_parent_state.get().statement_store->groupStatements(
        *group,
        request.candidate_hash,
        and_mask,
        [&](const IndexedAndSigned<network::vstaging::CompactStatement>
                &statement) {
          for (size_t ix = 0; ix < group->size(); ++ix) {
            if ((*group)[ix] == statement.payload.ix) {
              visit_in_place(
                  getPayload(statement).inner_value,
                  [&](const network::vstaging::SecondedCandidateHash &) {
                    sent_filter.seconded_in_group.bits[ix] = true;
                  },
                  [&](const network::vstaging::ValidCandidateHash &) {
                    sent_filter.validated_in_group.bits[ix] = true;
                  },
                  [&](const auto &) {});
            }
          }
          statements.emplace_back(statement);
        });

    if (!is_cluster) {
      auto threshold = std::get<1>(*groups.get_size_and_backing_threshold(
          confirmed->get().group_index()));
      const auto seconded_and_sufficient =
          (sent_filter.has_seconded()
           && sent_filter.backing_validators() >= threshold);
      if (!seconded_and_sufficient) {
        SL_INFO(logger_,
                "Dropping a request from a grid peer because the backing "
                "threshold is no longer met. (relay_parent={}, "
                "candidate_hash={}, group_index={})",
                confirmed->get().relay_parent(),
                request.candidate_hash,
                confirmed->get().group_index());
        return Error::THRESHOLD_LIMIT_REACHED;
      }
    }

    for (const auto &statement : statements) {
      if (is_cluster) {
        active->cluster_tracker.note_sent(
            *validator_id,
            statement.payload.ix,
            network::vstaging::from(getPayload(statement)));
      } else {
        local_validator->grid_tracker.sent_or_received_direct_statement(
            groups,
            statement.payload.ix,
            *validator_id,
            getPayload(statement),
            false);
      }
    }

    return network::vstaging::AttestedCandidateResponse{
        .candidate_receipt = confirmed->get().receipt,
        .persisted_validation_data = confirmed->get().persisted_validation_data,
        .statements = std::move(statements),
    };
  }

  outcome::result<network::FetchChunkResponse>
  ParachainProcessorImpl::OnFetchChunkRequest(
      const network::FetchChunkRequest &request) {
    if (auto chunk =
            av_store_->getChunk(request.candidate, request.chunk_index)) {
      return network::Chunk{
          .data = chunk->chunk,
          .chunk_index = request.chunk_index,
          .proof = chunk->proof,
      };
    }
    return network::FetchChunkResponse{};
  }

  std::optional<
      std::reference_wrapper<ParachainProcessorImpl::RelayParentState>>
  ParachainProcessorImpl::tryGetStateByRelayParent(
      const primitives::BlockHash &relay_parent) {
    BOOST_ASSERT(main_pool_handler_->isInCurrentThread());
    const auto it = our_current_state_.state_by_relay_parent.find(relay_parent);
    if (it != our_current_state_.state_by_relay_parent.end()) {
      return it->second;
    }
    return std::nullopt;
  }

  outcome::result<
      std::reference_wrapper<ParachainProcessorImpl::RelayParentState>>
  ParachainProcessorImpl::getStateByRelayParent(
      const primitives::BlockHash &relay_parent) {
    if (auto per_relay_parent = tryGetStateByRelayParent(relay_parent)) {
      return *per_relay_parent;
    }
    return Error::OUT_OF_VIEW;
  }

  ParachainProcessorImpl::RelayParentState &
  ParachainProcessorImpl::storeStateByRelayParent(
      const primitives::BlockHash &relay_parent, RelayParentState &&val) {
    BOOST_ASSERT(main_pool_handler_->isInCurrentThread());
    const auto &[it, inserted] =
        our_current_state_.state_by_relay_parent.insert(
            {relay_parent, std::move(val)});
    BOOST_ASSERT(inserted);
    return it->second;
  }

  void ParachainProcessorImpl::handleStatement(
      const primitives::BlockHash &relay_parent,
      const SignedFullStatementWithPVD &statement) {
    BOOST_ASSERT(main_pool_handler_->isInCurrentThread());
    TRY_GET_OR_RET(opt_parachain_state, tryGetStateByRelayParent(relay_parent));

    auto &parachain_state = opt_parachain_state->get();
    const auto &assigned_para = parachain_state.assigned_para;
    const auto &assigned_core = parachain_state.assigned_core;
    auto &fallbacks = parachain_state.fallbacks;
    auto &awaiting_validation = parachain_state.awaiting_validation;

    auto res = importStatement(relay_parent, statement, parachain_state);
    if (res.has_error()) {
      SL_TRACE(logger_,
               "Statement rejected. (relay_parent={}, error={}).",
               relay_parent,
               res.error());
      return;
    }

    post_import_statement_actions(relay_parent, parachain_state, res.value());
    if (auto result = res.value()) {
      if (!assigned_core || result->group_id != *assigned_core) {
        SL_TRACE(logger_,
                 "Registered statement from not our group(assigned_para "
                 "our={}, assigned_core our={}, registered={}).",
                 assigned_para,
                 assigned_core,
                 result->group_id);
        return;
      }

      const auto &candidate_hash = result->candidate;
      SL_TRACE(logger_,
               "Registered incoming statement.(relay_parent={}).",
               relay_parent);
      std::optional<std::reference_wrapper<AttestingData>> attesting_ref =
          visit_in_place(
              parachain::getPayload(statement),
              [&](const StatementWithPVDSeconded &val)
                  -> std::optional<std::reference_wrapper<AttestingData>> {
                auto opt_candidate = backing_store_->getCadidateInfo(
                    relay_parent, candidate_hash);
                if (!opt_candidate) {
                  logger_->error("No candidate {}", candidate_hash);
                  return std::nullopt;
                }

                AttestingData attesting{
                    .candidate =
                        opt_candidate->get().candidate.to_plain(*hasher_),
                    .pov_hash = val.committed_receipt.descriptor.pov_hash,
                    .from_validator = statement.payload.ix,
                    .backing = {}};

                const auto &[it, _] = fallbacks.insert(
                    std::make_pair(candidate_hash, std::move(attesting)));
                return it->second;
              },
              [&](const StatementWithPVDValid &val)
                  -> std::optional<std::reference_wrapper<AttestingData>> {
                auto it = fallbacks.find(val.candidate_hash);
                if (it == fallbacks.end()) {
                  return std::nullopt;
                }
                if (!parachain_state.our_index
                    || *parachain_state.our_index == statement.payload.ix) {
                  return std::nullopt;
                }
                if (awaiting_validation.find(val.candidate_hash)
                    != awaiting_validation.end()) {
                  it->second.backing.push(statement.payload.ix);
                  return std::nullopt;
                }
                it->second.from_validator = statement.payload.ix;
                return it->second;
              },
              [&](const auto &)
                  -> std::optional<std::reference_wrapper<AttestingData>> {
                BOOST_ASSERT(!"Not used!");
                return std::nullopt;
              });

      if (attesting_ref) {
        auto it = our_current_state_.per_candidate.find(candidate_hash);
        if (it != our_current_state_.per_candidate.end()) {
          kickOffValidationWork(relay_parent,
                                attesting_ref->get(),
                                it->second.persisted_validation_data,
                                parachain_state);
        }
      }
    }
  }

  std::optional<BackingStore::ImportResult>
  ParachainProcessorImpl::importStatementToTable(
      const RelayHash &relay_parent,
      ParachainProcessorImpl::RelayParentState &relayParentState,
      GroupIndex group_id,
      const primitives::BlockHash &candidate_hash,
      const network::SignedStatement &statement) {
    SL_TRACE(
        logger_, "Import statement into table.(candidate={})", candidate_hash);
    return backing_store_->put(
        relay_parent,
        group_id,
        relayParentState.table_context.groups,
        statement,
        relayParentState.prospective_parachains_mode.has_value());
  }

  void ParachainProcessorImpl::provide_candidate_to_grid(
      const CandidateHash &candidate_hash,
      RelayParentState &relay_parent_state,
      const ConfirmedCandidate &confirmed_candidate,
      const runtime::SessionInfo &session_info) {
    CHECK_OR_RET(relay_parent_state.local_validator);
    auto &local_validator = *relay_parent_state.local_validator;

    const auto relay_parent = confirmed_candidate.relay_parent();
    const auto group_index = confirmed_candidate.group_index();

    if (!relay_parent_state.per_session_state->value().grid_view) {
      SL_TRACE(logger_,
               "Cannot handle backable candidate due to lack of topology. "
               "(candidate={}, relay_parent={})",
               candidate_hash,
               relay_parent);
      return;
    }

    const auto &grid_view =
        *relay_parent_state.per_session_state->value().grid_view;
    const auto group =
        relay_parent_state.per_session_state->value().groups.get(group_index);
    if (!group) {
      SL_TRACE(logger_,
               "Handled backed candidate with unknown group? (candidate={}, "
               "relay_parent={}, group_index={})",
               candidate_hash,
               relay_parent,
               group_index);
      return;
    }

    const auto group_size = group->size();
    auto filter = local_knowledge_filter(group_size,
                                         group_index,
                                         candidate_hash,
                                         *relay_parent_state.statement_store);

    auto actions = local_validator.grid_tracker.add_backed_candidate(
        grid_view, candidate_hash, group_index, filter);

    network::vstaging::BackedCandidateManifest manifest{
        .relay_parent = relay_parent,
        .candidate_hash = candidate_hash,
        .group_index = group_index,
        .para_id = confirmed_candidate.para_id(),
        .parent_head_data_hash = confirmed_candidate.parent_head_data_hash(),
        .statement_knowledge = filter};

    network::vstaging::BackedCandidateAcknowledgement acknowledgement{
        .candidate_hash = candidate_hash, .statement_knowledge = filter};

    std::vector<std::pair<libp2p::peer::PeerId, network::CollationVersion>>
        manifest_peers;
    std::vector<std::pair<libp2p::peer::PeerId, network::CollationVersion>>
        ack_peers;
    std::deque<std::pair<std::vector<libp2p::peer::PeerId>,
                         network::VersionedValidatorProtocolMessage>>
        post_statements;

    for (const auto &[v, action] : actions) {
      auto peer_opt = query_audi_->get(session_info.discovery_keys[v]);
      if (!peer_opt) {
        SL_TRACE(logger_,
                 "No peer info. (relay_parent={}, validator_index={}, "
                 "candidate_hash={})",
                 relay_parent,
                 v,
                 candidate_hash);
        continue;
      }

      auto peer_state = pm_->getPeerState(peer_opt->id);
      if (!peer_state) {
        SL_TRACE(logger_,
                 "No peer state. (relay_parent={}, peer={}, candidate_hash={})",
                 relay_parent,
                 peer_opt->id,
                 candidate_hash);
        continue;
      }

      if (!peer_state->get().knows_relay_parent(relay_parent)) {
        SL_TRACE(logger_,
                 "Peer doesn't know relay parent. (relay_parent={}, peer={}, "
                 "candidate_hash={})",
                 relay_parent,
                 peer_opt->id,
                 candidate_hash);
        continue;
      }

      switch (action) {
        case grid::ManifestKind::Full: {
          SL_TRACE(logger_, "Full manifest -> {}", v);
          manifest_peers.emplace_back(peer_opt->id,
                                      network::CollationVersion::VStaging);
        } break;
        case grid::ManifestKind::Acknowledgement: {
          SL_TRACE(logger_, "Ack manifest -> {}", v);
          ack_peers.emplace_back(peer_opt->id,
                                 network::CollationVersion::VStaging);
        } break;
      }

      local_validator.grid_tracker.manifest_sent_to(
          relay_parent_state.per_session_state->value().groups,
          v,
          candidate_hash,
          filter);

      auto msgs = post_acknowledgement_statement_messages(
          v,
          relay_parent,
          local_validator.grid_tracker,
          *relay_parent_state.statement_store,
          relay_parent_state.per_session_state->value().groups,
          group_index,
          candidate_hash,
          peer_opt->id,
          network::CollationVersion::VStaging);

      for (auto &msg : msgs) {
        post_statements.emplace_back(
            std::vector<libp2p::peer::PeerId>{peer_opt->id}, std::move(msg));
      }
    }

    auto se = pm_->getStreamEngine();
    if (!manifest_peers.empty()) {
      SL_TRACE(logger_,
               "Sending manifest to v2 peers. (candidate_hash={}, "
               "local_validator={}, n_peers={})",
               candidate_hash,
               *relay_parent_state.our_index,
               manifest_peers.size());
      auto message = std::make_shared<
          network::WireMessage<network::vstaging::ValidatorProtocolMessage>>(
          kagome::network::vstaging::ValidatorProtocolMessage{
              kagome::network::vstaging::StatementDistributionMessage{
                  manifest}});
      for (const auto &[p, _] : manifest_peers) {
        se->send(p, router_->getValidationProtocolVStaging(), message);
      }
    }

    if (!ack_peers.empty()) {
      SL_TRACE(logger_,
               "Sending acknowledgement to v2 peers. (candidate_hash={}, "
               "local_validator={}, n_peers={})",
               candidate_hash,
               *relay_parent_state.our_index,
               ack_peers.size());
      auto message = std::make_shared<
          network::WireMessage<network::vstaging::ValidatorProtocolMessage>>(
          kagome::network::vstaging::ValidatorProtocolMessage{
              kagome::network::vstaging::StatementDistributionMessage{
                  acknowledgement}});
      for (const auto &[p, _] : ack_peers) {
        se->send(p, router_->getValidationProtocolVStaging(), message);
      }
    }

    if (!post_statements.empty()) {
      SL_TRACE(logger_,
               "Sending statements to v2 peers. (candidate_hash={}, "
               "local_validator={}, n_peers={})",
               candidate_hash,
               *relay_parent_state.our_index,
               post_statements.size());

      for (auto &[peers, msg] : post_statements) {
        if (auto m =
                if_type<network::vstaging::ValidatorProtocolMessage>(msg)) {
          auto message = std::make_shared<network::WireMessage<
              network::vstaging::ValidatorProtocolMessage>>(
              std::move(m->get()));
          for (const auto &p : peers) {
            se->send(p, router_->getValidationProtocolVStaging(), message);
          }
        } else {
          assert(false);
        }
      }
    }
  }

  void ParachainProcessorImpl::statementDistributionBackedCandidate(
      const CandidateHash &candidate_hash) {
    auto confirmed_opt = candidates_.get_confirmed(candidate_hash);
    if (!confirmed_opt) {
      SL_TRACE(logger_,
               "Received backed candidate notification for unknown or "
               "unconfirmed. (candidate_hash={})",
               candidate_hash);
      return;
    }
    const auto &confirmed = confirmed_opt->get();

    const auto relay_parent = confirmed.relay_parent();
    TRY_GET_OR_RET(relay_parent_state_opt,
                   tryGetStateByRelayParent(relay_parent));
    BOOST_ASSERT(relay_parent_state_opt->get().statement_store);

    const auto &session_info =
        relay_parent_state_opt->get().per_session_state->value().session_info;
    provide_candidate_to_grid(
        candidate_hash, relay_parent_state_opt->get(), confirmed, session_info);

    prospective_backed_notification_fragment_chain_updates(
        confirmed.para_id(), confirmed.para_head());
  }

  outcome::result<BlockNumber>
  ParachainProcessorImpl::get_block_number_under_construction(
      const RelayHash &relay_parent) const {
    BOOST_ASSERT(main_pool_handler_->isInCurrentThread());

    auto res_header = block_tree_->getBlockHeader(relay_parent);
    if (res_header.has_error()) {
      if (res_header.error() == blockchain::BlockTreeError::HEADER_NOT_FOUND) {
        return 0;
      }
      return res_header.error();
    }
    return res_header.value().number + 1;
  }

  bool ParachainProcessorImpl::bitfields_indicate_availability(
      size_t core_idx,
      const std::vector<BitfieldStore::SignedBitfield> &bitfields,
      const scale::BitVec &availability_) {
    scale::BitVec availability{availability_};
    const auto availability_len = availability.bits.size();

    for (const auto &bitfield : bitfields) {
      const auto validator_idx{size_t(bitfield.payload.ix)};
      if (validator_idx >= availability.bits.size()) {
        SL_WARN(logger_,
                "attempted to set a transverse bit at idx which is greater "
                "than bitfield size. (validator_idx={}, availability_len={})",
                validator_idx,
                availability_len);

        return false;
      }

      availability.bits[validator_idx] =
          availability.bits[validator_idx]
          || bitfield.payload.payload.bits[core_idx];
    }

    return 3 * approval::count_ones(availability)
        >= 2 * availability.bits.size();
  }

  std::vector<network::BackedCandidate>
  ParachainProcessorImpl::getBackedCandidates(const RelayHash &relay_parent) {
    BOOST_ASSERT(main_pool_handler_->isInCurrentThread());
    SL_TRACE(logger_, "Get backed candidates. (relay_parent={})", relay_parent);

    auto relay_parent_state_opt = tryGetStateByRelayParent(relay_parent);
    if (!relay_parent_state_opt) {
      return {};
    }

    if (!relay_parent_state_opt->get().prospective_parachains_mode) {
      return backing_store_->get(relay_parent);
    }

    auto r = get_block_number_under_construction(relay_parent);
    if (r.has_error()) {
      return {};
    }
    BlockNumber block_number = r.value();

    using Ancestors = std::unordered_set<CandidateHash>;
    const auto &availability_cores =
        relay_parent_state_opt->get().availability_cores;

    std::map<ParachainId, size_t> scheduled_cores_per_para;
    std::unordered_map<ParachainId, Ancestors> ancestors;
    ancestors.reserve(availability_cores.size());

    const auto elastic_scaling_mvp =
        relay_parent_state_opt->get().inject_core_index;
    const auto bitfields = bitfield_store_->getBitfields(relay_parent);
    const auto cores_len =
        relay_parent_state_opt->get().availability_cores.size();

    for (size_t core_idx = 0; core_idx < cores_len; ++core_idx) {
      const runtime::CoreState &core =
          relay_parent_state_opt->get().availability_cores[core_idx];
      visit_in_place(
          core,
          [&](const network::ScheduledCore &scheduled_core) {
            scheduled_cores_per_para[scheduled_core.para_id] += 1;
          },
          [&](const runtime::OccupiedCore &occupied_core) {
            const bool is_available = bitfields_indicate_availability(
                core_idx, bitfields, occupied_core.availability);
            if (is_available) {
              ancestors[occupied_core.candidate_descriptor.para_id].insert(
                  occupied_core.candidate_hash);
              if (occupied_core.next_up_on_available) {
                scheduled_cores_per_para[occupied_core.next_up_on_available
                                             ->para_id] += 1;
              }
            } else if (occupied_core.time_out_at <= block_number) {
              if (occupied_core.next_up_on_time_out) {
                scheduled_cores_per_para[occupied_core.next_up_on_time_out
                                             ->para_id] += 1;
              }
            } else {
              ancestors[occupied_core.candidate_descriptor.para_id].insert(
                  occupied_core.candidate_hash);
            }
          },
          [&](const runtime::FreeCore &) {});
    }

    std::unordered_map<ParachainId, std::vector<std::pair<CandidateHash, Hash>>>
        selected_candidates;
    selected_candidates.reserve(scheduled_cores_per_para.size());

    auto ancestor_remove = [&](ParachainId para_id) -> Ancestors {
      auto it = ancestors.find(para_id);
      if (it == ancestors.end()) {
        return {};
      }

      auto result{std::move(it->second)};
      ancestors.erase(it);
      return result;
    };

    for (const auto &[para_id, core_count] : scheduled_cores_per_para) {
      auto para_ancestors = ancestor_remove(para_id);
      if (!elastic_scaling_mvp && core_count > 1) {
        continue;
      }

      std::unordered_set<CandidateHash> para_ancestors_vec(
          std::move_iterator(para_ancestors.begin()),
          std::move_iterator(para_ancestors.end()));
      auto response = prospective_parachains_->answerGetBackableCandidates(
          relay_parent, para_id, core_count, para_ancestors_vec);

      if (response.empty()) {
        SL_TRACE(logger_,
                 "No backable candidate returned by prospective parachains. "
                 "(relay_parent={}, para_id={})",
                 relay_parent,
                 para_id);
        continue;
      }

      selected_candidates.emplace(para_id, std::move(response));
    }
    SL_TRACE(logger_,
             "Got backable candidates. (count={})",
             selected_candidates.size());

    std::unordered_map<ParachainId, std::vector<BackingStore::BackedCandidate>>
        backed;
    backed.reserve(selected_candidates.size());

    for (const auto &[para_id, para_candidates] : selected_candidates) {
      for (const auto &[c_hash, r_hash] : para_candidates) {
        auto rp_state = tryGetStateByRelayParent(r_hash);
        if (!rp_state) {
          SL_TRACE(logger_,
                   "Requested candidate's relay parent is out of view. "
                   "(relay_parent={}, r_hash={}, c_hash={})",
                   relay_parent,
                   r_hash,
                   c_hash);
          break;
        }

        if (auto attested =
                attested_candidate(r_hash,
                                   c_hash,
                                   rp_state->get().table_context,
                                   rp_state->get().minimum_backing_votes)) {
          if (auto b =
                  table_attested_to_backed(std::move(*attested),
                                           rp_state->get().table_context,
                                           rp_state->get().inject_core_index)) {
            backed[para_id].emplace_back(std::move(*b));
          } else {
            SL_TRACE(logger_,
                     "Candidate not attested -> backed. "
                     "(relay_parent={}, r_state={}, c_hash={})",
                     relay_parent,
                     r_hash,
                     c_hash);
          }
        } else {
          SL_TRACE(logger_,
                   "Candidate not attested. "
                   "(relay_parent={}, r_state={}, c_hash={})",
                   relay_parent,
                   r_hash,
                   c_hash);
        }
      }
    }

    SL_TRACE(logger_,
             "Got backed candidates. (relay_parent={}, backed_len={})",
             relay_parent,
             backed.size());
    bool with_validation_code = false;
    std::vector<BackingStore::BackedCandidate> merged_candidates;
    merged_candidates.reserve(availability_cores.size());

    for (const auto &[_, para_candidates] : backed) {
      for (const auto &candidate : para_candidates) {
        if (candidate.candidate.commitments.opt_para_runtime) {
          if (with_validation_code) {
            break;
          }
          with_validation_code = true;
        }

        merged_candidates.emplace_back(candidate);
      }
    }

    SL_TRACE(logger_,
             "Selected backed candidates. (n_candidates={}, n_cores={}, "
             "relay_parent={})",
             merged_candidates.size(),
             availability_cores.size(),
             relay_parent);

    return merged_candidates;
  }

  std::optional<ParachainProcessorImpl::AttestedCandidate>
  ParachainProcessorImpl::attested(
      const network::CommittedCandidateReceipt &candidate,
      const BackingStore::StatementInfo &data,
      size_t validity_threshold) {
    const auto &validity_votes = data.validity_votes;
    const auto valid_votes = validity_votes.size();
    if (valid_votes < validity_threshold) {
      SL_TRACE(logger_,
               "Under threshold. (valid_votes={}, validity_threshold={})",
               valid_votes,
               validity_threshold);
      return std::nullopt;
    }

    std::vector<std::pair<ValidatorIndex, network::ValidityAttestation>>
        validity_votes_out;
    validity_votes_out.reserve(validity_votes.size());

    for (auto &[validator_index, validity_vote] : validity_votes) {
      auto validity_attestation = visit_in_place(
          validity_vote,
          [](const BackingStore::ValidityVoteIssued &val) {
            return network::ValidityAttestation{
                .kind = network::ValidityAttestation::Implicit{},
                .signature = ((ValidatorSignature &)val),
            };
          },
          [](const BackingStore::ValidityVoteValid &val) {
            return network::ValidityAttestation{
                .kind = network::ValidityAttestation::Explicit{},
                .signature = ((ValidatorSignature &)val),
            };
          });

      validity_votes_out.emplace_back(validator_index,
                                      std::move(validity_attestation));
    }

    return AttestedCandidate{
        .group_id = data.group_id,
        .candidate = candidate,
        .validity_votes = std::move(validity_votes_out),
    };
  }

  std::optional<ParachainProcessorImpl::AttestedCandidate>
  ParachainProcessorImpl::attested_candidate(
      const RelayHash &relay_parent,
      const CandidateHash &digest,
      const ParachainProcessorImpl::TableContext &context,
      uint32_t minimum_backing_votes) {
    if (auto opt_validity_votes =
            backing_store_->getCadidateInfo(relay_parent, digest)) {
      auto &data = opt_validity_votes->get();

      size_t len = std::numeric_limits<size_t>::max();
      if (auto it = context.groups.find(data.group_id);
          it != context.groups.end()) {
        len = it->second.size();
      } else {
        SL_TRACE(logger_,
                 "No table group. (relay_parent={}, group_id={})",
                 relay_parent,
                 data.group_id);
      }

      const auto v_threshold = std::min(len, size_t(minimum_backing_votes));
      return attested(data.candidate, data, v_threshold);
    }

    SL_TRACE(logger_, "No candidate info. (relay_parent={})", relay_parent);
    return std::nullopt;
  }

  std::optional<BackingStore::BackedCandidate>
  ParachainProcessorImpl::table_attested_to_backed(AttestedCandidate &&attested,
                                                   TableContext &table_context,
                                                   bool inject_core_index) {
    const auto core_index = attested.group_id;
    auto it = table_context.groups.find(core_index);
    if (it == table_context.groups.end()) {
      return std::nullopt;
    }

    const auto &group = it->second;
    scale::BitVec validator_indices{};
    validator_indices.bits.resize(group.size(), false);

    std::vector<std::pair<size_t, size_t>> vote_positions;
    vote_positions.reserve(attested.validity_votes.size());

    auto position = [](const auto &container,
                       const auto &val) -> std::optional<size_t> {
      for (size_t ix = 0; ix < container.size(); ++ix) {
        if (val == container[ix]) {
          return ix;
        }
      }
      return std::nullopt;
    };

    for (size_t orig_idx = 0; orig_idx < attested.validity_votes.size();
         ++orig_idx) {
      const auto &id = attested.validity_votes[orig_idx].first;
      if (auto p = position(group, id)) {
        validator_indices.bits[*p] = true;
        vote_positions.emplace_back(orig_idx, *p);
      } else {
        logger_->critical(
            "Logic error: Validity vote from table does not correspond to "
            "group.");
        return std::nullopt;
      }
    }
    std::ranges::sort(vote_positions, [](const auto &l, const auto &r) {
      return l.second < r.second;
    });

    std::vector<network::ValidityAttestation> validity_votes;
    validity_votes.reserve(vote_positions.size());
    for (const auto &[pos_in_votes, _pos_in_group] : vote_positions) {
      validity_votes.emplace_back(
          std::move(attested.validity_votes[pos_in_votes].second));
    }

    return BackingStore::BackedCandidate::from(
        std::move(attested.candidate),
        std::move(validity_votes),
        std::move(validator_indices),
        inject_core_index ? std::optional<CoreIndex>{core_index}
                          : std::optional<CoreIndex>{});
  }

  outcome::result<std::optional<BackingStore::ImportResult>>
  ParachainProcessorImpl::importStatement(
      const network::RelayHash &relay_parent,
      const SignedFullStatementWithPVD &statement,
      ParachainProcessorImpl::RelayParentState &rp_state) {
    const CandidateHash candidate_hash =
        candidateHashFrom(parachain::getPayload(statement));

    SL_TRACE(logger_,
             "Importing statement.(relay_parent={}, validator_index={}, "
             "candidate_hash={})",
             relay_parent,
             statement.payload.ix,
             candidate_hash);

    if (auto seconded = if_type<const StatementWithPVDSeconded>(
            parachain::getPayload(statement));
        seconded
        && our_current_state_.per_candidate.find(candidate_hash)
               == our_current_state_.per_candidate.end()) {
      auto &candidate = seconded->get().committed_receipt;
      if (rp_state.prospective_parachains_mode) {
        if (!prospective_parachains_->introduce_seconded_candidate(
                candidate.descriptor.para_id,
                candidate,
                crypto::Hashed<runtime::PersistedValidationData,
                               32,
                               crypto::Blake2b_StreamHasher<32>>{
                    seconded->get().pvd},
                candidate_hash)) {
          return Error::REJECTED_BY_PROSPECTIVE_PARACHAINS;
        }
      }
      our_current_state_.per_candidate.insert(
          {candidate_hash,
           PerCandidateState{
               .persisted_validation_data = seconded->get().pvd,
               .seconded_locally = false,
               .para_id = seconded->get().committed_receipt.descriptor.para_id,
               .relay_parent =
                   seconded->get().committed_receipt.descriptor.relay_parent,
           }});
    }

    network::SignedStatement stmnt{
        .payload =
            {
                .payload = visit_in_place(
                    parachain::getPayload(statement),
                    [&](const StatementWithPVDSeconded &val) {
                      return network::CandidateState{val.committed_receipt};
                    },
                    [&](const StatementWithPVDValid &val) {
                      return network::CandidateState{val.candidate_hash};
                    }),
                .ix = statement.payload.ix,
            },
        .signature = statement.signature,
    };

    auto core = core_index_from_statement(rp_state.validator_to_group,
                                          rp_state.group_rotation_info,
                                          rp_state.availability_cores,
                                          statement);
    if (!core) {
      return Error::CORE_INDEX_UNAVAILABLE;
    };

    return importStatementToTable(
        relay_parent, rp_state, *core, candidate_hash, stmnt);
  }

  std::optional<CoreIndex> ParachainProcessorImpl::core_index_from_statement(
      const std::vector<std::optional<GroupIndex>> &validator_to_group,
      const runtime::GroupDescriptor &group_rotation_info,
      const std::vector<runtime::CoreState> &cores,
      const SignedFullStatementWithPVD &statement) {
    const auto &compact_statement = getPayload(statement);
    const auto candidate_hash = candidateHashFrom(compact_statement);

    const auto n_cores = cores.size();
    SL_TRACE(
        logger_,
        "Extracting core index from statement. (candidate_hash={}, n_cores={})",
        candidate_hash,
        n_cores);

    const auto statement_validator_index = statement.payload.ix;
    if (statement_validator_index >= validator_to_group.size()) {
      SL_TRACE(
          logger_,
          "Invalid validator index. (candidate_hash={}, validator_to_group={}, "
          "statement_validator_index={}, n_cores={})",
          candidate_hash,
          validator_to_group.size(),
          statement_validator_index,
          n_cores);
      return std::nullopt;
    }

    const auto group_index = validator_to_group[statement_validator_index];
    if (!group_index) {
      SL_TRACE(logger_,
               "Invalid validator index. Empty group. (candidate_hash={}, "
               "statement_validator_index={}, n_cores={})",
               candidate_hash,
               statement_validator_index,
               n_cores);
      return std::nullopt;
    }

    const auto core_index =
        group_rotation_info.coreForGroup(*group_index, n_cores);

    if (size_t(core_index) > n_cores) {
      SL_WARN(logger_,
              "Invalid CoreIndex. (candidate_hash={}, core_index={}, "
              "validator={}, n_cores={})",
              candidate_hash,
              core_index,
              statement_validator_index,
              n_cores);
      return std::nullopt;
    }

    if (auto s =
            if_type<const StatementWithPVDSeconded>(getPayload(statement))) {
      const auto candidate_para_id =
          s->get().committed_receipt.descriptor.para_id;
      std::optional<ParachainId> assigned_para_id = visit_in_place(
          cores[core_index],
          [&](const runtime::OccupiedCore &occupied)
              -> std::optional<ParachainId> {
            if (occupied.next_up_on_available) {
              return occupied.next_up_on_available->para_id;
            }
            return std::nullopt;
          },
          [&](const runtime::ScheduledCore &scheduled)
              -> std::optional<ParachainId> { return scheduled.para_id; },
          [&](const runtime::FreeCore &) -> std::optional<ParachainId> {
            SL_TRACE(
                logger_,
                "Invalid CoreIndex, core is not assigned to any para_id. "
                "(candidate_hash={}, core_index={}, validator={}, n_cores={})",
                candidate_hash,
                core_index,
                statement_validator_index,
                n_cores);
            return std::nullopt;
          });

      if (!assigned_para_id) {
        return std::nullopt;
      }

      if (*assigned_para_id != candidate_para_id) {
        SL_TRACE(logger_,
                 "Invalid CoreIndex, core is assigned to a different para_id. "
                 "(candidate_hash={}, core_index={}, validator={}, n_cores={})",
                 candidate_hash,
                 core_index,
                 statement_validator_index,
                 n_cores);
        return std::nullopt;
      }
      return core_index;
    }
    return core_index;
  }

  void ParachainProcessorImpl::unblockAdvertisements(
      ParachainProcessorImpl::RelayParentState &rp_state,
      ParachainId para_id,
      const Hash &para_head) {
    std::optional<std::vector<BlockedAdvertisement>> unblocked{};
    auto it = our_current_state_.blocked_advertisements.find(para_id);
    if (it != our_current_state_.blocked_advertisements.end()) {
      auto i = it->second.find(para_head);
      if (i != it->second.end()) {
        unblocked = std::move(i->second);
        it->second.erase(i);
      }
    }

    if (unblocked) {
      requestUnblockedCollations(
          {{para_id, {{para_head, std::move(*unblocked)}}}});
    }
  }

  void ParachainProcessorImpl::requestUnblockedCollations(
      std::unordered_map<
          ParachainId,
          std::unordered_map<Hash, std::vector<BlockedAdvertisement>>>
          &&blocked) {
    for (const auto &[para_id, v] : blocked) {
      for (const auto &[para_head, blocked_tmp] : v) {
        std::vector<BlockedAdvertisement> blocked_vec;
        for (const auto &blocked : blocked_tmp) {
          const auto is_seconding_allowed =
              canSecond(para_id,
                        blocked.candidate_relay_parent,
                        blocked.candidate_hash,
                        para_head);
          if (is_seconding_allowed) {
            auto result =
                enqueueCollation(blocked.candidate_relay_parent,
                                 para_id,
                                 blocked.peer_id,
                                 blocked.collator_id,
                                 std::make_optional(std::make_pair(
                                     blocked.candidate_hash, para_head)));
            if (result.has_error()) {
              SL_DEBUG(logger_,
                       "Enqueue collation failed.(candidate={}, para id={}, "
                       "relay_parent={}, para_head={}, peer_id={})",
                       blocked.candidate_hash,
                       para_id,
                       blocked.candidate_relay_parent,
                       para_head,
                       blocked.peer_id);
            }
          } else {
            blocked_vec.emplace_back(blocked);
          }
        }

        if (!blocked_vec.empty()) {
          our_current_state_.blocked_advertisements[para_id][para_head] =
              std::move(blocked_vec);
        }
      }
    }
  }

  template <ParachainProcessorImpl::StatementType kStatementType>
  outcome::result<
      std::optional<ParachainProcessorImpl::SignedFullStatementWithPVD>>
  ParachainProcessorImpl::sign_import_and_distribute_statement(
      ParachainProcessorImpl::RelayParentState &rp_state,
      const ValidateAndSecondResult &validation_result) {
    if (auto statement =
            createAndSignStatement<kStatementType>(validation_result)) {
      const SignedFullStatementWithPVD stm = visit_in_place(
          getPayload(*statement).candidate_state,
          [&](const network::CommittedCandidateReceipt &receipt)
              -> SignedFullStatementWithPVD {
            return SignedFullStatementWithPVD{
                .payload =
                    {
                        .payload =
                            StatementWithPVDSeconded{
                                .committed_receipt = receipt,
                                .pvd = validation_result.pvd,
                            },
                        .ix = statement->payload.ix,
                    },
                .signature = statement->signature,
            };
          },
          [&](const network::CandidateHash &candidateHash)
              -> SignedFullStatementWithPVD {
            return SignedFullStatementWithPVD{
                .payload =
                    {
                        .payload =
                            StatementWithPVDValid{
                                .candidate_hash = candidateHash,
                            },
                        .ix = statement->payload.ix,
                    },
                .signature = statement->signature,
            };
          },
          [&](const auto &) -> SignedFullStatementWithPVD {
            return SignedFullStatementWithPVD{};
          });

      OUTCOME_TRY(
          summary,
          importStatement(validation_result.relay_parent, stm, rp_state));
      share_local_statement_vstaging(
          rp_state, validation_result.relay_parent, stm);

      post_import_statement_actions(
          validation_result.relay_parent, rp_state, summary);
      return stm;
    }
    return std::nullopt;
  }

  void ParachainProcessorImpl::post_import_statement_actions(
      const RelayHash &relay_parent,
      ParachainProcessorImpl::RelayParentState &rp_state,
      std::optional<BackingStore::ImportResult> &summary) {
    CHECK_OR_RET(summary);
    SL_TRACE(logger_,
             "Import result.(candidate={}, para id={}, validity votes={})",
             summary->candidate,
             summary->group_id,
             summary->validity_votes);

    if (auto attested = attested_candidate(relay_parent,
                                           summary->candidate,
                                           rp_state.table_context,
                                           rp_state.minimum_backing_votes)) {
      const auto candidate_hash{candidateHash(*hasher_, attested->candidate)};

      if (rp_state.backed_hashes.insert(candidate_hash).second) {
        if (auto backed =
                table_attested_to_backed(std::move(*attested),
                                         rp_state.table_context,
                                         rp_state.inject_core_index)) {
          const auto para_id = backed->candidate.descriptor.para_id;
          SL_INFO(
              logger_,
              "Candidate backed.(candidate={}, para id={}, relay_parent={})",
              summary->candidate,
              summary->group_id,
              relay_parent);
          if (rp_state.prospective_parachains_mode) {
            prospective_parachains_->candidate_backed(para_id,
                                                      summary->candidate);
            unblockAdvertisements(
                rp_state, para_id, backed->candidate.descriptor.para_head_hash);
            statementDistributionBackedCandidate(summary->candidate);
          } else {
            backing_store_->add(relay_parent, std::move(*backed));
          }
        } else {
          SL_TRACE(logger_,
                   "Cannot get BackedCandidate. (candidate_hash={})",
                   candidate_hash);
        }
      } else {
        SL_TRACE(logger_,
                 "Candidate already known. (candidate_hash={})",
                 candidate_hash);
      }
    } else {
      SL_TRACE(logger_, "No attested candidate.");
    }
  }

  template <ParachainProcessorImpl::StatementType kStatementType>
  std::optional<network::SignedStatement>
  ParachainProcessorImpl::createAndSignStatement(
      const ValidateAndSecondResult &validation_result) {
    static_assert(kStatementType == StatementType::kSeconded
                  || kStatementType == StatementType::kValid);

    auto parachain_state =
        tryGetStateByRelayParent(validation_result.relay_parent);
    if (!parachain_state) {
      logger_->error("Create and sign statement. No such relay_parent {}.",
                     validation_result.relay_parent);
      return std::nullopt;
    }

    if (!parachain_state->get().our_index) {
      logger_->warn("We are not validators or we have no validator index.");
      return std::nullopt;
    }

    if constexpr (kStatementType == StatementType::kSeconded) {
      return createAndSignStatementFromPayload(
          network::Statement{
              network::CandidateState{network::CommittedCandidateReceipt{
                  .descriptor = validation_result.candidate.descriptor,
                  .commitments = *validation_result.commitments}}},
          *parachain_state->get().our_index,
          parachain_state->get());
    } else if constexpr (kStatementType == StatementType::kValid) {
      return createAndSignStatementFromPayload(
          network::Statement{network::CandidateState{
              validation_result.candidate.hash(*hasher_)}},
          *parachain_state->get().our_index,
          parachain_state->get());
    }
  }

  template <typename T>
  std::optional<network::SignedStatement>
  ParachainProcessorImpl::createAndSignStatementFromPayload(
      T &&payload,
      ValidatorIndex validator_ix,
      RelayParentState &parachain_state) {
    /// TODO(iceseer):
    /// https://github.com/paritytech/polkadot/blob/master/primitives/src/v2/mod.rs#L1535-L1545
    auto sign_result =
        parachain_state.table_context.validator->sign(std::forward<T>(payload));
    if (sign_result.has_error()) {
      logger_->error(
          "Unable to sign Commited Candidate Receipt. Failed with error: {}",
          sign_result.error());
      return std::nullopt;
    }

    return sign_result.value();
  }

  template <typename F>
  bool ParachainProcessorImpl::tryOpenOutgoingCollatingStream(
      const libp2p::peer::PeerId &peer_id, F &&callback) {
    auto protocol = router_->getCollationProtocolVStaging();
    BOOST_ASSERT(protocol);

    return tryOpenOutgoingStream(
        peer_id, std::move(protocol), std::forward<F>(callback));
  }

  void ParachainProcessorImpl::sendMyView(
      const libp2p::peer::PeerId &peer_id,
      const std::shared_ptr<network::ProtocolBase> &protocol) {
    BOOST_ASSERT(protocol);
    CHECK_OR_RET(canProcessParachains().has_value());

    SL_INFO(logger_,
            "Send my view.(peer={}, protocol={})",
            peer_id,
            protocol->protocolName());
    pm_->getStreamEngine()->send(
        peer_id,
        protocol,
        std::make_shared<
            network::WireMessage<network::vstaging::ValidatorProtocolMessage>>(
            network::ViewUpdate{
                .view =
                    network::View{
                        .heads_ = block_tree_->getLeaves(),
                        .finalized_number_ =
                            block_tree_->getLastFinalized().number,
                    },
            }));
  }

  void ParachainProcessorImpl::onIncomingCollationStream(
      const libp2p::peer::PeerId &peer_id, network::CollationVersion version) {
    REINVOKE(*main_pool_handler_, onIncomingCollationStream, peer_id, version);

    auto peer_state = [&]() {
      auto res = pm_->getPeerState(peer_id);
      if (!res) {
        SL_TRACE(logger_,
                 "No PeerState of peer {}. Default one has created",
                 peer_id);
        res = pm_->createDefaultPeerState(peer_id);
      }
      return res;
    }();

    peer_state->get().collation_version = version;
    if (tryOpenOutgoingCollatingStream(
            peer_id, [wptr{weak_from_this()}, peer_id, version]() {
              TRY_GET_OR_RET(self, wptr.lock());
              switch (version) {
                case network::CollationVersion::V1:
                case network::CollationVersion::VStaging: {
                  self->sendMyView(
                      peer_id, self->router_->getCollationProtocolVStaging());
                } break;
                default: {
                  UNREACHABLE;
                } break;
              }
            })) {
      SL_DEBUG(logger_, "Initiated collation protocol with {}", peer_id);
    }
  }

  void ParachainProcessorImpl::onIncomingValidationStream(
      const libp2p::peer::PeerId &peer_id, network::CollationVersion version) {
    REINVOKE(*main_pool_handler_, onIncomingValidationStream, peer_id, version);

    SL_TRACE(logger_, "Received incoming validation stream {}", peer_id);
    auto peer_state = [&]() {
      auto res = pm_->getPeerState(peer_id);
      if (!res) {
        SL_TRACE(logger_,
                 "No PeerState of peer {}. Default one has created",
                 peer_id);
        res = pm_->createDefaultPeerState(peer_id);
      }
      return res;
    }();

    peer_state->get().collation_version = version;
    if (tryOpenOutgoingValidationStream(
            peer_id, version, [wptr{weak_from_this()}, peer_id, version]() {
              TRY_GET_OR_RET(self, wptr.lock());
              switch (version) {
                case network::CollationVersion::V1:
                case network::CollationVersion::VStaging: {
                  self->sendMyView(
                      peer_id, self->router_->getValidationProtocolVStaging());
                } break;
                default: {
                  UNREACHABLE;
                } break;
              }
            })) {
      logger_->info("Initiated validation protocol with {}", peer_id);
    }
  }

  network::ResponsePov ParachainProcessorImpl::getPov(
      CandidateHash &&candidate_hash) {
    if (auto res = av_store_->getPov(candidate_hash)) {
      return network::ResponsePov{*res};
    }
    return network::Empty{};
  }

  void ParachainProcessorImpl::onIncomingCollator(
      const libp2p::peer::PeerId &peer_id,
      network::CollatorPublicKey pubkey,
      network::ParachainId para_id) {
    pm_->setCollating(peer_id, pubkey, para_id);
  }

  void ParachainProcessorImpl::notify_collation_seconded(
      const libp2p::peer::PeerId &peer_id,
      network::CollationVersion version,
      const RelayHash &relay_parent,
      const SignedFullStatementWithPVD &statement) {
    logger_->info("Send Seconded to collator.(peer={}, relay parent={})",
                  peer_id,
                  relay_parent);

    network::SignedStatement stm = visit_in_place(
        getPayload(statement),
        [&](const StatementWithPVDSeconded &s) -> network::SignedStatement {
          return {
              .payload =
                  {
                      .payload = network::CandidateState{s.committed_receipt},
                      .ix = statement.payload.ix,
                  },
              .signature = statement.signature,
          };
        },
        [&](const StatementWithPVDValid &s) -> network::SignedStatement {
          return {
              .payload =
                  {
                      .payload = network::CandidateState{s.candidate_hash},
                      .ix = statement.payload.ix,
                  },
              .signature = statement.signature,
          };
        });

    pm_->getStreamEngine()->send(
        peer_id,
        router_->getCollationProtocolVStaging(),
        std::make_shared<
            network::WireMessage<network::vstaging::CollatorProtocolMessage>>(
            network::vstaging::CollatorProtocolMessage(
                network::vstaging::CollationMessage(
                    network::vstaging::CollatorProtocolMessageCollationSeconded{
                        .relay_parent = relay_parent,
                        .statement = std::move(stm)}))));
  }

  template <bool kReinvoke>
  void ParachainProcessorImpl::notifyInvalid(
      const primitives::BlockHash &parent,
      const network::CandidateReceipt &candidate_receipt) {
    REINVOKE_ONCE(
        *main_pool_handler_, notifyInvalid, parent, candidate_receipt);

    auto fetched_collation =
        network::FetchedCollation::from(candidate_receipt, *hasher_);
    const auto &candidate_hash = fetched_collation.candidate_hash;

    auto it = our_current_state_.validator_side.fetched_candidates.find(
        fetched_collation);
    CHECK_OR_RET(it
                 != our_current_state_.validator_side.fetched_candidates.end());

    if (!it->second.pending_collation.commitments_hash
        || *it->second.pending_collation.commitments_hash
               != candidate_receipt.commitments_hash) {
      SL_ERROR(logger_,
               "Reported invalid candidate for unknown `pending_candidate`! "
               "(relay_parent={}, candidate_hash={})",
               parent,
               candidate_hash);
      return;
    }

    auto id = it->second.collator_id;
    our_current_state_.validator_side.fetched_candidates.erase(it);

    /// TODO(iceseer): reduce collator's reputation
    /// https://github.com/qdrvm/kagome/issues/2134
    dequeue_next_collation_and_fetch(parent, {id, candidate_hash});
  }

  template <bool kReinvoke>
  void ParachainProcessorImpl::notifySeconded(
      const primitives::BlockHash &parent,
      const SignedFullStatementWithPVD &statement) {
    REINVOKE_ONCE(*main_pool_handler_, notifySeconded, parent, statement);

    auto seconded =
        if_type<const StatementWithPVDSeconded>(getPayload(statement));
    if (!seconded) {
      SL_TRACE(logger_,
               "Seconded message received with a `Valid` statement. "
               "(relay_parent={})",
               parent);
      return;
    }

    auto fetched_collation = network::FetchedCollation::from(
        seconded->get().committed_receipt.to_plain(*hasher_), *hasher_);
    auto it = our_current_state_.validator_side.fetched_candidates.find(
        fetched_collation);
    if (it == our_current_state_.validator_side.fetched_candidates.end()) {
      SL_TRACE(logger_,
               "Collation has been seconded, but the relay parent is "
               "deactivated. (relay_parent={})",
               parent);
      return;
    }

    auto collation_event{std::move(it->second)};
    our_current_state_.validator_side.fetched_candidates.erase(it);

    auto &collator_id = collation_event.collator_id;
    auto &pending_collation = collation_event.pending_collation;

    auto &relay_parent = pending_collation.relay_parent;
    auto &peer_id = pending_collation.peer_id;
    auto &prospective_candidate = pending_collation.prospective_candidate;

    if (auto peer_data = pm_->getPeerState(peer_id)) {
      network::CollationVersion version = network::CollationVersion::VStaging;
      if (peer_data->get().collation_version) {
        version = *peer_data->get().collation_version;
      }
      notify_collation_seconded(peer_id, version, relay_parent, statement);
    }

    if (auto rp_state = tryGetStateByRelayParent(parent)) {
      rp_state->get().collations.status = CollationStatus::Seconded;
      rp_state->get().collations.note_seconded();
    }

    const auto maybe_candidate_hash = utils::map(
        prospective_candidate, [](const auto &v) { return v.candidate_hash; });

    dequeue_next_collation_and_fetch(parent,
                                     {collator_id, maybe_candidate_hash});

    /// TODO(iceseer): Bump collator reputation
  }

  bool ParachainProcessorImpl::isValidatingNode() const {
    return app_config_.roles().isAuthority();
  }

  void ParachainProcessorImpl::onValidationComplete(
      const ValidateAndSecondResult &validation_result) {
    logger_->trace("On validation complete. (relay parent={})",
                   validation_result.relay_parent);

    TRY_GET_OR_RET(opt_parachain_state,
                   tryGetStateByRelayParent(validation_result.relay_parent));
    auto &parachain_state = opt_parachain_state->get();
    const auto candidate_hash = validation_result.candidate.hash(*hasher_);

    if (!validation_result.result) {
      SL_WARN(logger_,
              "Candidate {} validation failed with: {}",
              candidate_hash,
              validation_result.result.error());
      notifyInvalid(validation_result.candidate.descriptor.relay_parent,
                    validation_result.candidate);
      return;
    }

    CHECK_OR_RET(!parachain_state.issued_statements.contains(candidate_hash));
    logger_->trace("Second candidate complete. (candidate={}, relay parent={})",
                   candidate_hash,
                   validation_result.relay_parent);

    const auto parent_head_data_hash =
        hasher_->blake2b_256(validation_result.pvd.parent_head);
    const auto ph =
        hasher_->blake2b_256(validation_result.commitments->para_head);
    CHECK_OR_RET(parent_head_data_hash != ph);

    HypotheticalCandidateComplete hypothetical_candidate{
        .candidate_hash = candidate_hash,
        .receipt =
            network::CommittedCandidateReceipt{
                .descriptor = validation_result.candidate.descriptor,
                .commitments = *validation_result.commitments,
            },
        .persisted_validation_data = validation_result.pvd,
    };

    TRY_GET_OR_RET(hypothetical_membership,
                   seconding_sanity_check(hypothetical_candidate));

    auto res = sign_import_and_distribute_statement<StatementType::kSeconded>(
        parachain_state, validation_result);
    if (res.has_error()) {
      SL_WARN(logger_,
              "Attempted to second candidate but was rejected by prospective "
              "parachains. (candidate_hash={}, relay_parent={}, error={})",
              candidate_hash,
              validation_result.relay_parent,
              res.error());
      notifyInvalid(validation_result.candidate.descriptor.relay_parent,
                    validation_result.candidate);
      return;
    }

    CHECK_OR_RET(res.value());
    auto &stmt = *res.value();
    if (auto it = our_current_state_.per_candidate.find(candidate_hash);
        it != our_current_state_.per_candidate.end()) {
      it->second.seconded_locally = true;
    } else {
      SL_WARN(logger_,
              "Missing `per_candidate` for seconded candidate. (candidate "
              "hash={})",
              candidate_hash);
    }

    for (const auto &leaf : *hypothetical_membership) {
      auto it = our_current_state_.per_leaf.find(leaf);
      if (it == our_current_state_.per_leaf.end()) {
        SL_WARN(logger_,
                "Missing `per_leaf` for known active leaf. (leaf={})",
                leaf);
        continue;
      }

      ActiveLeafState &leaf_data = it->second;
      add_seconded_candidate(leaf_data,
                             validation_result.candidate.descriptor.para_id);
    }

    parachain_state.issued_statements.insert(candidate_hash);
    notifySeconded(validation_result.relay_parent, stmt);
  }

  void ParachainProcessorImpl::share_local_statement_v1(
      RelayParentState &per_relay_parent,
      const primitives::BlockHash &relay_parent,
      const SignedFullStatementWithPVD &statement) {
    send_to_validators_group(
        relay_parent,
        {network::ValidatorProtocolMessage{
            network::StatementDistributionMessage{network::Seconded{
                .relay_parent = relay_parent,
                .statement = network::SignedStatement{
                    .payload =
                        {
                            .payload = visit_in_place(
                                parachain::getPayload(statement),
                                [&](const StatementWithPVDSeconded &val) {
                                  return network::CandidateState{
                                      val.committed_receipt};
                                },
                                [&](const StatementWithPVDValid &val) {
                                  return network::CandidateState{
                                      val.candidate_hash};
                                }),
                            .ix = statement.payload.ix,
                        },
                    .signature = statement.signature,
                }}}}});
  }

  void ParachainProcessorImpl::share_local_statement_vstaging(
      RelayParentState &per_relay_parent,
      const primitives::BlockHash &relay_parent,
      const SignedFullStatementWithPVD &statement) {
    const CandidateHash candidate_hash =
        candidateHashFrom(getPayload(statement));
    SL_TRACE(logger_,
             "Sharing statement. (relay parent={}, candidate hash={}, "
             "our_index={}, statement_ix={})",
             relay_parent,
             candidate_hash,
             *per_relay_parent.our_index,
             statement.payload.ix);

    BOOST_ASSERT(per_relay_parent.our_index);

    const Groups &groups = per_relay_parent.per_session_state->value().groups;
    const std::optional<network::ParachainId> &local_assignment =
        per_relay_parent.assigned_para;
    const network::ValidatorIndex local_index = *per_relay_parent.our_index;
    const auto local_group_opt = groups.byValidatorIndex(local_index);
    const GroupIndex local_group = *local_group_opt;

    std::optional<std::pair<ParachainId, Hash>> expected = visit_in_place(
        getPayload(statement),
        [&](const StatementWithPVDSeconded &v)
            -> std::optional<std::pair<ParachainId, Hash>> {
          return std::make_pair(v.committed_receipt.descriptor.para_id,
                                v.committed_receipt.descriptor.relay_parent);
        },
        [&](const StatementWithPVDValid &v)
            -> std::optional<std::pair<ParachainId, Hash>> {
          if (auto p = candidates_.get_confirmed(v.candidate_hash)) {
            return std::make_pair(p->get().para_id(), p->get().relay_parent());
          }
          return std::nullopt;
        });
    const bool is_seconded =
        is_type<StatementWithPVDSeconded>(getPayload(statement));

    if (!expected) {
      SL_ERROR(
          logger_, "Invalid share statement. (relay parent={})", relay_parent);
      return;
    }
    const auto &[expected_para, expected_relay_parent] = *expected;

    if (local_index != statement.payload.ix) {
      SL_ERROR(logger_,
               "Invalid share statement because of validator index. (relay "
               "parent={})",
               relay_parent);
      return;
    }

    BOOST_ASSERT(per_relay_parent.statement_store);
    BOOST_ASSERT(per_relay_parent.prospective_parachains_mode);

    const auto seconding_limit =
        per_relay_parent.prospective_parachains_mode->max_candidate_depth + 1;
    if (is_seconded
        && per_relay_parent.statement_store->seconded_count(local_index)
               == seconding_limit) {
      SL_WARN(
          logger_,
          "Local node has issued too many `Seconded` statements. (limit={})",
          seconding_limit);
      return;
    }

    if (!local_assignment || *local_assignment != expected_para
        || relay_parent != expected_relay_parent) {
      SL_ERROR(
          logger_,
          "Invalid share statement because local assignment. (relay parent={})",
          relay_parent);
      return;
    }

    IndexedAndSigned<network::vstaging::CompactStatement> compact_statement =
        signed_to_compact(statement);
    std::optional<PostConfirmation> post_confirmation;
    if (auto s =
            if_type<const StatementWithPVDSeconded>(getPayload(statement))) {
      post_confirmation =
          candidates_.confirm_candidate(candidate_hash,
                                        s->get().committed_receipt,
                                        s->get().pvd,
                                        local_group,
                                        hasher_);
    }

    if (auto r = per_relay_parent.statement_store->insert(
            groups, compact_statement, StatementOrigin::Local);
        !r || !*r) {
      SL_ERROR(logger_,
               "Invalid share statement because statement store insertion "
               "failed. (relay parent={})",
               relay_parent);
      return;
    }

    if (per_relay_parent.local_validator
        && per_relay_parent.local_validator->active) {
      per_relay_parent.local_validator->active->cluster_tracker.note_issued(
          local_index, network::vstaging::from(getPayload(compact_statement)));
    }

    if (per_relay_parent.per_session_state->value().grid_view) {
      auto &l = *per_relay_parent.local_validator;
      l.grid_tracker.learned_fresh_statement(
          per_relay_parent.per_session_state->value().groups,
          *per_relay_parent.per_session_state->value().grid_view,
          local_index,
          getPayload(compact_statement));
    }

    circulate_statement(relay_parent, per_relay_parent, compact_statement);
    if (post_confirmation) {
      apply_post_confirmation(*post_confirmation);
    }
  }

  outcome::result<std::vector<network::ErasureChunk>>
  ParachainProcessorImpl::validateErasureCoding(
      const runtime::AvailableData &validating_data, size_t n_validators) {
    return toChunks(n_validators, validating_data);
  }

  void ParachainProcessorImpl::notifyAvailableData(
      std::vector<network::ErasureChunk> &&chunks,
      const primitives::BlockHash &relay_parent,
      const network::CandidateHash &candidate_hash,
      const network::ParachainBlock &pov,
      const runtime::PersistedValidationData &data) {
    makeTrieProof(chunks);
    /// TODO(iceseer): remove copy

<<<<<<< HEAD
    auto p = scale::encode(data).value();
    std::string s = fmt::format("stored data: ");
    for (const auto m : p) {
      s += fmt::format("{:x}, ", m);
    }

=======
>>>>>>> dfa97aa8
    av_store_->storeData(
        relay_parent, candidate_hash, std::move(chunks), pov, data);
    logger_->trace("Put chunks set.(candidate={})", candidate_hash);
  }

  template <ParachainProcessorImpl::ValidationTaskType kMode>
  void ParachainProcessorImpl::makeAvailable(
      const primitives::BlockHash &candidate_hash,
      ValidateAndSecondResult &&validate_and_second_result) {
    REINVOKE(*main_pool_handler_,
             makeAvailable<kMode>,
             candidate_hash,
             std::move(validate_and_second_result));

    TRY_GET_OR_RET(
        parachain_state,
        tryGetStateByRelayParent(validate_and_second_result.relay_parent));
    SL_INFO(logger_,
            "Async validation complete.(relay parent={}, para_id={})",
            validate_and_second_result.relay_parent,
            validate_and_second_result.candidate.descriptor.para_id);

    parachain_state->get().awaiting_validation.erase(candidate_hash);
    auto q{std::move(validate_and_second_result)};
    if constexpr (kMode == ValidationTaskType::kSecond) {
      onValidationComplete(q);
    } else {
      onAttestComplete(q);
    }
  }

  template <ParachainProcessorImpl::ValidationTaskType kMode>
  void ParachainProcessorImpl::validateAsync(
      network::CandidateReceipt candidate,
      network::ParachainBlock &&pov,
      runtime::PersistedValidationData &&pvd,
      const primitives::BlockHash &relay_parent) {
    REINVOKE(*main_pool_handler_,
             validateAsync<kMode>,
             candidate,
             std::move(pov),
             std::move(pvd),
             relay_parent);

    TRY_GET_OR_RET(parachain_state,
                   tryGetStateByRelayParent(candidate.descriptor.relay_parent));
    const auto candidate_hash{candidate.hash(*hasher_)};
    if constexpr (kMode == ValidationTaskType::kAttest) {
      CHECK_OR_RET(
          !parachain_state->get().issued_statements.contains(candidate_hash));
    }

    CHECK_OR_RET(parachain_state->get()
                     .awaiting_validation.insert(candidate_hash)
                     .second);
    SL_INFO(logger_,
            "Starting validation task.(para id={}, "
            "relay parent={}, candidate_hash={})",
            candidate.descriptor.para_id,
            relay_parent,
            candidate_hash);

    /// TODO(iceseer): do https://github.com/qdrvm/kagome/issues/1888
    /// checks if we still need to execute parachain task
    auto _measure = std::make_shared<TicToc>("Parachain validation", logger_);
    auto cb = [weak_self{weak_from_this()},
               candidate,
               pov,
               pvd,
               relay_parent,
               n_validators{
                   parachain_state->get().table_context.validators.size()},
               _measure,
               candidate_hash](
                  outcome::result<Pvf::Result> validation_result) mutable {
      TRY_GET_OR_RET(self, weak_self.lock());
      if (!validation_result) {
        SL_WARN(self->logger_,
                "Candidate {} on relay_parent {}, para_id {} validation failed "
                "with "
                "error: {}",
                candidate_hash,
                candidate.descriptor.relay_parent,
                candidate.descriptor.para_id,
                validation_result.error());
        return;
      }

      auto &[comms, data] = validation_result.value();
      runtime::AvailableData available_data{
          .pov = std::move(pov),
          .validation_data = std::move(data),
      };

      auto measure2 =
          std::make_shared<TicToc>("===> EC validation", self->logger_);
      auto chunks_res =
          self->validateErasureCoding(available_data, n_validators);
      if (chunks_res.has_error()) {
        SL_WARN(self->logger_,
                "Erasure coding validation failed. (error={})",
                chunks_res.error());
        return;
      }
      measure2.reset();
      auto &chunks = chunks_res.value();

      self->notifyAvailableData(std::move(chunks),
                                relay_parent,
                                candidate_hash,
                                available_data.pov,
                                available_data.validation_data);

      self->makeAvailable<kMode>(
          candidate_hash,
          ValidateAndSecondResult{
              .result = outcome::success(),
              .relay_parent = relay_parent,
              .commitments = std::make_shared<network::CandidateCommitments>(
                  std::move(comms)),
              .candidate = candidate,
              .pov = std::move(available_data.pov),
              .pvd = std::move(pvd),
          });
    };
    pvf_->pvf(candidate,
              pov,
              pvd,
              [weak_self{weak_from_this()},
               cb{std::move(cb)}](outcome::result<Pvf::Result> r) mutable {
                TRY_GET_OR_RET(self, weak_self.lock());
                post(*self->main_pool_handler_,
                     [cb{std::move(cb)}, r{std::move(r)}]() mutable {
                       cb(std::move(r));
                     });
              });
  }

  void ParachainProcessorImpl::onAttestComplete(
      const ValidateAndSecondResult &result) {
    TRY_GET_OR_RET(parachain_state,
                   tryGetStateByRelayParent(result.relay_parent));
    logger_->info("Attest complete.(relay parent={}, para id={})",
                  result.relay_parent,
                  result.candidate.descriptor.para_id);

    const auto candidate_hash = result.candidate.hash(*hasher_);
    parachain_state->get().fallbacks.erase(candidate_hash);

    if (not parachain_state->get().issued_statements.contains(candidate_hash)) {
      if (result.result) {
        if (const auto r =
                sign_import_and_distribute_statement<StatementType::kValid>(
                    parachain_state->get(), result);
            r.has_error()) {
          SL_WARN(logger_,
                  "Sign import and distribute failed. (relay_parent={}, "
                  "candidate_hash={}, para_id={}, error={})",
                  result.relay_parent,
                  candidate_hash,
                  result.candidate.descriptor.para_id,
                  r.error());
          return;
        }
      }
      parachain_state->get().issued_statements.insert(candidate_hash);
    }
  }

  void ParachainProcessorImpl::onAttestNoPoVComplete(
      const network::RelayHash &relay_parent,
      const CandidateHash &candidate_hash) {
    TRY_GET_OR_RET(parachain_state, tryGetStateByRelayParent(relay_parent));

    auto it = parachain_state->get().fallbacks.find(candidate_hash);
    CHECK_OR_RET(it != parachain_state->get().fallbacks.end());

    /// TODO(iceseer): make rotation on validators
    AttestingData &attesting = it->second;
    if (!attesting.backing.empty()) {
      attesting.from_validator = attesting.backing.front();
      attesting.backing.pop();
      auto it = our_current_state_.per_candidate.find(candidate_hash);
      if (it != our_current_state_.per_candidate.end()) {
        kickOffValidationWork(relay_parent,
                              attesting,
                              it->second.persisted_validation_data,
                              *parachain_state);
      }
    }
  }

  void ParachainProcessorImpl::prune_old_advertisements(
      const parachain::ImplicitView &implicit_view,
      const std::unordered_map<Hash, ProspectiveParachainsModeOpt>
          &active_leaves,
      const std::unordered_map<primitives::BlockHash, RelayParentState>
          &per_relay_parent) {
    pm_->enumeratePeerState(
        [&](const libp2p::peer::PeerId &peer, network::PeerState &ps) {
          if (ps.collator_state) {
            auto &peer_state = *ps.collator_state;
            for (auto it = peer_state.advertisements.begin();
                 it != peer_state.advertisements.end();) {
              const auto &hash = it->first;

              bool res = false;
              if (auto i = per_relay_parent.find(hash);
                  i != per_relay_parent.end()) {
                const auto &s = i->second;
                res = isRelayParentInImplicitView(hash,
                                                  s.prospective_parachains_mode,
                                                  implicit_view,
                                                  active_leaves,
                                                  peer_state.para_id);
              }

              if (res) {
                ++it;
              } else {
                it = peer_state.advertisements.erase(it);
              }
            }
          }

          return true;
        });
  }

  bool ParachainProcessorImpl::isRelayParentInImplicitView(
      const RelayHash &relay_parent,
      const ProspectiveParachainsModeOpt &relay_parent_mode,
      const ImplicitView &implicit_view,
      const std::unordered_map<Hash, ProspectiveParachainsModeOpt>
          &active_leaves,
      ParachainId para_id) {
    if (!relay_parent_mode) {
      return active_leaves.contains(relay_parent);
    }

    for (const auto &[hash, mode] : active_leaves) {
      if (mode) {
        if (const auto k = implicit_view.known_allowed_relay_parents_under(
                hash, para_id)) {
          for (const auto &h : *k) {
            if (h == relay_parent) {
              return true;
            }
          }
        }
      }
    }
    return false;
  }

  outcome::result<std::pair<CollatorId, ParachainId>>
  ParachainProcessorImpl::insertAdvertisement(
      network::PeerState &peer_data,
      const RelayHash &on_relay_parent,
      const ProspectiveParachainsModeOpt &relay_parent_mode,
      const std::optional<std::reference_wrapper<const CandidateHash>>
          &candidate_hash) {
    if (!peer_data.collator_state) {
      SL_WARN(logger_, "Undeclared collator.");
      return Error::UNDECLARED_COLLATOR;
    }

    if (!isRelayParentInImplicitView(on_relay_parent,
                                     relay_parent_mode,
                                     *our_current_state_.implicit_view,
                                     our_current_state_.active_leaves,
                                     peer_data.collator_state->para_id)) {
      SL_TRACE(logger_, "Out of view. (relay_parent={})", on_relay_parent);
      return Error::OUT_OF_VIEW;
    }

    if (!relay_parent_mode) {
      if (peer_data.collator_state->advertisements.contains(on_relay_parent)) {
        return Error::DUPLICATE;
      }

      if (candidate_hash) {
        peer_data.collator_state->advertisements[on_relay_parent] = {
            *candidate_hash};
      }
    } else if (candidate_hash) {
      auto &candidates =
          peer_data.collator_state->advertisements[on_relay_parent];
      if (candidates.size() > relay_parent_mode->max_candidate_depth) {
        return Error::PEER_LIMIT_REACHED;
      }
      auto [_, inserted] = candidates.insert(*candidate_hash);
      if (!inserted) {
        return Error::DUPLICATE;
      }
    } else {
      return Error::PROTOCOL_MISMATCH;
    }

    peer_data.collator_state->last_active = std::chrono::system_clock::now();
    return std::make_pair(peer_data.collator_state->collator_id,
                          peer_data.collator_state->para_id);
  }

  outcome::result<void> ParachainProcessorImpl::kick_off_seconding(
      network::PendingCollationFetch &&pending_collation_fetch) {
    BOOST_ASSERT(main_pool_handler_->isInCurrentThread());

    auto &collation_event = pending_collation_fetch.collation_event;
    auto pending_collation = collation_event.pending_collation;
    auto relay_parent = pending_collation.relay_parent;

    OUTCOME_TRY(per_relay_parent, getStateByRelayParent(relay_parent));
    auto &collations = per_relay_parent.get().collations;
    auto fetched_collation = network::FetchedCollation::from(
        pending_collation_fetch.candidate_receipt, *hasher_);

    if (our_current_state_.validator_side.fetched_candidates.contains(
            fetched_collation)) {
      return Error::DUPLICATE;
    }

    collation_event.pending_collation.commitments_hash =
        pending_collation_fetch.candidate_receipt.commitments_hash;

    const bool is_collator_v2 = (collation_event.collator_protocol_version
                                 == network::CollationVersion::VStaging);
    const bool have_prospective_candidate =
        collation_event.pending_collation.prospective_candidate.has_value();
    const bool async_backing_en =
        per_relay_parent.get().prospective_parachains_mode.has_value();

    std::optional<runtime::PersistedValidationData> maybe_pvd;
    std::optional<std::pair<HeadData, Hash>> maybe_parent_head_and_hash;
    if (is_collator_v2 && have_prospective_candidate && async_backing_en) {
      OUTCOME_TRY(pvd,
                  requestProspectiveValidationData(
                      relay_parent,
                      collation_event.pending_collation.prospective_candidate
                          ->parent_head_data_hash,
                      pending_collation.para_id,
                      pending_collation_fetch.maybe_parent_head_data));
      maybe_pvd = pvd;

      if (pending_collation_fetch.maybe_parent_head_data) {
        maybe_parent_head_and_hash.emplace(
            *pending_collation_fetch.maybe_parent_head_data,
            collation_event.pending_collation.prospective_candidate
                ->parent_head_data_hash);
      }
    } else if ((is_collator_v2 && have_prospective_candidate)
               || !is_collator_v2) {
      OUTCOME_TRY(
          pvd,
          requestPersistedValidationData(
              pending_collation_fetch.candidate_receipt.descriptor.relay_parent,
              pending_collation_fetch.candidate_receipt.descriptor.para_id));
      maybe_pvd = pvd;
      maybe_parent_head_and_hash = std::nullopt;
    } else {
      return outcome::success();
    }

    if (!maybe_pvd) {
      return Error::PERSISTED_VALIDATION_DATA_NOT_FOUND;
    }

    auto pvd{std::move(*maybe_pvd)};
    OUTCOME_TRY(fetched_collation_sanity_check(
        collation_event.pending_collation,
        pending_collation_fetch.candidate_receipt,
        pvd,
        maybe_parent_head_and_hash));

    collations.status = CollationStatus::WaitingOnValidation;
    validateAsync<ValidationTaskType::kSecond>(
        pending_collation_fetch.candidate_receipt,
        std::move(pending_collation_fetch.pov),
        std::move(pvd),
        relay_parent);

    our_current_state_.validator_side.fetched_candidates.emplace(
        fetched_collation, collation_event);
    return outcome::success();
  }

  ParachainProcessorImpl::SecondingAllowed
  ParachainProcessorImpl::seconding_sanity_check(
      const HypotheticalCandidate &hypothetical_candidate) {
    const auto &active_leaves = our_current_state_.per_leaf;
    const auto &implicit_view = *our_current_state_.implicit_view;

    std::vector<Hash> leaves_for_seconding;
    const auto candidate_para = candidatePara(hypothetical_candidate);
    const auto candidate_relay_parent = relayParent(hypothetical_candidate);
    const auto candidate_hash = candidateHash(hypothetical_candidate);

    auto proc_response = [&](bool is_member_or_potential, const Hash &head) {
      if (!is_member_or_potential) {
        SL_TRACE(logger_,
                 "Refusing to second candidate at leaf. Is not a potential "
                 "member. (candidate_hash={}, leaf_hash={})",
                 candidate_hash.get(),
                 head);
      } else {
        leaves_for_seconding.emplace_back(head);
      }
    };

    for (const auto &[head, leaf_state] : active_leaves) {
      if (is_type<ProspectiveParachainsMode>(leaf_state)) {
        const auto allowed_parents_for_para =
            implicit_view.known_allowed_relay_parents_under(
                head, {candidate_para.get()});
        if (!allowed_parents_for_para
            || std::find(allowed_parents_for_para->begin(),
                         allowed_parents_for_para->end(),
                         candidate_relay_parent.get())
                   == allowed_parents_for_para->end()) {
          continue;
        }

        bool is_member_or_potential = false;
        for (auto &&[candidate, leaves] :
             prospective_parachains_->answer_hypothetical_membership_request(
                 std::span<const HypotheticalCandidate>{&hypothetical_candidate,
                                                        1},
                 {{head}})) {
          if (candidateHash(candidate).get() != candidate_hash.get()) {
            continue;
          }

          for (const auto &leaf : leaves) {
            if (leaf == head) {
              is_member_or_potential = true;
              break;
            }
          }

          if (is_member_or_potential) {
            break;
          }
        }

        proc_response(is_member_or_potential, head);
      } else {
        if (head == candidate_relay_parent.get()) {
          if (auto seconded = if_type<const SecondedList>(leaf_state)) {
            if (seconded->get().contains(candidate_para.get())) {
              return std::nullopt;
            }
          }

          proc_response(true, head);
        }
      }
    }

    if (leaves_for_seconding.empty()) {
      return std::nullopt;
    }

    return leaves_for_seconding;
  }

  bool ParachainProcessorImpl::canSecond(ParachainId candidate_para_id,
                                         const Hash &relay_parent,
                                         const CandidateHash &candidate_hash,
                                         const Hash &parent_head_data_hash) {
    auto per_relay_parent = tryGetStateByRelayParent(relay_parent);
    if (per_relay_parent) {
      if (per_relay_parent->get().prospective_parachains_mode) {
        if (auto seconding_allowed =
                seconding_sanity_check(HypotheticalCandidateIncomplete{
                    .candidate_hash = candidate_hash,
                    .candidate_para = candidate_para_id,
                    .parent_head_data_hash = parent_head_data_hash,
                    .candidate_relay_parent = relay_parent})) {
          return !seconding_allowed->empty();
        }
      }
    }
    return false;
  }

  void ParachainProcessorImpl::printStoragesLoad() {
    SL_TRACE(logger_,
             "[Parachain storages statistics]:"
             "\n\t-> state_by_relay_parent={}"
             "\n\t-> per_leaf={}"
             "\n\t-> per_candidate={}"
             "\n\t-> active_leaves={}"
             "\n\t-> blocked_advertisements={}"
             "\n\t-> collation_requests_cancel_handles={}"
             "\n\t-> validator_side.fetched_candidates={}",
             our_current_state_.state_by_relay_parent.size(),
             our_current_state_.per_leaf.size(),
             our_current_state_.per_candidate.size(),
             our_current_state_.active_leaves.size(),
             our_current_state_.blocked_advertisements.size(),
             our_current_state_.collation_requests_cancel_handles.size(),
             our_current_state_.validator_side.fetched_candidates.size());
    if (our_current_state_.implicit_view) {
      our_current_state_.implicit_view->printStoragesLoad();
    }
    prospective_parachains_->printStoragesLoad();
    bitfield_store_->printStoragesLoad();
    backing_store_->printStoragesLoad();
    av_store_->printStoragesLoad();
  }

  void ParachainProcessorImpl::handleAdvertisement(
      const RelayHash &relay_parent,
      const libp2p::peer::PeerId &peer_id,
      std::optional<std::pair<CandidateHash, Hash>> &&prospective_candidate) {
    REINVOKE(*main_pool_handler_,
             handleAdvertisement,
             relay_parent,
             peer_id,
             std::move(prospective_candidate));

    TRY_GET_OR_RET(opt_per_relay_parent,
                   tryGetStateByRelayParent(relay_parent));
    auto &per_relay_parent = opt_per_relay_parent->get();
    const ProspectiveParachainsModeOpt &relay_parent_mode =
        per_relay_parent.prospective_parachains_mode;
    const std::optional<network::ParachainId> &assignment =
        per_relay_parent.assigned_para;

    TRY_GET_OR_RET(peer_state, pm_->getPeerState(peer_id));
    TRY_GET_OR_RET(collator_state, peer_state->get().collator_state);

    const ParachainId collator_para_id = collator_state->para_id;
    if (!assignment || collator_para_id != *assignment) {
      SL_TRACE(logger_,
               "Invalid assignment. (peerd_id={}, collator={})",
               peer_id,
               collator_para_id);
      return;
    }

    // Check for protocol mismatch
    if (relay_parent_mode && !prospective_candidate) {
      SL_WARN(logger_, "Protocol mismatch. (peer_id={})", peer_id);
      return;
    }

    const auto candidate_hash =
        utils::map(prospective_candidate,
                   [](const auto &pair) { return std::cref(pair.first); });

    // Try to insert the advertisement
    auto insert_res = insertAdvertisement(
        peer_state->get(), relay_parent, relay_parent_mode, candidate_hash);
    if (insert_res.has_error()) {
      // If there is an error inserting the advertisement, log a trace message
      // and return
      SL_TRACE(logger_,
               "Insert advertisement error. (error={})",
               insert_res.error());
      return;
    }

    // Get the collator id and parachain id from the result of the advertisement
    // insertion
    const auto &[collator_id, para_id] = insert_res.value();
    if (!per_relay_parent.collations.hasSecondedSpace(relay_parent_mode)) {
      SL_TRACE(logger_, "Seconded limit reached.");
      return;
    }

    if (prospective_candidate) {
      auto &&[ch, parent_head_data_hash] = *prospective_candidate;
      const bool queue_advertisement =
          relay_parent_mode
          && !canSecond(
              collator_para_id, relay_parent, ch, parent_head_data_hash);

      if (queue_advertisement) {
        SL_TRACE(logger_,
                 "Seconding is not allowed by backing, queueing advertisement. "
                 "(candidate hash={}, relay_parent = {}, para id={})",
                 ch,
                 relay_parent,
                 para_id);

        our_current_state_
            .blocked_advertisements[collator_para_id][parent_head_data_hash]
            .emplace_back(
                BlockedAdvertisement{.peer_id = peer_id,
                                     .collator_id = collator_id,
                                     .candidate_relay_parent = relay_parent,
                                     .candidate_hash = ch});

        return;
      }
    }

    if (auto result = enqueueCollation(relay_parent,
                                       para_id,
                                       peer_id,
                                       collator_id,
                                       std::move(prospective_candidate));
        result.has_error()) {
      SL_TRACE(logger_,
               "Failed to request advertised collation. (relay parent={}, para "
               "id={}, peer_id={}, error={})",
               relay_parent,
               para_id,
               peer_id,
               result.error());
    }
  }

  outcome::result<void> ParachainProcessorImpl::enqueueCollation(
      const RelayHash &relay_parent,
      ParachainId para_id,
      const libp2p::peer::PeerId &peer_id,
      const CollatorId &collator_id,
      std::optional<std::pair<CandidateHash, Hash>> &&prospective_candidate) {
    BOOST_ASSERT(main_pool_handler_->isInCurrentThread());
    SL_TRACE(logger_,
             "Received advertise collation. (peer id={}, para id={}, relay "
             "parent={})",
             peer_id,
             para_id,
             relay_parent);

    auto per_relay_parent = tryGetStateByRelayParent(relay_parent);
    if (!per_relay_parent) {
      SL_TRACE(logger_,
               "Candidate relay parent went out of view for valid "
               "advertisement. (peer id={}, para id={}, relay parent={})",
               peer_id,
               para_id,
               relay_parent);
      return outcome::success();
    }

    const auto &relay_parent_mode =
        per_relay_parent->get().prospective_parachains_mode;
    auto &collations = per_relay_parent->get().collations;

    if (!collations.hasSecondedSpace(relay_parent_mode)) {
      SL_TRACE(logger_,
               "Limit of seconded collations reached for valid advertisement. "
               "(peer={}, para id={}, relay parent={})",
               peer_id,
               para_id,
               relay_parent);
      return outcome::success();
    }

    const auto pc = utils::map(prospective_candidate, [](const auto &p) {
      return network::ProspectiveCandidate{
          .candidate_hash = p.first,
          .parent_head_data_hash = p.second,
      };
    });

    PendingCollation pending_collation{
        .relay_parent = relay_parent,
        .para_id = para_id,
        .peer_id = peer_id,
        .prospective_candidate = pc,
        .commitments_hash = {},
    };

    switch (collations.status) {
      case CollationStatus::Fetching:
      case CollationStatus::WaitingOnValidation: {
        SL_TRACE(logger_,
                 "Added collation to the pending list. (peer_id={}, para "
                 "id={}, relay parent={})",
                 peer_id,
                 para_id,
                 relay_parent);

        collations.waiting_queue.emplace_back(std::move(pending_collation),
                                              collator_id);
      } break;
      case CollationStatus::Waiting: {
        std::ignore = fetchCollation(pending_collation, collator_id);
      } break;
      case CollationStatus::Seconded: {
        if (relay_parent_mode) {
          // Limit is not reached, it's allowed to second another
          // collation.
          std::ignore = fetchCollation(pending_collation, collator_id);
        } else {
          SL_TRACE(logger_,
                   "A collation has already been seconded. (peer_id={}, para "
                   "id={}, relay parent={})",
                   peer_id,
                   para_id,
                   relay_parent);
        }
      } break;
    }

    return outcome::success();
  }

  outcome::result<void> ParachainProcessorImpl::fetchCollation(
      const PendingCollation &pc, const CollatorId &id) {
    auto peer_state = pm_->getPeerState(pc.peer_id);
    if (!peer_state) {
      SL_TRACE(
          logger_, "No peer state. Unknown peer. (peer id={})", pc.peer_id);
      return Error::NO_PEER;
    }

    const auto candidate_hash =
        utils::map(pc.prospective_candidate,
                   [](const auto &v) { return std::cref(v.candidate_hash); });

    network::CollationVersion version = network::CollationVersion::VStaging;
    if (peer_state->get().collation_version) {
      version = *peer_state->get().collation_version;
    }

    if (peer_state->get().hasAdvertised(pc.relay_parent, candidate_hash)) {
      return fetchCollation(pc, id, version);
    }
    SL_WARN(logger_, "Not advertised. (peer id={})", pc.peer_id);
    return Error::NOT_ADVERTISED;
  }

  outcome::result<void> ParachainProcessorImpl::fetchCollation(
      const PendingCollation &pc,
      const CollatorId &id,
      network::CollationVersion version) {
    if (our_current_state_.collation_requests_cancel_handles.contains(pc)) {
      SL_WARN(logger_,
              "Already requested. (relay parent={}, para id={})",
              pc.relay_parent,
              pc.para_id);
      return Error::ALREADY_REQUESTED;
    }

    OUTCOME_TRY(per_relay_parent, getStateByRelayParent(pc.relay_parent));
    network::CollationEvent collation_event{
        .collator_id = id,
        .collator_protocol_version = version,
        .pending_collation = pc,
    };

    const auto peer_id = pc.peer_id;
    auto response_callback =
        [collation_event{std::move(collation_event)}, wptr{weak_from_this()}](
            outcome::result<network::CollationFetchingResponse>
                &&result) mutable {
          auto self = wptr.lock();
          if (!self) {
            return;
          }

          const RelayHash &relay_parent =
              collation_event.pending_collation.relay_parent;
          const libp2p::peer::PeerId &peer_id =
              collation_event.pending_collation.peer_id;

          SL_TRACE(self->logger_,
                   "Fetching collation from(peer={}, relay parent={})",
                   peer_id,
                   relay_parent);
          if (!result) {
            SL_WARN(self->logger_,
                    "Fetch collation from {}:{} failed with: {}",
                    peer_id,
                    relay_parent,
                    result.error());
            return;
          }

          self->handle_collation_fetch_response(std::move(collation_event),
                                                std::move(result).value());
        };

    SL_TRACE(logger_,
             "Requesting collation. (peer id={}, para id={}, relay parent={})",
             pc.peer_id,
             pc.para_id,
             pc.relay_parent);

    our_current_state_.collation_requests_cancel_handles.insert(pc);
    const auto maybe_candidate_hash =
        utils::map(pc.prospective_candidate,
                   [](const auto &v) { return std::cref(v.candidate_hash); });
    per_relay_parent.get().collations.status = CollationStatus::Fetching;
    per_relay_parent.get().collations.fetching_from.emplace(
        id, maybe_candidate_hash);

    if (network::CollationVersion::V1 == version) {
      network::CollationFetchingRequest fetch_collation_request{
          .relay_parent = pc.relay_parent,
          .para_id = pc.para_id,
      };
      router_->getReqCollationProtocol()->request(
          peer_id, fetch_collation_request, std::move(response_callback));
    } else if (network::CollationVersion::VStaging == version
               && maybe_candidate_hash) {
      network::vstaging::CollationFetchingRequest fetch_collation_request{
          .relay_parent = pc.relay_parent,
          .para_id = pc.para_id,
          .candidate_hash = maybe_candidate_hash->get(),
      };
      router_->getReqCollationProtocol()->request(
          peer_id, fetch_collation_request, std::move(response_callback));
    } else {
      UNREACHABLE;
    }
    return outcome::success();
  }

  bool ParachainProcessorImpl::canDisconnect(const libp2p::PeerId &peer) const {
    auto audi = query_audi_->get(peer);
    if (not audi) {
      return true;
    }
    auto &peers = *peer_use_count_;
    return SAFE_SHARED(peers) {
      return peers.contains(*audi);
    };
  }
}  // namespace kagome::parachain<|MERGE_RESOLUTION|>--- conflicted
+++ resolved
@@ -663,11 +663,6 @@
       }
 
       av_store_->remove(lost);
-<<<<<<< HEAD
-=======
-      our_current_state_.per_leaf.erase(lost);
-      our_current_state_.state_by_relay_parent.erase(lost);
->>>>>>> dfa97aa8
     }
 
     our_current_state_.active_leaves[relay_parent] =
@@ -1011,7 +1006,6 @@
     if (validator) {
       validator_index = validator->validatorIndex();
     }
-<<<<<<< HEAD
 
     OUTCOME_TRY(global_v_index,
                 signer_factory_->getAuthorityValidatorIndex(relay_parent));
@@ -1020,39 +1014,22 @@
       return Error::NOT_A_VALIDATOR;
     }
 
-=======
-
-    OUTCOME_TRY(global_v_index,
-                signer_factory_->getAuthorityValidatorIndex(relay_parent));
-    if (!global_v_index) {
-      SL_TRACE(logger_, "Not a validator, or no para keys.");
-      return Error::NOT_A_VALIDATOR;
-    }
-
->>>>>>> dfa97aa8
     auto per_session_state = per_session_->get_or_insert(session_index, [&] {
       grid::Views grid_view = grid::makeViews(
           session_info->validator_groups,
           grid::shuffle(session_info->discovery_keys.size(), randomness),
           *global_v_index);
-<<<<<<< HEAD
-=======
-      Groups groups{session_info->validator_groups, minimum_backing_votes};
->>>>>>> dfa97aa8
 
       return RefCache<SessionIndex, PerSessionState>::RefObj(
           session_index,
           *session_info,
-          std::move(groups),
+          Groups{session_info->validator_groups, minimum_backing_votes},
           std::move(grid_view),
           validator_index,
           peer_use_count_);
     });
 
-<<<<<<< HEAD
-=======
     std::unordered_set<primitives::AuthorityDiscoveryId> peers_sent;
->>>>>>> dfa97aa8
     std::optional<network::GroupIndex> our_group;
     if (validator_index) {
       our_group =
@@ -1061,21 +1038,6 @@
         /// update peers of our group
         const auto &group = session_info->validator_groups[*our_group];
         for (const auto vi : group) {
-<<<<<<< HEAD
-          spawn_and_update_peer(session_info->discovery_keys[vi]);
-        }
-
-        /// update peers in grid view
-        const auto &grid_view = *per_session_state->value().grid_view;
-        BOOST_ASSERT(*our_group < grid_view.size());
-        const auto &view = grid_view[*our_group];
-        for (const auto vi : view.sending) {
-          spawn_and_update_peer(session_info->discovery_keys[vi]);
-        }
-        for (const auto vi : view.receiving) {
-          spawn_and_update_peer(session_info->discovery_keys[vi]);
-        }
-=======
           spawn_and_update_peer(peers_sent, session_info->discovery_keys[vi]);
         }
       }
@@ -1089,7 +1051,6 @@
       }
       for (const auto vi : view.receiving) {
         spawn_and_update_peer(peers_sent, session_info->discovery_keys[vi]);
->>>>>>> dfa97aa8
       }
     }
 
@@ -1166,6 +1127,9 @@
 
       const auto seconding_limit = mode->max_candidate_depth + 1;
       local_validator = [&]() -> std::optional<LocalValidatorState> {
+        if (!global_v_index) {
+          return std::nullopt;
+        }
         if (validator_index) {
           return find_active_validator_state(*validator_index,
                                              per_session_state->value().groups,
@@ -1179,35 +1143,6 @@
       }();
     }
 
-<<<<<<< HEAD
-=======
-    auto maybe_claim_queue =
-        [&]() -> std::optional<runtime::ClaimQueueSnapshot> {
-      auto r = fetch_claim_queue(relay_parent);
-      if (r.has_value()) {
-        return r.value();
-      }
-      return std::nullopt;
-    }();
-
-    const auto seconding_limit = mode->max_candidate_depth + 1;
-    auto local_validator = [&]() -> std::optional<LocalValidatorState> {
-      if (!global_v_index) {
-        return std::nullopt;
-      }
-      if (validator_index) {
-        return find_active_validator_state(*validator_index,
-                                           per_session_state->value().groups,
-                                           cores,
-                                           group_rotation_info,
-                                           maybe_claim_queue,
-                                           seconding_limit,
-                                           mode->max_candidate_depth);
-      }
-      return LocalValidatorState{};
-    }();
-
->>>>>>> dfa97aa8
     std::unordered_set<ValidatorIndex> disabled_validators{
         disabled_validators_.begin(), disabled_validators_.end()};
     if (!disabled_validators.empty()) {
@@ -1222,11 +1157,7 @@
                "parent={})",
                assigned_para,
                assigned_core,
-<<<<<<< HEAD
-               validator_index,
-=======
                global_v_index,
->>>>>>> dfa97aa8
                our_group,
                relay_parent);
 
@@ -1774,21 +1705,12 @@
 
     auto &local_validator = *relay_parent_state->get().local_validator;
 
-<<<<<<< HEAD
-    SL_TRACE(logger_,
-             "Import manifest. (peer_id={}, relay_parent={}, "
-             "candidate_hash={})",
-             peer_id,
-             relay_parent,
-             candidate_hash);
-=======
     SL_TRACE(
         logger_,
         "Import manifest. (peer_id={}, relay_parent={}, candidate_hash={})",
         peer_id,
         relay_parent,
         candidate_hash);
->>>>>>> dfa97aa8
     auto acknowledge_res = local_validator.grid_tracker.import_manifest(
         grid_topology,
         relay_parent_state->get().per_session_state->value().groups,
@@ -5067,15 +4989,6 @@
     makeTrieProof(chunks);
     /// TODO(iceseer): remove copy
 
-<<<<<<< HEAD
-    auto p = scale::encode(data).value();
-    std::string s = fmt::format("stored data: ");
-    for (const auto m : p) {
-      s += fmt::format("{:x}, ", m);
-    }
-
-=======
->>>>>>> dfa97aa8
     av_store_->storeData(
         relay_parent, candidate_hash, std::move(chunks), pov, data);
     logger_->trace("Put chunks set.(candidate={})", candidate_hash);
