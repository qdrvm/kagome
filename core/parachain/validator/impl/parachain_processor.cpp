--- conflicted
+++ resolved
@@ -4575,12 +4575,7 @@
     logger_->info("Send my view.(peer={}, protocol={})",
                   peer_id,
                   protocol->protocolName());
-<<<<<<< HEAD
-
-    pm_->getStreamEngine()->template send(
-=======
     pm_->getStreamEngine()->send(
->>>>>>> 39242478
         peer_id,
         protocol,
         std::make_shared<
