/**
 * Copyright Quadrivium LLC
 * All Rights Reserved
 * SPDX-License-Identifier: Apache-2.0
 */

#include "parachain/validator/parachain_processor.hpp"

#include <array>
#include <span>
#include <unordered_map>

#include <fmt/std.h>
#include <libp2p/common/final_action.hpp>

#include "common/main_thread_pool.hpp"
#include "common/worker_thread_pool.hpp"
#include "crypto/hasher.hpp"
#include "crypto/sr25519_provider.hpp"
#include "dispute_coordinator/impl/runtime_info.hpp"
#include "network/common.hpp"
#include "network/impl/protocols/fetch_attested_candidate.hpp"
#include "network/impl/protocols/parachain_protocols.hpp"
#include "network/impl/protocols/protocol_req_collation.hpp"
#include "network/impl/protocols/protocol_req_pov.hpp"
#include "network/impl/stream_engine.hpp"
#include "network/peer_manager.hpp"
#include "network/router.hpp"
#include "parachain/availability/chunks.hpp"
#include "parachain/availability/proof.hpp"
#include "parachain/candidate_view.hpp"
#include "parachain/peer_relay_parent_knowledge.hpp"
#include "scale/scale.hpp"
#include "utils/async_sequence.hpp"
#include "utils/map.hpp"
#include "utils/pool_handler.hpp"
#include "utils/profiler.hpp"

OUTCOME_CPP_DEFINE_CATEGORY(kagome::parachain,
                            ParachainProcessorImpl::Error,
                            e) {
  using E = kagome::parachain::ParachainProcessorImpl::Error;
  switch (e) {
    case E::RESPONSE_ALREADY_RECEIVED:
      return "Response already present";
    case E::REJECTED_BY_PROSPECTIVE_PARACHAINS:
      return "Rejected by prospective parachains";
    case E::COLLATION_NOT_FOUND:
      return "Collation not found";
    case E::UNDECLARED_COLLATOR:
      return "Undeclared collator";
    case E::KEY_NOT_PRESENT:
      return "Private key is not present";
    case E::VALIDATION_FAILED:
      return "Validate and make available failed";
    case E::VALIDATION_SKIPPED:
      return "Validate and make available skipped";
    case E::OUT_OF_VIEW:
      return "Out of view";
    case E::CORE_INDEX_UNAVAILABLE:
      return "Core index unavailable";
    case E::DUPLICATE:
      return "Duplicate";
    case E::NO_INSTANCE:
      return "No self instance";
    case E::NOT_A_VALIDATOR:
      return "Node is not a validator";
    case E::NOT_SYNCHRONIZED:
      return "Node not synchronized";
    case E::PEER_LIMIT_REACHED:
      return "Peer limit reached";
    case E::PROTOCOL_MISMATCH:
      return "Protocol mismatch";
    case E::NOT_CONFIRMED:
      return "Candidate not confirmed";
    case E::NO_STATE:
      return "No parachain state";
    case E::NO_SESSION_INFO:
      return "No session info";
    case E::OUT_OF_BOUND:
      return "Index out of bound";
    case E::INCORRECT_BITFIELD_SIZE:
      return "Incorrect bitfield size";
  }
  return "Unknown parachain processor error";
}

namespace {
  constexpr const char *kIsParachainValidator =
      "kagome_node_is_parachain_validator";
}

namespace kagome::parachain {
  constexpr size_t kMinGossipPeers = 25;

  ParachainProcessorImpl::ParachainProcessorImpl(
      std::shared_ptr<network::PeerManager> pm,
      std::shared_ptr<dispute::RuntimeInfo> runtime_info,
      std::shared_ptr<crypto::Sr25519Provider> crypto_provider,
      std::shared_ptr<network::Router> router,
      common::MainThreadPool &main_thread_pool,
      std::shared_ptr<crypto::Hasher> hasher,
      std::shared_ptr<network::PeerView> peer_view,
      common::WorkerThreadPool &worker_thread_pool,
      std::shared_ptr<parachain::BitfieldSigner> bitfield_signer,
      std::shared_ptr<parachain::PvfPrecheck> pvf_precheck,
      std::shared_ptr<parachain::BitfieldStore> bitfield_store,
      std::shared_ptr<parachain::BackingStore> backing_store,
      std::shared_ptr<parachain::Pvf> pvf,
      std::shared_ptr<parachain::AvailabilityStore> av_store,
      std::shared_ptr<runtime::ParachainHost> parachain_host,
      std::shared_ptr<parachain::ValidatorSignerFactory> signer_factory,
      const application::AppConfiguration &app_config,
      application::AppStateManager &app_state_manager,
      primitives::events::ChainSubscriptionEnginePtr chain_sub_engine,
      primitives::events::BabeStateSubscriptionEnginePtr babe_status_observable,
      std::shared_ptr<authority_discovery::Query> query_audi,
      std::shared_ptr<ProspectiveParachains> prospective_parachains,
      std::shared_ptr<blockchain::BlockTree> block_tree)
      : pm_(std::move(pm)),
        runtime_info_(std::move(runtime_info)),
        crypto_provider_(std::move(crypto_provider)),
        router_(std::move(router)),
        main_pool_handler_{main_thread_pool.handler(app_state_manager)},
        hasher_(std::move(hasher)),
        peer_view_(std::move(peer_view)),
        pvf_(std::move(pvf)),
        signer_factory_(std::move(signer_factory)),
        bitfield_signer_(std::move(bitfield_signer)),
        pvf_precheck_(std::move(pvf_precheck)),
        bitfield_store_(std::move(bitfield_store)),
        backing_store_(std::move(backing_store)),
        av_store_(std::move(av_store)),
        parachain_host_(std::move(parachain_host)),
        app_config_(app_config),
        babe_status_observable_(std::move(babe_status_observable)),
        query_audi_{std::move(query_audi)},
        per_session_(RefCache<SessionIndex, PerSessionState>::create()),
        chain_sub_{std::move(chain_sub_engine)},
        worker_pool_handler_{worker_thread_pool.handler(app_state_manager)},
        prospective_parachains_{std::move(prospective_parachains)},
        block_tree_{std::move(block_tree)} {
    BOOST_ASSERT(pm_);
    BOOST_ASSERT(peer_view_);
    BOOST_ASSERT(crypto_provider_);
    BOOST_ASSERT(router_);
    BOOST_ASSERT(main_pool_handler_);
    BOOST_ASSERT(hasher_);
    BOOST_ASSERT(bitfield_signer_);
    BOOST_ASSERT(bitfield_store_);
    BOOST_ASSERT(backing_store_);
    BOOST_ASSERT(pvf_);
    BOOST_ASSERT(av_store_);
    BOOST_ASSERT(parachain_host_);
    BOOST_ASSERT(signer_factory_);
    BOOST_ASSERT(babe_status_observable_);
    BOOST_ASSERT(query_audi_);
    BOOST_ASSERT(prospective_parachains_);
    BOOST_ASSERT(worker_pool_handler_);
    BOOST_ASSERT(block_tree_);
    app_state_manager.takeControl(*this);

    our_current_state_.implicit_view.emplace(prospective_parachains_);
    BOOST_ASSERT(our_current_state_.implicit_view);

    metrics_registry_->registerGaugeFamily(
        kIsParachainValidator,
        "Tracks if the validator participates in parachain consensus. "
        "Parachain validators are a subset of the active set validators that "
        "perform approval checking of all parachain candidates in a session. "
        "Updates at session boundary.");
    metric_is_parachain_validator_ =
        metrics_registry_->registerGaugeMetric(kIsParachainValidator);
    metric_is_parachain_validator_->set(false);
  }

  void ParachainProcessorImpl::OnBroadcastBitfields(
      const primitives::BlockHash &relay_parent,
      const network::SignedBitfield &bitfield) {
    REINVOKE(*main_pool_handler_, OnBroadcastBitfields, relay_parent, bitfield);

    SL_TRACE(logger_, "Distribute bitfield on {}", relay_parent);
    auto relay_parent_state = tryGetStateByRelayParent(relay_parent);
    if (!relay_parent_state) {
      SL_TRACE(logger_,
               "After `OnBroadcastBitfields` no parachain state on "
               "relay_parent. (relay "
               "parent={})",
               relay_parent);
      return;
    }

    send_to_validators_group(
        relay_parent,
        {network::VersionedValidatorProtocolMessage{
            network::vstaging::ValidatorProtocolMessage{
                network::vstaging::BitfieldDistributionMessage{
                    network::vstaging::BitfieldDistribution{relay_parent,
                                                            bitfield}}}}});
  }

  /**
   * The `prepare` function is responsible for setting up the necessary
   * components for the `ParachainProcessorImpl` class. It sets up the broadcast
   * callback for the bitfield signer, subscribes to the BABE status observable,
   * chain events engine, and my view observable. It also prepares the active
   * leaves for processing parachains.
   * @return true if the preparation is successful.
   */
  bool ParachainProcessorImpl::prepare() {
    // Set the broadcast callback for the bitfield signer
    bitfield_signer_->setBroadcastCallback(
        [wptr_self{weak_from_this()}](const primitives::BlockHash &relay_parent,
                                      const network::SignedBitfield &bitfield) {
          if (auto self = wptr_self.lock()) {
            self->OnBroadcastBitfields(relay_parent, bitfield);
          }
        });

    // Subscribe to the BABE status observable
    babe_status_observer_ =
        std::make_shared<primitives::events::BabeStateEventSubscriber>(
            babe_status_observable_, false);
    babe_status_observer_->setCallback(
        [wself{weak_from_this()}, was_synchronized = false](
            auto /*set_id*/,
            bool &synchronized,
            auto /*event_type*/,
            const primitives::events::SyncStateEventParams &event) mutable {
          if (auto self = wself.lock()) {
            if (event == consensus::SyncState::SYNCHRONIZED) {
              if (not was_synchronized) {
                self->bitfield_signer_->start();
                self->pvf_precheck_->start();
                was_synchronized = true;
              }
            }
            if (was_synchronized) {
              if (!synchronized) {
                synchronized = true;
                auto my_view = self->peer_view_->getMyView();
                if (!my_view) {
                  SL_WARN(self->logger_,
                          "Broadcast my view failed, "
                          "because my view still not exists.");
                  return;
                }

                SL_TRACE(self->logger_,
                         "Broadcast my view because synchronized.");
                self->broadcastView(my_view->get().view);
              }
            }
          }
        });
    babe_status_observer_->subscribe(
        babe_status_observer_->generateSubscriptionSetId(),
        primitives::events::SyncStateEventType::kSyncState);

    // Subscribe to the chain events engine
    chain_sub_.onDeactivate(
        [wptr{weak_from_this()}](
            const primitives::events::RemoveAfterFinalizationParams &event) {
          if (auto self = wptr.lock()) {
            self->onDeactivateBlocks(event);
          }
        });

    // Set the callback for the my view observable
    // This callback is triggered when the kViewUpdate event is fired.
    // It updates the active leaves, checks if parachains can be processed,
    // creates a new backing task for the new head, and broadcasts the updated
    // view.
    my_view_sub_ = std::make_shared<network::PeerView::MyViewSubscriber>(
        peer_view_->getMyViewObservable(), false);
    primitives::events::subscribe(
        *my_view_sub_,
        network::PeerView::EventType::kViewUpdated,
        [wptr{weak_from_this()}](const network::ExView &event) {
          if (auto self = wptr.lock()) {
            self->onViewUpdated(event);
          }
        });

    remote_view_sub_ = std::make_shared<network::PeerView::PeerViewSubscriber>(
        peer_view_->getRemoteViewObservable(), false);
    primitives::events::subscribe(
        *remote_view_sub_,
        network::PeerView::EventType::kViewUpdated,
        [wptr{weak_from_this()}](const libp2p::peer::PeerId &peer_id,
                                 const network::View &view) {
          if (auto self = wptr.lock()) {
            self->onUpdatePeerView(peer_id, view);
          }
        });

    return true;
  }

  void ParachainProcessorImpl::onUpdatePeerView(
      const libp2p::peer::PeerId &peer, const network::View &new_view) {
    REINVOKE(*main_pool_handler_, onUpdatePeerView, peer, new_view);

    auto peer_state = pm_->getPeerState(peer);
    if (!peer_state) {
      return;
    }

    auto fresh_implicit = peer_state->get().update_view(
        new_view, *our_current_state_.implicit_view);
    for (const auto &new_relay_parent : fresh_implicit) {
      send_peer_messages_for_relay_parent(peer, new_relay_parent);
    }
  }

  void ParachainProcessorImpl::send_pending_grid_messages(
      const RelayHash &relay_parent,
      const libp2p::peer::PeerId &peer_id,
      network::CollationVersion version,
      ValidatorIndex peer_validator_id,
      const Groups &groups,
      ParachainProcessorImpl::RelayParentState &relay_parent_state) {
    if (!relay_parent_state.local_validator) {
      return;
    }

    auto pending_manifests =
        relay_parent_state.local_validator->grid_tracker.pending_manifests_for(
            peer_validator_id);
    std::deque<std::pair<std::vector<libp2p::peer::PeerId>,
                         network::VersionedValidatorProtocolMessage>>
        messages;
    for (const auto &[candidate_hash, kind] : pending_manifests) {
      const auto confirmed_candidate =
          candidates_.get_confirmed(candidate_hash);
      if (!confirmed_candidate) {
        continue;
      }

      const auto group_index = confirmed_candidate->get().group_index();
      auto group = groups.get(group_index);
      if (!group) {
        return;
      }

      const auto group_size = group->size();
      auto local_knowledge =
          local_knowledge_filter(group_size,
                                 group_index,
                                 candidate_hash,
                                 *relay_parent_state.statement_store);

      switch (kind) {
        case grid::ManifestKind::Full: {
          const network::vstaging::BackedCandidateManifest manifest{
              .relay_parent = relay_parent,
              .candidate_hash = candidate_hash,
              .group_index = group_index,
              .para_id = confirmed_candidate->get().para_id(),
              .parent_head_data_hash =
                  confirmed_candidate->get().parent_head_data_hash(),
              .statement_knowledge = local_knowledge,
          };

          auto &grid = relay_parent_state.local_validator->grid_tracker;
          grid.manifest_sent_to(
              groups, peer_validator_id, candidate_hash, local_knowledge);

          switch (version) {
            case network::CollationVersion::VStaging: {
              messages.emplace_back(
                  std::vector<libp2p::peer::PeerId>{peer_id},
                  network::VersionedValidatorProtocolMessage{
                      kagome::network::vstaging::ValidatorProtocolMessage{
                          kagome::network::vstaging::
                              StatementDistributionMessage{manifest}}});
            } break;
            default: {
              SL_ERROR(
                  logger_,
                  "Bug ValidationVersion::V1 should not be used in statement-distribution v2, legacy should have handled this.");
            } break;
          };
        } break;
        case grid::ManifestKind::Acknowledgement: {
          auto m = acknowledgement_and_statement_messages(
              peer_id,
              network::CollationVersion::VStaging,
              peer_validator_id,
              groups,
              relay_parent_state,
              relay_parent,
              group_index,
              candidate_hash,
              local_knowledge);
          messages.insert(messages.end(),
                          std::move_iterator(m.begin()),
                          std::move_iterator(m.end()));

        } break;
      }
    }

    {
      auto &grid_tracker = relay_parent_state.local_validator->grid_tracker;
      auto pending_statements =
          grid_tracker.all_pending_statements_for(peer_validator_id);

      for (const auto &[originator, compact] : pending_statements) {
        auto res = pending_statement_network_message(
            *relay_parent_state.statement_store,
            relay_parent,
            peer_id,
            network::CollationVersion::VStaging,
            originator,
            compact);

        if (res) {
          grid_tracker.sent_or_received_direct_statement(
              groups, originator, peer_validator_id, compact, false);

          messages.emplace_back(std::move(*res));
        }
      }
    }

    if (messages.empty()) {
      return;
    }

    auto se = pm_->getStreamEngine();
    BOOST_ASSERT(se);

    for (auto &[peers, msg] : messages) {
      if (auto m = if_type<network::vstaging::ValidatorProtocolMessage>(msg)) {
        auto message = std::make_shared<
            network::WireMessage<network::vstaging::ValidatorProtocolMessage>>(
            std::move(m->get()));
        for (const auto &p : peers) {
          se->send(p, router_->getValidationProtocolVStaging(), message);
        }
      } else {
        assert(false);
      }
    }
  }

  std::optional<std::pair<std::vector<libp2p::peer::PeerId>,
                          network::VersionedValidatorProtocolMessage>>
  ParachainProcessorImpl::pending_statement_network_message(
      const StatementStore &statement_store,
      const RelayHash &relay_parent,
      const libp2p::peer::PeerId &peer,
      network::CollationVersion version,
      ValidatorIndex originator,
      const network::vstaging::CompactStatement &compact) {
    switch (version) {
      case network::CollationVersion::VStaging: {
        auto s = statement_store.validator_statement(originator, compact);
        if (s) {
          return std::make_pair(
              std::vector<libp2p::peer::PeerId>{peer},
              network::VersionedValidatorProtocolMessage{
                  network::vstaging::ValidatorProtocolMessage{
                      network::vstaging::StatementDistributionMessage{
                          network::vstaging::
                              StatementDistributionMessageStatement{
                                  .relay_parent = relay_parent,
                                  .compact = s->get().statement,
                              }}}});
        }
      } break;
      default: {
        SL_ERROR(
            logger_,
            "Bug ValidationVersion::V1 should not be used in statement-distribution v2, legacy should have handled this");
      } break;
    }
    return {};
  }

  void ParachainProcessorImpl::send_peer_messages_for_relay_parent(
      const libp2p::peer::PeerId &peer_id, const RelayHash &relay_parent) {
    BOOST_ASSERT(
        main_pool_handler_
            ->isInCurrentThread());  // because of pm_->getPeerState(...)

    auto peer_state = pm_->getPeerState(peer_id);
    if (!peer_state) {
      return;
    }

    auto parachain_state = tryGetStateByRelayParent(relay_parent);
    if (!parachain_state) {
      return;
    }

    network::CollationVersion version = network::CollationVersion::VStaging;
    if (peer_state->get().version) {
      version = *peer_state->get().version;
    }

    if (auto auth_id = query_audi_->get(peer_id)) {
      if (auto it = parachain_state->get().authority_lookup.find(*auth_id);
          it != parachain_state->get().authority_lookup.end()) {
        ValidatorIndex vi = it->second;
        send_pending_grid_messages(
            relay_parent,
            peer_id,
            version,
            vi,
            parachain_state->get().per_session_state->value().groups,
            parachain_state->get());
      }
    }

    /// TODO(iceseer): do `cluster view`
  }

  void ParachainProcessorImpl::onViewUpdated(const network::ExView &event) {
    REINVOKE(*main_pool_handler_, onViewUpdated, event);

    const auto &relay_parent = event.new_head.hash();
    if (auto r = canProcessParachains(); r.has_error()) {
      return;
    }

    if (const auto r =
            prospective_parachains_->onActiveLeavesUpdate(network::ExViewRef{
                .new_head = {event.new_head},
                .lost = event.lost,
            });
        r.has_error()) {
      SL_WARN(
          logger_,
          "Prospective parachains leaf update failed. (relay_parent={}, error={})",
          relay_parent,
          r.error().message());
    }

    backing_store_->onActivateLeaf(relay_parent);
    createBackingTask(relay_parent);
    SL_TRACE(logger_,
             "Update my view.(new head={}, finalized={}, leaves={})",
             relay_parent,
             event.view.finalized_number_,
             event.view.heads_.size());
    broadcastView(event.view);
    broadcastViewToGroup(relay_parent, event.view);

    {
      auto new_relay_parents =
          our_current_state_.implicit_view->all_allowed_relay_parents();
      std::vector<std::pair<libp2p::peer::PeerId, std::vector<Hash>>>
          update_peers;
      pm_->enumeratePeerState([&](const libp2p::peer::PeerId &peer,
                                  network::PeerState &peer_state) {
        std::vector<Hash> fresh =
            peer_state.reconcile_active_leaf(relay_parent, new_relay_parents);
        if (!fresh.empty()) {
          update_peers.emplace_back(peer, fresh);
        }
        return true;
      });
      for (const auto &[peer, fresh] : update_peers) {
        for (const auto &fresh_relay_parent : fresh) {
          send_peer_messages_for_relay_parent(peer, fresh_relay_parent);
        }
      }
    }
    new_leaf_fragment_tree_updates(relay_parent);

    // need to lock removing session infoes
    std::vector<
        std::shared_ptr<RefCache<SessionIndex, PerSessionState>::RefObj>>
        _keeper_;
    _keeper_.reserve(event.lost.size());

    for (const auto &lost : event.lost) {
      SL_TRACE(logger_, "Removed backing task.(relay parent={})", lost);

      auto relay_parent_state = tryGetStateByRelayParent(lost);
      if (relay_parent_state) {
        _keeper_.emplace_back(relay_parent_state->get().per_session_state);
      }

      our_current_state_.active_leaves.erase(lost);
      std::vector<Hash> pruned = [&]() -> std::vector<Hash> {
        if (relay_parent_state->get().prospective_parachains_mode) {
          return our_current_state_.implicit_view->deactivate_leaf(lost);
        }
        return {lost};
      }();

      for (const auto removed : pruned) {
        our_current_state_.state_by_relay_parent.erase(removed);
        /// TODO(iceseer): do https://github.com/qdrvm/kagome/issues/1888
        /// fetched_candidates ???
      }

      our_current_state_.per_leaf.erase(lost);
      our_current_state_.state_by_relay_parent.erase(lost);
      pending_candidates.erase(lost);
    }
    our_current_state_.active_leaves[relay_parent] =
        prospective_parachains_->prospectiveParachainsMode(relay_parent);

    for (auto it = our_current_state_.per_candidate.begin();
         it != our_current_state_.per_candidate.end();) {
      if (our_current_state_.state_by_relay_parent.find(it->second.relay_parent)
          != our_current_state_.state_by_relay_parent.end()) {
        ++it;
      } else {
        it = our_current_state_.per_candidate.erase(it);
      }
    }

    auto it_rp = our_current_state_.state_by_relay_parent.find(relay_parent);
    if (it_rp == our_current_state_.state_by_relay_parent.end()) {
      return;
    }

    std::vector<Hash> fresh_relay_parents;
    if (!it_rp->second.prospective_parachains_mode) {
      if (our_current_state_.per_leaf.find(relay_parent)
          != our_current_state_.per_leaf.end()) {
        return;
      }

      our_current_state_.per_leaf.emplace(
          relay_parent,
          ActiveLeafState{
              .prospective_parachains_mode = std::nullopt,
              .seconded_at_depth = {},
          });
      fresh_relay_parents.emplace_back(relay_parent);
    } else {
      auto frps =
          our_current_state_.implicit_view->knownAllowedRelayParentsUnder(
              relay_parent, std::nullopt);

      std::unordered_map<ParachainId, std::map<size_t, CandidateHash>>
          seconded_at_depth;
      for (const auto &[c_hash, cd] : our_current_state_.per_candidate) {
        if (!cd.seconded_locally) {
          continue;
        }

        fragment::FragmentTreeMembership membership =
            prospective_parachains_->answerTreeMembershipRequest(cd.para_id,
                                                                 c_hash);
        for (const auto &[h, depths] : membership) {
          if (h == relay_parent) {
            auto &mm = seconded_at_depth[cd.para_id];
            for (const auto depth : depths) {
              mm.emplace(depth, c_hash);
            }
          }
        }
      }

      our_current_state_.per_leaf.emplace(
          relay_parent,
          ActiveLeafState{
              .prospective_parachains_mode =
                  it_rp->second.prospective_parachains_mode,
              .seconded_at_depth = std::move(seconded_at_depth),
          });

      if (frps.empty()) {
        SL_WARN(logger_,
                "Implicit view gave no relay-parents. (leaf_hash={})",
                relay_parent);
        fresh_relay_parents.emplace_back(relay_parent);
      } else {
        fresh_relay_parents.insert(
            fresh_relay_parents.end(), frps.begin(), frps.end());
      }
    }

    for (const auto &maybe_new : fresh_relay_parents) {
      if (our_current_state_.state_by_relay_parent.find(maybe_new)
          != our_current_state_.state_by_relay_parent.end()) {
        continue;
      }
      createBackingTask(maybe_new);
    }

    auto remove_if = [](bool eq, auto &it, auto &cont) {
      if (eq) {
        it = cont.erase(it);
      } else {
        ++it;
      }
    };

    // para
    for (auto it = our_current_state_.blocked_advertisements.begin();
         it != our_current_state_.blocked_advertisements.end();) {
      // hash
      for (auto it_2 = it->second.begin(); it_2 != it->second.end();) {
        // adv
        for (auto it_3 = it_2->second.begin(); it_3 != it_2->second.end();) {
          remove_if(!tryGetStateByRelayParent(it_3->candidate_relay_parent),
                    it_3,
                    it_2->second);
        }
        remove_if(it_2->second.empty(), it_2, it->second);
      }
      remove_if(
          it->second.empty(), it, our_current_state_.blocked_advertisements);
    }

    auto maybe_unblocked = std::move(our_current_state_.blocked_advertisements);
    requestUnblockedCollations(std::move(maybe_unblocked));

    prune_old_advertisements(*our_current_state_.implicit_view,
                             our_current_state_.active_leaves,
                             our_current_state_.state_by_relay_parent);
  }

  void ParachainProcessorImpl::onDeactivateBlocks(
      const primitives::events::RemoveAfterFinalizationParams &event) {
    REINVOKE(*main_pool_handler_, onDeactivateBlocks, event);

    for (const auto &lost : event) {
      SL_TRACE(logger_, "Remove from storages.(relay parent={})", lost);

      backing_store_->onDeactivateLeaf(lost);
      av_store_->remove(lost);
      bitfield_store_->remove(lost);
    }
  }

  void ParachainProcessorImpl::broadcastViewExcept(
      const libp2p::peer::PeerId &peer_id, const network::View &view) const {
    auto msg = std::make_shared<
        network::WireMessage<network::vstaging::ValidatorProtocolMessage>>(
        network::ViewUpdate{.view = view});
    pm_->getStreamEngine()->broadcast(
        router_->getValidationProtocolVStaging(),
        msg,
        [&](const libp2p::peer::PeerId &p) { return peer_id != p; });
  }

  void ParachainProcessorImpl::broadcastViewToGroup(
      const primitives::BlockHash &relay_parent, const network::View &view) {
    auto opt_parachain_state = tryGetStateByRelayParent(relay_parent);
    if (!opt_parachain_state) {
      SL_ERROR(
          logger_, "Relay state should exist. (relay_parent)", relay_parent);
      return;
    }

    std::deque<network::PeerId> group;
    if (auto r = runtime_info_->get_session_info(relay_parent)) {
      auto &[session, info] = r.value();
      if (info.our_group) {
        for (auto &i : session.validator_groups[*info.our_group]) {
          if (auto peer = query_audi_->get(session.discovery_keys[i])) {
            group.emplace_back(peer->id);
          }
        }
      }
    }

    auto protocol = [&]() -> std::shared_ptr<network::ProtocolBase> {
      return router_->getValidationProtocolVStaging();
    }();

    auto make_send = [&]<typename Msg>(
                         const Msg &msg,
                         const std::shared_ptr<network::ProtocolBase>
                             &protocol) {
      auto se = pm_->getStreamEngine();
      BOOST_ASSERT(se);

      auto message = std::make_shared<
          network::WireMessage<network::vstaging::ValidatorProtocolMessage>>(
          msg);
      SL_TRACE(
          logger_,
          "Broadcasting view update to group.(relay_parent={}, group_size={})",
          relay_parent,
          group.size());

      for (const auto &peer : group) {
        SL_TRACE(logger_, "Send to peer from group. (peer={})", peer);
        se->send(peer, protocol, message);
      }
    };

    make_send(network::vstaging::ViewUpdate{view},
              router_->getValidationProtocolVStaging());
  }

  void ParachainProcessorImpl::broadcastView(const network::View &view) const {
    auto msg = std::make_shared<
        network::WireMessage<network::vstaging::ValidatorProtocolMessage>>(
        network::ViewUpdate{.view = view});
    pm_->getStreamEngine()->broadcast(router_->getCollationProtocolVStaging(),
                                      msg);
    pm_->getStreamEngine()->broadcast(router_->getValidationProtocolVStaging(),
                                      msg);
  }

  outcome::result<std::optional<ValidatorSigner>>
  ParachainProcessorImpl::isParachainValidator(
      const primitives::BlockHash &relay_parent) const {
    return signer_factory_->at(relay_parent);
  }

  outcome::result<void> ParachainProcessorImpl::canProcessParachains() const {
    if (!isValidatingNode()) {
      return Error::NOT_A_VALIDATOR;
    }
    if (!babe_status_observer_->get()) {
      return Error::NOT_SYNCHRONIZED;
    }
    return outcome::success();
  }

  void ParachainProcessorImpl::spawn_and_update_peer(
      const primitives::AuthorityDiscoveryId &id) {
    if (auto peer = query_audi_->get(id)) {
      tryOpenOutgoingValidationStream(
          peer->id,
          network::CollationVersion::VStaging,
          [wptr{weak_from_this()}, peer_id{peer->id}](auto &&stream) {
            if (auto self = wptr.lock()) {
              auto ps = self->pm_->getPeerState(peer_id);
              BOOST_ASSERT(ps);

              ps->get().inc_use_count();
              self->sendMyView(peer_id,
                               stream,
                               self->router_->getValidationProtocolVStaging());
            }
          });
    }
  }

  ParachainProcessorImpl::PerSessionState::PerSessionState(
      const runtime::SessionInfo &_session_info,
      Groups &&_groups,
      grid::Views &&_grid_view,
      ValidatorIndex _our_index,
      const std::shared_ptr<network::PeerManager> &_pm,
      const std::shared_ptr<authority_discovery::Query> &_query_audi)
      : session_info{_session_info},
        groups{std::move(_groups)},
        grid_view{std::move(_grid_view)},
        our_index{_our_index},
        pm{_pm},
        query_audi{_query_audi} {}

  ParachainProcessorImpl::PerSessionState::~PerSessionState() {
    if (our_index && grid_view) {
      if (auto our_group = groups.byValidatorIndex(*our_index)) {
        BOOST_ASSERT(*our_group < session_info.validator_groups.size());
        const auto &group = session_info.validator_groups[*our_group];

        auto dec_use_count_for_peer = [&](ValidatorIndex vi) {
          if (auto peer = query_audi->get(session_info.discovery_keys[vi])) {
            auto ps = pm->getPeerState(peer->id);
            BOOST_ASSERT(ps);
            ps->get().dec_use_count();
          }
        };

        /// update peers of our group
        for (const auto vi : group) {
          dec_use_count_for_peer(vi);
        }

        /// update peers in grid view
        if (grid_view) {
          BOOST_ASSERT(*our_group < grid_view->size());
          const auto &view = (*grid_view)[*our_group];
          for (const auto vi : view.sending) {
            dec_use_count_for_peer(vi);
          }
          for (const auto vi : view.receiving) {
            dec_use_count_for_peer(vi);
          }
        }
      }
    }
  }

  outcome::result<kagome::parachain::ParachainProcessorImpl::RelayParentState>
  ParachainProcessorImpl::initNewBackingTask(
      const primitives::BlockHash &relay_parent) {
    /**
     * It first checks if our node is a parachain validator for the relay
     * parent. If it is not, it returns an error. If the node is a validator, it
     * retrieves the validator groups, availability cores, and validators for
     * the relay parent. It then iterates over the cores and for each scheduled
     * core, it checks if the node is part of the validator group for that core.
     * If it is, it assigns the parachain ID and collator ID of the scheduled
     * core to the node. It also maps the parachain ID to the validators of the
     * group. Finally, it returns a `RelayParentState` object that contains the
     * assignment, validator index, required collator, and table context.
     */
    bool is_parachain_validator = false;
    ::libp2p::common::FinalAction metric_updater(
        [self{this}, &is_parachain_validator] {
          self->metric_is_parachain_validator_->set(is_parachain_validator);
        });
    OUTCOME_TRY(validators, parachain_host_->validators(relay_parent));
    OUTCOME_TRY(groups, parachain_host_->validator_groups(relay_parent));
    OUTCOME_TRY(cores, parachain_host_->availability_cores(relay_parent));
    OUTCOME_TRY(validator, isParachainValidator(relay_parent));
    OUTCOME_TRY(session_index,
                parachain_host_->session_index_for_child(relay_parent));
    OUTCOME_TRY(session_info,
                parachain_host_->session_info(relay_parent, session_index));
    const auto &[validator_groups, group_rotation_info] = groups;

    if (!validator) {
      SL_TRACE(logger_, "Not a validator, or no para keys.");
      return Error::KEY_NOT_PRESENT;
    }
    is_parachain_validator = true;

    if (!session_info) {
      return Error::NO_SESSION_INFO;
    }

    bool inject_core_index = false;
    if (auto r = parachain_host_->node_features(relay_parent, session_index);
        r.has_value()) {
      if (r.value()
          && r.value()->bits.size() > runtime::ParachainHost::NodeFeatureIndex::
                     ElasticScalingMVP) {
        inject_core_index =
            r.value()->bits
                [runtime::ParachainHost::NodeFeatureIndex::ElasticScalingMVP];
      }
    }

    uint32_t minimum_backing_votes = 2;  /// legacy value
    if (auto r =
            parachain_host_->minimum_backing_votes(relay_parent, session_index);
        r.has_value()) {
      minimum_backing_votes = r.value();
    } else {
      SL_TRACE(
          logger_,
          "Querying the backing threshold from the runtime is not supported by the current Runtime API. (relay_parent={})",
          relay_parent);
    }

    auto per_session_state = per_session_->get_or_insert(session_index, [&]() {
      const auto validator_index{validator->validatorIndex()};
      grid::Views grid_view =
          grid::makeViews(session_info->validator_groups,
                          session_info->active_validator_indices,
                          validator_index);
      Groups g{session_info->validator_groups, minimum_backing_votes};
      return RefCache<SessionIndex, PerSessionState>::RefObj(
          *session_info,
          std::move(g),
          std::move(grid_view),
          validator_index,
          pm_,
          query_audi_);
    });

    if (auto our_group = per_session_state->value().groups.byValidatorIndex(
            validator->validatorIndex())) {
      /// update peers of our group
      const auto &group = session_info->validator_groups[*our_group];
      for (const auto vi : group) {
        spawn_and_update_peer(session_info->discovery_keys[vi]);
      }

      /// update peers in grid view
      const auto &grid_view = *per_session_state->value().grid_view;
      BOOST_ASSERT(*our_group < grid_view.size());
      const auto &view = grid_view[*our_group];
      for (const auto vi : view.sending) {
        spawn_and_update_peer(session_info->discovery_keys[vi]);
      }
      for (const auto vi : view.receiving) {
        spawn_and_update_peer(session_info->discovery_keys[vi]);
      }
    }

    auto mode =
        prospective_parachains_->prospectiveParachainsMode(relay_parent);
    const auto n_cores = cores.size();

    std::unordered_map<CoreIndex, std::vector<ValidatorIndex>> out_groups;
    std::optional<CoreIndex> assigned_core;
    std::optional<ParachainId> assigned_para;

    for (CoreIndex idx = 0; idx < static_cast<CoreIndex>(cores.size()); ++idx) {
      std::optional<ParachainId> core_para_id = visit_in_place(
          cores[idx],
          [&](const runtime::OccupiedCore &occupied)
              -> std::optional<ParachainId> {
            if (mode && occupied.next_up_on_available) {
              return occupied.next_up_on_available->para_id;
            }
            return std::nullopt;
          },
          [](const runtime::ScheduledCore &scheduled)
              -> std::optional<ParachainId> { return scheduled.para_id; },
          [](const runtime::FreeCore &) -> std::optional<ParachainId> {
            return std::nullopt;
          });

      if (!core_para_id) {
        continue;
      }

      const CoreIndex core_index = idx;
      const GroupIndex group_index =
          group_rotation_info.groupForCore(core_index, n_cores);

      if (group_index < validator_groups.size()) {
        const auto &g = validator_groups[group_index];
        if (validator && g.contains(validator->validatorIndex())) {
          assigned_para = core_para_id;
          assigned_core = core_index;
        }
        out_groups.emplace(core_index, g.validators);
      }
    }

    std::vector<std::optional<GroupIndex>> validator_to_group;
    validator_to_group.resize(validators.size());
    for (GroupIndex group_idx = 0; group_idx < validator_groups.size();
         ++group_idx) {
      const auto &validator_group = validator_groups[group_idx];
      for (const auto v : validator_group.validators) {
        SL_TRACE(logger_, "Bind {} -> {}", v, group_idx);
        validator_to_group[v] = group_idx;
      }
    }

    std::unordered_map<primitives::AuthorityDiscoveryId, ValidatorIndex>
        authority_lookup;
    for (ValidatorIndex v = 0;
         v < per_session_state->value().session_info.discovery_keys.size();
         ++v) {
      authority_lookup[per_session_state->value()
                           .session_info.discovery_keys[v]] = v;
    }

    std::optional<StatementStore> statement_store;
    if (mode) {
      [[maybe_unused]] const auto _ =
          our_current_state_.implicit_view->activate_leaf(relay_parent);
      statement_store.emplace(per_session_state->value().groups);
    }

    SL_VERBOSE(
        logger_,
        "Inited new backing task v3.(assigned_para={}, assigned_core={}, our index={}, relay "
        "parent={})",
        assigned_para,
        assigned_core,
        validator->validatorIndex(),
        relay_parent);

    return RelayParentState{
        .prospective_parachains_mode = mode,
        .assigned_core = assigned_core,
        .assigned_para = assigned_para,
        .validator_to_group = std::move(validator_to_group),
        .per_session_state = per_session_state,
        .seconded = {},
        .our_index = validator->validatorIndex(),
        .our_group = per_session_state->value().groups.byValidatorIndex(
            validator->validatorIndex()),
        .collations = {},
        .table_context =
            TableContext{
                .validator = std::move(validator),
                .groups = std::move(out_groups),
                .validators = std::move(validators),
            },
        .statement_store = std::move(statement_store),
        .availability_cores = cores,
        .group_rotation_info = group_rotation_info,
        .minimum_backing_votes = minimum_backing_votes,
        .authority_lookup = std::move(authority_lookup),
        .local_validator = LocalValidatorState{},
        .awaiting_validation = {},
        .issued_statements = {},
        .peers_advertised = {},
        .fallbacks = {},
        .inject_core_index = inject_core_index,
    };
  }

  void ParachainProcessorImpl::createBackingTask(
      const primitives::BlockHash &relay_parent) {
    BOOST_ASSERT(main_pool_handler_->isInCurrentThread());
    auto rps_result = initNewBackingTask(relay_parent);
    if (rps_result.has_value()) {
      storeStateByRelayParent(relay_parent, std::move(rps_result.value()));
    } else if (rps_result.error() != Error::KEY_NOT_PRESENT) {
      SL_TRACE(
          logger_,
          "Relay parent state was not created. (relay parent={}, error={})",
          relay_parent,
          rps_result.error().message());
    }
  }

  void ParachainProcessorImpl::handleFetchedCollation(
      PendingCollation &&pending_collation,
      network::CollationFetchingResponse &&response) {
    REINVOKE(*main_pool_handler_,
             handleFetchedCollation,
             std::move(pending_collation),
             std::move(response));

    SL_TRACE(logger_,
             "Processing collation from {}, relay parent: {}, para id: {}",
             pending_collation.peer_id,
             pending_collation.relay_parent,
             pending_collation.para_id);

    our_current_state_.collation_requests_cancel_handles.erase(
        pending_collation);

    auto collation_response =
        if_type<network::CollationResponse>(response.response_data);
    if (!collation_response) {
      SL_WARN(logger_,
              "Not a CollationResponse message from {}.",
              pending_collation.peer_id);
      return;
    }

    auto opt_parachain_state =
        tryGetStateByRelayParent(pending_collation.relay_parent);
    if (!opt_parachain_state) {
      SL_TRACE(logger_,
               "Fetched collation from {}:{} out of view",
               pending_collation.peer_id,
               pending_collation.relay_parent);
      return;
    }

    auto &per_relay_parent = opt_parachain_state->get();
    auto &collations = per_relay_parent.collations;
    const auto &relay_parent_mode =
        per_relay_parent.prospective_parachains_mode;

    network::CandidateReceipt receipt(
        std::move(collation_response->get().receipt));
    network::ParachainBlock pov(std::move(collation_response->get().pov));
    const network::CandidateDescriptor &descriptor = receipt.descriptor;

    /// TODO(iceseer): do https://github.com/qdrvm/kagome/issues/1888
    /// fetched_candidates ???

    auto &parachain_state = opt_parachain_state->get();
    const auto &assignment = parachain_state.assigned_para;
    // auto &seconded = parachain_state.seconded;
    auto &issued_statements = parachain_state.issued_statements;

    const auto candidate_para_id = descriptor.para_id;
    if (!assignment || candidate_para_id != *assignment) {
      SL_WARN(logger_,
              "Try to second for para_id {} out of our assignment {}.",
              candidate_para_id,
              assignment ? std::to_string(*assignment) : "{no assignment}");
      return;
    }

    if (issued_statements.count(receipt.hash(*hasher_)) != 0) {
      SL_DEBUG(
          logger_, "Statement of {} already issued.", receipt.hash(*hasher_));
      return;
    }

    if (auto it = pending_candidates.find(pending_collation.relay_parent);
        it != pending_candidates.end()) {
      SL_WARN(logger_,
              "Trying to insert a pending candidate on {} failed, because "
              "there is already one.",
              pending_collation.relay_parent);
      return;
    }

    pending_collation.commitments_hash = receipt.commitments_hash;

    std::optional<runtime::PersistedValidationData> pvd;
    if (relay_parent_mode && pending_collation.prospective_candidate) {
      pvd = requestProspectiveValidationData(
          pending_collation.relay_parent,
          pending_collation.prospective_candidate->second,
          pending_collation.para_id);
    } else if (!relay_parent_mode) {
      pvd = requestPersistedValidationData(receipt.descriptor.relay_parent,
                                           receipt.descriptor.para_id);
    } else {
      return;
    }

    if (!pvd) {
      SL_ERROR(
          logger_,
          "Persisted validation data not found. (relay parent={}, para={})",
          pending_collation.relay_parent,
          pending_collation.para_id);
      return;
    }

    /// TODO(iceseer): do https://github.com/qdrvm/kagome/issues/1888
    /// fetched_collation_sanity_check

    pending_candidates.insert(
        std::make_pair(pending_collation.relay_parent, pending_collation));

    collations.status = CollationStatus::WaitingOnValidation;
    validateAsync<ValidationTaskType::kSecond>(
        std::move(receipt),
        std::move(pov),
        std::move(*pvd),
        pending_collation.peer_id,
        pending_collation.relay_parent,
        parachain_state.table_context.validators.size());
  }

  std::optional<runtime::PersistedValidationData>
  ParachainProcessorImpl::requestProspectiveValidationData(
      const RelayHash &relay_parent,
      const Hash &parent_head_data_hash,
      ParachainId para_id) {
    return prospective_parachains_->answerProspectiveValidationDataRequest(
        relay_parent, parent_head_data_hash, para_id);
  }

  std::optional<runtime::PersistedValidationData>
  ParachainProcessorImpl::fetchPersistedValidationData(
      const RelayHash &relay_parent, ParachainId para_id) {
    return requestPersistedValidationData(relay_parent, para_id);
  }

  std::optional<runtime::PersistedValidationData>
  ParachainProcessorImpl::requestPersistedValidationData(
      const RelayHash &relay_parent, ParachainId para_id) {
    auto res_data = parachain_host_->persisted_validation_data(
        relay_parent, para_id, runtime::OccupiedCoreAssumption::Free);
    if (res_data.has_error()) {
      SL_VERBOSE(logger_,
                 "PersistedValidationData not found. (error={}, "
                 "relay_parent={} para_id={})",
                 res_data.error().message(),
                 relay_parent,
                 para_id);
      return std::nullopt;
    }
    return std::move(res_data.value());
  }

  void ParachainProcessorImpl::process_bitfield_distribution(
      const network::BitfieldDistributionMessage &val) {
    BOOST_ASSERT(main_pool_handler_->isInCurrentThread());
    auto bd{boost::get<const network::BitfieldDistribution>(&val)};
    BOOST_ASSERT_MSG(
        bd, "BitfieldDistribution is not present. Check message format.");

    SL_TRACE(logger_,
             "Incoming `BitfieldDistributionMessage`. (relay_parent={})",
             bd->relay_parent);
    auto parachain_state = tryGetStateByRelayParent(bd->relay_parent);
    if (!parachain_state) {
      return;
    }

    const auto &session_info =
        parachain_state->get().per_session_state->value().session_info;
    if (bd->data.payload.ix >= session_info.validators.size()) {
      SL_TRACE(
          logger_,
          "Validator index out of bound. (validator index={}, relay_parent={})",
          bd->data.payload.ix,
          bd->relay_parent);
      return;
    }

    auto res_sc = SigningContext::make(parachain_host_, bd->relay_parent);
    if (res_sc.has_error()) {
      SL_TRACE(logger_,
               "Create signing context failed. (validator index={}, "
               "relay_parent={})",
               bd->data.payload.ix,
               bd->relay_parent);
      return;
    }
    SigningContext &context = res_sc.value();
    const auto buffer = context.signable(*hasher_, bd->data.payload.payload);

    auto res =
        crypto_provider_->verify(bd->data.signature,
                                 buffer,
                                 session_info.validators[bd->data.payload.ix]);
    if (res.has_error() || !res.value()) {
      SL_TRACE(
          logger_,
          "Signature validation failed. (validator index={}, relay_parent={})",
          bd->data.payload.ix,
          bd->relay_parent);
      return;
    }

    SL_TRACE(logger_,
             "Imported bitfield {} {}",
             bd->data.payload.ix,
             bd->relay_parent);
    bitfield_store_->putBitfield(bd->relay_parent, bd->data);
  }

  ParachainProcessorImpl::ManifestImportSuccessOpt
  ParachainProcessorImpl::handle_incoming_manifest_common(
      const libp2p::peer::PeerId &peer_id,
      const CandidateHash &candidate_hash,
      const RelayHash &relay_parent,
      const ManifestSummary &manifest_summary,
      ParachainId para_id,
      grid::ManifestKind manifest_kind) {
    auto peer_state = pm_->getPeerState(peer_id);
    if (!peer_state) {
      SL_WARN(logger_, "No peer state. (peer_id={})", peer_id);
      return {};
    }

    auto relay_parent_state = tryGetStateByRelayParent(relay_parent);
    if (!relay_parent_state) {
      return {};
    }

    if (!relay_parent_state->get().local_validator) {
      return {};
    }

    auto expected_group =
        group_for_para(relay_parent_state->get().availability_cores,
                       relay_parent_state->get().group_rotation_info,
                       para_id);

    if (!expected_group
        || *expected_group != manifest_summary.claimed_group_index) {
      return {};
    }

    if (!relay_parent_state->get().per_session_state->value().grid_view) {
      return {};
    }

    const auto &grid_topology =
        *relay_parent_state->get().per_session_state->value().grid_view;
    if (manifest_summary.claimed_group_index >= grid_topology.size()) {
      return {};
    }

    auto sender_index = [&]() -> std::optional<ValidatorIndex> {
      const auto &sub = grid_topology[manifest_summary.claimed_group_index];
      const auto &iter = (manifest_kind == grid::ManifestKind::Full)
                           ? sub.receiving
                           : sub.sending;
      if (!iter.empty()) {
        return *iter.begin();
      }
      return {};
    }();

    if (!sender_index) {
      return {};
    }

    auto group_index = manifest_summary.claimed_group_index;
    auto claimed_parent_hash = manifest_summary.claimed_parent_hash;

    /// TODO(iceseer): do `disabled validators`
    /// https://github.com/qdrvm/kagome/issues/2060

    BOOST_ASSERT(relay_parent_state->get().prospective_parachains_mode);
    const auto seconding_limit =
        relay_parent_state->get()
            .prospective_parachains_mode->max_candidate_depth
        + 1;

    auto &local_validator = *relay_parent_state->get().local_validator;
    auto acknowledge_res = local_validator.grid_tracker.import_manifest(
        grid_topology,
        relay_parent_state->get().per_session_state->value().groups,
        candidate_hash,
        seconding_limit,
        manifest_summary,
        manifest_kind,
        *sender_index);

    if (acknowledge_res.has_error()) {
      return {};
    }

    const auto acknowledge = acknowledge_res.value();
    if (!candidates_.insert_unconfirmed(peer_id,
                                        candidate_hash,
                                        relay_parent,
                                        group_index,
                                        {{claimed_parent_hash, para_id}})) {
      SL_TRACE(logger_,
               "Insert unconfirmed candidate failed. (candidate hash={}, relay "
               "parent={}, para id={}, claimed parent={})",
               candidate_hash,
               relay_parent,
               para_id,
               manifest_summary.claimed_parent_hash);
      return {};
    }

    if (acknowledge) {
      SL_TRACE(
          logger_,
          "immediate ack, known candidate. (candidate hash={}, from={}, local_validator={})",
          candidate_hash,
          *sender_index,
          *relay_parent_state->get().our_index);
    }

    return ManifestImportSuccess{
        .acknowledge = acknowledge,
        .sender_index = *sender_index,
    };
  }

  network::vstaging::StatementFilter
  ParachainProcessorImpl::local_knowledge_filter(
      size_t group_size,
      GroupIndex group_index,
      const CandidateHash &candidate_hash,
      const StatementStore &statement_store) {
    network::vstaging::StatementFilter f{group_size};
    statement_store.fill_statement_filter(group_index, candidate_hash, f);
    return f;
  }

  void ParachainProcessorImpl::send_to_validators_group(
      const RelayHash &relay_parent,
      const std::deque<network::VersionedValidatorProtocolMessage> &messages) {
    BOOST_ASSERT(main_pool_handler_->isInCurrentThread());

    auto relay_parent_state = tryGetStateByRelayParent(relay_parent);
    if (!relay_parent_state) {
      SL_TRACE(logger_,
               "After `send_to_validators_group` no parachain state on "
               "relay_parent. (relay "
               "parent={})",
               relay_parent);
      return;
    }

    auto se = pm_->getStreamEngine();
    BOOST_ASSERT(se);

    std::unordered_set<network::PeerId> group_set;
    if (auto r = runtime_info_->get_session_info(relay_parent)) {
      auto &[session, info] = r.value();
      if (info.our_group) {
        for (auto &i : session.validator_groups[*info.our_group]) {
          if (auto peer = query_audi_->get(session.discovery_keys[i])) {
            group_set.emplace(peer->id);
          }
        }
      }
    }

    std::deque<network::PeerId> group, any;
    for (const auto &p : group_set) {
      group.emplace_back(p);
    }

    auto protocol = [&]() -> std::shared_ptr<network::ProtocolBase> {
      return router_->getValidationProtocolVStaging();
    }();

    se->forEachPeer(protocol, [&](const network::PeerId &peer) {
      if (group_set.count(peer) == 0) {
        any.emplace_back(peer);
      }
    });
    auto lucky = kMinGossipPeers - std::min(group.size(), kMinGossipPeers);
    if (lucky != 0) {
      std::shuffle(any.begin(), any.end(), random_);
      any.erase(any.begin() + std::min(any.size(), lucky), any.end());
    } else {
      any.clear();
    }

    auto make_send = [&]<typename Msg>(
                         const Msg &msg,
                         const std::shared_ptr<network::ProtocolBase>
                             &protocol) {
      auto se = pm_->getStreamEngine();
      BOOST_ASSERT(se);

      auto message =
          std::make_shared<network::WireMessage<std::decay_t<decltype(msg)>>>(
              msg);
      logger_->trace(
          "Broadcasting messages.(relay_parent={}, group_size={}, "
          "lucky_size={})",
          relay_parent,
          group.size(),
          any.size());

      for (auto &peer : group) {
        SL_TRACE(logger_, "Send to peer from group. (peer={})", peer);
        se->send(peer, protocol, message);
      }

      for (auto &peer : any) {
        SL_TRACE(logger_, "Send to peer from any. (peer={})", peer);
        se->send(peer, protocol, message);
      }
    };

    for (const network::VersionedValidatorProtocolMessage &msg : messages) {
      visit_in_place(
          msg,
          [&](const kagome::network::vstaging::ValidatorProtocolMessage &m) {
            make_send(m, router_->getValidationProtocolVStaging());
          },
          [&](const kagome::network::ValidatorProtocolMessage &m) {
            make_send(m, router_->getValidationProtocol());
          });
    }
  }

  std::deque<std::pair<std::vector<libp2p::peer::PeerId>,
                       network::VersionedValidatorProtocolMessage>>
  ParachainProcessorImpl::acknowledgement_and_statement_messages(
      const libp2p::peer::PeerId &peer,
      network::CollationVersion version,
      ValidatorIndex validator_index,
      const Groups &groups,
      ParachainProcessorImpl::RelayParentState &relay_parent_state,
      const RelayHash &relay_parent,
      GroupIndex group_index,
      const CandidateHash &candidate_hash,
      const network::vstaging::StatementFilter &local_knowledge) {
    if (!relay_parent_state.local_validator) {
      return {};
    }

    auto &local_validator = *relay_parent_state.local_validator;
    std::deque<std::pair<std::vector<libp2p::peer::PeerId>,
                         network::VersionedValidatorProtocolMessage>>
        messages;

    switch (version) {
      case network::CollationVersion::VStaging: {
        messages.emplace_back(
            std::vector<libp2p::peer::PeerId>{peer},
            network::VersionedValidatorProtocolMessage{
                network::vstaging::ValidatorProtocolMessage{
                    network::vstaging::StatementDistributionMessage{
                        network::vstaging::BackedCandidateAcknowledgement{
                            .candidate_hash = candidate_hash,
                            .statement_knowledge = local_knowledge,
                        }}}});
      } break;
      default: {
        SL_ERROR(
            logger_,
            "Bug ValidationVersion::V1 should not be used in statement-distribution v2, legacy should have handled this");
        return {};
      } break;
    };

    local_validator.grid_tracker.manifest_sent_to(
        groups, validator_index, candidate_hash, local_knowledge);

    auto statement_messages = post_acknowledgement_statement_messages(
        validator_index,
        relay_parent,
        local_validator.grid_tracker,
        *relay_parent_state.statement_store,
        groups,
        group_index,
        candidate_hash,
        peer,
        version);

    for (auto &&m : statement_messages) {
      messages.emplace_back(std::vector<libp2p::peer::PeerId>{peer},
                            std::move(m));
    }
    return messages;
  }

  std::deque<network::VersionedValidatorProtocolMessage>
  ParachainProcessorImpl::post_acknowledgement_statement_messages(
      ValidatorIndex recipient,
      const RelayHash &relay_parent,
      grid::GridTracker &grid_tracker,
      const StatementStore &statement_store,
      const Groups &groups,
      GroupIndex group_index,
      const CandidateHash &candidate_hash,
      const libp2p::peer::PeerId &peer,
      network::CollationVersion version) {
    auto sending_filter =
        grid_tracker.pending_statements_for(recipient, candidate_hash);
    if (!sending_filter) {
      return {};
    }

    std::deque<network::VersionedValidatorProtocolMessage> messages;
    auto group = groups.get(group_index);
    if (!group) {
      return messages;
    }

    statement_store.groupStatements(
        *group,
        candidate_hash,
        *sending_filter,
        [&](const IndexedAndSigned<network::vstaging::CompactStatement>
                &statement) {
          grid_tracker.sent_or_received_direct_statement(groups,
                                                         statement.payload.ix,
                                                         recipient,
                                                         getPayload(statement),
                                                         false);

          switch (version) {
            case network::CollationVersion::VStaging: {
              messages.emplace_back(network::VersionedValidatorProtocolMessage{
                  network::vstaging::ValidatorProtocolMessage{
                      network::vstaging::StatementDistributionMessage{
                          network::vstaging::
                              StatementDistributionMessageStatement{
                                  .relay_parent = relay_parent,
                                  .compact = statement,
                              }}}});
            } break;
            default: {
              SL_ERROR(
                  logger_,
                  "Bug ValidationVersion::V1 should not be used in statement-distribution v2, legacy should have handled this");
            } break;
          }
        });
    return messages;
  }

  outcome::result<void> ParachainProcessorImpl::handle_grid_statement(
      const RelayHash &relay_parent,
      ParachainProcessorImpl::RelayParentState &per_relay_parent,
      grid::GridTracker &grid_tracker,
      const IndexedAndSigned<network::vstaging::CompactStatement> &statement,
      ValidatorIndex grid_sender_index) {
    /// TODO(iceseer): do Ensure the statement is correctly signed. Signature
    /// check.
    grid_tracker.sent_or_received_direct_statement(
        per_relay_parent.per_session_state->value().groups,
        statement.payload.ix,
        grid_sender_index,
        getPayload(statement),
        true);
    return outcome::success();
  }

  void ParachainProcessorImpl::handle_incoming_acknowledgement(
      const libp2p::peer::PeerId &peer_id,
      const network::vstaging::BackedCandidateAcknowledgement
          &acknowledgement) {
    SL_TRACE(logger_,
             "`BackedCandidateAcknowledgement`. (candidate_hash={})",
             acknowledgement.candidate_hash);
    const auto &candidate_hash = acknowledgement.candidate_hash;
    SL_TRACE(logger_,
             "Received incoming acknowledgement. (peer={}, candidate hash={})",
             peer_id,
             candidate_hash);

    auto c = candidates_.get_confirmed(candidate_hash);
    if (!c) {
      return;
    }
    const RelayHash &relay_parent = c->get().relay_parent();
    const Hash &parent_head_data_hash = c->get().parent_head_data_hash();
    GroupIndex group_index = c->get().group_index();
    ParachainId para_id = c->get().para_id();

    auto opt_parachain_state = tryGetStateByRelayParent(relay_parent);
    if (!opt_parachain_state) {
      SL_TRACE(logger_, "Handled statement from {} out of view", relay_parent);
      return;
    }
    auto &relay_parent_state = opt_parachain_state->get();
    BOOST_ASSERT(relay_parent_state.statement_store);

    SL_TRACE(logger_,
             "Handling incoming acknowledgement. (relay_parent={})",
             relay_parent);
    ManifestImportSuccessOpt x = handle_incoming_manifest_common(
        peer_id,
        candidate_hash,
        relay_parent,
        ManifestSummary{
            .claimed_parent_hash = parent_head_data_hash,
            .claimed_group_index = group_index,
            .statement_knowledge = acknowledgement.statement_knowledge,
        },
        para_id,
        grid::ManifestKind::Acknowledgement);
    if (!x) {
      return;
    }

    SL_TRACE(
        logger_, "Check local validator. (relay_parent = {})", relay_parent);
    if (!relay_parent_state.local_validator) {
      return;
    }

    const auto sender_index = x->sender_index;
    auto &local_validator = *relay_parent_state.local_validator;

    SL_TRACE(logger_, "Post ack. (relay_parent = {})", relay_parent);
    auto messages = post_acknowledgement_statement_messages(
        sender_index,
        relay_parent,
        local_validator.grid_tracker,
        *relay_parent_state.statement_store,
        relay_parent_state.per_session_state->value().groups,
        group_index,
        candidate_hash,
        peer_id,
        network::CollationVersion::VStaging);
    if (!messages.empty()) {
      auto se = pm_->getStreamEngine();
      SL_TRACE(logger_, "Sending messages. (relay_parent = {})", relay_parent);
      for (auto &msg : messages) {
        if (auto m =
                if_type<network::vstaging::ValidatorProtocolMessage>(msg)) {
          auto message = std::make_shared<network::WireMessage<
              network::vstaging::ValidatorProtocolMessage>>(
              std::move(m->get()));
          se->send(peer_id, router_->getValidationProtocolVStaging(), message);
        } else {
          assert(false);
        }
      }
    }
  }

  // Handles BackedCandidateManifest message
  //  It performs various checks and operations, and if everything is
  //  successful, it sends acknowledgement and statement messages to the
  //  validators group or sends a request to fetch the attested candidate.
  void ParachainProcessorImpl::handle_incoming_manifest(
      const libp2p::peer::PeerId &peer_id,
      const network::vstaging::BackedCandidateManifest &manifest) {
    SL_TRACE(logger_,
             "`BackedCandidateManifest`. (relay_parent={}, "
             "candidate_hash={}, para_id={}, parent_head_data_hash={})",
             manifest.relay_parent,
             manifest.candidate_hash,
             manifest.para_id,
             manifest.parent_head_data_hash);
    auto relay_parent_state = tryGetStateByRelayParent(manifest.relay_parent);
    if (!relay_parent_state) {
      SL_WARN(logger_,
              "After BackedCandidateManifest no parachain state on "
              "relay_parent. (relay "
              "parent={})",
              manifest.relay_parent);
      return;
    }

    if (!relay_parent_state->get().statement_store) {
      SL_ERROR(logger_,
               "Statement store is not initialized. (relay parent={})",
               manifest.relay_parent);
      return;
    }

    SL_TRACE(
        logger_,
        "Handling incoming manifest common. (relay_parent={}, candidate_hash={})",
        manifest.relay_parent,
        manifest.candidate_hash);
    ManifestImportSuccessOpt x = handle_incoming_manifest_common(
        peer_id,
        manifest.candidate_hash,
        manifest.relay_parent,
        ManifestSummary{
            .claimed_parent_hash = manifest.parent_head_data_hash,
            .claimed_group_index = manifest.group_index,
            .statement_knowledge = manifest.statement_knowledge,
        },
        manifest.para_id,
        grid::ManifestKind::Full);
    if (!x) {
      return;
    }

    const auto sender_index = x->sender_index;
    if (x->acknowledge) {
      SL_TRACE(logger_,
               "Known candidate - acknowledging manifest. (candidate hash={})",
               manifest.candidate_hash);

      SL_TRACE(logger_,
               "Get groups. (relay_parent={}, candidate_hash={})",
               manifest.relay_parent,
               manifest.candidate_hash);
      auto group =
          relay_parent_state->get().per_session_state->value().groups.get(
              manifest.group_index);
      if (!group) {
        return;
      }

      network::vstaging::StatementFilter local_knowledge =
          local_knowledge_filter(group->size(),
                                 manifest.group_index,
                                 manifest.candidate_hash,
                                 *relay_parent_state->get().statement_store);
      SL_TRACE(
          logger_,
          "Get ack and statement messages. (relay_parent={}, candidate_hash={})",
          manifest.relay_parent,
          manifest.candidate_hash);
      auto messages = acknowledgement_and_statement_messages(
          peer_id,
          network::CollationVersion::VStaging,
          sender_index,
          relay_parent_state->get().per_session_state->value().groups,
          relay_parent_state->get(),
          manifest.relay_parent,
          manifest.group_index,
          manifest.candidate_hash,
          local_knowledge);

      if (messages.empty()) {
        return;
      }

      SL_TRACE(logger_,
               "Send messages. (relay_parent={}, candidate_hash={})",
               manifest.relay_parent,
               manifest.candidate_hash);
      auto se = pm_->getStreamEngine();
      for (auto &[peers, msg] : messages) {
        if (auto m =
                if_type<network::vstaging::ValidatorProtocolMessage>(msg)) {
          auto message = std::make_shared<network::WireMessage<
              network::vstaging::ValidatorProtocolMessage>>(
              std::move(m->get()));
          for (const auto &p : peers) {
            se->send(p, router_->getValidationProtocolVStaging(), message);
          }
        } else {
          assert(false);
        }
      }
    } else if (!candidates_.is_confirmed(manifest.candidate_hash)) {
      SL_TRACE(
          logger_,
          "Request attested candidate. (relay_parent={}, candidate_hash={})",
          manifest.relay_parent,
          manifest.candidate_hash);
      request_attested_candidate(peer_id,
                                 relay_parent_state->get(),
                                 manifest.relay_parent,
                                 manifest.candidate_hash,
                                 manifest.group_index);
    }
  }

  void ParachainProcessorImpl::handle_incoming_statement(
      const libp2p::peer::PeerId &peer_id,
      const network::vstaging::StatementDistributionMessageStatement &stm) {
    SL_TRACE(logger_,
             "`StatementDistributionMessageStatement`. (relay_parent={}, "
             "candidate_hash={})",
             stm.relay_parent,
             candidateHash(getPayload(stm.compact)));
    auto parachain_state = tryGetStateByRelayParent(stm.relay_parent);
    if (!parachain_state) {
      SL_TRACE(logger_,
               "After request pov no parachain state on relay_parent. (relay "
               "parent={})",
               stm.relay_parent);
      return;
    }

    const auto &session_info =
        parachain_state->get().per_session_state->value().session_info;
    if (!parachain_state->get().local_validator) {
      return;
    }

    auto &local_validator = *parachain_state->get().local_validator;
    auto originator_group =
        parachain_state->get()
            .per_session_state->value()
            .groups.byValidatorIndex(stm.compact.payload.ix);
    if (!originator_group) {
      SL_TRACE(logger_,
               "No correct validator index in statement. (relay parent={}, "
               "validator={})",
               stm.relay_parent,
               stm.compact.payload.ix);
      return;
    }

    /// TODO(iceseer): do `disabled validators`
    /// https://github.com/qdrvm/kagome/issues/2060

    /// TODO(iceseer): do `cluster validators`

    std::optional<std::pair<ValidatorIndex, bool>> grid_sender_index;
    for (const auto &[i, validator_knows_statement] :
         local_validator.grid_tracker.direct_statement_providers(
             parachain_state->get().per_session_state->value().groups,
             stm.compact.payload.ix,
             getPayload(stm.compact))) {
      if (i >= session_info.discovery_keys.size()) {
        continue;
      }

      /// TODO(iceseer): do check is authority
      /// const auto &ad = opt_session_info->discovery_keys[i];
      grid_sender_index.emplace(i, validator_knows_statement);
      break;
    }

    if (!grid_sender_index) {
      return;
    }

    const auto &[gsi, validator_knows_statement] = *grid_sender_index;
    if (!validator_knows_statement) {
      auto res = handle_grid_statement(stm.relay_parent,
                                       parachain_state->get(),
                                       local_validator.grid_tracker,
                                       stm.compact,
                                       gsi);
      if (res.has_error()) {
        return;
      }
    } else {
      return;
    }

    const auto &statement = getPayload(stm.compact);
    const auto originator_index = stm.compact.payload.ix;
    const auto &candidate_hash = candidateHash(getPayload(stm.compact));
    const bool res = candidates_.insert_unconfirmed(peer_id,
                                                    candidate_hash,
                                                    stm.relay_parent,
                                                    *originator_group,
                                                    std::nullopt);
    if (!res) {
      return;
    }

    const auto confirmed = candidates_.get_confirmed(candidate_hash);
    const auto is_confirmed = candidates_.is_confirmed(candidate_hash);
    const auto &group = session_info.validator_groups[*originator_group];

    if (!is_confirmed) {
      request_attested_candidate(peer_id,
                                 parachain_state->get(),
                                 stm.relay_parent,
                                 candidate_hash,
                                 *originator_group);
    }

    /// TODO(iceseer): do https://github.com/qdrvm/kagome/issues/1888
    /// check statement signature

    const auto was_fresh_opt = parachain_state->get().statement_store->insert(
        parachain_state->get().per_session_state->value().groups,
        stm.compact,
        StatementOrigin::Remote);
    if (!was_fresh_opt) {
      SL_WARN(logger_,
              "Accepted message from unknown validator. (relay parent={}, "
              "validator={})",
              stm.relay_parent,
              stm.compact.payload.ix);
      return;
    }

    if (!*was_fresh_opt) {
      SL_TRACE(logger_,
               "Statement was not fresh. (relay parent={}, validator={})",
               stm.relay_parent,
               stm.compact.payload.ix);
      return;
    }

    const auto is_importable = candidates_.is_importable(candidate_hash);
    if (parachain_state->get().per_session_state->value().grid_view) {
      local_validator.grid_tracker.learned_fresh_statement(
          parachain_state->get().per_session_state->value().groups,
          *parachain_state->get().per_session_state->value().grid_view,
          originator_index,
          statement);
    }

    if (is_importable && confirmed) {
      send_backing_fresh_statements(confirmed->get(),
                                    stm.relay_parent,
                                    parachain_state->get(),
                                    group,
                                    candidate_hash);
    }

    circulate_statement(stm.relay_parent, parachain_state->get(), stm.compact);
  }

  void ParachainProcessorImpl::process_vstaging_statement(
      const libp2p::peer::PeerId &peer_id,
      const network::vstaging::StatementDistributionMessage &msg) {
    BOOST_ASSERT(main_pool_handler_->isInCurrentThread());
    SL_TRACE(
        logger_, "Incoming `StatementDistributionMessage`. (peer={})", peer_id);

    if (auto inner =
            if_type<const network::vstaging::BackedCandidateAcknowledgement>(
                msg)) {
      handle_incoming_acknowledgement(peer_id, inner->get());
    } else if (auto manifest =
                   if_type<const network::vstaging::BackedCandidateManifest>(
                       msg)) {
      handle_incoming_manifest(peer_id, manifest->get());
    } else if (auto stm =
                   if_type<const network::vstaging::
                               StatementDistributionMessageStatement>(msg)) {
      handle_incoming_statement(peer_id, stm->get());
    } else {
      SL_ERROR(logger_, "Skipped message.");
    }
  }

  void ParachainProcessorImpl::circulate_statement(
      const RelayHash &relay_parent,
      RelayParentState &relay_parent_state,
      const IndexedAndSigned<network::vstaging::CompactStatement> &statement) {
    const auto &session_info =
        relay_parent_state.per_session_state->value().session_info;
    const auto &compact_statement = getPayload(statement);
    const auto &candidate_hash = candidateHash(compact_statement);
    const auto originator = statement.payload.ix;

    [[maybe_unused]] const auto is_confirmed =
        candidates_.is_confirmed(candidate_hash);
    if (!relay_parent_state.local_validator) {
      return;
    }

    auto &local_validator = *relay_parent_state.local_validator;
    [[maybe_unused]] auto statement_group =
        relay_parent_state.per_session_state->value().groups.byValidatorIndex(
            originator);

    /// TODO(iceseer): do `cluster` targets
    std::vector<std::pair<libp2p::peer::PeerId, network::CollationVersion>>
        statement_to_peers;
    for (const auto v : local_validator.grid_tracker.direct_statement_targets(
             relay_parent_state.per_session_state->value().groups,
             originator,
             compact_statement)) {
      auto peer = query_audi_->get(session_info.discovery_keys[v]);
      if (!peer) {
        continue;
      }

      auto peer_state = pm_->getPeerState(peer->id);
      if (!peer_state) {
        continue;
      }

      if (!peer_state->get().knows_relay_parent(relay_parent)) {
        continue;
      }

      network::CollationVersion version = network::CollationVersion::VStaging;
      if (peer_state->get().version) {
        version = *peer_state->get().version;
      }

      statement_to_peers.emplace_back(peer->id, version);
      local_validator.grid_tracker.sent_or_received_direct_statement(
          relay_parent_state.per_session_state->value().groups,
          originator,
          v,
          compact_statement,
          false);
    }

    auto se = pm_->getStreamEngine();
    BOOST_ASSERT(se);

    auto message_v2 = std::make_shared<
        network::WireMessage<network::vstaging::ValidatorProtocolMessage>>(
        kagome::network::vstaging::ValidatorProtocolMessage{
            kagome::network::vstaging::StatementDistributionMessage{
                kagome::network::vstaging::
                    StatementDistributionMessageStatement{
                        .relay_parent = relay_parent,
                        .compact = statement,
                    }}});
    for (const auto &[peer, version] : statement_to_peers) {
      if (version == network::CollationVersion::VStaging) {
        se->send(peer, router_->getValidationProtocolVStaging(), message_v2);
      } else {
        assert(false);
      }
    }
  }

  void ParachainProcessorImpl::request_attested_candidate(
      const libp2p::peer::PeerId &peer,
      RelayParentState &relay_parent_state,
      const RelayHash &relay_parent,
      const CandidateHash &candidate_hash,
      GroupIndex group_index) {
    if (!relay_parent_state.local_validator) {
      return;
    }
    auto &local_validator = *relay_parent_state.local_validator;

    const auto &session_info =
        relay_parent_state.per_session_state->value().session_info;
    auto group =
        relay_parent_state.per_session_state->value().groups.get(group_index);
    if (!group) {
      return;
    }
    const auto seconding_limit =
        relay_parent_state.prospective_parachains_mode->max_candidate_depth + 1;

    SL_TRACE(logger_,
             "Form unwanted mask. (relay_parent={}, candidate_hash={})",
             relay_parent,
             candidate_hash);
    network::vstaging::StatementFilter unwanted_mask(group->size());
    for (size_t i = 0; i < group->size(); ++i) {
      const auto v = (*group)[i];
      if (relay_parent_state.statement_store->seconded_count(v)
          >= seconding_limit) {
        unwanted_mask.seconded_in_group.bits[i] = true;
      }
    }

    /// TODO(iceseer): do `disabled validators`
    /// Add disabled validators to the unwanted mask.
    /// https://github.com/qdrvm/kagome/issues/2060

    auto backing_threshold = [&]() -> std::optional<size_t> {
      auto bt = relay_parent_state.per_session_state->value()
                    .groups.get_size_and_backing_threshold(group_index);
      return bt ? std::get<1>(*bt) : std::optional<size_t>{};
    }();

    SL_TRACE(logger_,
             "Enumerate peers. (relay_parent={}, candidate_hash={})",
             relay_parent,
             candidate_hash);
    std::optional<network::vstaging::StatementFilter> target;
    auto audi = query_audi_->get(peer);
    if (!audi) {
      SL_TRACE(logger_,
               "No audi. (relay_parent={}, candidate_hash={})",
               relay_parent,
               candidate_hash);
      return;
    }

    ValidatorIndex validator_id = 0;
    for (; validator_id < session_info.discovery_keys.size(); ++validator_id) {
      if (session_info.discovery_keys[validator_id] == *audi) {
        SL_TRACE(logger_,
                 "Captured validator. (relay_parent={}, candidate_hash={})",
                 relay_parent,
                 candidate_hash);
        break;
      }
    }

    auto filter = local_validator.grid_tracker.advertised_statements(
        validator_id, candidate_hash);
    if (!filter) {
      SL_TRACE(logger_,
               "No filter. (relay_parent={}, candidate_hash={})",
               relay_parent,
               candidate_hash);
      return;
    }

    filter->mask_seconded(unwanted_mask.seconded_in_group);
    filter->mask_valid(unwanted_mask.validated_in_group);

    if (!backing_threshold
        || (filter->has_seconded()
            && filter->backing_validators() >= *backing_threshold)) {
      network::vstaging::StatementFilter f(group->size());
      target.emplace(std::move(f));
    } else {
      SL_TRACE(
          logger_,
          "Not pass backing threshold. (relay_parent={}, candidate_hash={})",
          relay_parent,
          candidate_hash);
      return;
    }

    if (!target) {
      SL_TRACE(logger_,
               "Target not found. (relay_parent={}, candidate_hash={})",
               relay_parent,
               candidate_hash);
      return;
    }

    const auto &um = *target;
    SL_TRACE(logger_,
             "Requesting. (peer={}, relay_parent={}, candidate_hash={})",
             peer,
             relay_parent,
             candidate_hash);
    router_->getFetchAttestedCandidateProtocol()->doRequest(
        peer,
        network::vstaging::AttestedCandidateRequest{
            .candidate_hash = candidate_hash,
            .mask = um,
        },
        [wptr{weak_from_this()},
         relay_parent{relay_parent},
         candidate_hash{candidate_hash},
         group_index{group_index}](
            outcome::result<network::vstaging::AttestedCandidateResponse>
                r) mutable {
          if (auto self = wptr.lock()) {
            self->handleFetchedStatementResponse(
                std::move(r), relay_parent, candidate_hash, group_index);
          }
        });
  }

  void ParachainProcessorImpl::handleFetchedStatementResponse(
      outcome::result<network::vstaging::AttestedCandidateResponse> &&r,
      const RelayHash &relay_parent,
      const CandidateHash &candidate_hash,
      GroupIndex group_index) {
    REINVOKE(*main_pool_handler_,
             handleFetchedStatementResponse,
             std::move(r),
             relay_parent,
             candidate_hash,
             group_index);

    if (r.has_error()) {
      SL_INFO(logger_,
              "Fetch attested candidate returned an error. (relay parent={}, "
              "candidate={}, group index={}, error={})",
              relay_parent,
              candidate_hash,
              group_index,
              r.error());
      return;
    }

    /// TODO(iceseer): do https://github.com/qdrvm/kagome/issues/1888
    /// validate response

    auto parachain_state = tryGetStateByRelayParent(relay_parent);
    if (!parachain_state) {
      SL_TRACE(
          logger_,
          "No relay parent data on fetch attested candidate response. (relay "
          "parent={})",
          relay_parent);
      return;
    }

    if (!parachain_state->get().statement_store) {
      SL_WARN(logger_,
              "No statement store. (relay parent={}, candidate={})",
              relay_parent,
              candidate_hash);
      return;
    }

    const network::vstaging::AttestedCandidateResponse &response = r.value();

    SL_INFO(logger_,
            "Fetch attested candidate success. (relay parent={}, "
            "candidate={}, group index={}, statements={})",
            relay_parent,
            candidate_hash,
            group_index,
            response.statements.size());
    for (const auto &statement : response.statements) {
      parachain_state->get().statement_store->insert(
          parachain_state->get().per_session_state->value().groups,
          statement,
          StatementOrigin::Remote);
    }

    auto opt_post_confirmation =
        candidates_.confirm_candidate(candidate_hash,
                                      response.candidate_receipt,
                                      response.persisted_validation_data,
                                      group_index,
                                      hasher_);
    if (!opt_post_confirmation) {
      SL_WARN(logger_,
              "Candidate re-confirmed by request/response: logic error. (relay "
              "parent={}, candidate={})",
              relay_parent,
              candidate_hash);
      return;
    }

    auto &post_confirmation = *opt_post_confirmation;
    apply_post_confirmation(post_confirmation);

    auto opt_confirmed = candidates_.get_confirmed(candidate_hash);
    BOOST_ASSERT(opt_confirmed);

    if (!opt_confirmed->get().is_importable(std::nullopt)) {
      SL_INFO(logger_,
              "Not importable. (relay parent={}, "
              "candidate={}, group index={})",
              relay_parent,
              candidate_hash,
              group_index);
      return;
    }

    const auto &groups =
        parachain_state->get().per_session_state->value().groups;
    auto it = groups.groups.find(group_index);
    if (it == groups.groups.end()) {
      SL_WARN(logger_,
              "Group was not found. (relay parent={}, candidate={}, group "
              "index={})",
              relay_parent,
              candidate_hash,
              group_index);
      return;
    }

    SL_INFO(logger_,
            "Send fresh statements. (relay parent={}, "
            "candidate={})",
            relay_parent,
            candidate_hash);
    send_backing_fresh_statements(opt_confirmed->get(),
                                  relay_parent,
                                  parachain_state->get(),
                                  it->second,
                                  candidate_hash);
  }

  void ParachainProcessorImpl::new_confirmed_candidate_fragment_tree_updates(
      const HypotheticalCandidate &candidate) {
    fragment_tree_update_inner(std::nullopt, std::nullopt, {candidate});
  }

  void ParachainProcessorImpl::new_leaf_fragment_tree_updates(
      const Hash &leaf_hash) {
    fragment_tree_update_inner({leaf_hash}, std::nullopt, std::nullopt);
  }

  void
  ParachainProcessorImpl::prospective_backed_notification_fragment_tree_updates(
      ParachainId para_id, const Hash &para_head) {
    std::pair<std::reference_wrapper<const Hash>, ParachainId> p{{para_head},
                                                                 para_id};
    fragment_tree_update_inner(std::nullopt, p, std::nullopt);
  }

  void ParachainProcessorImpl::fragment_tree_update_inner(
      std::optional<std::reference_wrapper<const Hash>> active_leaf_hash,
      std::optional<std::pair<std::reference_wrapper<const Hash>, ParachainId>>
          required_parent_info,
      std::optional<std::reference_wrapper<const HypotheticalCandidate>>
          known_hypotheticals) {
    std::vector<HypotheticalCandidate> hypotheticals;
    if (!known_hypotheticals) {
      hypotheticals = candidates_.frontier_hypotheticals(required_parent_info);
    } else {
      hypotheticals.emplace_back(known_hypotheticals->get());
    }

    auto frontier = prospective_parachains_->answerHypotheticalFrontierRequest(
        hypotheticals, active_leaf_hash, false);
    for (const auto &[hypo, membership] : frontier) {
      if (membership.empty()) {
        continue;
      }

      for (const auto &[leaf_hash, _] : membership) {
        candidates_.note_importable_under(hypo, leaf_hash);
      }

      if (auto c = if_type<const HypotheticalCandidateComplete>(hypo)) {
        auto confirmed_candidate =
            candidates_.get_confirmed(c->get().candidate_hash);
        auto prs =
            tryGetStateByRelayParent(c->get().receipt.descriptor.relay_parent);

        if (prs && confirmed_candidate) {
          const auto group_index =
              group_for_para(prs->get().availability_cores,
                             prs->get().group_rotation_info,
                             c->get().receipt.descriptor.para_id);

          const auto &session_info =
              prs->get().per_session_state->value().session_info;
          if (!group_index
              || *group_index >= session_info.validator_groups.size()) {
            return;
          }

          const auto &group = session_info.validator_groups[*group_index];
          send_backing_fresh_statements(
              *confirmed_candidate,
              c->get().receipt.descriptor.relay_parent,
              prs->get(),
              group,
              c->get().candidate_hash);
        }
      }
    }
  }

  /// TODO(iceseer): do remove
  std::optional<GroupIndex> ParachainProcessorImpl::group_for_para(
      const std::vector<runtime::CoreState> &availability_cores,
      const runtime::GroupDescriptor &group_rotation_info,
      ParachainId para_id) const {
    std::optional<CoreIndex> core_index;
    for (CoreIndex i = 0; i < availability_cores.size(); ++i) {
      const auto c = visit_in_place(
          availability_cores[i],
          [](const runtime::OccupiedCore &core) -> std::optional<ParachainId> {
            return core.candidate_descriptor.para_id;
          },
          [](const runtime::ScheduledCore &core) -> std::optional<ParachainId> {
            return core.para_id;
          },
          [](const auto &) -> std::optional<ParachainId> {
            return std::nullopt;
          });

      if (c && *c == para_id) {
        core_index = i;
        break;
      }
    }

    if (!core_index) {
      return std::nullopt;
    }
    return group_rotation_info.groupForCore(*core_index,
                                            availability_cores.size());
  }

  void ParachainProcessorImpl::send_cluster_candidate_statements(
      const CandidateHash &candidate_hash, const RelayHash &relay_parent) {
    auto relay_parent_state = tryGetStateByRelayParent(relay_parent);
    if (!relay_parent_state) {
      return;
    }

    auto local_group = relay_parent_state->get().our_group;
    if (!local_group) {
      return;
    }

    auto group =
        relay_parent_state->get().per_session_state->value().groups.get(
            *local_group);
    if (!group) {
      return;
    }
    auto group_size = group->size();

    relay_parent_state->get().statement_store->groupStatements(
        *group,
        candidate_hash,
        network::vstaging::StatementFilter(group_size, true),
        [&](const IndexedAndSigned<network::vstaging::CompactStatement>
                &statement) {
          circulate_statement(
              relay_parent, relay_parent_state->get(), statement);
        });
  }

  void ParachainProcessorImpl::apply_post_confirmation(
      const PostConfirmation &post_confirmation) {
    const auto candidate_hash = candidateHash(post_confirmation.hypothetical);
    send_cluster_candidate_statements(
        candidate_hash, relayParent(post_confirmation.hypothetical));

    new_confirmed_candidate_fragment_tree_updates(
        post_confirmation.hypothetical);
  }

  void ParachainProcessorImpl::send_backing_fresh_statements(
      const ConfirmedCandidate &confirmed,
      const RelayHash &relay_parent,
      ParachainProcessorImpl::RelayParentState &per_relay_parent,
      const std::vector<ValidatorIndex> &group,
      const CandidateHash &candidate_hash) {
    if (!per_relay_parent.statement_store) {
      return;
    }

    std::vector<std::pair<ValidatorIndex, network::vstaging::CompactStatement>>
        imported;
    per_relay_parent.statement_store->fresh_statements_for_backing(
        group,
        candidate_hash,
        [&](const IndexedAndSigned<network::vstaging::CompactStatement>
                &statement) {
          const auto &v = statement.payload.ix;
          const auto &compact = getPayload(statement);
          imported.emplace_back(v, compact);

          SignedFullStatementWithPVD carrying_pvd{
              .payload =
                  {
                      .payload = visit_in_place(
                          compact.inner_value,
                          [&](const network::vstaging::SecondedCandidateHash &)
                              -> StatementWithPVD {
                            return StatementWithPVDSeconded{
                                .committed_receipt = confirmed.receipt,
                                .pvd = confirmed.persisted_validation_data,
                            };
                          },
                          [](const network::vstaging::ValidCandidateHash &val)
                              -> StatementWithPVD {
                            return StatementWithPVDValid{
                                .candidate_hash = val.hash,
                            };
                          },
                          [](const auto &) -> StatementWithPVD {
                            UNREACHABLE;
                          }),
                      .ix = statement.payload.ix,
                  },
              .signature = statement.signature,
          };

          main_pool_handler_->execute(
              [wself{weak_from_this()},
               relay_parent{relay_parent},
               carrying_pvd{std::move(carrying_pvd)}]() {
                if (auto self = wself.lock()) {
                  SL_TRACE(self->logger_, "Handle statement {}", relay_parent);
                  self->handleStatement(relay_parent, carrying_pvd);
                }
              });
        });

    for (const auto &[v, s] : imported) {
      per_relay_parent.statement_store->note_known_by_backing(v, s);
    }
  }

  void ParachainProcessorImpl::process_legacy_statement(
      const libp2p::peer::PeerId &peer_id,
      const network::StatementDistributionMessage &msg) {
    BOOST_ASSERT(main_pool_handler_->isInCurrentThread());
    if (auto statement_msg{boost::get<const network::Seconded>(&msg)}) {
      if (auto r = canProcessParachains(); r.has_error()) {
        return;
      }
      if (auto r = isParachainValidator(statement_msg->relay_parent);
          r.has_error() || !r.value()) {
        return;
      }

      SL_TRACE(
          logger_, "Imported statement on {}", statement_msg->relay_parent);

      std::optional<StatementWithPVD> stm;
      if (auto ccr = if_type<const network::CommittedCandidateReceipt>(
              getPayload(statement_msg->statement).candidate_state)) {
        std::optional<runtime::PersistedValidationData> pvd =
            fetchPersistedValidationData(statement_msg->relay_parent,
                                         ccr->get().descriptor.para_id);
        if (!pvd) {
          SL_TRACE(logger_, "No pvd fetched.");
          return;
        }
        stm = StatementWithPVDSeconded{
            .committed_receipt = ccr->get(),
            .pvd = std::move(*pvd),
        };
      } else if (auto h = if_type<const CandidateHash>(
                     getPayload(statement_msg->statement).candidate_state)) {
        stm = StatementWithPVDValid{
            .candidate_hash = h->get(),
        };
      }

      handleStatement(statement_msg->relay_parent,
                      SignedFullStatementWithPVD{
                          .payload =
                              {
                                  .payload = std::move(*stm),
                                  .ix = statement_msg->statement.payload.ix,
                              },
                          .signature = statement_msg->statement.signature,
                      });
    } else {
      const auto large = boost::get<const network::LargeStatement>(&msg);
      SL_ERROR(logger_,
               "Ignoring LargeStatement about {} from {}",
               large->payload.payload.candidate_hash,
               peer_id);
    }
  }

  void ParachainProcessorImpl::onValidationProtocolMsg(
      const libp2p::peer::PeerId &peer_id,
      const network::VersionedValidatorProtocolMessage &message) {
    REINVOKE(*main_pool_handler_, onValidationProtocolMsg, peer_id, message);

    SL_TRACE(
        logger_, "Incoming validator protocol message. (peer={})", peer_id);
    visit_in_place(
        message,
        [&](const network::ValidatorProtocolMessage &m) {
          SL_TRACE(logger_, "V1");
          visit_in_place(
              m,
              [&](const network::BitfieldDistributionMessage &val) {
                process_bitfield_distribution(val);
              },
              [&](const network::StatementDistributionMessage &val) {
                process_legacy_statement(peer_id, val);
              },
              [&](const auto &) {});
        },
        [&](const network::vstaging::ValidatorProtocolMessage &m) {
          SL_TRACE(logger_, "V2");
          visit_in_place(
              m,
              [&](const network::vstaging::BitfieldDistributionMessage &val) {
                process_bitfield_distribution(val);
              },
              [&](const network::vstaging::StatementDistributionMessage &val) {
                process_vstaging_statement(peer_id, val);
              },
              [&](const auto &) {});
        },
        [&](const auto &m) { SL_WARN(logger_, "UNSUPPORTED Version"); });
  }

  template <typename F>
  void ParachainProcessorImpl::requestPoV(
      const libp2p::peer::PeerInfo &peer_info,
      const CandidateHash &candidate_hash,
      F &&callback) {
    /// TODO(iceseer): request PoV from validator, who seconded candidate
    /// But now we can assume, that if we received either `seconded` or `valid`
    /// from some peer, than we expect this peer has valid PoV, which we can
    /// request.

    logger_->info("Requesting PoV.(candidate hash={}, peer={})",
                  candidate_hash,
                  peer_info.id);

    auto protocol = router_->getReqPovProtocol();
    BOOST_ASSERT(protocol);

    protocol->request(peer_info, candidate_hash, std::forward<F>(callback));
  }

  void ParachainProcessorImpl::kickOffValidationWork(
      const RelayHash &relay_parent,
      AttestingData &attesting_data,
      const runtime::PersistedValidationData &persisted_validation_data,
      RelayParentState &parachain_state) {
    BOOST_ASSERT(main_pool_handler_->isInCurrentThread());

    const auto candidate_hash{attesting_data.candidate.hash(*hasher_)};
    if (!parachain_state.awaiting_validation.insert(candidate_hash).second) {
      return;
    }

    const auto &session_info =
        parachain_state.per_session_state->value().session_info;
    if (session_info.discovery_keys.size() <= attesting_data.from_validator) {
      SL_ERROR(logger_,
               "Invalid validator index.(relay_parent={}, validator_index={})",
               relay_parent,
               attesting_data.from_validator);
      return;
    }

    const auto &authority_id =
        session_info.discovery_keys[attesting_data.from_validator];
    if (auto peer = query_audi_->get(authority_id)) {
      auto pvd{persisted_validation_data};
      requestPoV(
          *peer,
          candidate_hash,
          [candidate{attesting_data.candidate},
           pvd{std::move(pvd)},
           candidate_hash,
           wself{weak_from_this()},
           relay_parent,
           peer_id{peer->id}](auto &&pov_response_result) mutable {
            if (auto self = wself.lock()) {
              auto parachain_state =
                  self->tryGetStateByRelayParent(relay_parent);
              if (!parachain_state) {
                SL_TRACE(
                    self->logger_,
                    "After request pov no parachain state on relay_parent {}",
                    relay_parent);
                return;
              }

              if (!pov_response_result) {
                self->logger_->warn("Request PoV on relay_parent {} failed {}",
                                    relay_parent,
                                    pov_response_result.error().message());
                return;
              }

              network::ResponsePov &opt_pov = pov_response_result.value();
              auto p{boost::get<network::ParachainBlock>(&opt_pov)};
              if (!p) {
                self->logger_->warn("No PoV.(candidate={})", candidate_hash);
                self->onAttestNoPoVComplete(relay_parent, candidate_hash);
                return;
              }

              self->logger_->info(
                  "PoV received.(relay_parent={}, candidate hash={}, peer={})",
                  relay_parent,
                  candidate_hash,
                  peer_id);
              self->validateAsync<ValidationTaskType::kAttest>(
                  std::move(candidate),
                  std::move(*p),
                  std::move(pvd),
                  peer_id,
                  relay_parent,
                  parachain_state->get().table_context.validators.size());
            }
          });
    }
  }

  outcome::result<network::vstaging::AttestedCandidateResponse>
  ParachainProcessorImpl::OnFetchAttestedCandidateRequest(
      const network::vstaging::AttestedCandidateRequest &request) {
    auto confirmed = candidates_.get_confirmed(request.candidate_hash);
    if (!confirmed) {
      return Error::NOT_CONFIRMED;
    }

    auto relay_parent_state =
        tryGetStateByRelayParent(confirmed->get().relay_parent());
    if (!relay_parent_state) {
      return Error::NO_STATE;
    }
    BOOST_ASSERT(relay_parent_state->get().statement_store);
    BOOST_ASSERT(relay_parent_state->get().our_index);

    auto group =
        relay_parent_state->get().per_session_state->value().groups.get(
            confirmed->get().group_index());
    if (!group) {
      SL_ERROR(logger_,
               "Unexpected array bound for groups. (relay parent={})",
               confirmed->get().relay_parent());
      return Error::OUT_OF_BOUND;
    }

    const auto group_size = group->size();
    auto &mask = request.mask;
    if (mask.seconded_in_group.bits.size() != group_size
        || mask.validated_in_group.bits.size() != group_size) {
      return Error::INCORRECT_BITFIELD_SIZE;
    }

    auto init_with_not = [](scale::BitVec &dst, const scale::BitVec &src) {
      dst.bits.reserve(src.bits.size());
      for (const auto i : src.bits) {
        dst.bits.emplace_back(!i);
      }
    };

    network::vstaging::StatementFilter and_mask;
    init_with_not(and_mask.seconded_in_group, request.mask.seconded_in_group);
    init_with_not(and_mask.validated_in_group, request.mask.validated_in_group);

    /// TODO(iceseer): do `disabled validators` check
    /// https://github.com/qdrvm/kagome/issues/2060
    std::vector<IndexedAndSigned<network::vstaging::CompactStatement>>
        statements;
    relay_parent_state->get().statement_store->groupStatements(
        *group,
        request.candidate_hash,
        and_mask,
        [&](const IndexedAndSigned<network::vstaging::CompactStatement>
                &statement) { statements.emplace_back(statement); });

    return network::vstaging::AttestedCandidateResponse{
        .candidate_receipt = confirmed->get().receipt,
        .persisted_validation_data = confirmed->get().persisted_validation_data,
        .statements = std::move(statements),
    };
  }

  outcome::result<network::FetchChunkResponse>
  ParachainProcessorImpl::OnFetchChunkRequest(
      const network::FetchChunkRequest &request) {
    if (auto chunk =
            av_store_->getChunk(request.candidate, request.chunk_index)) {
      return network::Chunk{
          .data = chunk->chunk,
          .proof = chunk->proof,
      };
    }
    return network::FetchChunkResponse{};
  }

  std::optional<
      std::reference_wrapper<ParachainProcessorImpl::RelayParentState>>
  ParachainProcessorImpl::tryGetStateByRelayParent(
      const primitives::BlockHash &relay_parent) {
    BOOST_ASSERT(main_pool_handler_->isInCurrentThread());
    const auto it = our_current_state_.state_by_relay_parent.find(relay_parent);
    if (it != our_current_state_.state_by_relay_parent.end()) {
      return it->second;
    }
    return std::nullopt;
  }

  ParachainProcessorImpl::RelayParentState &
  ParachainProcessorImpl::storeStateByRelayParent(
      const primitives::BlockHash &relay_parent, RelayParentState &&val) {
    BOOST_ASSERT(main_pool_handler_->isInCurrentThread());
    const auto &[it, inserted] =
        our_current_state_.state_by_relay_parent.insert(
            {relay_parent, std::move(val)});
    BOOST_ASSERT(inserted);
    return it->second;
  }

  void ParachainProcessorImpl::handleStatement(
      const primitives::BlockHash &relay_parent,
      const SignedFullStatementWithPVD &statement) {
    BOOST_ASSERT(main_pool_handler_->isInCurrentThread());

    auto opt_parachain_state = tryGetStateByRelayParent(relay_parent);
    if (!opt_parachain_state) {
      logger_->trace("Handled statement from {} out of view", relay_parent);
      return;
    }

    auto &parachain_state = opt_parachain_state->get();
    const auto &assigned_para = parachain_state.assigned_para;
    const auto &assigned_core = parachain_state.assigned_core;
    auto &fallbacks = parachain_state.fallbacks;
    auto &awaiting_validation = parachain_state.awaiting_validation;

    auto res = importStatement(relay_parent, statement, parachain_state);
    if (res.has_error()) {
      SL_TRACE(logger_,
               "Statement rejected. (relay_parent={}, error={}).",
               relay_parent,
               res.error());
      return;
    }

    post_import_statement_actions(relay_parent, parachain_state, res.value());
    if (auto result = res.value()) {
      if (!assigned_core || result->group_id != *assigned_core) {
        SL_TRACE(
            logger_,
            "Registered statement from not our group(assigned_para our={}, assigned_core our={}, registered={}).",
            assigned_para,
            assigned_core,
            result->group_id);
        return;
      }

      const auto &candidate_hash = result->candidate;
      SL_TRACE(logger_,
               "Registered incoming statement.(relay_parent={}).",
               relay_parent);
      std::optional<std::reference_wrapper<AttestingData>> attesting_ref =
          visit_in_place(
              parachain::getPayload(statement),
              [&](const StatementWithPVDSeconded &val)
                  -> std::optional<std::reference_wrapper<AttestingData>> {
                auto opt_candidate = backing_store_->getCadidateInfo(
                    relay_parent, candidate_hash);
                if (!opt_candidate) {
                  logger_->error("No candidate {}", candidate_hash);
                  return std::nullopt;
                }

                AttestingData attesting{
                    .candidate = candidateFromCommittedCandidateReceipt(
                        opt_candidate->get().candidate),
                    .pov_hash = val.committed_receipt.descriptor.pov_hash,
                    .from_validator = statement.payload.ix,
                    .backing = {}};

                auto const &[it, _] = fallbacks.insert(
                    std::make_pair(candidate_hash, std::move(attesting)));
                return it->second;
              },
              [&](const StatementWithPVDValid &val)
                  -> std::optional<std::reference_wrapper<AttestingData>> {
                auto it = fallbacks.find(val.candidate_hash);
                if (it == fallbacks.end()) {
                  return std::nullopt;
                }
                if (!parachain_state.our_index
                    || *parachain_state.our_index == statement.payload.ix) {
                  return std::nullopt;
                }
                if (awaiting_validation.find(val.candidate_hash)
                    != awaiting_validation.end()) {
                  it->second.backing.push(statement.payload.ix);
                  return std::nullopt;
                }
                it->second.from_validator = statement.payload.ix;
                return it->second;
              },
              [&](const auto &)
                  -> std::optional<std::reference_wrapper<AttestingData>> {
                BOOST_ASSERT(!"Not used!");
                return std::nullopt;
              });

      if (attesting_ref) {
        auto it = our_current_state_.per_candidate.find(candidate_hash);
        if (it != our_current_state_.per_candidate.end()) {
          kickOffValidationWork(relay_parent,
                                attesting_ref->get(),
                                it->second.persisted_validation_data,
                                parachain_state);
        }
      }
    }
  }

  std::optional<BackingStore::ImportResult>
  ParachainProcessorImpl::importStatementToTable(
      const RelayHash &relay_parent,
      ParachainProcessorImpl::RelayParentState &relayParentState,
      GroupIndex group_id,
      const primitives::BlockHash &candidate_hash,
      const network::SignedStatement &statement) {
    SL_TRACE(
        logger_, "Import statement into table.(candidate={})", candidate_hash);
    return backing_store_->put(
        relay_parent,
        group_id,
        relayParentState.table_context.groups,
        statement,
        relayParentState.prospective_parachains_mode.has_value());
  }

  void ParachainProcessorImpl::provide_candidate_to_grid(
      const CandidateHash &candidate_hash,
      RelayParentState &relay_parent_state,
      const ConfirmedCandidate &confirmed_candidate,
      const runtime::SessionInfo &session_info) {
    if (!relay_parent_state.local_validator) {
      return;
    }
    auto &local_validator = *relay_parent_state.local_validator;

    const auto relay_parent = confirmed_candidate.relay_parent();
    const auto group_index = confirmed_candidate.group_index();

    if (!relay_parent_state.per_session_state->value().grid_view) {
      SL_TRACE(
          logger_,
          "Cannot handle backable candidate due to lack of topology. (candidate={}, relay_parent={})",
          candidate_hash,
          relay_parent);
      return;
    }

    const auto &grid_view =
        *relay_parent_state.per_session_state->value().grid_view;
    const auto group =
        relay_parent_state.per_session_state->value().groups.get(group_index);
    if (!group) {
      SL_TRACE(
          logger_,
          "Handled backed candidate with unknown group? (candidate={}, relay_parent={}, group_index={})",
          candidate_hash,
          relay_parent,
          group_index);
      return;
    }
    const auto group_size = group->size();

    SL_TRACE(
        logger_,
        "======================== GRID VIEW {} {} ========================",
        group_index, relay_parent);

    for (size_t k = 0; k < grid_view.size(); ++k) {
      const auto &v = grid_view[k];
      SL_TRACE(
        logger_,
        "\tGroup {}", k
      );
      for (const auto vi : v.sending) {
        SL_TRACE(
        logger_,
          "\t\tS: {}", vi
        );
      }
      for (const auto vi : v.receiving) {
        SL_TRACE(
        logger_,
          "\t\tR: {}", vi
        );
      }
    }

    SL_TRACE(
        logger_,
        "=================================================================");

    auto filter = local_knowledge_filter(group_size,
                                         group_index,
                                         candidate_hash,
                                         *relay_parent_state.statement_store);

    auto actions = local_validator.grid_tracker.add_backed_candidate(
        grid_view, candidate_hash, group_index, filter);

    network::vstaging::BackedCandidateManifest manifest{
        .relay_parent = relay_parent,
        .candidate_hash = candidate_hash,
        .group_index = group_index,
        .para_id = confirmed_candidate.para_id(),
        .parent_head_data_hash = confirmed_candidate.parent_head_data_hash(),
        .statement_knowledge = filter};

    network::vstaging::BackedCandidateAcknowledgement acknowledgement{
        .candidate_hash = candidate_hash, .statement_knowledge = filter};

    std::vector<std::pair<libp2p::peer::PeerId, network::CollationVersion>>
        manifest_peers;
    std::vector<std::pair<libp2p::peer::PeerId, network::CollationVersion>>
        ack_peers;
    std::deque<std::pair<std::vector<libp2p::peer::PeerId>,
                         network::VersionedValidatorProtocolMessage>>
        post_statements;

    for (const auto &[v, action] : actions) {
      auto peer_opt = query_audi_->get(session_info.discovery_keys[v]);
      if (!peer_opt) {
        continue;
      }

      auto peer_state = pm_->getPeerState(peer_opt->id);
      if (!peer_state) {
        continue;
      }

      if (!peer_state->get().knows_relay_parent(relay_parent)) {
        continue;
      }

      switch (action) {
        case grid::ManifestKind::Full: {
          SL_TRACE(
            logger_,
            "Full manifest -> {}", v
          );
          manifest_peers.emplace_back(peer_opt->id,
                                      network::CollationVersion::VStaging);
        } break;
        case grid::ManifestKind::Acknowledgement: {
          SL_TRACE(
            logger_,
            "Ack manifest -> {}", v
          );
          ack_peers.emplace_back(peer_opt->id,
                                 network::CollationVersion::VStaging);
        } break;
      }

      local_validator.grid_tracker.manifest_sent_to(
          relay_parent_state.per_session_state->value().groups,
          v,
          candidate_hash,
          filter);

      auto msgs = post_acknowledgement_statement_messages(
          v,
          relay_parent,
          local_validator.grid_tracker,
          *relay_parent_state.statement_store,
          relay_parent_state.per_session_state->value().groups,
          group_index,
          candidate_hash,
          peer_opt->id,
          network::CollationVersion::VStaging);

      for (auto &msg : msgs) {
        post_statements.emplace_back(
            std::vector<libp2p::peer::PeerId>{peer_opt->id}, std::move(msg));
      }
    }

    auto se = pm_->getStreamEngine();
    BOOST_ASSERT(se);

    if (!manifest_peers.empty()) {
      SL_TRACE(
          logger_,
          "Sending manifest to v2 peers. (candidate_hash={}, local_validator={}, n_peers={})",
          candidate_hash,
          *relay_parent_state.our_index,
          manifest_peers.size());
      auto message = std::make_shared<
          network::WireMessage<network::vstaging::ValidatorProtocolMessage>>(
          kagome::network::vstaging::ValidatorProtocolMessage{
              kagome::network::vstaging::StatementDistributionMessage{
                  manifest}});
      for (const auto &[p, _] : manifest_peers) {
        se->send(p, router_->getValidationProtocolVStaging(), message);
      }
    }

    if (!ack_peers.empty()) {
      SL_TRACE(
          logger_,
          "Sending acknowledgement to v2 peers. (candidate_hash={}, local_validator={}, n_peers={})",
          candidate_hash,
          *relay_parent_state.our_index,
          ack_peers.size());
      auto message = std::make_shared<
          network::WireMessage<network::vstaging::ValidatorProtocolMessage>>(
          kagome::network::vstaging::ValidatorProtocolMessage{
              kagome::network::vstaging::StatementDistributionMessage{
                  acknowledgement}});
      for (const auto &[p, _] : ack_peers) {
        se->send(p, router_->getValidationProtocolVStaging(), message);
      }
    }

    if (!post_statements.empty()) {
      SL_TRACE(
          logger_,
          "Sending statements to v2 peers. (candidate_hash={}, local_validator={}, n_peers={})",
          candidate_hash,
          *relay_parent_state.our_index,
          post_statements.size());

      for (auto &[peers, msg] : post_statements) {
        if (auto m =
                if_type<network::vstaging::ValidatorProtocolMessage>(msg)) {
          auto message = std::make_shared<network::WireMessage<
              network::vstaging::ValidatorProtocolMessage>>(
              std::move(m->get()));
          for (const auto &p : peers) {
            se->send(p, router_->getValidationProtocolVStaging(), message);
          }
        } else {
          assert(false);
        }
      }
    }
  }

  void ParachainProcessorImpl::statementDistributionBackedCandidate(
      const CandidateHash &candidate_hash) {
    auto confirmed_opt = candidates_.get_confirmed(candidate_hash);
    if (!confirmed_opt) {
      SL_TRACE(logger_,
               "Received backed candidate notification for unknown or "
               "unconfirmed. (candidate_hash={})",
               candidate_hash);
      return;
    }
    const auto &confirmed = confirmed_opt->get();

    const auto relay_parent = confirmed.relay_parent();
    auto relay_parent_state_opt = tryGetStateByRelayParent(relay_parent);
    if (!relay_parent_state_opt) {
      return;
    }
    BOOST_ASSERT(relay_parent_state_opt->get().statement_store);

    const auto &session_info =
        relay_parent_state_opt->get().per_session_state->value().session_info;
    provide_candidate_to_grid(
        candidate_hash, relay_parent_state_opt->get(), confirmed, session_info);

    prospective_backed_notification_fragment_tree_updates(
        confirmed.para_id(), confirmed.para_head());
  }

  outcome::result<BlockNumber>
  ParachainProcessorImpl::get_block_number_under_construction(
      const RelayHash &relay_parent) const {
    BOOST_ASSERT(main_pool_handler_->isInCurrentThread());

    auto res_header = block_tree_->getBlockHeader(relay_parent);
    if (res_header.has_error()) {
      if (res_header.error() == blockchain::BlockTreeError::HEADER_NOT_FOUND) {
        return 0;
      }
      return res_header.error();
    }
    return res_header.value().number + 1;
  }

  bool ParachainProcessorImpl::bitfields_indicate_availability(
      size_t core_idx,
      const std::vector<BitfieldStore::SignedBitfield> &bitfields,
      const scale::BitVec &availability_) {
    scale::BitVec availability{availability_};
    const auto availability_len = availability.bits.size();

    for (const auto &bitfield : bitfields) {
      const auto validator_idx{size_t(bitfield.payload.ix)};
      if (validator_idx >= availability.bits.size()) {
        SL_WARN(
            logger_,
            "attempted to set a transverse bit at idx which is greater than bitfield size. (validator_idx={}, availability_len={})",
            validator_idx,
            availability_len);

        return false;
      }

      availability.bits[validator_idx] =
          availability.bits[validator_idx]
          || bitfield.payload.payload.bits[core_idx];
    }

    return 3 * approval::count_ones(availability)
        >= 2 * availability.bits.size();
  }

  std::vector<network::BackedCandidate>
  ParachainProcessorImpl::getBackedCandidates(const RelayHash &relay_parent) {
    BOOST_ASSERT(main_pool_handler_->isInCurrentThread());
    SL_TRACE(logger_, "Get backed candidates. (relay_parent={})", relay_parent);

    auto relay_parent_state_opt = tryGetStateByRelayParent(relay_parent);
    if (!relay_parent_state_opt) {
      return {};
    }

<<<<<<< HEAD
    if (!relay_parent_state_opt->get().prospective_parachains_mode) {
      return backing_store_->get(relay_parent);
    }

    BlockNumber block_number;
    if (auto r = get_block_number_under_construction(relay_parent);
        r.has_error()) {
      return {};
    } else {
      block_number = r.value();
    }

    using Ancestors = std::unordered_set<CandidateHash>;
    const auto &availability_cores =
        relay_parent_state_opt->get().availability_cores;

    std::map<ParachainId, size_t> scheduled_cores_per_para;
    std::unordered_map<ParachainId, Ancestors> ancestors;
    ancestors.reserve(availability_cores.size());

    const auto elastic_scaling_mvp =
        relay_parent_state_opt->get().inject_core_index;
    const auto bitfields = bitfield_store_->getBitfields(relay_parent);
    const auto cores_len =
        relay_parent_state_opt->get().availability_cores.size();

    for (size_t core_idx = 0; core_idx < cores_len; ++core_idx) {
      const runtime::CoreState &core =
          relay_parent_state_opt->get().availability_cores[core_idx];
      visit_in_place(
          core,
          [&](const network::ScheduledCore &scheduled_core) {
            scheduled_cores_per_para[scheduled_core.para_id] += 1;
          },
          [&](const runtime::OccupiedCore &occupied_core) {
            const bool is_available = bitfields_indicate_availability(
                core_idx, bitfields, occupied_core.availability);
            if (is_available) {
              ancestors[occupied_core.candidate_descriptor.para_id].insert(
                  occupied_core.candidate_hash);
=======
    if (relay_parent_state_opt->get().prospective_parachains_mode) {
      std::vector<network::BackedCandidate> backed;

      // Iterate over the availability cores of the relay parent state
      for (size_t core_idx = 0;
           core_idx < relay_parent_state_opt->get().availability_cores.size();
           ++core_idx) {
        const runtime::CoreState &core =
            relay_parent_state_opt->get().availability_cores[core_idx];

        // Get the response based on its type based on the core state
        std::optional<std::pair<CandidateHash, Hash>> response = visit_in_place(
            core,
            [&](const network::ScheduledCore &scheduled_core)
                -> std::optional<std::pair<CandidateHash, Hash>> {
              if (auto i = prospective_parachains_->answerGetBackableCandidates(
                      relay_parent, scheduled_core.para_id, 1, {});
                  !i.empty()) {
                return i[0];
              }
              return std::nullopt;
            },
            [&](const runtime::OccupiedCore &occupied_core)
                -> std::optional<std::pair<CandidateHash, Hash>> {
              /// TODO(iceseer): do https://github.com/qdrvm/kagome/issues/1888
              /// `bitfields_indicate_availability` check
>>>>>>> f5685b3e
              if (occupied_core.next_up_on_available) {
                scheduled_cores_per_para[occupied_core.next_up_on_available
                                             ->para_id] += 1;
              }
            } else if (occupied_core.time_out_at <= block_number) {
              if (occupied_core.next_up_on_time_out) {
                scheduled_cores_per_para[occupied_core.next_up_on_time_out
                                             ->para_id] += 1;
              }
            } else {
              ancestors[occupied_core.candidate_descriptor.para_id].insert(
                  occupied_core.candidate_hash);
            }
          },
          [&](const runtime::FreeCore &) {});
    }

    std::unordered_map<ParachainId, std::vector<std::pair<CandidateHash, Hash>>>
        selected_candidates;
    selected_candidates.reserve(scheduled_cores_per_para.size());

    auto ancestor_remove = [&](ParachainId para_id) -> Ancestors {
      auto it = ancestors.find(para_id);
      if (it == ancestors.end()) {
        return {};
      }

      auto result{std::move(it->second)};
      ancestors.erase(it);
      return result;
    };

    for (const auto &[para_id, core_count] : scheduled_cores_per_para) {
      auto para_ancestors = ancestor_remove(para_id);
      if (!elastic_scaling_mvp && core_count > 1) {
        continue;
      }

      std::vector<CandidateHash> para_ancestors_vec(
          std::move_iterator(para_ancestors.begin()),
          std::move_iterator(para_ancestors.end()));
      auto response = prospective_parachains_->answerGetBackableCandidates(
          relay_parent, para_id, core_count, para_ancestors_vec);

      if (response.empty()) {
        SL_TRACE(
            logger_,
            "No backable candidate returned by prospective parachains. (relay_parent={}, para_id={})",
            relay_parent,
            para_id);
        continue;
      }

      selected_candidates.emplace(para_id, std::move(response));
    }
    SL_TRACE(logger_,
             "Got backable candidates. (count={})",
             selected_candidates.size());

    std::unordered_map<ParachainId, std::vector<BackingStore::BackedCandidate>>
        backed;
    backed.reserve(selected_candidates.size());

    for (const auto &[para_id, para_candidates] : selected_candidates) {
      for (const auto &[c_hash, r_hash] : para_candidates) {
        auto rp_state = tryGetStateByRelayParent(r_hash);
        if (!rp_state) {
          SL_TRACE(
              logger_,
              "Requested candidate's relay parent is out of view. (relay_parent={}, r_hash={}, c_hash={})",
              relay_parent,
              r_hash,
              c_hash);
          break;
        }

<<<<<<< HEAD
        if (auto attested =
                attested_candidate(r_hash,
                                   c_hash,
                                   rp_state->get().table_context,
                                   rp_state->get().minimum_backing_votes)) {
          if (auto b =
                  table_attested_to_backed(std::move(*attested),
                                           rp_state->get().table_context,
                                           rp_state->get().inject_core_index)) {
            backed[para_id].emplace_back(std::move(*b));
          } else {
            SL_TRACE(logger_,
                     "Candidate not attested -> backed. "
                     "(relay_parent={}, r_state={}, c_hash={})",
                     relay_parent,
                     r_hash,
                     c_hash);
=======
        // If the attested candidate is found, add it to the backed vector
        if (auto attested = attested_candidate(
                r_hash,
                c_hash,
                per_relay_state->get().table_context,
                per_relay_state->get().minimum_backing_votes)) {
          if (auto b = table_attested_to_backed(
                  std::move(*attested), per_relay_state->get().table_context)) {
            backed.emplace_back(std::move(*b));
>>>>>>> f5685b3e
          }
        } else {
          SL_TRACE(logger_,
                   "Candidate not attested. "
                   "(relay_parent={}, r_state={}, c_hash={})",
                   relay_parent,
                   r_hash,
                   c_hash);
        }
      }
    }

    SL_TRACE(logger_,
             "Got backed candidates. (relay_parent={}, backed_len={})",
             relay_parent,
             backed.size());
    bool with_validation_code = false;
    std::vector<BackingStore::BackedCandidate> merged_candidates;
    merged_candidates.reserve(availability_cores.size());

    for (const auto &[_, para_candidates] : backed) {
      for (const auto &candidate : para_candidates) {
        if (candidate.candidate.commitments.opt_para_runtime) {
          if (with_validation_code) {
            break;
          } else {
            with_validation_code = true;
          }
        }

        merged_candidates.emplace_back(candidate);
      }
    }

    SL_TRACE(
        logger_,
        "Selected backed candidates. (n_candidates={}, n_cores={}, relay_parent={})",
        merged_candidates.size(),
        availability_cores.size(),
        relay_parent);

    return merged_candidates;
  }

  std::optional<ParachainProcessorImpl::AttestedCandidate>
  ParachainProcessorImpl::attested(
      const network::CommittedCandidateReceipt &candidate,
      const BackingStore::StatementInfo &data,
      size_t validity_threshold) {
    const auto &validity_votes = data.validity_votes;
    const auto valid_votes = validity_votes.size();
    if (valid_votes < validity_threshold) {
      SL_TRACE(logger_,
               "Under threshold. (valid_votes={}, validity_threshold={})",
               valid_votes,
               validity_threshold);
      return std::nullopt;
    }

    std::vector<std::pair<ValidatorIndex, network::ValidityAttestation>>
        validity_votes_out;
    validity_votes_out.reserve(validity_votes.size());

    for (auto &[validator_index, validity_vote] : validity_votes) {
      auto validity_attestation = visit_in_place(
          validity_vote,
          [](const BackingStore::ValidityVoteIssued &val) {
            return network::ValidityAttestation{
                network::ValidityAttestation::Implicit{},
                ((ValidatorSignature &)val),
            };
          },
          [](const BackingStore::ValidityVoteValid &val) {
            return network::ValidityAttestation{
                network::ValidityAttestation::Explicit{},
                ((ValidatorSignature &)val),
            };
          });

      validity_votes_out.emplace_back(validator_index,
                                      std::move(validity_attestation));
    }

    return AttestedCandidate{
        .group_id = data.group_id,
        .candidate = candidate,
        .validity_votes = std::move(validity_votes_out),
    };
  }

  std::optional<ParachainProcessorImpl::AttestedCandidate>
  ParachainProcessorImpl::attested_candidate(
      const RelayHash &relay_parent,
      const CandidateHash &digest,
      const ParachainProcessorImpl::TableContext &context,
      uint32_t minimum_backing_votes) {
    if (auto opt_validity_votes =
            backing_store_->getCadidateInfo(relay_parent, digest)) {
      auto &data = opt_validity_votes->get();

      size_t len = std::numeric_limits<size_t>::max();
      if (auto it = context.groups.find(data.group_id);
          it != context.groups.end()) {
        len = it->second.size();
      } else {
        SL_TRACE(logger_,
                 "No table group. (relay_parent={}, group_id={})",
                 relay_parent,
                 data.group_id);
      }

      const auto v_threshold = std::min(len, size_t(minimum_backing_votes));
      return attested(data.candidate, data, v_threshold);
    } else {
      SL_TRACE(logger_, "No candidate info. (relay_parent={})", relay_parent);
    }
    return std::nullopt;
  }

  std::optional<BackingStore::BackedCandidate>
  ParachainProcessorImpl::table_attested_to_backed(AttestedCandidate &&attested,
                                                   TableContext &table_context,
                                                   bool inject_core_index) {
    const auto core_index = attested.group_id;
    auto it = table_context.groups.find(core_index);
    if (it == table_context.groups.end()) {
      return std::nullopt;
    }

    const auto &group = it->second;
    scale::BitVec validator_indices{};
    validator_indices.bits.resize(group.size(), false);

    std::vector<std::pair<size_t, size_t>> vote_positions;
    vote_positions.reserve(attested.validity_votes.size());

    auto position = [](const auto &container,
                       const auto &val) -> std::optional<size_t> {
      for (size_t ix = 0; ix < container.size(); ++ix) {
        if (val == container[ix]) {
          return ix;
        }
      }
      return std::nullopt;
    };

    for (size_t orig_idx = 0; orig_idx < attested.validity_votes.size();
         ++orig_idx) {
      const auto &id = attested.validity_votes[orig_idx].first;
      if (auto p = position(group, id)) {
        validator_indices.bits[*p] = true;
        vote_positions.emplace_back(orig_idx, *p);
      } else {
        logger_->critical(
            "Logic error: Validity vote from table does not correspond to "
            "group.");
        return std::nullopt;
      }
    }
    std::sort(vote_positions.begin(),
              vote_positions.end(),
              [](const auto &l, const auto &r) { return l.second < r.second; });

    std::vector<network::ValidityAttestation> validity_votes;
    validity_votes.reserve(vote_positions.size());
    for (const auto &[pos_in_votes, _pos_in_group] : vote_positions) {
      validity_votes.emplace_back(
          std::move(attested.validity_votes[pos_in_votes].second));
    }

    return BackingStore::BackedCandidate::from(
        std::move(attested.candidate),
        std::move(validity_votes),
        std::move(validator_indices),
        inject_core_index ? std::optional<CoreIndex>{core_index}
                          : std::optional<CoreIndex>{});
  }

  outcome::result<std::optional<BackingStore::ImportResult>>
  ParachainProcessorImpl::importStatement(
      const network::RelayHash &relay_parent,
      const SignedFullStatementWithPVD &statement,
      ParachainProcessorImpl::RelayParentState &rp_state) {
    const CandidateHash candidate_hash =
        candidateHashFrom(parachain::getPayload(statement));

    SL_TRACE(logger_,
             "Importing statement.(relay_parent={}, validator_index={}, "
             "candidate_hash={})",
             relay_parent,
             statement.payload.ix,
             candidate_hash);

    if (auto seconded = if_type<const StatementWithPVDSeconded>(
            parachain::getPayload(statement));
        seconded
        && our_current_state_.per_candidate.find(candidate_hash)
               == our_current_state_.per_candidate.end()) {
      auto &candidate = seconded->get().committed_receipt;
      if (rp_state.prospective_parachains_mode) {
        fragment::FragmentTreeMembership membership =
            prospective_parachains_->introduceCandidate(
                candidate.descriptor.para_id,
                candidate,
                crypto::Hashed<const runtime::PersistedValidationData &,
                               32,
                               crypto::Blake2b_StreamHasher<32>>{
                    seconded->get().pvd},
                candidate_hash);
        if (membership.empty()) {
          SL_TRACE(logger_, "`membership` is empty.");
          return Error::REJECTED_BY_PROSPECTIVE_PARACHAINS;
        }

        prospective_parachains_->candidateSeconded(candidate.descriptor.para_id,
                                                   candidate_hash);
      }
      our_current_state_.per_candidate.insert(
          {candidate_hash,
           PerCandidateState{
               .persisted_validation_data = seconded->get().pvd,
               .seconded_locally = false,
               .para_id = seconded->get().committed_receipt.descriptor.para_id,
               .relay_parent =
                   seconded->get().committed_receipt.descriptor.relay_parent,
           }});
    }

    network::SignedStatement stmnt{
        .payload =
            {
                .payload = visit_in_place(
                    parachain::getPayload(statement),
                    [&](const StatementWithPVDSeconded &val) {
                      return network::CandidateState{val.committed_receipt};
                    },
                    [&](const StatementWithPVDValid &val) {
                      return network::CandidateState{val.candidate_hash};
                    }),
                .ix = statement.payload.ix,
            },
        .signature = statement.signature,
    };

    auto core = core_index_from_statement(rp_state.validator_to_group,
                                          rp_state.group_rotation_info,
                                          rp_state.availability_cores,
                                          statement);
    if (!core) {
      return Error::CORE_INDEX_UNAVAILABLE;
    };

    return importStatementToTable(
        relay_parent, rp_state, *core, candidate_hash, stmnt);
  }

  std::optional<CoreIndex> ParachainProcessorImpl::core_index_from_statement(
      const std::vector<std::optional<GroupIndex>> &validator_to_group,
      const runtime::GroupDescriptor &group_rotation_info,
      const std::vector<runtime::CoreState> &cores,
      const SignedFullStatementWithPVD &statement) {
    const auto &compact_statement = getPayload(statement);
    const auto candidate_hash = candidateHashFrom(compact_statement);

    const auto n_cores = cores.size();
    SL_TRACE(
        logger_,
        "Extracting core index from statement. (candidate_hash={}, n_cores={})",
        candidate_hash,
        n_cores);

    const auto statement_validator_index = statement.payload.ix;
    if (statement_validator_index >= validator_to_group.size()) {
      SL_TRACE(
          logger_,
          "Invalid validator index. (candidate_hash={}, validator_to_group={}, statement_validator_index={}, n_cores={})",
          candidate_hash,
          validator_to_group.size(),
          statement_validator_index,
          n_cores);
      return std::nullopt;
    }

    const auto group_index = validator_to_group[statement_validator_index];
    if (!group_index) {
      SL_TRACE(
          logger_,
          "Invalid validator index. Empty group. (candidate_hash={}, statement_validator_index={}, n_cores={})",
          candidate_hash,
          statement_validator_index,
          n_cores);
      return std::nullopt;
    }

    const auto core_index =
        group_rotation_info.coreForGroup(*group_index, n_cores);

    if (size_t(core_index) > n_cores) {
      SL_WARN(
          logger_,
          "Invalid CoreIndex. (candidate_hash={}, core_index={}, validator={}, n_cores={})",
          candidate_hash,
          core_index,
          statement_validator_index,
          n_cores);
      return std::nullopt;
    }

    if (auto s =
            if_type<const StatementWithPVDSeconded>(getPayload(statement))) {
      const auto candidate_para_id =
          s->get().committed_receipt.descriptor.para_id;
      std::optional<ParachainId> assigned_para_id = visit_in_place(
          cores[core_index],
          [&](const runtime::OccupiedCore &occupied)
              -> std::optional<ParachainId> {
            if (occupied.next_up_on_available) {
              return occupied.next_up_on_available->para_id;
            }
            return std::nullopt;
          },
          [&](const runtime::ScheduledCore &scheduled)
              -> std::optional<ParachainId> { return scheduled.para_id; },
          [&](const runtime::FreeCore &) -> std::optional<ParachainId> {
            SL_TRACE(
                logger_,
                "Invalid CoreIndex, core is not assigned to any para_id. (candidate_hash={}, core_index={}, validator={}, n_cores={})",
                candidate_hash,
                core_index,
                statement_validator_index,
                n_cores);
            return std::nullopt;
          });

      if (!assigned_para_id) {
        return std::nullopt;
      }

      if (*assigned_para_id != candidate_para_id) {
        SL_TRACE(
            logger_,
            "Invalid CoreIndex, core is assigned to a different para_id. (candidate_hash={}, core_index={}, validator={}, n_cores={})",
            candidate_hash,
            core_index,
            statement_validator_index,
            n_cores);
        return std::nullopt;
      }
      return core_index;
    }
    return core_index;
  }

  void ParachainProcessorImpl::unblockAdvertisements(
      ParachainProcessorImpl::RelayParentState &rp_state,
      ParachainId para_id,
      const Hash &para_head) {
    std::optional<std::vector<BlockedAdvertisement>> unblocked{};
    auto it = our_current_state_.blocked_advertisements.find(para_id);
    if (it != our_current_state_.blocked_advertisements.end()) {
      auto i = it->second.find(para_head);
      if (i != it->second.end()) {
        unblocked = std::move(i->second);
        it->second.erase(i);
      }
    }

    if (unblocked) {
      requestUnblockedCollations(
          {{para_id, {{para_head, std::move(*unblocked)}}}});
    }
  }

  void ParachainProcessorImpl::requestUnblockedCollations(
      std::unordered_map<
          ParachainId,
          std::unordered_map<Hash, std::vector<BlockedAdvertisement>>>
          &&blocked) {
    for (const auto &[para_id, v] : blocked) {
      for (const auto &[para_head, blocked_tmp] : v) {
        std::vector<BlockedAdvertisement> blocked_vec;
        for (const auto &blocked : blocked_tmp) {
          const auto is_seconding_allowed =
              canSecond(para_id,
                        blocked.candidate_relay_parent,
                        blocked.candidate_hash,
                        para_head);
          if (is_seconding_allowed) {
            auto result =
                enqueueCollation(blocked.candidate_relay_parent,
                                 para_id,
                                 blocked.peer_id,
                                 blocked.collator_id,
                                 std::make_optional(std::make_pair(
                                     blocked.candidate_hash, para_head)));
            if (result.has_error()) {
              SL_DEBUG(logger_,
                       "Enqueue collation failed.(candidate={}, para id={}, "
                       "relay_parent={}, para_head={}, peer_id={})",
                       blocked.candidate_hash,
                       para_id,
                       blocked.candidate_relay_parent,
                       para_head,
                       blocked.peer_id);
            }
          } else {
            blocked_vec.emplace_back(blocked);
          }
        }

        if (!blocked_vec.empty()) {
          our_current_state_.blocked_advertisements[para_id][para_head] =
              std::move(blocked_vec);
        }
      }
    }
  }

  template <ParachainProcessorImpl::StatementType kStatementType>
  outcome::result<
      std::optional<ParachainProcessorImpl::SignedFullStatementWithPVD>>
  ParachainProcessorImpl::sign_import_and_distribute_statement(
      ParachainProcessorImpl::RelayParentState &rp_state,
      const ValidateAndSecondResult &validation_result) {
    if (auto statement =
            createAndSignStatement<kStatementType>(validation_result)) {
      const SignedFullStatementWithPVD stm = visit_in_place(
          getPayload(*statement).candidate_state,
          [&](const network::CommittedCandidateReceipt &receipt)
              -> SignedFullStatementWithPVD {
            return SignedFullStatementWithPVD{
                .payload =
                    {
                        .payload =
                            StatementWithPVDSeconded{
                                .committed_receipt = receipt,
                                .pvd = validation_result.pvd,
                            },
                        .ix = statement->payload.ix,
                    },
                .signature = statement->signature,
            };
          },
          [&](const network::CandidateHash &candidateHash)
              -> SignedFullStatementWithPVD {
            return SignedFullStatementWithPVD{
                .payload =
                    {
                        .payload =
                            StatementWithPVDValid{
                                .candidate_hash = candidateHash,
                            },
                        .ix = statement->payload.ix,
                    },
                .signature = statement->signature,
            };
          },
          [&](const auto &) -> SignedFullStatementWithPVD {
            return SignedFullStatementWithPVD{};
          });

      OUTCOME_TRY(
          summary,
          importStatement(validation_result.relay_parent, stm, rp_state));
      share_local_statement_vstaging(
          rp_state, validation_result.relay_parent, stm);

      post_import_statement_actions(
          validation_result.relay_parent, rp_state, summary);
      return stm;
    }
    return std::nullopt;
  }

  void ParachainProcessorImpl::post_import_statement_actions(
      const RelayHash &relay_parent,
      ParachainProcessorImpl::RelayParentState &rp_state,
      std::optional<BackingStore::ImportResult> &summary) {
    if (!summary) {
      return;
    }

    SL_TRACE(logger_,
             "Import result.(candidate={}, para id={}, validity votes={})",
             summary->candidate,
             summary->group_id,
             summary->validity_votes);

    if (auto attested = attested_candidate(relay_parent,
                                           summary->candidate,
                                           rp_state.table_context,
                                           rp_state.minimum_backing_votes)) {
      const auto candidate_hash{candidateHash(*hasher_, attested->candidate)};

      if (rp_state.backed_hashes.insert(candidate_hash).second) {
        if (auto backed =
                table_attested_to_backed(std::move(*attested),
                                         rp_state.table_context,
                                         rp_state.inject_core_index)) {
          const auto para_id = backed->candidate.descriptor.para_id;
          SL_INFO(
              logger_,
              "Candidate backed.(candidate={}, para id={}, relay_parent={})",
              summary->candidate,
              summary->group_id,
              relay_parent);
          if (rp_state.prospective_parachains_mode) {
            prospective_parachains_->candidateBacked(para_id,
                                                     summary->candidate);
            unblockAdvertisements(
                rp_state, para_id, backed->candidate.descriptor.para_head_hash);
            statementDistributionBackedCandidate(summary->candidate);
          } else {
            backing_store_->add(relay_parent, std::move(*backed));
          }
        } else {
          SL_TRACE(logger_,
                   "Cannot get BackedCandidate. (candidate_hash={})",
                   candidate_hash);
        }
      } else {
        SL_TRACE(logger_,
                 "Candidate already known. (candidate_hash={})",
                 candidate_hash);
      }
    } else {
      SL_TRACE(logger_, "No attested candidate.");
    }
  }

  template <ParachainProcessorImpl::StatementType kStatementType>
  std::optional<network::SignedStatement>
  ParachainProcessorImpl::createAndSignStatement(
      const ValidateAndSecondResult &validation_result) {
    static_assert(kStatementType == StatementType::kSeconded
                  || kStatementType == StatementType::kValid);

    auto parachain_state =
        tryGetStateByRelayParent(validation_result.relay_parent);
    if (!parachain_state) {
      logger_->error("Create and sign statement. No such relay_parent {}.",
                     validation_result.relay_parent);
      return std::nullopt;
    }

    if (!parachain_state->get().our_index) {
      logger_->template warn(
          "We are not validators or we have no validator index.");
      return std::nullopt;
    }

    if constexpr (kStatementType == StatementType::kSeconded) {
      return createAndSignStatementFromPayload(
          network::Statement{
              network::CandidateState{network::CommittedCandidateReceipt{
                  .descriptor = validation_result.candidate.descriptor,
                  .commitments = *validation_result.commitments}}},
          *parachain_state->get().our_index,
          parachain_state->get());
    } else if constexpr (kStatementType == StatementType::kValid) {
      return createAndSignStatementFromPayload(
          network::Statement{network::CandidateState{
              validation_result.candidate.hash(*hasher_)}},
          *parachain_state->get().our_index,
          parachain_state->get());
    }
  }

  template <typename T>
  std::optional<network::SignedStatement>
  ParachainProcessorImpl::createAndSignStatementFromPayload(
      T &&payload,
      ValidatorIndex validator_ix,
      RelayParentState &parachain_state) {
    /// TODO(iceseer):
    /// https://github.com/paritytech/polkadot/blob/master/primitives/src/v2/mod.rs#L1535-L1545
    auto sign_result =
        parachain_state.table_context.validator->sign(std::move(payload));
    if (sign_result.has_error()) {
      logger_->error(
          "Unable to sign Commited Candidate Receipt. Failed with error: {}",
          sign_result.error().message());
      return std::nullopt;
    }

    return sign_result.value();
  }

  template <typename F>
  bool ParachainProcessorImpl::tryOpenOutgoingStream(
      const libp2p::peer::PeerId &peer_id,
      std::shared_ptr<network::ProtocolBase> protocol,
      F &&callback) {
    auto stream_engine = pm_->getStreamEngine();
    BOOST_ASSERT(stream_engine);

    if (stream_engine->reserveOutgoing(peer_id, protocol)) {
      protocol->newOutgoingStream(
          libp2p::peer::PeerInfo{.id = peer_id, .addresses = {}},
          [callback{std::forward<F>(callback)},
           protocol,
           peer_id,
           wptr{weak_from_this()}](auto &&stream_result) mutable {
            auto self = wptr.lock();
            if (not self) {
              return;
            }

            auto stream_engine = self->pm_->getStreamEngine();
            stream_engine->dropReserveOutgoing(peer_id, protocol);

            if (!stream_result.has_value()) {
              self->logger_->verbose("Unable to create stream {} with {}: {}",
                                     protocol->protocolName(),
                                     peer_id,
                                     stream_result.error());
              return;
            }

            auto stream = stream_result.value();
            stream_engine->addOutgoing(std::move(stream_result.value()),
                                       protocol);

            std::forward<F>(callback)(std::move(stream));
          });
      return true;
    }
    return false;
  }

  template <typename F>
  bool ParachainProcessorImpl::tryOpenOutgoingCollatingStream(
      const libp2p::peer::PeerId &peer_id, F &&callback) {
    auto protocol = router_->getCollationProtocolVStaging();
    BOOST_ASSERT(protocol);

    return tryOpenOutgoingStream(
        peer_id, std::move(protocol), std::forward<F>(callback));
  }

  template <typename F>
  bool ParachainProcessorImpl::tryOpenOutgoingValidationStream(
      const libp2p::peer::PeerId &peer_id,
      network::CollationVersion version,
      F &&callback) {
    std::shared_ptr<network::ProtocolBase> protocol;
    switch (version) {
      case network::CollationVersion::V1:
      case network::CollationVersion::VStaging: {
        protocol = router_->getValidationProtocolVStaging();
      } break;
      default: {
        UNREACHABLE;
      } break;
    }
    BOOST_ASSERT(protocol);

    return tryOpenOutgoingStream(
        peer_id, std::move(protocol), std::forward<F>(callback));
  }

  void ParachainProcessorImpl::sendMyView(
      const libp2p::peer::PeerId &peer_id,
      const std::shared_ptr<network::Stream> &stream,
      const std::shared_ptr<network::ProtocolBase> &protocol) {
    auto my_view = peer_view_->getMyView();
    if (!my_view) {
      logger_->error("sendMyView failed, because my view still is not exists.");
      return;
    }

    BOOST_ASSERT(protocol);
    logger_->info("Send my view.(peer={}, protocol={})",
                  peer_id,
                  protocol->protocolName());
    pm_->getStreamEngine()->template send(
        peer_id,
        protocol,
        std::make_shared<
            network::WireMessage<network::vstaging::ValidatorProtocolMessage>>(
            network::ViewUpdate{.view = my_view->get().view}));
  }

  void ParachainProcessorImpl::onIncomingCollationStream(
      const libp2p::peer::PeerId &peer_id, network::CollationVersion version) {
    REINVOKE(*main_pool_handler_, onIncomingCollationStream, peer_id, version);

    auto peer_state = [&]() {
      auto res = pm_->getPeerState(peer_id);
      if (!res) {
        SL_TRACE(logger_, "From unknown peer {}", peer_id);
        res = pm_->createDefaultPeerState(peer_id);
      }
      return res;
    }();

    peer_state->get().version = version;
    if (tryOpenOutgoingCollatingStream(
            peer_id, [wptr{weak_from_this()}, peer_id, version](auto &&stream) {
              if (auto self = wptr.lock()) {
                switch (version) {
                  case network::CollationVersion::V1:
                  case network::CollationVersion::VStaging: {
                    self->sendMyView(
                        peer_id,
                        stream,
                        self->router_->getCollationProtocolVStaging());
                  } break;
                  default: {
                    UNREACHABLE;
                  } break;
                }
              }
            })) {
      SL_DEBUG(logger_, "Initiated collation protocol with {}", peer_id);
    }
  }

  void ParachainProcessorImpl::onIncomingValidationStream(
      const libp2p::peer::PeerId &peer_id, network::CollationVersion version) {
    REINVOKE(*main_pool_handler_, onIncomingValidationStream, peer_id, version);

    SL_TRACE(logger_, "Received incoming validation stream {}", peer_id);
    auto peer_state = [&]() {
      auto res = pm_->getPeerState(peer_id);
      if (!res) {
        SL_TRACE(logger_, "From unknown peer {}", peer_id);
        res = pm_->createDefaultPeerState(peer_id);
      }
      return res;
    }();

    peer_state->get().version = version;
    if (tryOpenOutgoingValidationStream(
            peer_id,
            version,
            [wptr{weak_from_this()}, peer_id, version](auto &&stream) {
              if (auto self = wptr.lock()) {
                switch (version) {
                  case network::CollationVersion::V1:
                  case network::CollationVersion::VStaging: {
                    self->sendMyView(
                        peer_id,
                        stream,
                        self->router_->getValidationProtocolVStaging());
                  } break;
                  default: {
                    UNREACHABLE;
                  } break;
                }
              }
            })) {
      logger_->info("Initiated validation protocol with {}", peer_id);
    }
  }

  network::ResponsePov ParachainProcessorImpl::getPov(
      CandidateHash &&candidate_hash) {
    if (auto res = av_store_->getPov(candidate_hash)) {
      return network::ResponsePov{*res};
    }
    return network::Empty{};
  }

  void ParachainProcessorImpl::onIncomingCollator(
      const libp2p::peer::PeerId &peer_id,
      network::CollatorPublicKey pubkey,
      network::ParachainId para_id) {
    pm_->setCollating(peer_id, pubkey, para_id);
  }

  void ParachainProcessorImpl::handleNotify(
      const libp2p::peer::PeerId &peer_id,
      const primitives::BlockHash &relay_parent) {
    if (tryOpenOutgoingCollatingStream(
            peer_id,
            [peer_id, relay_parent, wptr{weak_from_this()}](
                auto && /*stream*/) {
              auto self = wptr.lock();
              if (not self) {
                return;
              }
              self->handleNotify(peer_id, relay_parent);
            })) {
      return;
    }

    logger_->info("Send Seconded to collator.(peer={}, relay parent={})",
                  peer_id,
                  relay_parent);

    auto stream_engine = pm_->getStreamEngine();
    BOOST_ASSERT(stream_engine);

    auto collation_protocol = router_->getCollationProtocolVStaging();
    BOOST_ASSERT(collation_protocol);

    auto &statements_queue = our_current_state_.seconded_statements[peer_id];
    while (!statements_queue.empty()) {
      auto p{std::move(statements_queue.front())};
      statements_queue.pop_front();
      RelayHash &rp = p.first;

      network::SignedStatement statement = visit_in_place(
          getPayload(p.second),
          [&](const StatementWithPVDSeconded &s) -> network::SignedStatement {
            return {
                .payload =
                    {
                        .payload = network::CandidateState{s.committed_receipt},
                        .ix = p.second.payload.ix,
                    },
                .signature = p.second.signature,
            };
          },
          [&](const StatementWithPVDValid &s) -> network::SignedStatement {
            return {
                .payload =
                    {
                        .payload = network::CandidateState{s.candidate_hash},
                        .ix = p.second.payload.ix,
                    },
                .signature = p.second.signature,
            };
          });

      pending_candidates.erase(rp);
      stream_engine->send(
          peer_id,
          collation_protocol,
          std::make_shared<
              network::WireMessage<network::vstaging::CollatorProtocolMessage>>(
              network::vstaging::CollatorProtocolMessage(
                  network::vstaging::CollationMessage(
                      network::vstaging::
                          CollatorProtocolMessageCollationSeconded{
                              .relay_parent = rp,
                              .statement = std::move(statement)}))));
    }
  }

  void ParachainProcessorImpl::notify(
      const libp2p::peer::PeerId &peer_id,
      const primitives::BlockHash &relay_parent,
      const SignedFullStatementWithPVD &statement) {
    our_current_state_.seconded_statements[peer_id].emplace_back(
        std::make_pair(relay_parent, statement));
    handleNotify(peer_id, relay_parent);
  }

  bool ParachainProcessorImpl::isValidatingNode() const {
    return (app_config_.roles().flags.authority == 1);
  }

  outcome::result<void> ParachainProcessorImpl::advCanBeProcessed(
      const primitives::BlockHash &relay_parent,
      const libp2p::peer::PeerId &peer_id) {
    BOOST_ASSERT(main_pool_handler_->isInCurrentThread());
    OUTCOME_TRY(canProcessParachains());

    auto rps = our_current_state_.state_by_relay_parent.find(relay_parent);
    if (rps == our_current_state_.state_by_relay_parent.end()) {
      return Error::OUT_OF_VIEW;
    }

    if (rps->second.peers_advertised.count(peer_id) != 0ull) {
      return Error::DUPLICATE;
    }

    rps->second.peers_advertised.insert(peer_id);
    return outcome::success();
  }

  void ParachainProcessorImpl::onValidationComplete(
      const libp2p::peer::PeerId &peer_id,
      const ValidateAndSecondResult &validation_result) {
    logger_->trace("On validation complete. (peer={}, relay parent={})",
                   peer_id,
                   validation_result.relay_parent);

    auto opt_parachain_state =
        tryGetStateByRelayParent(validation_result.relay_parent);
    if (!opt_parachain_state) {
      logger_->trace("Validated candidate from {}:{} out of view",
                     peer_id,
                     validation_result.relay_parent);
      return;
    }

    auto &parachain_state = opt_parachain_state->get();
    auto &seconded = parachain_state.seconded;
    const auto candidate_hash = validation_result.candidate.hash(*hasher_);
    if (!validation_result.result) {
      SL_WARN(logger_,
              "Candidate {} validation failed with: {}",
              candidate_hash,
              validation_result.result.error());
      /// TODO(iceseer): do https://github.com/qdrvm/kagome/issues/1888
      /// send invalid
      return;
    }

    if (!seconded
        && parachain_state.issued_statements.count(candidate_hash) == 0) {
      logger_->trace(
          "Second candidate complete. (candidate={}, peer={}, relay parent={})",
          candidate_hash,
          peer_id,
          validation_result.relay_parent);

      const auto parent_head_data_hash =
          hasher_->blake2b_256(validation_result.pvd.parent_head);
      const auto ph =
          hasher_->blake2b_256(validation_result.commitments->para_head);
      if (parent_head_data_hash == ph) {
        return;
      }

      HypotheticalCandidateComplete hypothetical_candidate{
          .candidate_hash = candidate_hash,
          .receipt =
              network::CommittedCandidateReceipt{
                  .descriptor = validation_result.candidate.descriptor,
                  .commitments = *validation_result.commitments,
              },
          .persisted_validation_data = validation_result.pvd,
      };

      fragment::FragmentTreeMembership fragment_tree_membership;
      if (auto seconding_allowed =
              secondingSanityCheck(hypothetical_candidate, false)) {
        fragment_tree_membership = std::move(*seconding_allowed);
      } else {
        return;
      }

      seconded = candidate_hash;

      auto res = sign_import_and_distribute_statement<StatementType::kSeconded>(
          parachain_state, validation_result);
      if (res.has_error()) {
        SL_WARN(logger_,
                "Attempted to second candidate but was rejected by prospective "
                "parachains. (candidate_hash={}, relay_parent={}, error={})",
                candidate_hash,
                validation_result.relay_parent,
                res.error());
        /// TODO(iceseer): do https://github.com/qdrvm/kagome/issues/1888
        /// send invalid
        return;
      }

      if (!res.value()) {
        return;
      }

      auto &stmt = *res.value();
      if (auto it = our_current_state_.per_candidate.find(candidate_hash);
          it != our_current_state_.per_candidate.end()) {
        it->second.seconded_locally = true;
      } else {
        SL_WARN(logger_,
                "Missing `per_candidate` for seconded candidate. (candidate "
                "hash={})",
                candidate_hash);
      }

      for (const auto &[leaf, depths] : fragment_tree_membership) {
        auto it = our_current_state_.per_leaf.find(leaf);
        if (it == our_current_state_.per_leaf.end()) {
          SL_WARN(logger_,
                  "Missing `per_leaf` for known active leaf. (leaf={})",
                  leaf);
          continue;
        }

        ActiveLeafState &leaf_data = it->second;
        auto &seconded_at_depth =
            leaf_data.seconded_at_depth[validation_result.candidate.descriptor
                                            .para_id];

        for (const auto &depth : depths) {
          seconded_at_depth.emplace(depth, candidate_hash);
        }
      }

      parachain_state.issued_statements.insert(candidate_hash);
      notify(peer_id, validation_result.relay_parent, stmt);
    }
  }

  void ParachainProcessorImpl::share_local_statement_v1(
      RelayParentState &per_relay_parent,
      const primitives::BlockHash &relay_parent,
      const SignedFullStatementWithPVD &statement) {
    send_to_validators_group(
        relay_parent,
        {network::ValidatorProtocolMessage{
            network::StatementDistributionMessage{network::Seconded{
                .relay_parent = relay_parent,
                .statement = network::SignedStatement{
                    .payload =
                        {
                            .payload = visit_in_place(
                                parachain::getPayload(statement),
                                [&](const StatementWithPVDSeconded &val) {
                                  return network::CandidateState{
                                      val.committed_receipt};
                                },
                                [&](const StatementWithPVDValid &val) {
                                  return network::CandidateState{
                                      val.candidate_hash};
                                }),
                            .ix = statement.payload.ix,
                        },
                    .signature = statement.signature,
                }}}}});
  }

  void ParachainProcessorImpl::share_local_statement_vstaging(
      RelayParentState &per_relay_parent,
      const primitives::BlockHash &relay_parent,
      const SignedFullStatementWithPVD &statement) {
    const CandidateHash candidate_hash =
        candidateHashFrom(getPayload(statement));
    SL_TRACE(
        logger_,
        "Sharing statement. (relay parent={}, candidate hash={}, our_index={}, statement_ix={})",
        relay_parent,
        candidate_hash,
        *per_relay_parent.our_index,
        statement.payload.ix);

    BOOST_ASSERT(per_relay_parent.our_index);

    const Groups &groups = per_relay_parent.per_session_state->value().groups;
    const std::optional<network::ParachainId> &local_assignment =
        per_relay_parent.assigned_para;
    const network::ValidatorIndex local_index = *per_relay_parent.our_index;
    const auto local_group_opt = groups.byValidatorIndex(local_index);
    const GroupIndex local_group = *local_group_opt;

    std::optional<std::pair<ParachainId, Hash>> expected = visit_in_place(
        getPayload(statement),
        [&](const StatementWithPVDSeconded &v)
            -> std::optional<std::pair<ParachainId, Hash>> {
          return std::make_pair(v.committed_receipt.descriptor.para_id,
                                v.committed_receipt.descriptor.relay_parent);
        },
        [&](const StatementWithPVDValid &v)
            -> std::optional<std::pair<ParachainId, Hash>> {
          if (auto p = candidates_.get_confirmed(v.candidate_hash)) {
            return std::make_pair(p->get().para_id(), p->get().relay_parent());
          }
          return std::nullopt;
        });
    const bool is_seconded =
        is_type<StatementWithPVDSeconded>(getPayload(statement));

    if (!expected) {
      SL_ERROR(
          logger_, "Invalid share statement. (relay parent={})", relay_parent);
      return;
    }
    const auto &[expected_para, expected_relay_parent] = *expected;

    if (local_index != statement.payload.ix) {
      SL_ERROR(logger_,
               "Invalid share statement because of validator index. (relay "
               "parent={})",
               relay_parent);
      return;
    }

    BOOST_ASSERT(per_relay_parent.statement_store);
    BOOST_ASSERT(per_relay_parent.prospective_parachains_mode);

    const auto seconding_limit =
        per_relay_parent.prospective_parachains_mode->max_candidate_depth + 1;
    if (is_seconded
        && per_relay_parent.statement_store->seconded_count(local_index)
               == seconding_limit) {
      SL_WARN(
          logger_,
          "Local node has issued too many `Seconded` statements. (limit={})",
          seconding_limit);
      return;
    }

    if (!local_assignment || *local_assignment != expected_para
        || relay_parent != expected_relay_parent) {
      SL_ERROR(
          logger_,
          "Invalid share statement because local assignment. (relay parent={})",
          relay_parent);
      return;
    }

    IndexedAndSigned<network::vstaging::CompactStatement> compact_statement =
        signed_to_compact(statement);
    std::optional<PostConfirmation> post_confirmation;
    if (auto s =
            if_type<const StatementWithPVDSeconded>(getPayload(statement))) {
      post_confirmation =
          candidates_.confirm_candidate(candidate_hash,
                                        s->get().committed_receipt,
                                        s->get().pvd,
                                        local_group,
                                        hasher_);
    }

    if (auto r = per_relay_parent.statement_store->insert(
            groups, compact_statement, StatementOrigin::Local);
        !r || !*r) {
      SL_ERROR(logger_,
               "Invalid share statement because statement store insertion "
               "failed. (relay parent={})",
               relay_parent);
      return;
    }

    if (per_relay_parent.per_session_state->value().grid_view) {
      auto &l = *per_relay_parent.local_validator;
      l.grid_tracker.learned_fresh_statement(
          per_relay_parent.per_session_state->value().groups,
          *per_relay_parent.per_session_state->value().grid_view,
          local_index,
          getPayload(compact_statement));
    }

    circulate_statement(relay_parent, per_relay_parent, compact_statement);
    if (post_confirmation) {
      apply_post_confirmation(*post_confirmation);
    }
  }

  outcome::result<std::vector<network::ErasureChunk>>
  ParachainProcessorImpl::validateErasureCoding(
      const runtime::AvailableData &validating_data, size_t n_validators) {
    return toChunks(n_validators, validating_data);
  }

  void ParachainProcessorImpl::notifyAvailableData(
      std::vector<network::ErasureChunk> &&chunks,
      const primitives::BlockHash &relay_parent,
      const network::CandidateHash &candidate_hash,
      const network::ParachainBlock &pov,
      const runtime::PersistedValidationData &data) {
    makeTrieProof(chunks);
    /// TODO(iceseer): remove copy
    av_store_->storeData(
        relay_parent, candidate_hash, std::move(chunks), pov, data);
    logger_->trace("Put chunks set.(candidate={})", candidate_hash);
  }

  template <ParachainProcessorImpl::ValidationTaskType kMode>
  void ParachainProcessorImpl::makeAvailable(
      const libp2p::peer::PeerId &peer_id,
      const primitives::BlockHash &candidate_hash,
      ValidateAndSecondResult &&validate_and_second_result) {
    REINVOKE(*main_pool_handler_,
             makeAvailable<kMode>,
             peer_id,
             candidate_hash,
             std::move(validate_and_second_result));

    auto parachain_state =
        tryGetStateByRelayParent(validate_and_second_result.relay_parent);
    if (!parachain_state) {
      SL_TRACE(logger_,
               "After validation no parachain state on relay_parent {}",
               validate_and_second_result.relay_parent);
      return;
    }

    SL_INFO(logger_,
            "Async validation complete.(relay parent={}, para_id={})",
            validate_and_second_result.relay_parent,
            validate_and_second_result.candidate.descriptor.para_id);

    parachain_state->get().awaiting_validation.erase(candidate_hash);
    auto q{std::move(validate_and_second_result)};
    if constexpr (kMode == ValidationTaskType::kSecond) {
      onValidationComplete(peer_id, std::move(q));
    } else {
      onAttestComplete(peer_id, std::move(q));
    }
  }

  template <ParachainProcessorImpl::ValidationTaskType kMode>
  void ParachainProcessorImpl::validateAsync(
      network::CandidateReceipt &&candidate,
      network::ParachainBlock &&pov,
      runtime::PersistedValidationData &&pvd,
      const libp2p::peer::PeerId &peer_id,
      const primitives::BlockHash &relay_parent,
      size_t n_validators) {
    REINVOKE(*main_pool_handler_,
             validateAsync<kMode>,
             std::move(candidate),
             std::move(pov),
             std::move(pvd),
             peer_id,
             relay_parent,
             n_validators);

    const auto candidate_hash{candidate.hash(*hasher_)};
    SL_INFO(logger_,
            "Starting validation task.(para id={}, "
            "relay parent={}, peer={}, candidate_hash={})",
            candidate.descriptor.para_id,
            relay_parent,
<<<<<<< HEAD
            peer_id,
            candidate_hash);
=======
            peer_id);

    // Start the timer for the validation task
    auto _measure = std::make_shared<TicToc>("Parachain validation", logger_);
    const auto candidate_hash{candidate.hash(*hasher_)};
>>>>>>> f5685b3e

    /// TODO(iceseer): do https://github.com/qdrvm/kagome/issues/1888
    /// checks if we still need to execute parachain task
    auto _measure = std::make_shared<TicToc>("Parachain validation", logger_);
    auto need_to_process =
        our_current_state_.active_leaves.count(relay_parent) != 0ull;

    // If not needed, skip the validation and return
    if (!need_to_process) {
      SL_TRACE(logger_,
               "Candidate validation skipped because of extruded relay parent. "
               "(relay_parent={}, parachain_id={}, candidate_hash={})",
               relay_parent,
               candidate.descriptor.para_id,
               candidate_hash);
      return;
    }
    auto cb = [weak_self{weak_from_this()},
               candidate,
               pov,
               pvd,
               peer_id,
               relay_parent,
               n_validators,
               _measure,
               candidate_hash](
                  outcome::result<Pvf::Result> validation_result) mutable {
      auto self = weak_self.lock();
      if (not self) {
        return;
      }
      if (!validation_result) {
        SL_WARN(
            self->logger_,
            "Candidate {} on relay_parent {}, para_id {} validation failed with "
            "error: {}",
            candidate_hash,
            candidate.descriptor.relay_parent,
            candidate.descriptor.para_id,
            validation_result.error().message());
        return;
      }

      /// TODO(iceseer): do https://github.com/qdrvm/kagome/issues/1888
      /// checks if we still need to execute parachain task, if not needed, skip
      /// the erasure-coding and return
      auto need_to_process =
          self->our_current_state_.active_leaves.count(relay_parent) != 0ull;
      if (!need_to_process) {
        SL_TRACE(
            self->logger_,
            "Candidate validation skipped before erasure-coding because of "
            "extruded relay parent. "
            "(relay_parent={}, parachain_id={}, candidate_hash={})",
            relay_parent,
            candidate.descriptor.para_id,
            candidate_hash);
        return;
      }

      // Get the commitments and data from the validation result
      auto &[comms, data] = validation_result.value();
      runtime::AvailableData available_data{
          .pov = std::move(pov),
          .validation_data = std::move(data),
      };

      auto chunks_res =
          self->validateErasureCoding(available_data, n_validators);
      if (chunks_res.has_error()) {
        SL_WARN(self->logger_,
                "Erasure coding validation failed. (error={})",
                chunks_res.error());
        return;
      }
      auto &chunks = chunks_res.value();

      // Notify peers about the data availability
      self->notifyAvailableData(std::move(chunks),
                                relay_parent,
                                candidate_hash,
                                available_data.pov,
                                available_data.validation_data);

      self->makeAvailable<kMode>(
          peer_id,
          candidate_hash,
          ValidateAndSecondResult{
              .result = outcome::success(),
              .relay_parent = relay_parent,
              .commitments = std::make_shared<network::CandidateCommitments>(
                  std::move(comms)),
              .candidate = candidate,
              .pov = std::move(available_data.pov),
              .pvd = std::move(pvd),
          });
    };
    pvf_->pvf(candidate,
              pov,
              pvd,
              [weak_self{weak_from_this()},
               cb{std::move(cb)}](outcome::result<Pvf::Result> r) mutable {
                auto self = weak_self.lock();
                if (not self) {
                  return;
                }
                post(*self->main_pool_handler_,
                     [cb{std::move(cb)}, r{std::move(r)}]() mutable {
                       cb(std::move(r));
                     });
              });
  }

  void ParachainProcessorImpl::onAttestComplete(
      const libp2p::peer::PeerId &, const ValidateAndSecondResult &result) {
    auto parachain_state = tryGetStateByRelayParent(result.relay_parent);
    if (!parachain_state) {
      logger_->warn(
          "onAttestComplete result based on unexpected relay_parent {}",
          result.relay_parent);
      return;
    }

    logger_->info("Attest complete.(relay parent={}, para id={})",
                  result.relay_parent,
                  result.candidate.descriptor.para_id);

    const auto candidate_hash = result.candidate.hash(*hasher_);
    parachain_state->get().fallbacks.erase(candidate_hash);

    if (parachain_state->get().issued_statements.count(candidate_hash) == 0) {
      if (result.result) {
        if (const auto r =
                sign_import_and_distribute_statement<StatementType::kValid>(
                    parachain_state->get(), result);
            r.has_error()) {
          SL_WARN(logger_,
                  "Sign import and distribute failed. (relay_parent={}, "
                  "candidate_hash={}, para_id={}, error={})",
                  result.relay_parent,
                  candidate_hash,
                  result.candidate.descriptor.para_id,
                  r.error());
          return;
        }
      }
      parachain_state->get().issued_statements.insert(candidate_hash);
    }
  }

  void ParachainProcessorImpl::onAttestNoPoVComplete(
      const network::RelayHash &relay_parent,
      const CandidateHash &candidate_hash) {
    auto parachain_state = tryGetStateByRelayParent(relay_parent);
    if (!parachain_state) {
      logger_->warn(
          "onAttestNoPoVComplete result based on unexpected relay_parent. "
          "(relay_parent={}, candidate={})",
          relay_parent,
          candidate_hash);
      return;
    }

    auto it = parachain_state->get().fallbacks.find(candidate_hash);
    if (it == parachain_state->get().fallbacks.end()) {
      logger_->error(
          "Internal error. Fallbacks doesn't contain candidate hash {}",
          candidate_hash);
      return;
    }

    /// TODO(iceseer): make rotation on validators
    AttestingData &attesting = it->second;
    if (!attesting.backing.empty()) {
      attesting.from_validator = attesting.backing.front();
      attesting.backing.pop();
      auto it = our_current_state_.per_candidate.find(candidate_hash);
      if (it != our_current_state_.per_candidate.end()) {
        kickOffValidationWork(relay_parent,
                              attesting,
                              it->second.persisted_validation_data,
                              *parachain_state);
      }
    }
  }

  void ParachainProcessorImpl::prune_old_advertisements(
      const parachain::ImplicitView &implicit_view,
      const std::unordered_map<Hash, ProspectiveParachainsModeOpt>
          &active_leaves,
      const std::unordered_map<primitives::BlockHash, RelayParentState>
          &per_relay_parent) {
    pm_->enumeratePeerState(
        [&](const libp2p::peer::PeerId &peer, network::PeerState &ps) {
          if (ps.collator_state) {
            auto &peer_state = *ps.collator_state;
            for (auto it = peer_state.advertisements.begin();
                 it != peer_state.advertisements.end();) {
              const auto &hash = it->first;

              bool res = false;
              if (auto i = per_relay_parent.find(hash);
                  i != per_relay_parent.end()) {
                const auto &s = i->second;
                res = isRelayParentInImplicitView(hash,
                                                  s.prospective_parachains_mode,
                                                  implicit_view,
                                                  active_leaves,
                                                  peer_state.para_id);
              }

              if (res) {
                ++it;
              } else {
                it = peer_state.advertisements.erase(it);
              }
            }
          }

          return true;
        });
  }

  bool ParachainProcessorImpl::isRelayParentInImplicitView(
      const RelayHash &relay_parent,
      const ProspectiveParachainsModeOpt &relay_parent_mode,
      const ImplicitView &implicit_view,
      const std::unordered_map<Hash, ProspectiveParachainsModeOpt>
          &active_leaves,
      ParachainId para_id) {
    if (!relay_parent_mode) {
      return active_leaves.count(relay_parent) != 0ull;
    }

    for (const auto &[hash, mode] : active_leaves) {
      if (mode) {
        for (const auto &h :
             implicit_view.knownAllowedRelayParentsUnder(hash, para_id)) {
          if (h == relay_parent) {
            return true;
          }
        }
      }
    }
    return false;
  }

  outcome::result<std::pair<CollatorId, ParachainId>>
  ParachainProcessorImpl::insertAdvertisement(
      network::PeerState &peer_data,
      const RelayHash &on_relay_parent,
      const ProspectiveParachainsModeOpt &relay_parent_mode,
      const std::optional<std::reference_wrapper<const CandidateHash>>
          &candidate_hash) {
    if (!peer_data.collator_state) {
      SL_WARN(logger_, "Undeclared collator.");
      return Error::UNDECLARED_COLLATOR;
    }

    if (!isRelayParentInImplicitView(on_relay_parent,
                                     relay_parent_mode,
                                     *our_current_state_.implicit_view,
                                     our_current_state_.active_leaves,
                                     peer_data.collator_state->para_id)) {
      SL_TRACE(logger_, "Out of view. (relay_parent={})", on_relay_parent);
      return Error::OUT_OF_VIEW;
    }

    if (!relay_parent_mode) {
      if (peer_data.collator_state->advertisements.count(on_relay_parent)
          != 0ull) {
        return Error::DUPLICATE;
      }

      if (candidate_hash) {
        peer_data.collator_state->advertisements[on_relay_parent] = {
            *candidate_hash};
      }
    } else if (candidate_hash) {
      auto &candidates =
          peer_data.collator_state->advertisements[on_relay_parent];
      if (candidates.size() > relay_parent_mode->max_candidate_depth) {
        return Error::PEER_LIMIT_REACHED;
      }
      auto [_, inserted] = candidates.insert(*candidate_hash);
      if (!inserted) {
        return Error::DUPLICATE;
      }
    } else {
      return Error::PROTOCOL_MISMATCH;
    }

    peer_data.collator_state->last_active = std::chrono::system_clock::now();
    return std::make_pair(peer_data.collator_state->collator_id,
                          peer_data.collator_state->para_id);
  }

  ParachainProcessorImpl::SecondingAllowed
  ParachainProcessorImpl::secondingSanityCheck(
      const HypotheticalCandidate &hypothetical_candidate,
      bool backed_in_path_only) {
    const auto &active_leaves = our_current_state_.per_leaf;
    const auto &implicit_view = *our_current_state_.implicit_view;

    fragment::FragmentTreeMembership membership;
    const auto candidate_para = candidatePara(hypothetical_candidate);
    const auto candidate_relay_parent = relayParent(hypothetical_candidate);
    const auto candidate_hash = candidateHash(hypothetical_candidate);

    auto proc_response = [&](std::vector<size_t> &&depths,
                             const Hash &head,
                             const ActiveLeafState &leaf_state) {
      for (auto depth : depths) {
        if (auto it = leaf_state.seconded_at_depth.find(candidate_para.get());
            it != leaf_state.seconded_at_depth.end()
            && it->second.count(depth) != 0ull) {
          return false;
        }
      }
      membership.emplace_back(head, std::move(depths));
      return true;
    };

    for (const auto &[head, leaf_state] : active_leaves) {
      if (leaf_state.prospective_parachains_mode) {
        const auto allowed_parents_for_para =
            implicit_view.knownAllowedRelayParentsUnder(head,
                                                        {candidate_para.get()});
        if (std::find(allowed_parents_for_para.begin(),
                      allowed_parents_for_para.end(),
                      candidate_relay_parent.get())
            == allowed_parents_for_para.end()) {
          continue;
        }

        std::vector<size_t> r;
        for (auto &&[candidate, memberships] :
             prospective_parachains_->answerHypotheticalFrontierRequest(
                 std::span<const HypotheticalCandidate>{&hypothetical_candidate,
                                                        1},
                 {{head}},
                 backed_in_path_only)) {
          BOOST_ASSERT(candidateHash(candidate).get() == candidate_hash.get());
          for (auto &&[relay_parent, depths] : memberships) {
            BOOST_ASSERT(relay_parent == head);
            r.insert(r.end(), depths.begin(), depths.end());
          }
        }

        if (!proc_response(std::move(r), head, leaf_state)) {
          return std::nullopt;
        }
      } else {
        if (head == candidate_relay_parent.get()) {
          if (auto it = leaf_state.seconded_at_depth.find(candidate_para.get());
              it != leaf_state.seconded_at_depth.end()
              && it->second.count(0) != 0ull) {
            return std::nullopt;
          }
          if (!proc_response(std::vector<size_t>{0ull}, head, leaf_state)) {
            return std::nullopt;
          }
        }
      }
    }

    if (membership.empty()) {
      return std::nullopt;
    }

    return membership;
  }

  bool ParachainProcessorImpl::canSecond(ParachainId candidate_para_id,
                                         const Hash &relay_parent,
                                         const CandidateHash &candidate_hash,
                                         const Hash &parent_head_data_hash) {
    auto per_relay_parent = tryGetStateByRelayParent(relay_parent);
    if (per_relay_parent) {
      if (per_relay_parent->get().prospective_parachains_mode) {
        if (auto seconding_allowed = secondingSanityCheck(
                HypotheticalCandidateIncomplete{
                    .candidate_hash = candidate_hash,
                    .candidate_para = candidate_para_id,
                    .parent_head_data_hash = parent_head_data_hash,
                    .candidate_relay_parent = relay_parent},
                true)) {
          for (const auto &[_, m] : *seconding_allowed) {
            if (!m.empty()) {
              return true;
            }
          }
        }
      }
    }
    return false;
  }

  void ParachainProcessorImpl::handleAdvertisement(
      network::CollationEvent &&pending_collation,
      std::optional<std::pair<CandidateHash, Hash>> &&prospective_candidate) {
    REINVOKE(*main_pool_handler_,
             handleAdvertisement,
             std::move(pending_collation),
             std::move(prospective_candidate));

    // Extract relay parent, peer id and parachain id from the pending collation
    const RelayHash &relay_parent =
        pending_collation.pending_collation.relay_parent;
    const libp2p::peer::PeerId &peer_id =
        pending_collation.pending_collation.peer_id;
    const ParachainId &para_id = pending_collation.pending_collation.para_id;

    // Try to get the state of the relay parent in the context of parachain
    // processing
    auto opt_per_relay_parent = tryGetStateByRelayParent(relay_parent);
    if (!opt_per_relay_parent) {
      SL_TRACE(
          logger_, "Relay parent unknown. (relay_parent={})", relay_parent);
      return;
    }

    auto &per_relay_parent = opt_per_relay_parent->get();
    const ProspectiveParachainsModeOpt &relay_parent_mode =
        per_relay_parent.prospective_parachains_mode;
    const std::optional<network::ParachainId> &assignment =
        per_relay_parent.assigned_para;

    // Get the state of the remote peer
    auto peer_state = pm_->getPeerState(peer_id);
    if (!peer_state) {
      SL_TRACE(logger_, "Unknown peer. (peerd_id={})", peer_id);
      return;
    }

    // Get the state of the collator
    const auto collator_state = peer_state->get().collator_state;
    if (!collator_state) {
      SL_TRACE(logger_, "Undeclared collator. (peerd_id={})", peer_id);
      return;
    }

    const ParachainId collator_para_id = collator_state->para_id;
    if (!assignment || collator_para_id != *assignment) {
      // If the assignment is invalid, log a trace message and return
      SL_TRACE(logger_,
               "Invalid assignment. (peerd_id={}, collator={})",
               peer_id,
               collator_para_id);
      return;
    }

    // Check for protocol mismatch
    if (relay_parent_mode && !prospective_candidate) {
      SL_WARN(logger_, "Protocol mismatch. (peer_id={})", peer_id);
      return;
    }

    const auto candidate_hash =
        utils::map(prospective_candidate,
                   [](const auto &pair) { return std::cref(pair.first); });

    // Try to insert the advertisement
    auto insert_res = insertAdvertisement(
        peer_state->get(), relay_parent, relay_parent_mode, candidate_hash);
    if (insert_res.has_error()) {
      // If there is an error inserting the advertisement, log a trace message
      // and return
      SL_TRACE(logger_,
               "Insert advertisement error. (error={})",
               insert_res.error().message());
      return;
    }

    // Get the collator id and parachain id from the result of the advertisement
    // insertion
    const auto &[collator_id, parachain_id] = insert_res.value();
    if (!per_relay_parent.collations.hasSecondedSpace(relay_parent_mode)) {
      SL_TRACE(logger_, "Seconded limit reached.");
      return;
    }

    if (prospective_candidate) {
      auto &&[ch, parent_head_data_hash] = *prospective_candidate;
<<<<<<< HEAD
      const bool queue_advertisement =
          relay_parent_mode
          && !canSecond(
              collator_para_id, relay_parent, ch, parent_head_data_hash);

      if (queue_advertisement) {
=======
      const bool is_seconding_allowed = !relay_parent_mode
                                     || canSecond(per_relay_parent,
                                                  collator_para_id,
                                                  relay_parent,
                                                  ch,
                                                  parent_head_data_hash);

      // If seconding is not allowed by backing, queue the advertisement
      if (!is_seconding_allowed) {
>>>>>>> f5685b3e
        SL_TRACE(logger_,
                 "Seconding is not allowed by backing, queueing advertisement. "
                 "(candidate hash={}, relay_parent = {}, para id={})",
                 ch,
                 relay_parent,
                 para_id);

        our_current_state_
            .blocked_advertisements[collator_para_id][parent_head_data_hash]
            .emplace_back(
                BlockedAdvertisement{.peer_id = peer_id,
                                     .collator_id = collator_id,
                                     .candidate_relay_parent = relay_parent,
                                     .candidate_hash = ch});

        return;
      }
    }

<<<<<<< HEAD
    if (auto result = enqueueCollation(relay_parent,
=======
    // Try to enqueue the collation
    if (auto result = enqueueCollation(per_relay_parent,
                                       relay_parent,
>>>>>>> f5685b3e
                                       para_id,
                                       peer_id,
                                       collator_id,
                                       std::move(prospective_candidate));
        result.has_error()) {
      SL_TRACE(logger_,
               "Failed to request advertised collation. (relay parent={}, para "
               "id={}, peer_id={}, error={})",
               relay_parent,
               para_id,
               peer_id,
               result.error().message());
    }
  }

  outcome::result<void> ParachainProcessorImpl::enqueueCollation(
      const RelayHash &relay_parent,
      ParachainId para_id,
      const libp2p::peer::PeerId &peer_id,
      const CollatorId &collator_id,
      std::optional<std::pair<CandidateHash, Hash>> &&prospective_candidate) {
    BOOST_ASSERT(main_pool_handler_->isInCurrentThread());
    SL_TRACE(logger_,
             "Received advertise collation. (peer id={}, para id={}, relay "
             "parent={})",
             peer_id,
             para_id,
             relay_parent);

    auto per_relay_parent = tryGetStateByRelayParent(relay_parent);
    if (!per_relay_parent) {
      SL_TRACE(
          logger_,
          "Candidate relay parent went out of view for valid advertisement. (peer id={}, para id={}, relay parent={})",
          peer_id,
          para_id,
          relay_parent);
      return outcome::success();
    }

    const auto &relay_parent_mode =
        per_relay_parent->get().prospective_parachains_mode;
    auto &collations = per_relay_parent->get().collations;

    if (!collations.hasSecondedSpace(relay_parent_mode)) {
      SL_TRACE(logger_,
               "Limit of seconded collations reached for valid advertisement. "
               "(peer={}, para id={}, relay parent={})",
               peer_id,
               para_id,
               relay_parent);
      return outcome::success();
    }

    PendingCollation pending_collation{
        .relay_parent = relay_parent,
        .para_id = para_id,
        .peer_id = peer_id,
        .commitments_hash = {},
        .prospective_candidate = std::move(prospective_candidate),
    };

    switch (collations.status) {
      case CollationStatus::Fetching:
      case CollationStatus::WaitingOnValidation: {
        SL_TRACE(logger_,
                 "Added collation to the pending list. (peer_id={}, para "
                 "id={}, relay parent={})",
                 peer_id,
                 para_id,
                 relay_parent);

        collations.waiting_queue.emplace_back(std::move(pending_collation),
                                              collator_id);
      } break;
      case CollationStatus::Waiting: {
        fetchCollation(
            per_relay_parent->get(), std::move(pending_collation), collator_id);
      } break;
      case CollationStatus::Seconded: {
        if (relay_parent_mode) {
          // Limit is not reached, it's allowed to second another
          // collation.
          fetchCollation(per_relay_parent->get(),
                         std::move(pending_collation),
                         collator_id);
        } else {
          SL_TRACE(logger_,
                   "A collation has already been seconded. (peer_id={}, para "
                   "id={}, relay parent={})",
                   peer_id,
                   para_id,
                   relay_parent);
        }
      } break;
    }

    return outcome::success();
  }

  void ParachainProcessorImpl::fetchCollation(
      ParachainProcessorImpl::RelayParentState &per_relay_parent,
      PendingCollation &&pc,
      const CollatorId &id) {
    auto peer_state = pm_->getPeerState(pc.peer_id);
    if (!peer_state) {
      SL_TRACE(
          logger_, "No peer state. Unknown peer. (peer id={})", pc.peer_id);
      return;
    }

    const auto candidate_hash =
        utils::map(pc.prospective_candidate,
                   [](const auto &pair) { return std::cref(pair.first); });

    network::CollationVersion version = network::CollationVersion::VStaging;
    if (peer_state->get().version) {
      version = *peer_state->get().version;
    }

    if (peer_state->get().hasAdvertised(pc.relay_parent, candidate_hash)) {
      fetchCollation(per_relay_parent, std::move(pc), id, version);
      return;
    }
    SL_WARN(logger_, "Not advertised. (peer id={})", pc.peer_id);
  }

  void ParachainProcessorImpl::fetchCollation(
      ParachainProcessorImpl::RelayParentState &per_relay_parent,
      PendingCollation &&pc,
      const CollatorId &id,
      network::CollationVersion version) {
    if (our_current_state_.collation_requests_cancel_handles.count(pc)
        != 0ull) {
      SL_WARN(logger_,
              "Already requested. (relay parent={}, para id={})",
              pc.relay_parent,
              pc.para_id);
      return;
    }

    const auto peer_id = pc.peer_id;
    auto response_callback =
        [pending_collation{pc}, wptr{weak_from_this()}](
            outcome::result<network::CollationFetchingResponse>
                &&result) mutable {
          auto self = wptr.lock();
          if (!self) {
            return;
          }

          const RelayHash &relay_parent = pending_collation.relay_parent;
          const libp2p::peer::PeerId &peer_id = pending_collation.peer_id;

          SL_TRACE(self->logger_,
                   "Fetching collation from(peer={}, relay parent={})",
                   peer_id,
                   relay_parent);
          if (!result) {
            SL_WARN(self->logger_,
                    "Fetch collation from {}:{} failed with: {}",
                    peer_id,
                    relay_parent,
                    result.error());
            /// TODO(iceseer): do https://github.com/qdrvm/kagome/issues/1888
            /// dequeue_next_collation_and_fetch
            return;
          }

          self->handleFetchedCollation(std::move(pending_collation),
                                       std::move(result).value());
        };

    SL_TRACE(logger_,
             "Requesting collation. (peer id={}, para id={}, relay parent={})",
             pc.peer_id,
             pc.para_id,
             pc.relay_parent);

    our_current_state_.collation_requests_cancel_handles.insert(std::move(pc));
    const auto maybe_candidate_hash =
        utils::map(pc.prospective_candidate,
                   [](const auto &pair) { return std::cref(pair.first); });
    per_relay_parent.collations.status = CollationStatus::Fetching;
    per_relay_parent.collations.fetching_from.emplace(id, maybe_candidate_hash);

    if (network::CollationVersion::V1 == version) {
      network::CollationFetchingRequest fetch_collation_request{
          .relay_parent = pc.relay_parent,
          .para_id = pc.para_id,
      };
      router_->getReqCollationProtocol()->request(
          peer_id,
          std::move(fetch_collation_request),
          std::move(response_callback));
    } else if (network::CollationVersion::VStaging == version
               && maybe_candidate_hash) {
      network::vstaging::CollationFetchingRequest fetch_collation_request{
          .relay_parent = pc.relay_parent,
          .para_id = pc.para_id,
          .candidate_hash = maybe_candidate_hash->get(),
      };
      router_->getReqCollationProtocol()->request(
          peer_id,
          std::move(fetch_collation_request),
          std::move(response_callback));
    } else {
      UNREACHABLE;
    }
  }

}  // namespace kagome::parachain<|MERGE_RESOLUTION|>--- conflicted
+++ resolved
@@ -3278,7 +3278,6 @@
       return {};
     }
 
-<<<<<<< HEAD
     if (!relay_parent_state_opt->get().prospective_parachains_mode) {
       return backing_store_->get(relay_parent);
     }
@@ -3319,34 +3318,6 @@
             if (is_available) {
               ancestors[occupied_core.candidate_descriptor.para_id].insert(
                   occupied_core.candidate_hash);
-=======
-    if (relay_parent_state_opt->get().prospective_parachains_mode) {
-      std::vector<network::BackedCandidate> backed;
-
-      // Iterate over the availability cores of the relay parent state
-      for (size_t core_idx = 0;
-           core_idx < relay_parent_state_opt->get().availability_cores.size();
-           ++core_idx) {
-        const runtime::CoreState &core =
-            relay_parent_state_opt->get().availability_cores[core_idx];
-
-        // Get the response based on its type based on the core state
-        std::optional<std::pair<CandidateHash, Hash>> response = visit_in_place(
-            core,
-            [&](const network::ScheduledCore &scheduled_core)
-                -> std::optional<std::pair<CandidateHash, Hash>> {
-              if (auto i = prospective_parachains_->answerGetBackableCandidates(
-                      relay_parent, scheduled_core.para_id, 1, {});
-                  !i.empty()) {
-                return i[0];
-              }
-              return std::nullopt;
-            },
-            [&](const runtime::OccupiedCore &occupied_core)
-                -> std::optional<std::pair<CandidateHash, Hash>> {
-              /// TODO(iceseer): do https://github.com/qdrvm/kagome/issues/1888
-              /// `bitfields_indicate_availability` check
->>>>>>> f5685b3e
               if (occupied_core.next_up_on_available) {
                 scheduled_cores_per_para[occupied_core.next_up_on_available
                                              ->para_id] += 1;
@@ -3423,7 +3394,6 @@
           break;
         }
 
-<<<<<<< HEAD
         if (auto attested =
                 attested_candidate(r_hash,
                                    c_hash,
@@ -3441,17 +3411,6 @@
                      relay_parent,
                      r_hash,
                      c_hash);
-=======
-        // If the attested candidate is found, add it to the backed vector
-        if (auto attested = attested_candidate(
-                r_hash,
-                c_hash,
-                per_relay_state->get().table_context,
-                per_relay_state->get().minimum_backing_votes)) {
-          if (auto b = table_attested_to_backed(
-                  std::move(*attested), per_relay_state->get().table_context)) {
-            backed.emplace_back(std::move(*b));
->>>>>>> f5685b3e
           }
         } else {
           SL_TRACE(logger_,
@@ -4664,16 +4623,8 @@
             "relay parent={}, peer={}, candidate_hash={})",
             candidate.descriptor.para_id,
             relay_parent,
-<<<<<<< HEAD
             peer_id,
             candidate_hash);
-=======
-            peer_id);
-
-    // Start the timer for the validation task
-    auto _measure = std::make_shared<TicToc>("Parachain validation", logger_);
-    const auto candidate_hash{candidate.hash(*hasher_)};
->>>>>>> f5685b3e
 
     /// TODO(iceseer): do https://github.com/qdrvm/kagome/issues/1888
     /// checks if we still need to execute parachain task
@@ -4681,7 +4632,6 @@
     auto need_to_process =
         our_current_state_.active_leaves.count(relay_parent) != 0ull;
 
-    // If not needed, skip the validation and return
     if (!need_to_process) {
       SL_TRACE(logger_,
                "Candidate validation skipped because of extruded relay parent. "
@@ -4718,10 +4668,10 @@
       }
 
       /// TODO(iceseer): do https://github.com/qdrvm/kagome/issues/1888
-      /// checks if we still need to execute parachain task, if not needed, skip
-      /// the erasure-coding and return
+      /// checks if we still need to execute parachain task
       auto need_to_process =
           self->our_current_state_.active_leaves.count(relay_parent) != 0ull;
+
       if (!need_to_process) {
         SL_TRACE(
             self->logger_,
@@ -4734,7 +4684,6 @@
         return;
       }
 
-      // Get the commitments and data from the validation result
       auto &[comms, data] = validation_result.value();
       runtime::AvailableData available_data{
           .pov = std::move(pov),
@@ -4751,7 +4700,6 @@
       }
       auto &chunks = chunks_res.value();
 
-      // Notify peers about the data availability
       self->notifyAvailableData(std::move(chunks),
                                 relay_parent,
                                 candidate_hash,
@@ -5080,15 +5028,12 @@
              std::move(pending_collation),
              std::move(prospective_candidate));
 
-    // Extract relay parent, peer id and parachain id from the pending collation
     const RelayHash &relay_parent =
         pending_collation.pending_collation.relay_parent;
     const libp2p::peer::PeerId &peer_id =
         pending_collation.pending_collation.peer_id;
     const ParachainId &para_id = pending_collation.pending_collation.para_id;
 
-    // Try to get the state of the relay parent in the context of parachain
-    // processing
     auto opt_per_relay_parent = tryGetStateByRelayParent(relay_parent);
     if (!opt_per_relay_parent) {
       SL_TRACE(
@@ -5102,14 +5047,12 @@
     const std::optional<network::ParachainId> &assignment =
         per_relay_parent.assigned_para;
 
-    // Get the state of the remote peer
     auto peer_state = pm_->getPeerState(peer_id);
     if (!peer_state) {
       SL_TRACE(logger_, "Unknown peer. (peerd_id={})", peer_id);
       return;
     }
 
-    // Get the state of the collator
     const auto collator_state = peer_state->get().collator_state;
     if (!collator_state) {
       SL_TRACE(logger_, "Undeclared collator. (peerd_id={})", peer_id);
@@ -5118,7 +5061,6 @@
 
     const ParachainId collator_para_id = collator_state->para_id;
     if (!assignment || collator_para_id != *assignment) {
-      // If the assignment is invalid, log a trace message and return
       SL_TRACE(logger_,
                "Invalid assignment. (peerd_id={}, collator={})",
                peer_id,
@@ -5158,24 +5100,12 @@
 
     if (prospective_candidate) {
       auto &&[ch, parent_head_data_hash] = *prospective_candidate;
-<<<<<<< HEAD
       const bool queue_advertisement =
           relay_parent_mode
           && !canSecond(
               collator_para_id, relay_parent, ch, parent_head_data_hash);
 
       if (queue_advertisement) {
-=======
-      const bool is_seconding_allowed = !relay_parent_mode
-                                     || canSecond(per_relay_parent,
-                                                  collator_para_id,
-                                                  relay_parent,
-                                                  ch,
-                                                  parent_head_data_hash);
-
-      // If seconding is not allowed by backing, queue the advertisement
-      if (!is_seconding_allowed) {
->>>>>>> f5685b3e
         SL_TRACE(logger_,
                  "Seconding is not allowed by backing, queueing advertisement. "
                  "(candidate hash={}, relay_parent = {}, para id={})",
@@ -5195,13 +5125,7 @@
       }
     }
 
-<<<<<<< HEAD
     if (auto result = enqueueCollation(relay_parent,
-=======
-    // Try to enqueue the collation
-    if (auto result = enqueueCollation(per_relay_parent,
-                                       relay_parent,
->>>>>>> f5685b3e
                                        para_id,
                                        peer_id,
                                        collator_id,
