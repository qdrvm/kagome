/**
 * Copyright Quadrivium LLC
 * All Rights Reserved
 * SPDX-License-Identifier: Apache-2.0
 */

#include "parachain/validator/parachain_processor.hpp"

#include <array>
#include <span>
#include <unordered_map>

#include <fmt/std.h>
#include <libp2p/common/final_action.hpp>

#include "common/main_thread_pool.hpp"
#include "common/worker_thread_pool.hpp"
#include "consensus/babe/impl/babe_digests_util.hpp"
#include "crypto/hasher.hpp"
#include "crypto/sr25519_provider.hpp"
#include "dispute_coordinator/impl/runtime_info.hpp"
#include "network/common.hpp"
#include "network/impl/protocols/fetch_attested_candidate.hpp"
#include "network/impl/protocols/parachain.hpp"
#include "network/impl/protocols/protocol_req_collation.hpp"
#include "network/impl/protocols/protocol_req_pov.hpp"
#include "network/peer_manager.hpp"
#include "network/router.hpp"
#include "parachain/availability/chunks.hpp"
#include "parachain/availability/proof.hpp"
#include "parachain/candidate_descriptor_v2.hpp"
#include "parachain/candidate_view.hpp"
#include "parachain/peer_relay_parent_knowledge.hpp"
#include "scale/kagome_scale.hpp"
#include "utils/async_sequence.hpp"
#include "utils/map.hpp"
#include "utils/pool_handler.hpp"
#include "utils/profiler.hpp"
#include "utils/weak_macro.hpp"

#ifndef TRY_GET_OR_RET
#define TRY_GET_OR_RET(name, op) \
  auto name = (op);              \
  if (!name) {                   \
    return;                      \
  }
#endif  // TRY_GET_OR_RET

#ifndef CHECK_OR_RET
#define CHECK_OR_RET(op) \
  if (!(op)) {           \
    return;              \
  }
#endif  // CHECK_OR_RET

namespace {
  constexpr const char *kIsParachainValidator =
      "kagome_node_is_parachain_validator";
  constexpr auto kImplicitVotes = "kagome_parachain_implicit_votes";
  constexpr auto kExplicitVotes = "kagome_parachain_explicit_votes";
  constexpr auto kNoVotes = "kagome_parachain_no_votes";
  constexpr auto kSessionIndex = "kagome_session_index";
  constexpr auto parachain_inherent_data_extrinsic_version = 0x04;
  constexpr auto parachain_inherent_data_call = 0x36;
  constexpr auto parachain_inherent_data_module = 0x00;
}  // namespace

namespace kagome::parachain {
  std::vector<network::BackedCandidate>
  ParachainProcessorEmpty::getBackedCandidates(const RelayHash &relay_parent) {
    return {};
  }

  void ParachainProcessorEmpty::process_vstaging_statement(
      const libp2p::peer::PeerId &peer_id,
      const network::vstaging::StatementDistributionMessage &msg) {
    SL_TRACE(
        logger_, "Incoming `StatementDistributionMessage`. (peer={})", peer_id);

    if (auto inner =
            if_type<const network::vstaging::BackedCandidateAcknowledgement>(
                msg)) {
      status_.exclusiveAccess([](Status &status) { ++status.ack_counter_; });
      statement_distribution_->handle_incoming_acknowledgement(peer_id,
                                                               inner->get());
    } else if (auto manifest =
                   if_type<const network::vstaging::BackedCandidateManifest>(
                       msg)) {
      status_.exclusiveAccess(
          [](Status &status) { ++status.manifest_counter_; });
      statement_distribution_->handle_incoming_manifest(peer_id,
                                                        manifest->get());
    } else if (auto stm =
                   if_type<const network::vstaging::
                               StatementDistributionMessageStatement>(msg)) {
      status_.exclusiveAccess(
          [](Status &status) { ++status.statement_counter_; });
      statement_distribution_->handle_incoming_statement(peer_id, stm->get());
    } else {
      SL_ERROR(logger_, "Skipped message.");
    }
  }

  void ParachainProcessorEmpty::process_legacy_statement(
      const libp2p::peer::PeerId &peer_id,
      const network::StatementDistributionMessage &msg) {
    status_.exclusiveAccess(
        [](Status &status) { ++status.legacy_statement_counter_; });
  }

  ParachainProcessorEmpty::ParachainProcessorEmpty(
      application::AppStateManager &app_state_manager,
      std::shared_ptr<parachain::AvailabilityStore> av_store,
      std::shared_ptr<statement_distribution::IStatementDistribution>
          statement_distribution)
      : ParachainStorageImpl(std::move(av_store)),
        statement_distribution_(std::move(statement_distribution)) {
    app_state_manager.takeControl(*this);
  }

  bool ParachainProcessorEmpty::prepare() {
    statement_distribution_->store_parachain_processor(weak_from_this());
    std::thread t4([wself{weak_from_this()}]() {
      log::Logger logger =
          log::createLogger("ParachainProcessorEmpty1", "parachain");

      SL_TRACE(logger, "enter");

      auto prev = std::chrono::steady_clock::now();
      while (true) {
        std::this_thread::sleep_for(std::chrono::seconds(2));
        if (auto self = wself.lock()) {
          const auto now = std::chrono::steady_clock::now();
          const auto diff =
              std::chrono::duration_cast<std::chrono::minutes>(now - prev)
                  .count();
          if (diff > 0) {
            self->status_.exclusiveAccess([&](Status &status) {
              SL_TRACE(
                  logger,
                  "[STATISTICS]:\nlegacy_statement_counter:{}\nack_counter:{}"
                  "\nmanifest_counter:{}\nstatement_counter:{}",
                  status.legacy_statement_counter_,
                  status.ack_counter_,
                  status.manifest_counter_,
                  status.statement_counter_);

              status.legacy_statement_counter_ = 0;
              status.ack_counter_ = 0;
              status.manifest_counter_ = 0;
              status.statement_counter_ = 0;
            });
            prev = now;
          }
        } else {
          break;
        }
      }

      SL_TRACE(logger, "exit");
    });
    t4.detach();
    return true;
  }

  void ParachainProcessorEmpty::onValidationProtocolMsg(
      const libp2p::peer::PeerId &peer_id,
      const network::VersionedValidatorProtocolMessage &message) {
    SL_TRACE(
        logger_, "Incoming validator protocol message. (peer={})", peer_id);
    visit_in_place(
        message,
        [&](const network::ValidatorProtocolMessage &m) {
          SL_TRACE(logger_, "V1");
          visit_in_place(
              m,
              [&](const network::StatementDistributionMessage &val) {
                process_legacy_statement(peer_id, val);
              },
              [&](const auto &) {});
        },
        [&](const network::vstaging::ValidatorProtocolMessage &m) {
          SL_TRACE(logger_, "V2");
          visit_in_place(
              m,
              [&](const network::vstaging::StatementDistributionMessage &val) {
                process_vstaging_statement(peer_id, val);
              },
              [&](const auto &) {});
        },
        [&](const auto &m) { SL_WARN(logger_, "UNSUPPORTED Version"); });
  }

  void ParachainProcessorEmpty::handle_advertisement(
      const RelayHash &relay_parent,
      const libp2p::peer::PeerId &peer_id,
      std::optional<std::pair<CandidateHash, Hash>> &&prospective_candidate) {}

  void ParachainProcessorEmpty::onIncomingCollator(
      const libp2p::peer::PeerId &peer_id,
      network::CollatorPublicKey pubkey,
      network::ParachainId para_id) {}

  outcome::result<void> ParachainProcessorEmpty::canProcessParachains() const {
    return outcome::success();
  }

  void ParachainProcessorEmpty::handleStatement(
      const primitives::BlockHash &relay_parent,
      const SignedFullStatementWithPVD &statement) {}

  ParachainProcessorImpl::ParachainProcessorImpl(
      std::shared_ptr<network::PeerManager> pm,
      std::shared_ptr<crypto::Sr25519Provider> crypto_provider,
      std::shared_ptr<network::Router> router,
      std::shared_ptr<crypto::Hasher> hasher,
      std::shared_ptr<network::IPeerView> peer_view,
      std::shared_ptr<parachain::IBitfieldSigner> bitfield_signer,
      std::shared_ptr<parachain::IPvfPrecheck> pvf_precheck,
      std::shared_ptr<parachain::BitfieldStore> bitfield_store,
      std::shared_ptr<parachain::BackingStore> backing_store,
      std::shared_ptr<parachain::Pvf> pvf,
      std::shared_ptr<parachain::AvailabilityStore> av_store,
      std::shared_ptr<runtime::ParachainHost> parachain_host,
      std::shared_ptr<parachain::IValidatorSignerFactory> signer_factory,
      const application::AppConfiguration &app_config,
      application::AppStateManager &app_state_manager,
      primitives::events::ChainSubscriptionEnginePtr chain_sub_engine,
      primitives::events::SyncStateSubscriptionEnginePtr sync_state_observable,
      std::shared_ptr<authority_discovery::Query> query_audi,
      std::shared_ptr<IProspectiveParachains> prospective_parachains,
      std::shared_ptr<blockchain::BlockTree> block_tree,
      LazySPtr<consensus::SlotsUtil> slots_util,
      std::shared_ptr<consensus::babe::BabeConfigRepository> babe_config_repo,
      std::shared_ptr<statement_distribution::IStatementDistribution> sd)
      : ParachainStorageImpl(std::move(av_store)),
        pm_(std::move(pm)),
        crypto_provider_(std::move(crypto_provider)),
        router_(std::move(router)),
        hasher_(std::move(hasher)),
        peer_view_(std::move(peer_view)),
        pvf_(std::move(pvf)),
        signer_factory_(std::move(signer_factory)),
        bitfield_signer_(std::move(bitfield_signer)),
        pvf_precheck_(std::move(pvf_precheck)),
        bitfield_store_(std::move(bitfield_store)),
        backing_store_(std::move(backing_store)),
        parachain_host_(std::move(parachain_host)),
        app_config_(app_config),
        sync_state_observable_(std::move(sync_state_observable)),
        query_audi_{std::move(query_audi)},
        slots_util_(slots_util),
        babe_config_repo_(std::move(babe_config_repo)),
        chain_sub_{std::move(chain_sub_engine)},
        prospective_parachains_{std::move(prospective_parachains)},
        block_tree_{std::move(block_tree)},
        statement_distribution(std::move(sd)),
        per_session(RefCache<SessionIndex, PerSessionState>::create()) {
    BOOST_ASSERT(pm_);
    BOOST_ASSERT(peer_view_);
    BOOST_ASSERT(crypto_provider_);
    BOOST_ASSERT(babe_config_repo_);
    BOOST_ASSERT(router_);
    BOOST_ASSERT(hasher_);
    BOOST_ASSERT(bitfield_signer_);
    BOOST_ASSERT(bitfield_store_);
    BOOST_ASSERT(backing_store_);
    BOOST_ASSERT(pvf_);
    BOOST_ASSERT(parachain_host_);
    BOOST_ASSERT(signer_factory_);
    BOOST_ASSERT(sync_state_observable_);
    BOOST_ASSERT(query_audi_);
    BOOST_ASSERT(prospective_parachains_);
    BOOST_ASSERT(block_tree_);
    BOOST_ASSERT(statement_distribution);
    app_state_manager.takeControl(*this);

    our_current_state_.implicit_view.emplace(
        prospective_parachains_, parachain_host_, block_tree_, std::nullopt);
    BOOST_ASSERT(our_current_state_.implicit_view);

    metrics_registry_->registerGaugeFamily(
        kIsParachainValidator,
        "Tracks if the validator participates in parachain consensus. "
        "Parachain validators are a subset of the active set validators that "
        "perform approval checking of all parachain candidates in a session. "
        "Updates at session boundary.");
    metric_is_parachain_validator_ =
        metrics_registry_->registerGaugeMetric(kIsParachainValidator);
    metric_is_parachain_validator_->set(false);

    metrics_registry_->registerCounterFamily(
        "kagome_parachain_candidate_backing_signed_statements_total",
        "Block height info of the chain");
    metric_kagome_parachain_candidate_backing_signed_statements_total_ =
        metrics_registry_->registerCounterMetric(
            "kagome_parachain_candidate_backing_signed_statements_total");

    metrics_registry_->registerCounterFamily(
        "kagome_parachain_candidate_backing_candidates_seconded_total",
        "Number of candidates seconded");
    metric_kagome_parachain_candidate_backing_candidates_seconded_total_ =
        metrics_registry_->registerCounterMetric(
            "kagome_parachain_candidate_backing_candidates_seconded_total");

    metrics_registry_->registerGaugeFamily(kSessionIndex,
                                           "Parachain session index");
    metric_session_index_ =
        metrics_registry_->registerGaugeMetric(kSessionIndex);
    metric_session_index_->set(0);
    metrics_registry_->registerCounterFamily(
        kImplicitVotes, "Implicit votes for parachain candidates");
    metric_kagome_parachain_candidate_implicit_votes_total_ =
        metrics_registry_->registerCounterMetric(kImplicitVotes);
    metrics_registry_->registerCounterFamily(
        kExplicitVotes, "Explicit votes for parachain candidates");
    metric_kagome_parachain_candidate_explicit_votes_total_ =
        metrics_registry_->registerCounterMetric(kExplicitVotes);
    metrics_registry_->registerCounterFamily(
        kNoVotes, "No votes for parachain candidates");
    metric_kagome_parachain_candidate_no_votes_total_ =
        metrics_registry_->registerCounterMetric(kNoVotes);
  }

  void ParachainProcessorImpl::OnBroadcastBitfields(
      const primitives::BlockHash &relay_parent,
      const network::SignedBitfield &bitfield) {
    SL_TRACE(logger_, "Distribute bitfield on {}", relay_parent);
    router_->getValidationProtocol()->write(network::BitfieldDistribution{
        .relay_parent = relay_parent,
        .data = bitfield,
    });
  }

  /**
   * The `prepare` function is responsible for setting up the necessary
   * components for the `ParachainProcessorImpl` class. It sets up the broadcast
   * callback for the bitfield signer, subscribes to the BABE status observable,
   * chain events engine, and my view observable. It also prepares the active
   * leaves for processing parachains.
   * @return true if the preparation is successful.
   */
  bool ParachainProcessorImpl::prepare() {
    statement_distribution->store_parachain_processor(weak_from_this());
    // Set the broadcast callback for the bitfield signer

    bitfield_signer_->setBroadcastCallback(
        [wptr_self{weak_from_this()}](const primitives::BlockHash &relay_parent,
                                      const network::SignedBitfield &bitfield) {
          TRY_GET_OR_RET(self, wptr_self.lock());
          self->OnBroadcastBitfields(relay_parent, bitfield);
        });

    // Subscribe to the BABE status observable
    sync_state_observer_ =
        primitives::events::onSync(sync_state_observable_, [WEAK_SELF] {
          WEAK_LOCK(self);
          self->synchronized_ = true;
          self->bitfield_signer_->start();
          self->pvf_precheck_->start();
        });

    // Set the callback for the my view observable
    // This callback is triggered when the kViewUpdate event is fired.
    // It updates the active leaves, checks if parachains can be processed,
    // creates a new backing task for the new head, and broadcasts the updated
    // view.
    my_view_sub_ = primitives::events::subscribe(
        peer_view_->getMyViewObservable(),
        network::IPeerView::EventType::kViewUpdated,
        [WEAK_SELF](const network::ExView &event) {
          WEAK_LOCK(self);
          self->onViewUpdated(event);
        });

    chain_sub_.onFinalize([WEAK_SELF] {
      WEAK_LOCK(self);
      if (self) {
        self->onFinalize();
      }
    });
    return true;
  }

  void ParachainProcessorImpl::onViewUpdated(const network::ExView &event) {
    const auto &relay_parent = event.new_head.hash();
    existed_leaves_[relay_parent] = event.new_head.number;
    for (const auto &l : event.lost) {
      existed_leaves_.erase(l);
    }

    if ((event.new_head.number % 10) == 0) {
      std::map<BlockNumber, std::deque<Hash>> tmp;
      for (const auto &[h, i] : existed_leaves_) {
        tmp[i].emplace_back(h);
      }

      size_t counter = 0;
      for (const auto &[n, hs] : tmp) {
        for (const auto &h : hs) {
          SL_TRACE(logger_, "[PARACHAIN PROC]: ACTIVE LEAF {}  -   {}", n, h);
          if (++counter >= 10) {
            break;
          }
        }
        if (counter >= 10) {
          break;
        }
      }
    }

    CHECK_OR_RET(canProcessParachains().has_value());
    SL_TRACE(logger_, "===> ACTIVE LEAF {}", relay_parent);

    /// init `prospective_parachains` subsystem
    if (const auto r =
            prospective_parachains_->onActiveLeavesUpdate(network::ExViewRef{
                .new_head = {event.new_head},
                .lost = event.lost,
            });
        r.has_error()) {
      SL_WARN(logger_,
              "Prospective parachains leaf update failed. (relay_parent={}, "
              "error={})",
              relay_parent,
              r.error());
    }

    /// init `backing_store` subsystem
    backing_store_->onActivateLeaf(relay_parent);

    /// init `backing` subsystem
    auto pruned = create_backing_task(relay_parent, event.new_head, event.lost);

    SL_TRACE(logger_,
             "Update my view.(new head={}, finalized={}, leaves={})",
             relay_parent,
             event.view.finalized_number_,
             event.view.heads_.size());

    handle_active_leaves_update_for_validator(event, std::move(pruned));
  }

  void ParachainProcessorImpl::handle_active_leaves_update_for_validator(
      const network::ExView &event, std::vector<Hash> pruned_h) {
    const auto current_leaves = our_current_state_.validator_side.active_leaves;
    std::unordered_map<Hash, ProspectiveParachainsModeOpt> removed;
    for (const auto &[h, m] : current_leaves) {
      if (!event.view.contains(h)) {
        removed.emplace(h, m);
      }
    }
    std::vector<Hash> added;
    for (const auto &h : event.view.heads_) {
      if (!current_leaves.contains(h)) {
        added.emplace_back(h);
      }
    }

    for (const auto &leaf : added) {
      const auto mode =
          prospective_parachains_->prospectiveParachainsMode(leaf);
      our_current_state_.validator_side.active_leaves[leaf] = mode;
    }

    for (const auto &[removed, mode] : removed) {
      our_current_state_.validator_side.active_leaves.erase(removed);
      const std::vector<Hash> pruned =
          mode ? std::move(pruned_h) : std::vector<Hash>{removed};

      for (const auto &removed : pruned) {
        auto it = our_current_state_.state_by_relay_parent.find(removed);
        if (it != our_current_state_.state_by_relay_parent.end()) {
          const auto &relay_parent = it->first;
          state_by_relay_parent_to_check_[relay_parent] = std::move(it->second);
          if (auto block_number = block_tree_->getNumberByHash(relay_parent)) {
            relay_parent_depth_[relay_parent] = block_number.value();
          } else {
            SL_DEBUG(logger_,
                     "Failed to get block number while pruning relay parent "
                     "state. (relay_parent={})",
                     relay_parent);
          }
          our_current_state_.state_by_relay_parent.erase(it);
        }

        {  /// remove cancelations
          auto &container =
              our_current_state_.collation_requests_cancel_handles;
          for (auto pc = container.begin(); pc != container.end();) {
            if (pc->relay_parent != removed) {
              ++pc;
            } else {
              pc = container.erase(pc);
            }
          }
        }
        {  /// remove fetched candidates
          auto &container =
              our_current_state_.validator_side.fetched_candidates;
          for (auto pc = container.begin(); pc != container.end();) {
            if (pc->first.relay_parent != removed) {
              ++pc;
            } else {
              pc = container.erase(pc);
            }
          }
        }
      }
    }

    retain_if(our_current_state_.validator_side.blocked_from_seconding,
              [&](auto &pair) {
                auto &collations = pair.second;
                retain_if(collations, [&](const auto &collation) {
                  return our_current_state_.state_by_relay_parent.contains(
                      collation.candidate_receipt.descriptor.relay_parent);
                });
                return !collations.empty();
              });

    prune_old_advertisements(*our_current_state_.implicit_view,
                             our_current_state_.validator_side.active_leaves,
                             our_current_state_.state_by_relay_parent);
    printStoragesLoad();
  }

  outcome::result<std::optional<std::shared_ptr<IValidatorSigner>>>
  ParachainProcessorImpl::isParachainValidator(
      const primitives::BlockHash &relay_parent) const {
    return signer_factory_->at(relay_parent);
  }

  outcome::result<void> ParachainProcessorImpl::canProcessParachains() const {
    if (!isValidatingNode()) {
      return Error::NOT_A_VALIDATOR;
    }
    if (not synchronized_) {
      return Error::NOT_SYNCHRONIZED;
    }
    return outcome::success();
  }

  outcome::result<consensus::Randomness>
  ParachainProcessorImpl::getBabeRandomness(const RelayHash &relay_parent) {
    OUTCOME_TRY(block_header, block_tree_->getBlockHeader(relay_parent));
    OUTCOME_TRY(babe_header, consensus::babe::getBabeBlockHeader(block_header));
    OUTCOME_TRY(epoch,
                slots_util_.get()->slotToEpoch(*block_header.parentInfo(),
                                               babe_header.slot_number));
    OUTCOME_TRY(babe_config,
                babe_config_repo_->config(*block_header.parentInfo(), epoch));

    return babe_config->randomness;
  }

  outcome::result<kagome::parachain::ParachainProcessorImpl::RelayParentState>
  ParachainProcessorImpl::construct_per_relay_parent_state(
      const primitives::BlockHash &relay_parent,
      const ProspectiveParachainsModeOpt &mode) {
    /**
     * It first checks if our node is a parachain validator for the relay
     * parent. If it is not, it returns an error. If the node is a validator, it
     * retrieves the validator groups, availability cores, and validators for
     * the relay parent. It then iterates over the cores and for each scheduled
     * core, it checks if the node is part of the validator group for that core.
     * If it is, it assigns the parachain ID and collator ID of the scheduled
     * core to the node. It also maps the parachain ID to the validators of the
     * group. Finally, it returns a `RelayParentState` object that contains the
     * assignment, validator index, required collator, and table context.
     */

    bool is_parachain_validator = false;
    ::libp2p::common::FinalAction metric_updater{
        [&] { metric_is_parachain_validator_->set(is_parachain_validator); }};
    OUTCOME_TRY(validators, parachain_host_->validators(relay_parent));
    OUTCOME_TRY(groups, parachain_host_->validator_groups(relay_parent));
    OUTCOME_TRY(cores, parachain_host_->availability_cores(relay_parent));
    OUTCOME_TRY(validator, isParachainValidator(relay_parent));
    OUTCOME_TRY(session_index,
                parachain_host_->session_index_for_child(relay_parent));
    OUTCOME_TRY(session_info,
                parachain_host_->session_info(relay_parent, session_index));
    const auto &[validator_groups, group_rotation_info] = groups;

    if (!validator) {
      SL_TRACE(logger_, "Not a parachain validator, or no para keys.");
    } else {
      is_parachain_validator = true;
    }

    if (!session_info) {
      return Error::NO_SESSION_INFO;
    }

    OUTCOME_TRY(node_features, parachain_host_->node_features(relay_parent));
    auto inject_core_index =
        node_features.has(runtime::NodeFeatures::ElasticScalingMVP);

    uint32_t minimum_backing_votes = 2;  /// legacy value
    if (auto r =
            parachain_host_->minimum_backing_votes(relay_parent, session_index);
        r.has_value()) {
      minimum_backing_votes = r.value();
    } else {
      SL_TRACE(logger_,
               "Querying the backing threshold from the runtime is not "
               "supported by the current Runtime API. (relay_parent={})",
               relay_parent);
    }

    std::optional<ValidatorIndex> validator_index;
    // https://github.com/paritytech/polkadot-sdk/blob/1e3b8e1639c1cf784eabf0a9afcab1f3987e0ca4/polkadot/node/network/collator-protocol/src/validator_side/mod.rs#L487-L495
    CoreIndex current_core = 0;
    if (validator) {
      validator_index = (*validator)->validatorIndex();

      size_t i_group = 0;
      for (auto &group : validator_groups) {
        if (group.contains((*validator)->validatorIndex())) {
          current_core =
              group_rotation_info.coreForGroup(i_group, cores.size());
          break;
        }
        ++i_group;
      }
    }

    OUTCOME_TRY(maybe_claim_queue, parachain_host_->claim_queue(relay_parent));

    OUTCOME_TRY(global_v_index,
                signer_factory_->getAuthorityValidatorIndex(relay_parent));
    if (!global_v_index) {
      SL_TRACE(logger_, "Not a validator, or no para keys.");
      return Error::NOT_A_VALIDATOR;
    }

    OUTCOME_TRY(per_session_state,
                per_session->get_or_insert(
                    session_index,
                    [&]() -> outcome::result<
                              RefCache<SessionIndex, PerSessionState>::RefObj> {
                      return outcome::success(
                          RefCache<SessionIndex, PerSessionState>::RefObj(
                              session_index, *session_info));
                    }));

    const auto n_cores = cores.size();
    std::unordered_map<CoreIndex, std::vector<ValidatorIndex>> out_groups;
    std::optional<CoreIndex> assigned_core;

    const auto has_claim_queue = maybe_claim_queue.has_value();
    runtime::ClaimQueueSnapshot &claim_queue = *maybe_claim_queue;

    // Iterate over each core index and assign the parachain ID to the node
    for (CoreIndex idx = 0; idx < static_cast<CoreIndex>(cores.size()); ++idx) {
      const auto core_index = idx;
      const auto &core = cores[core_index];

      // If there is no claim queue, determine the parachain ID for the core
      if (!has_claim_queue) {
        std::optional<ParachainId> core_para_id = visit_in_place(
            core,
            // If the core is occupied, get the next parachain ID if available
            [&](const runtime::OccupiedCore &occupied)
                -> std::optional<ParachainId> {
              if (mode && occupied.next_up_on_available) {
                return occupied.next_up_on_available->para_id;
              }
              return std::nullopt;
            },
            // If the core is scheduled, get the parachain ID
            [&](const runtime::ScheduledCore &scheduled)
                -> std::optional<ParachainId> { return scheduled.para_id; },
            // If the core is free, return no parachain ID
            [](const runtime::FreeCore &) -> std::optional<ParachainId> {
              return std::nullopt;
            });
        // If no parachain ID is found, continue to the next core
        if (!core_para_id) {
          continue;
        }
        // Add the parachain ID to the claim queue for the core
        claim_queue.claimes.emplace(core_index,
                                    std::vector<ParachainId>{*core_para_id});
      } else if (!claim_queue.claimes.contains(core_index)) {
        // If the claim queue does not contain the core index, continue to the
        // next core
        continue;
      }

      // Get the group index for the core
      const GroupIndex group_index =
          group_rotation_info.groupForCore(core_index, n_cores);
      // If the group index is valid, process the validator group
      if (group_index < validator_groups.size()) {
        const auto &g = validator_groups[group_index];
        // If the validator index is part of the group, assign the core
        if (validator_index && g.contains(*validator_index)) {
          assigned_core = core_index;
        }
        // Add the core index and its validators to the output groups
        out_groups.emplace(core_index, g.validators);
      }
    }

    std::vector<std::optional<GroupIndex>> validator_to_group;
    validator_to_group.resize(validators.size());
    for (GroupIndex group_idx = 0; group_idx < validator_groups.size();
         ++group_idx) {
      const auto &validator_group = validator_groups[group_idx];
      for (const auto v : validator_group.validators) {
        validator_to_group[v] = group_idx;
      }
    }

    SL_VERBOSE(logger_,
               "Inited new backing task v3.("
               "assigned_core={}, our index={}, relay parent={})",
               assigned_core,
               global_v_index,
               relay_parent);

    return RelayParentState{
        .prospective_parachains_mode = mode,
        .assigned_core = assigned_core,
        .validator_to_group = std::move(validator_to_group),
        .collations = {},
        .table_context =
            TableContext{
                .validator = std::move(validator),
                .groups = std::move(out_groups),
                .validators = std::move(validators),
            },
        .availability_cores = cores,
        .group_rotation_info = group_rotation_info,
        .minimum_backing_votes = minimum_backing_votes,
        .claim_queue = std::move(claim_queue),
        .awaiting_validation = {},
        .issued_statements = {},
        .peers_advertised = {},
        .fallbacks = {},
        .backed_hashes = {},
        .inject_core_index = inject_core_index,
        .v2_receipts =
            node_features.has(runtime::NodeFeatures::CandidateReceiptV2),
        .current_core = current_core,
        .per_session_state = per_session_state,
    };
  }

  std::vector<Hash> ParachainProcessorImpl::create_backing_task(
      const primitives::BlockHash &relay_parent,
      const network::HashedBlockHeader &block_header,
      const std::vector<primitives::BlockHash> &lost) {
    using LeafHasProspectiveParachains =
        std::optional<outcome::result<ProspectiveParachainsMode>>;
    LeafHasProspectiveParachains res;

    if (auto mode =
            prospective_parachains_->prospectiveParachainsMode(relay_parent)) {
      if (auto r =
              our_current_state_.implicit_view->activate_leaf(relay_parent);
          r.has_error()) {
        res = r.as_failure();
      } else {
        res = *mode;
      }
    } else {
      res = std::nullopt;
    }

    std::vector<Hash> pruned;
    for (const auto &l : lost) {
      our_current_state_.per_leaf.erase(l);
      pruned = our_current_state_.implicit_view->deactivate_leaf(l);
      backing_store_->onDeactivateLeaf(l);
      bitfield_store_->remove(l);
    }

    std::vector<
        std::shared_ptr<RefCache<SessionIndex, PerSessionState>::RefObj>>
        _keeper_;
    _keeper_.reserve(lost.size());
    {
      std::unordered_set<Hash> remaining;
      for (const auto &[h, _] : our_current_state_.per_leaf) {
        remaining.emplace(h);
      }
      for (const auto &h :
           our_current_state_.implicit_view->all_allowed_relay_parents()) {
        remaining.emplace(h);
      }

      for (auto it = our_current_state_.state_by_relay_parent.begin();
           it != our_current_state_.state_by_relay_parent.end();) {
        if (remaining.contains(it->first)) {
          ++it;
        } else {
          const auto &relay_parent = it->first;
          _keeper_.emplace_back(it->second.per_session_state);
<<<<<<< HEAD
          state_by_relay_parent_to_check_[relay_parent] = std::move(it->second);
          relay_parent_depth_[relay_parent] = block_header.number;
          std::cout << fmt::format("---> ERASED {}\n", it->first);
=======
>>>>>>> e1b8072c
          it = our_current_state_.state_by_relay_parent.erase(it);
        }
      }
    }

    for (auto it = our_current_state_.per_candidate.begin();
         it != our_current_state_.per_candidate.end();) {
      if (our_current_state_.state_by_relay_parent.contains(
              it->second.relay_parent)) {
        ++it;
      } else {
        it = our_current_state_.per_candidate.erase(it);
      }
    }

    std::vector<Hash> fresh_relay_parents;
    ProspectiveParachainsModeOpt leaf_mode;
    if (!res) {
      if (our_current_state_.per_leaf.contains(relay_parent)) {
        return pruned;
      }

      our_current_state_.per_leaf.insert_or_assign(relay_parent,
                                                   SecondedList{});
      fresh_relay_parents.emplace_back(relay_parent);
      leaf_mode = std::nullopt;
    } else if (res->has_value()) {
      const ActiveLeafState active_leaf_state = res->value();
      our_current_state_.per_leaf.insert_or_assign(relay_parent,
                                                   active_leaf_state);

      if (auto f = our_current_state_.implicit_view
                       ->known_allowed_relay_parents_under(relay_parent,
                                                           std::nullopt)) {
        fresh_relay_parents.insert(
            fresh_relay_parents.end(), f->begin(), f->end());
        leaf_mode = res->value();
      } else {
        SL_TRACE(logger_,
                 "Implicit view gave no relay-parents. (leaf_hash={})",
                 relay_parent);
        fresh_relay_parents.emplace_back(relay_parent);
        leaf_mode = res->value();
      }
    } else {
      SL_TRACE(
          logger_,
          "Failed to load implicit view for leaf. (leaf_hash={}, error={})",
          relay_parent,
          res->error());

      return pruned;
    }

    for (const auto &maybe_new : fresh_relay_parents) {
      if (our_current_state_.state_by_relay_parent.contains(maybe_new)) {
        continue;
      }

      ProspectiveParachainsModeOpt mode_;
      if (auto l = utils::get(our_current_state_.per_leaf, maybe_new)) {
        mode_ = from(l->get());
      } else {
        mode_ = leaf_mode;
      }

      auto rps_result = construct_per_relay_parent_state(maybe_new, mode_);
      if (rps_result.has_value()) {
        our_current_state_.state_by_relay_parent.insert_or_assign(
            maybe_new, std::move(rps_result.value()));
      } else if (rps_result.error() != Error::KEY_NOT_PRESENT) {
        SL_TRACE(
            logger_,
            "Relay parent state was not created. (relay parent={}, error={})",
            maybe_new,
            rps_result.error());
      }
    }

    return pruned;
  }

  void ParachainProcessorImpl::second_unblocked_collations(
      ParachainId para_id,
      const HeadData &head_data,
      const Hash &head_data_hash) {
    auto unblocked_collations_it =
        our_current_state_.validator_side.blocked_from_seconding.find(
            BlockedCollationId(para_id, head_data_hash));

    if (unblocked_collations_it
        != our_current_state_.validator_side.blocked_from_seconding.end()) {
      auto &unblocked_collations = unblocked_collations_it->second;

      if (!unblocked_collations.empty()) {
        SL_TRACE(logger_,
                 "Candidate outputting head data with hash {} unblocked {} "
                 "collations for seconding.",
                 head_data_hash,
                 unblocked_collations.size());
      }

      for (auto &unblocked_collation : unblocked_collations) {
        unblocked_collation.maybe_parent_head_data = head_data;
        const auto peer_id =
            unblocked_collation.collation_event.pending_collation.peer_id;
        const auto relay_parent =
            unblocked_collation.candidate_receipt.descriptor.relay_parent;

        if (auto res = kick_off_seconding(std::move(unblocked_collation));
            res.has_error()) {
          SL_WARN(logger_,
                  "Seconding aborted due to an error. (relay_parent={}, "
                  "para_id={}, peer_id={}, error={})",
                  relay_parent,
                  para_id,
                  peer_id,
                  res.error());
        }
      }

      our_current_state_.validator_side.blocked_from_seconding.erase(
          unblocked_collations_it);
    }
  }

  void ParachainProcessorImpl::handle_collation_fetch_response(
      network::CollationEvent &&collation_event,
      network::CollationFetchingResponse &&response) {
    const auto &pending_collation = collation_event.pending_collation;
    SL_TRACE(logger_,
             "Processing collation from {}, relay parent: {}, para id: {}",
             pending_collation.peer_id,
             pending_collation.relay_parent,
             pending_collation.para_id);

    our_current_state_.collation_requests_cancel_handles.erase(
        pending_collation);

    outcome::result<network::PendingCollationFetch> p = visit_in_place(
        std::move(response.response_data),
        [&](network::CollationResponse &&value)
            -> outcome::result<network::PendingCollationFetch> {
          if (value.receipt.descriptor.para_id != pending_collation.para_id) {
            SL_TRACE(logger_,
                     "Got wrong para ID for requested collation. "
                     "(expected_para_id={}, got_para_id={}, peer_id={})",
                     pending_collation.para_id,
                     value.receipt.descriptor.para_id,
                     pending_collation.peer_id);
            return Error::WRONG_PARA;
          }

          SL_TRACE(logger_,
                   "Received collation (para_id={}, relay_parent={}, "
                   "candidate_hash={})",
                   pending_collation.para_id,
                   pending_collation.relay_parent,
                   value.receipt.hash(*hasher_));

          return network::PendingCollationFetch{
              .collation_event = std::move(collation_event),
              .candidate_receipt = value.receipt,
              .pov = std::move(value.pov),
              .maybe_parent_head_data = std::nullopt,
          };
        },
        [&](network::CollationWithParentHeadData &&value)
            -> outcome::result<network::PendingCollationFetch> {
          if (value.receipt.descriptor.para_id != pending_collation.para_id) {
            SL_TRACE(logger_,
                     "Got wrong para ID for requested collation (v3). "
                     "(expected_para_id={}, got_para_id={}, peer_id={})",
                     pending_collation.para_id,
                     value.receipt.descriptor.para_id,
                     pending_collation.peer_id);
            return Error::WRONG_PARA;
          }

          SL_TRACE(logger_,
                   "Received collation (v3) (para_id={}, relay_parent={}, "
                   "candidate_hash={})",
                   pending_collation.para_id,
                   pending_collation.relay_parent,
                   value.receipt.hash(*hasher_));

          return network::PendingCollationFetch{
              .collation_event = std::move(collation_event),
              .candidate_receipt = value.receipt,
              .pov = std::move(value.pov),
              .maybe_parent_head_data = std::move(value.parent_head_data),
          };
        });

    CHECK_OR_RET(p.has_value());
    CollatorId collator_id = p.value().collation_event.collator_id;
    PendingCollation pending_collation_copy =
        p.value().collation_event.pending_collation;

    if (auto res = kick_off_seconding(std::move(p.value())); res.has_error()) {
      SL_WARN(logger_,
              "Seconding aborted due to an error. (relay_parent={}, "
              "para_id={}, peer_id={}, error={})",
              pending_collation_copy.relay_parent,
              pending_collation_copy.para_id,
              pending_collation_copy.peer_id,
              res.error());

      const auto maybe_candidate_hash =
          utils::map(pending_collation_copy.prospective_candidate,
                     [](const auto &v) { return v.candidate_hash; });
      dequeue_next_collation_and_fetch(pending_collation_copy.relay_parent,
                                       {collator_id, maybe_candidate_hash});
    } else if (res.value() == false) {
      const auto maybe_candidate_hash =
          utils::map(pending_collation_copy.prospective_candidate,
                     [](const auto &v) { return v.candidate_hash; });
      dequeue_next_collation_and_fetch(pending_collation_copy.relay_parent,
                                       {collator_id, maybe_candidate_hash});
    }
  }

  outcome::result<void> ParachainProcessorImpl::fetched_collation_sanity_check(
      const PendingCollation &advertised,
      const network::CandidateReceipt &fetched,
      const crypto::Hashed<const runtime::PersistedValidationData &,
                           32,
                           crypto::Blake2b_StreamHasher<32>>
          &persisted_validation_data,
      std::optional<std::pair<std::reference_wrapper<const HeadData>,
                              std::reference_wrapper<const Hash>>>
          maybe_parent_head_and_hash) {
    if (persisted_validation_data.getHash()
        != fetched.descriptor.persisted_data_hash) {
      return Error::PERSISTED_VALIDATION_DATA_MISMATCH;
    }

    if (advertised.prospective_candidate
        && advertised.prospective_candidate->candidate_hash
               != fetched.hash(*hasher_)) {
      return Error::CANDIDATE_HASH_MISMATCH;
    }

    if (maybe_parent_head_and_hash
        && hasher_->blake2b_256(maybe_parent_head_and_hash->first.get())
               != maybe_parent_head_and_hash->second.get()) {
      return Error::PARENT_HEAD_DATA_MISMATCH;
    }

    return outcome::success();
  }

  void ParachainProcessorImpl::dequeue_next_collation_and_fetch(
      const RelayHash &relay_parent,
      std::pair<CollatorId, std::optional<CandidateHash>> previous_fetch) {
    TRY_GET_OR_RET(per_relay_state, tryGetStateByRelayParent(relay_parent));

    while (auto collation =
               per_relay_state->get().collations.get_next_collation_to_fetch(
                   previous_fetch,
                   per_relay_state->get().prospective_parachains_mode,
                   logger_)) {
      const auto &[next, id] = std::move(*collation);
      SL_TRACE(logger_,
               "Successfully dequeued next advertisement - fetching ... "
               "(relay_parent={}, id={})",
               relay_parent,
               id);
      if (auto res = fetchCollation(next, id); res.has_error()) {
        SL_TRACE(logger_,
                 "Failed to request a collation, dequeueing next one "
                 "(relay_parent={}, para_id={}, peer_id={}, error={})",
                 next.relay_parent,
                 next.para_id,
                 next.peer_id,
                 res.error());
      } else {
        break;
      }
    }
  }

  outcome::result<std::optional<runtime::PersistedValidationData>>
  ParachainProcessorImpl::requestProspectiveValidationData(
      const RelayHash &candidate_relay_parent,
      const Hash &parent_head_data_hash,
      ParachainId para_id,
      const std::optional<HeadData> &maybe_parent_head_data) {
    auto parent_head_data = [&]() -> ParentHeadData {
      if (maybe_parent_head_data) {
        return ParentHeadData_WithData{*maybe_parent_head_data,
                                       parent_head_data_hash};
      }
      return parent_head_data_hash;
    }();

    OUTCOME_TRY(opt_pvd,
                prospective_parachains_->answerProspectiveValidationDataRequest(
                    candidate_relay_parent, parent_head_data, para_id));
    return opt_pvd;
  }

  outcome::result<std::optional<runtime::PersistedValidationData>>
  ParachainProcessorImpl::fetchPersistedValidationData(
      const RelayHash &relay_parent, ParachainId para_id) {
    return requestPersistedValidationData(relay_parent, para_id);
  }

  outcome::result<std::optional<runtime::PersistedValidationData>>
  ParachainProcessorImpl::requestPersistedValidationData(
      const RelayHash &relay_parent, ParachainId para_id) {
    OUTCOME_TRY(
        pvd,
        parachain_host_->persisted_validation_data(
            relay_parent, para_id, runtime::OccupiedCoreAssumption::Free));
    return pvd;
  }

  void ParachainProcessorImpl::process_bitfield_distribution(
      const network::BitfieldDistributionMessage &val) {
    auto bd{boost::get<const network::BitfieldDistribution>(&val)};
    BOOST_ASSERT_MSG(
        bd, "BitfieldDistribution is not present. Check message format.");

    SL_TRACE(logger_,
             "Incoming `BitfieldDistributionMessage`. (relay_parent={})",
             bd->relay_parent);
    TRY_GET_OR_RET(parachain_state, tryGetStateByRelayParent(bd->relay_parent));

    const auto &session_info =
        parachain_state->get().per_session_state->value().session_info;
    if (bd->data.payload.ix >= session_info.validators.size()) {
      SL_TRACE(
          logger_,
          "Validator index out of bound. (validator index={}, relay_parent={})",
          bd->data.payload.ix,
          bd->relay_parent);
      return;
    }

    auto res_sc = SigningContext::make(parachain_host_, bd->relay_parent);
    if (res_sc.has_error()) {
      SL_TRACE(logger_,
               "Create signing context failed. (validator index={}, "
               "relay_parent={})",
               bd->data.payload.ix,
               bd->relay_parent);
      return;
    }
    SigningContext &context = res_sc.value();
    const auto buffer = context.signable(*hasher_, bd->data.payload.payload);

    auto res =
        crypto_provider_->verify(bd->data.signature,
                                 buffer,
                                 session_info.validators[bd->data.payload.ix]);
    if (res.has_error() || !res.value()) {
      SL_TRACE(
          logger_,
          "Signature validation failed. (validator index={}, relay_parent={})",
          bd->data.payload.ix,
          bd->relay_parent);
      return;
    }

    SL_TRACE(logger_,
             "Imported bitfield {} {}",
             bd->data.payload.ix,
             bd->relay_parent);
    bitfield_store_->putBitfield(bd->relay_parent, bd->data);
  }

  void ParachainProcessorImpl::process_vstaging_statement(
      const libp2p::peer::PeerId &peer_id,
      const network::vstaging::StatementDistributionMessage &msg) {
    SL_TRACE(
        logger_, "Incoming `StatementDistributionMessage`. (peer={})", peer_id);

    if (auto inner =
            if_type<const network::vstaging::BackedCandidateAcknowledgement>(
                msg)) {
      statement_distribution->handle_incoming_acknowledgement(peer_id,
                                                              inner->get());
    } else if (auto manifest =
                   if_type<const network::vstaging::BackedCandidateManifest>(
                       msg)) {
      statement_distribution->handle_incoming_manifest(peer_id,
                                                       manifest->get());
    } else if (auto stm =
                   if_type<const network::vstaging::
                               StatementDistributionMessageStatement>(msg)) {
      statement_distribution->handle_incoming_statement(peer_id, stm->get());
    } else {
      SL_ERROR(logger_, "Skipped message.");
    }
  }

  void ParachainProcessorImpl::process_legacy_statement(
      const libp2p::peer::PeerId &peer_id,
      const network::StatementDistributionMessage &msg) {
    if (auto statement_msg{boost::get<const network::Seconded>(&msg)}) {
      CHECK_OR_RET(canProcessParachains().has_value());
      if (auto r = isParachainValidator(statement_msg->relay_parent);
          r.has_error() || !r.value()) {
        return;
      }

      SL_TRACE(
          logger_, "Imported statement on {}", statement_msg->relay_parent);

      std::optional<StatementWithPVD> stm;
      if (auto ccr = if_type<const network::CommittedCandidateReceipt>(
              getPayload(statement_msg->statement).candidate_state)) {
        auto res_pvd = fetchPersistedValidationData(
            statement_msg->relay_parent, ccr->get().descriptor.para_id);
        if (res_pvd.has_error()) {
          SL_TRACE(logger_, "No pvd fetched. (error={})", res_pvd.error());
          return;
        }
        std::optional<runtime::PersistedValidationData> pvd =
            std::move(*res_pvd.value());
        if (!pvd) {
          SL_TRACE(logger_, "No pvd fetched.");
          return;
        }
        stm = StatementWithPVDSeconded{
            .committed_receipt = ccr->get(),
            .pvd = std::move(*pvd),
        };
      } else if (auto h = if_type<const CandidateHash>(
                     getPayload(statement_msg->statement).candidate_state)) {
        stm = StatementWithPVDValid{
            .candidate_hash = h->get(),
        };
      }

      handleStatement(statement_msg->relay_parent,
                      SignedFullStatementWithPVD{
                          .payload =
                              {
                                  .payload = std::move(*stm),
                                  .ix = statement_msg->statement.payload.ix,
                              },
                          .signature = statement_msg->statement.signature,
                      });
    } else {
      const auto large = boost::get<const network::LargeStatement>(&msg);
      SL_ERROR(logger_,
               "Ignoring LargeStatement about {} from {}",
               large->payload.payload.candidate_hash,
               peer_id);
    }
  }

  void ParachainProcessorImpl::onValidationProtocolMsg(
      const libp2p::peer::PeerId &peer_id,
      const network::VersionedValidatorProtocolMessage &message) {
    SL_TRACE(
        logger_, "Incoming validator protocol message. (peer={})", peer_id);
    visit_in_place(
        message,
        [&](const network::ValidatorProtocolMessage &m) {
          SL_TRACE(logger_, "V1");
          visit_in_place(
              m,
              [&](const network::BitfieldDistributionMessage &val) {
                process_bitfield_distribution(val);
              },
              [&](const network::StatementDistributionMessage &val) {
                process_legacy_statement(peer_id, val);
              },
              [&](const auto &) {});
        },
        [&](const network::vstaging::ValidatorProtocolMessage &m) {
          SL_TRACE(logger_, "V2");
          visit_in_place(
              m,
              [&](const network::vstaging::BitfieldDistributionMessage &val) {
                process_bitfield_distribution(val);
              },
              [&](const network::vstaging::StatementDistributionMessage &val) {
                process_vstaging_statement(peer_id, val);
              },
              [&](const auto &) {});
        },
        [&](const auto &m) { SL_WARN(logger_, "UNSUPPORTED Version"); });
  }

  template <typename F>
  void ParachainProcessorImpl::requestPoV(const libp2p::peer::PeerId &peer_id,
                                          const CandidateHash &candidate_hash,
                                          F &&callback) {
    /// TODO(iceseer): request PoV from validator, who seconded candidate
    /// But now we can assume, that if we received either `seconded` or `valid`
    /// from some peer, than we expect this peer has valid PoV, which we can
    /// request.

    logger_->info(
        "Requesting PoV.(candidate hash={}, peer={})", candidate_hash, peer_id);

    auto protocol = router_->getReqPovProtocol();
    protocol->request(peer_id, candidate_hash, std::forward<F>(callback));
  }

  void ParachainProcessorImpl::kickOffValidationWork(
      const RelayHash &relay_parent,
      AttestingData &attesting_data,
      const runtime::PersistedValidationData &persisted_validation_data,
      RelayParentState &parachain_state) {
    const auto candidate_hash{attesting_data.candidate.hash(*hasher_)};
    CHECK_OR_RET(!parachain_state.issued_statements.contains(candidate_hash));

    const auto &session_info =
        parachain_state.per_session_state->value().session_info;
    if (session_info.discovery_keys.size() <= attesting_data.from_validator) {
      SL_ERROR(logger_,
               "Invalid validator index.(relay_parent={}, validator_index={})",
               relay_parent,
               attesting_data.from_validator);
      return;
    }

    const auto &authority_id =
        session_info.discovery_keys[attesting_data.from_validator];
    if (auto peer = query_audi_->get(authority_id)) {
      auto pvd{persisted_validation_data};
      requestPoV(
          peer->id,
          candidate_hash,
          [candidate{attesting_data.candidate},
           pvd{std::move(pvd)},
           candidate_hash,
           wself{weak_from_this()},
           relay_parent,
           peer_id{peer->id}](auto &&pov_response_result) mutable {
            TRY_GET_OR_RET(self, wself.lock());
            auto parachain_state = self->tryGetStateByRelayParent(relay_parent);
            if (!parachain_state) {
              SL_TRACE(
                  self->logger_,
                  "After request pov no parachain state on relay_parent {}",
                  relay_parent);
              return;
            }

            if (!pov_response_result) {
              self->logger_->warn("Request PoV on relay_parent {} failed {}",
                                  relay_parent,
                                  pov_response_result.error());
              return;
            }

            network::ResponsePov &opt_pov = pov_response_result.value();
            auto p{boost::get<network::ParachainBlock>(&opt_pov)};
            if (!p) {
              self->logger_->warn("No PoV.(candidate={})", candidate_hash);
              self->onAttestNoPoVComplete(relay_parent, candidate_hash);
              return;
            }

            self->logger_->info(
                "PoV received.(relay_parent={}, candidate hash={}, peer={})",
                relay_parent,
                candidate_hash,
                peer_id);
            self->validateAsync(
                ValidationTaskType::kAttest, candidate, *p, pvd, relay_parent);
          });
    } else {
      SL_WARN(logger_,
              "No audi for PoV request. (relay_parent={}, candidate_hash={})",
              relay_parent,
              candidate_hash);
    }
  }

  std::optional<
      std::reference_wrapper<ParachainProcessorImpl::RelayParentState>>
  ParachainProcessorImpl::tryGetStateByRelayParent(
      const primitives::BlockHash &relay_parent) {
    const auto it = our_current_state_.state_by_relay_parent.find(relay_parent);
    if (it != our_current_state_.state_by_relay_parent.end()) {
      return it->second;
    }
    return std::nullopt;
  }

  outcome::result<
      std::reference_wrapper<ParachainProcessorImpl::RelayParentState>>
  ParachainProcessorImpl::getStateByRelayParent(
      const primitives::BlockHash &relay_parent) {
    if (auto per_relay_parent = tryGetStateByRelayParent(relay_parent)) {
      return *per_relay_parent;
    }
    return Error::OUT_OF_VIEW;
  }

  ParachainProcessorImpl::RelayParentState &
  ParachainProcessorImpl::storeStateByRelayParent(
      const primitives::BlockHash &relay_parent, RelayParentState &&val) {
    const auto &[it, inserted] =
        our_current_state_.state_by_relay_parent.insert(
            {relay_parent, std::move(val)});
    BOOST_ASSERT(inserted);
    return it->second;
  }

  void ParachainProcessorImpl::handleStatement(
      const primitives::BlockHash &relay_parent,
      const SignedFullStatementWithPVD &statement) {
    TRY_GET_OR_RET(opt_parachain_state, tryGetStateByRelayParent(relay_parent));

    auto &parachain_state = opt_parachain_state->get();
    const auto &assigned_core = parachain_state.assigned_core;
    auto &fallbacks = parachain_state.fallbacks;
    auto &awaiting_validation = parachain_state.awaiting_validation;
    auto &table_context = parachain_state.table_context;

    auto res = importStatement(relay_parent, statement, parachain_state);
    if (res.has_error()) {
      SL_TRACE(logger_,
               "Statement rejected. (relay_parent={}, error={}).",
               relay_parent,
               res.error());
      return;
    }

    post_import_statement_actions(relay_parent, parachain_state, res.value());
    if (auto summary = res.value()) {
      const auto &candidate_hash = summary->candidate;
      if (!assigned_core || summary->group_id != *assigned_core) {
        return;
      }

      SL_TRACE(logger_,
               "Registered incoming statement. (relay_parent={}, "
               "candidate_hash={}).",
               relay_parent,
               candidate_hash);
      std::optional<std::reference_wrapper<AttestingData>> attesting_ref =
          visit_in_place(
              parachain::getPayload(statement),
              [&](const StatementWithPVDSeconded &val)
                  -> std::optional<std::reference_wrapper<AttestingData>> {
                auto opt_candidate = backing_store_->getCadidateInfo(
                    relay_parent, candidate_hash);
                if (!opt_candidate) {
                  logger_->error("No candidate {}", candidate_hash);
                  return std::nullopt;
                }

                AttestingData attesting{
                    .candidate =
                        opt_candidate->get().candidate.to_plain(*hasher_),
                    .pov_hash = val.committed_receipt.descriptor.pov_hash,
                    .from_validator = statement.payload.ix,
                    .backing = {}};

                const auto &[it, _] = fallbacks.insert(
                    std::make_pair(candidate_hash, std::move(attesting)));
                return it->second;
              },
              [&](const StatementWithPVDValid &val)
                  -> std::optional<std::reference_wrapper<AttestingData>> {
                auto it = fallbacks.find(val.candidate_hash);
                if (it == fallbacks.end()) {
                  return std::nullopt;
                }

                const auto our_index =
                    utils::map(table_context.validator, [](const auto &signer) {
                      return signer->validatorIndex();
                    });
                if (our_index && *our_index == statement.payload.ix) {
                  return std::nullopt;
                }
                if (awaiting_validation.find(val.candidate_hash)
                    != awaiting_validation.end()) {
                  it->second.backing.push(statement.payload.ix);
                  return std::nullopt;
                }
                it->second.from_validator = statement.payload.ix;
                return it->second;
              },
              [&](const auto &)
                  -> std::optional<std::reference_wrapper<AttestingData>> {
                BOOST_ASSERT(!"Not used!");
                return std::nullopt;
              });

      if (attesting_ref) {
        auto it = our_current_state_.per_candidate.find(candidate_hash);
        if (it != our_current_state_.per_candidate.end()) {
          kickOffValidationWork(relay_parent,
                                attesting_ref->get(),
                                it->second.persisted_validation_data,
                                parachain_state);
        } else {
          SL_TRACE(logger_,
                   "Candidate not found.(relay_parent={}, candidate_hash={}).",
                   relay_parent,
                   candidate_hash);
        }
      }
    }
  }

  std::optional<BackingStore::ImportResult>
  ParachainProcessorImpl::importStatementToTable(
      const RelayHash &relay_parent,
      ParachainProcessorImpl::RelayParentState &relayParentState,
      GroupIndex group_id,
      const primitives::BlockHash &candidate_hash,
      const network::SignedStatement &statement) {
    SL_TRACE(
        logger_, "Import statement into table.(candidate={})", candidate_hash);
    return backing_store_->put(
        relay_parent,
        group_id,
        relayParentState.table_context.groups,
        statement,
        relayParentState.prospective_parachains_mode.has_value());
  }

  outcome::result<BlockNumber>
  ParachainProcessorImpl::get_block_number_under_construction(
      const RelayHash &relay_parent) const {
    OUTCOME_TRY(header, block_tree_->tryGetBlockHeader(relay_parent));
    if (not header) {
      return 0;
    }
    return header.value().number + 1;
  }

  bool ParachainProcessorImpl::bitfields_indicate_availability(
      size_t core_idx,
      const std::vector<BitfieldStore::SignedBitfield> &bitfields,
      const scale::BitVector &availability_) {
    scale::BitVector availability{availability_};
    const auto availability_len = availability.size();

    for (const auto &bitfield : bitfields) {
      const auto validator_idx{size_t(bitfield.payload.ix)};
      if (validator_idx >= availability.size()) {
        SL_WARN(logger_,
                "attempted to set a transverse bit at idx which is greater "
                "than bitfield size. (validator_idx={}, availability_len={})",
                validator_idx,
                availability_len);

        return false;
      }

      availability[validator_idx] =
          availability[validator_idx] || bitfield.payload.payload[core_idx];
    }

    return 3 * approval::count_ones(availability) >= 2 * availability.size();
  }

  std::vector<network::BackedCandidate>
  ParachainProcessorImpl::getBackedCandidates(const RelayHash &relay_parent) {
    SL_TRACE(logger_, "Get backed candidates. (relay_parent={})", relay_parent);

    auto relay_parent_state_opt = tryGetStateByRelayParent(relay_parent);
    if (!relay_parent_state_opt) {
      return {};
    }

    if (!relay_parent_state_opt->get().prospective_parachains_mode) {
      return backing_store_->get(relay_parent);
    }

    auto r = get_block_number_under_construction(relay_parent);
    if (r.has_error()) {
      return {};
    }
    BlockNumber block_number = r.value();

    using Ancestors = std::unordered_set<CandidateHash>;
    const auto &availability_cores =
        relay_parent_state_opt->get().availability_cores;

    std::map<ParachainId, size_t> scheduled_cores_per_para;
    std::unordered_map<ParachainId, Ancestors> ancestors;
    ancestors.reserve(availability_cores.size());

    const auto elastic_scaling_mvp =
        relay_parent_state_opt->get().inject_core_index;
    const auto bitfields = bitfield_store_->getBitfields(relay_parent);
    const auto cores_len =
        relay_parent_state_opt->get().availability_cores.size();

    for (size_t core_idx = 0; core_idx < cores_len; ++core_idx) {
      const runtime::CoreState &core =
          relay_parent_state_opt->get().availability_cores[core_idx];
      visit_in_place(
          core,
          [&](const network::ScheduledCore &scheduled_core) {
            scheduled_cores_per_para[scheduled_core.para_id] += 1;
          },
          [&](const runtime::OccupiedCore &occupied_core) {
            const bool is_available = bitfields_indicate_availability(
                core_idx, bitfields, occupied_core.availability);
            if (is_available) {
              ancestors[occupied_core.candidate_descriptor.para_id].insert(
                  occupied_core.candidate_hash);
              if (occupied_core.next_up_on_available) {
                scheduled_cores_per_para[occupied_core.next_up_on_available
                                             ->para_id] += 1;
              }
            } else if (occupied_core.time_out_at <= block_number) {
              if (occupied_core.next_up_on_time_out) {
                scheduled_cores_per_para[occupied_core.next_up_on_time_out
                                             ->para_id] += 1;
              }
            } else {
              ancestors[occupied_core.candidate_descriptor.para_id].insert(
                  occupied_core.candidate_hash);
            }
          },
          [&](const runtime::FreeCore &) {});
    }

    std::unordered_map<ParachainId, std::vector<std::pair<CandidateHash, Hash>>>
        selected_candidates;
    selected_candidates.reserve(scheduled_cores_per_para.size());

    auto ancestor_remove = [&](ParachainId para_id) -> Ancestors {
      auto it = ancestors.find(para_id);
      if (it == ancestors.end()) {
        return {};
      }

      auto result{std::move(it->second)};
      ancestors.erase(it);
      return result;
    };

    for (const auto &[para_id, core_count] : scheduled_cores_per_para) {
      auto para_ancestors = ancestor_remove(para_id);
      if (!elastic_scaling_mvp && core_count > 1) {
        continue;
      }

      std::unordered_set<CandidateHash> para_ancestors_vec(
          std::move_iterator(para_ancestors.begin()),
          std::move_iterator(para_ancestors.end()));
      auto response = prospective_parachains_->answerGetBackableCandidates(
          relay_parent, para_id, core_count, para_ancestors_vec);

      if (response.empty()) {
        SL_TRACE(logger_,
                 "No backable candidate returned by prospective parachains. "
                 "(relay_parent={}, para_id={})",
                 relay_parent,
                 para_id);
        continue;
      }

      selected_candidates.emplace(para_id, std::move(response));
    }
    SL_TRACE(logger_,
             "Got backable candidates. (count={})",
             selected_candidates.size());

    std::unordered_map<ParachainId, std::vector<BackingStore::BackedCandidate>>
        backed;
    backed.reserve(selected_candidates.size());

    for (const auto &[para_id, para_candidates] : selected_candidates) {
      for (const auto &[c_hash, r_hash] : para_candidates) {
        auto rp_state = tryGetStateByRelayParent(r_hash);
        if (!rp_state) {
          SL_TRACE(logger_,
                   "Requested candidate's relay parent is out of view. "
                   "(relay_parent={}, r_hash={}, c_hash={})",
                   relay_parent,
                   r_hash,
                   c_hash);
          break;
        }

        if (auto attested =
                attested_candidate(r_hash,
                                   c_hash,
                                   rp_state->get().table_context,
                                   rp_state->get().minimum_backing_votes)) {
          if (auto b =
                  table_attested_to_backed(std::move(*attested),
                                           rp_state->get().table_context,
                                           rp_state->get().inject_core_index)) {
            backed[para_id].emplace_back(std::move(*b));
          } else {
            SL_TRACE(logger_,
                     "Candidate not attested -> backed. "
                     "(relay_parent={}, r_state={}, c_hash={})",
                     relay_parent,
                     r_hash,
                     c_hash);
          }
        } else {
          SL_TRACE(logger_,
                   "Candidate not attested. "
                   "(relay_parent={}, r_state={}, c_hash={})",
                   relay_parent,
                   r_hash,
                   c_hash);
        }
      }
    }

    SL_TRACE(logger_,
             "Got backed candidates. (relay_parent={}, backed_len={})",
             relay_parent,
             backed.size());
    bool with_validation_code = false;
    std::vector<BackingStore::BackedCandidate> merged_candidates;
    merged_candidates.reserve(availability_cores.size());

    for (const auto &[_, para_candidates] : backed) {
      for (const auto &candidate : para_candidates) {
        if (candidate.candidate.commitments.opt_para_runtime) {
          if (with_validation_code) {
            break;
          }
          with_validation_code = true;
        }

        merged_candidates.emplace_back(candidate);
      }
    }

    SL_TRACE(logger_,
             "Selected backed candidates. (n_candidates={}, n_cores={}, "
             "relay_parent={})",
             merged_candidates.size(),
             availability_cores.size(),
             relay_parent);

    return merged_candidates;
  }

  std::optional<ParachainProcessorImpl::AttestedCandidate>
  ParachainProcessorImpl::attested(
      const network::CommittedCandidateReceipt &candidate,
      const BackingStore::StatementInfo &data,
      size_t validity_threshold) {
    const auto &validity_votes = data.validity_votes;
    const auto valid_votes = validity_votes.size();
    if (valid_votes < validity_threshold) {
      SL_TRACE(logger_,
               "Under threshold. (valid_votes={}, validity_threshold={})",
               valid_votes,
               validity_threshold);
      return std::nullopt;
    }

    std::vector<std::pair<ValidatorIndex, network::ValidityAttestation>>
        validity_votes_out;
    validity_votes_out.reserve(validity_votes.size());

    for (auto &[validator_index, validity_vote] : validity_votes) {
      auto validity_attestation = visit_in_place(
          validity_vote,
          [](const BackingStore::ValidityVoteIssued &val) {
            return network::ValidityAttestation{
                .kind = network::ValidityAttestation::Implicit{},
                .signature = ((ValidatorSignature &)val),
            };
          },
          [](const BackingStore::ValidityVoteValid &val) {
            return network::ValidityAttestation{
                .kind = network::ValidityAttestation::Explicit{},
                .signature = ((ValidatorSignature &)val),
            };
          });

      validity_votes_out.emplace_back(validator_index,
                                      std::move(validity_attestation));
    }

    return AttestedCandidate{
        .group_id = data.group_id,
        .candidate = candidate,
        .validity_votes = std::move(validity_votes_out),
    };
  }

  std::optional<ParachainProcessorImpl::AttestedCandidate>
  ParachainProcessorImpl::attested_candidate(
      const RelayHash &relay_parent,
      const CandidateHash &digest,
      const ParachainProcessorImpl::TableContext &context,
      uint32_t minimum_backing_votes) {
    if (auto opt_validity_votes =
            backing_store_->getCadidateInfo(relay_parent, digest)) {
      auto &data = opt_validity_votes->get();

      size_t len = std::numeric_limits<size_t>::max();
      if (auto it = context.groups.find(data.group_id);
          it != context.groups.end()) {
        len = it->second.size();
      } else {
        SL_TRACE(logger_,
                 "No table group. (relay_parent={}, group_id={})",
                 relay_parent,
                 data.group_id);
      }

      const auto v_threshold = std::min(len, size_t(minimum_backing_votes));
      return attested(data.candidate, data, v_threshold);
    }

    SL_TRACE(logger_, "No candidate info. (relay_parent={})", relay_parent);
    return std::nullopt;
  }

  std::optional<BackingStore::BackedCandidate>
  ParachainProcessorImpl::table_attested_to_backed(AttestedCandidate &&attested,
                                                   TableContext &table_context,
                                                   bool inject_core_index) {
    const auto core_index = attested.group_id;
    auto it = table_context.groups.find(core_index);
    if (it == table_context.groups.end()) {
      return std::nullopt;
    }

    const auto &group = it->second;
    scale::BitVector validator_indices{};
    validator_indices.resize(group.size(), false);

    std::vector<std::pair<size_t, size_t>> vote_positions;
    vote_positions.reserve(attested.validity_votes.size());

    auto position = [](const auto &container,
                       const auto &val) -> std::optional<size_t> {
      for (size_t ix = 0; ix < container.size(); ++ix) {
        if (val == container[ix]) {
          return ix;
        }
      }
      return std::nullopt;
    };

    for (size_t orig_idx = 0; orig_idx < attested.validity_votes.size();
         ++orig_idx) {
      const auto &id = attested.validity_votes[orig_idx].first;
      if (auto p = position(group, id)) {
        validator_indices[*p] = true;
        vote_positions.emplace_back(orig_idx, *p);
      } else {
        logger_->critical(
            "Logic error: Validity vote from table does not correspond to "
            "group.");
        return std::nullopt;
      }
    }
    std::ranges::sort(vote_positions, [](const auto &l, const auto &r) {
      return l.second < r.second;
    });

    std::vector<network::ValidityAttestation> validity_votes;
    validity_votes.reserve(vote_positions.size());
    for (const auto &[pos_in_votes, _pos_in_group] : vote_positions) {
      validity_votes.emplace_back(
          std::move(attested.validity_votes[pos_in_votes].second));
    }

    return BackingStore::BackedCandidate::from(
        std::move(attested.candidate),
        std::move(validity_votes),
        std::move(validator_indices),
        inject_core_index ? std::optional<CoreIndex>{core_index}
                          : std::optional<CoreIndex>{});
  }

  outcome::result<std::optional<BackingStore::ImportResult>>
  ParachainProcessorImpl::importStatement(
      const network::RelayHash &relay_parent,
      const SignedFullStatementWithPVD &statement,
      ParachainProcessorImpl::RelayParentState &rp_state) {
    const CandidateHash candidate_hash =
        candidateHashFrom(parachain::getPayload(statement), hasher_);

    SL_TRACE(logger_,
             "Importing statement.(relay_parent={}, validator_index={}, "
             "candidate_hash={})",
             relay_parent,
             statement.payload.ix,
             candidate_hash);

    if (auto seconded = if_type<const StatementWithPVDSeconded>(
            parachain::getPayload(statement));
        seconded
        && our_current_state_.per_candidate.find(candidate_hash)
               == our_current_state_.per_candidate.end()) {
      auto &candidate = seconded->get().committed_receipt;
      if (rp_state.prospective_parachains_mode) {
        if (!prospective_parachains_->introduce_seconded_candidate(
                candidate.descriptor.para_id,
                candidate,
                crypto::Hashed<runtime::PersistedValidationData,
                               32,
                               crypto::Blake2b_StreamHasher<32>>{
                    seconded->get().pvd},
                candidate_hash)) {
          return Error::REJECTED_BY_PROSPECTIVE_PARACHAINS;
        }
      }
      our_current_state_.per_candidate.insert(
          {candidate_hash,
           PerCandidateState{
               .persisted_validation_data = seconded->get().pvd,
               .seconded_locally = false,
               .para_id = seconded->get().committed_receipt.descriptor.para_id,
               .relay_parent =
                   seconded->get().committed_receipt.descriptor.relay_parent,
           }});
    }

    network::SignedStatement stmnt{
        .payload =
            {
                .payload = {visit_in_place(
                    parachain::getPayload(statement),
                    [&](const StatementWithPVDSeconded &val) {
                      return network::CandidateState{val.committed_receipt};
                    },
                    [&](const StatementWithPVDValid &val) {
                      return network::CandidateState{val.candidate_hash};
                    })},
                .ix = statement.payload.ix,
            },
        .signature = statement.signature,
    };

    auto core =
        core_index_from_statement(rp_state.validator_to_group,
                                  rp_state.group_rotation_info,
                                  uint32_t(rp_state.availability_cores.size()),
                                  statement,
                                  rp_state.claim_queue);
    if (!core) {
      return Error::CORE_INDEX_UNAVAILABLE;
    };

    return importStatementToTable(
        relay_parent, rp_state, *core, candidate_hash, stmnt);
  }

  std::optional<CoreIndex> ParachainProcessorImpl::core_index_from_statement(
      const std::vector<std::optional<GroupIndex>> &validator_to_group,
      const runtime::GroupDescriptor &group_rotation_info,
      uint32_t n_cores,
      const SignedFullStatementWithPVD &statement,
      const runtime::ClaimQueueSnapshot &claim_queue) {
    const auto &compact_statement = getPayload(statement);
    const auto candidate_hash = candidateHashFrom(compact_statement, hasher_);

    SL_TRACE(
        logger_,
        "Extracting core index from statement. (candidate_hash={}, n_cores={})",
        candidate_hash,
        n_cores);

    const auto statement_validator_index = statement.payload.ix;
    if (statement_validator_index >= validator_to_group.size()) {
      SL_TRACE(
          logger_,
          "Invalid validator index. (candidate_hash={}, validator_to_group={}, "
          "statement_validator_index={}, n_cores={})",
          candidate_hash,
          validator_to_group.size(),
          statement_validator_index,
          n_cores);
      return std::nullopt;
    }

    const auto group_index = validator_to_group[statement_validator_index];
    if (!group_index) {
      SL_TRACE(logger_,
               "Invalid validator index. Empty group. (candidate_hash={}, "
               "statement_validator_index={}, n_cores={})",
               candidate_hash,
               statement_validator_index,
               n_cores);
      return std::nullopt;
    }

    const auto core_index =
        group_rotation_info.coreForGroup(*group_index, n_cores);

    if (size_t(core_index) > n_cores) {
      SL_WARN(logger_,
              "Invalid CoreIndex. (candidate_hash={}, core_index={}, "
              "validator={}, n_cores={})",
              candidate_hash,
              core_index,
              statement_validator_index,
              n_cores);
      return std::nullopt;
    }

    if (auto s =
            if_type<const StatementWithPVDSeconded>(getPayload(statement))) {
      const auto candidate_para_id =
          s->get().committed_receipt.descriptor.para_id;
      const auto assigned_paras = claim_queue.iter_claims_for_core(core_index);

      const bool any = (std::ranges::find(assigned_paras, candidate_para_id)
                        != assigned_paras.end());
      if (!any) {
        SL_DEBUG(logger_,
                 "Invalid CoreIndex, core is not assigned to this para_id. "
                 "(candidate_hash={}, core_index={}, para_id={})",
                 candidate_hash,
                 core_index,
                 candidate_para_id);
        return std::nullopt;
      }
      return core_index;
    }
    return core_index;
  }

  template <ParachainProcessorImpl::StatementType kStatementType>
  outcome::result<std::optional<SignedFullStatementWithPVD>>
  ParachainProcessorImpl::sign_import_and_distribute_statement(
      ParachainProcessorImpl::RelayParentState &rp_state,
      const ValidateAndSecondResult &validation_result) {
    if (auto statement =
            createAndSignStatement<kStatementType>(validation_result)) {
      metric_kagome_parachain_candidate_backing_signed_statements_total_->inc();
      const SignedFullStatementWithPVD stm = visit_in_place(
          getPayload(*statement).candidate_state,
          [&](const network::CommittedCandidateReceipt &receipt)
              -> SignedFullStatementWithPVD {
            return SignedFullStatementWithPVD{
                .payload =
                    {
                        .payload =
                            StatementWithPVDSeconded{
                                .committed_receipt = receipt,
                                .pvd = validation_result.pvd,
                            },
                        .ix = statement->payload.ix,
                    },
                .signature = statement->signature,
            };
          },
          [&](const network::CandidateHash &candidateHash)
              -> SignedFullStatementWithPVD {
            return SignedFullStatementWithPVD{
                .payload =
                    {
                        .payload =
                            StatementWithPVDValid{
                                .candidate_hash = candidateHash,
                            },
                        .ix = statement->payload.ix,
                    },
                .signature = statement->signature,
            };
          },
          [&](const auto &) -> SignedFullStatementWithPVD {
            return SignedFullStatementWithPVD{};
          });

      OUTCOME_TRY(
          summary,
          importStatement(validation_result.relay_parent, stm, rp_state));
      statement_distribution->share_local_statement(
          validation_result.relay_parent, stm);

      post_import_statement_actions(
          validation_result.relay_parent, rp_state, summary);
      return stm;
    }
    return std::nullopt;
  }

  void ParachainProcessorImpl::post_import_statement_actions(
      const RelayHash &relay_parent,
      ParachainProcessorImpl::RelayParentState &rp_state,
      std::optional<BackingStore::ImportResult> &summary) {
    CHECK_OR_RET(summary);
    SL_TRACE(logger_,
             "Import result.(candidate={}, para id={}, validity votes={})",
             summary->candidate,
             summary->group_id,
             summary->validity_votes);

    if (auto attested = attested_candidate(relay_parent,
                                           summary->candidate,
                                           rp_state.table_context,
                                           rp_state.minimum_backing_votes)) {
      const auto candidate_hash{candidateHash(*hasher_, attested->candidate)};

      if (rp_state.backed_hashes.insert(candidate_hash).second) {
        if (auto backed =
                table_attested_to_backed(std::move(*attested),
                                         rp_state.table_context,
                                         rp_state.inject_core_index)) {
          const auto para_id = backed->candidate.descriptor.para_id;
          SL_DEBUG(
              logger_,
              "Candidate backed.(candidate={}, para id={}, relay_parent={})",
              summary->candidate,
              summary->group_id,
              relay_parent);
          if (rp_state.prospective_parachains_mode) {
            prospective_parachains_->candidate_backed(para_id,
                                                      summary->candidate);
            statement_distribution->handle_backed_candidate_message(
                summary->candidate);
          } else {
            backing_store_->add(relay_parent, std::move(*backed));
          }
        } else {
          SL_TRACE(logger_,
                   "Cannot get BackedCandidate. (candidate_hash={})",
                   candidate_hash);
        }
      } else {
        SL_TRACE(logger_,
                 "Candidate already known. (candidate_hash={})",
                 candidate_hash);
      }
    } else {
      SL_TRACE(logger_, "No attested candidate.");
    }
  }

  template <ParachainProcessorImpl::StatementType kStatementType>
  std::optional<network::SignedStatement>
  ParachainProcessorImpl::createAndSignStatement(
      const ValidateAndSecondResult &validation_result) {
    static_assert(kStatementType == StatementType::kSeconded
                  || kStatementType == StatementType::kValid);

    auto parachain_state =
        tryGetStateByRelayParent(validation_result.relay_parent);
    if (!parachain_state) {
      logger_->error("Create and sign statement. No such relay_parent {}.",
                     validation_result.relay_parent);
      return std::nullopt;
    }

    if (!parachain_state->get().table_context.validator) {
      logger_->warn("We are not validators or we have no validator index.");
      return std::nullopt;
    }

    if constexpr (kStatementType == StatementType::kSeconded) {
      return createAndSignStatementFromPayload(
          network::Statement{
              network::CandidateState{network::CommittedCandidateReceipt{
                  .descriptor = validation_result.candidate.descriptor,
                  .commitments = *validation_result.commitments}}},
          parachain_state->get());
    } else if constexpr (kStatementType == StatementType::kValid) {
      return createAndSignStatementFromPayload(
          network::Statement{network::CandidateState{
              validation_result.candidate.hash(*hasher_)}},
          parachain_state->get());
    }
  }

  template <typename T>
  std::optional<network::SignedStatement>
  ParachainProcessorImpl::createAndSignStatementFromPayload(
      T &&payload, RelayParentState &parachain_state) {
    /// TODO(iceseer):
    /// https://github.com/paritytech/polkadot/blob/master/primitives/src/v2/mod.rs#L1535-L1545
    auto sign_result = (*parachain_state.table_context.validator)
                           ->sign(std::forward<T>(payload));
    if (sign_result.has_error()) {
      logger_->error(
          "Unable to sign Commited Candidate Receipt. Failed with error: {}",
          sign_result.error());
      return std::nullopt;
    }

    return sign_result.value();
  }

  void ParachainProcessorImpl::onIncomingCollator(
      const libp2p::peer::PeerId &peer_id,
      network::CollatorPublicKey pubkey,
      network::ParachainId para_id) {
    pm_->setCollating(peer_id, pubkey, para_id);
  }

  void ParachainProcessorImpl::notify_collation_seconded(
      const libp2p::peer::PeerId &peer_id,
      network::CollationVersion version,
      const RelayHash &relay_parent,
      const SignedFullStatementWithPVD &statement) {
    logger_->info("Send Seconded to collator.(peer={}, relay parent={})",
                  peer_id,
                  relay_parent);

    network::SignedStatement stm = visit_in_place(
        getPayload(statement),
        [&](const StatementWithPVDSeconded &s) -> network::SignedStatement {
          return {
              .payload =
                  {
                      .payload = {network::CandidateState{s.committed_receipt}},
                      .ix = statement.payload.ix,
                  },
              .signature = statement.signature,
          };
        },
        [&](const StatementWithPVDValid &s) -> network::SignedStatement {
          return {
              .payload =
                  {
                      .payload = {network::CandidateState{s.candidate_hash}},
                      .ix = statement.payload.ix,
                  },
              .signature = statement.signature,
          };
        });

    router_->getCollationProtocol()->write(peer_id,
                                           network::Seconded{
                                               .relay_parent = relay_parent,
                                               .statement = std::move(stm),
                                           });
  }

  void ParachainProcessorImpl::notifyInvalid(
      const primitives::BlockHash &parent,
      const network::CandidateReceipt &candidate_receipt) {
    our_current_state_.validator_side.blocked_from_seconding.erase(
        BlockedCollationId(candidate_receipt.descriptor.para_id,
                           candidate_receipt.descriptor.para_head_hash));

    auto fetched_collation =
        network::FetchedCollation::from(candidate_receipt, *hasher_);
    const auto &candidate_hash = fetched_collation.candidate_hash;

    auto it = our_current_state_.validator_side.fetched_candidates.find(
        fetched_collation);
    CHECK_OR_RET(it
                 != our_current_state_.validator_side.fetched_candidates.end());

    if (!it->second.pending_collation.commitments_hash
        || *it->second.pending_collation.commitments_hash
               != candidate_receipt.commitments_hash) {
      SL_ERROR(logger_,
               "Reported invalid candidate for unknown `pending_candidate`! "
               "(relay_parent={}, candidate_hash={})",
               parent,
               candidate_hash);
      return;
    }

    auto id = it->second.collator_id;
    our_current_state_.validator_side.fetched_candidates.erase(it);

    /// TODO(iceseer): reduce collator's reputation
    /// https://github.com/qdrvm/kagome/issues/2134
    dequeue_next_collation_and_fetch(parent, {id, candidate_hash});
  }

  void ParachainProcessorImpl::notifySeconded(
      const primitives::BlockHash &parent,
      const SignedFullStatementWithPVD &statement) {
    auto seconded =
        if_type<const StatementWithPVDSeconded>(getPayload(statement));
    if (!seconded) {
      SL_TRACE(logger_,
               "Seconded message received with a `Valid` statement. "
               "(relay_parent={})",
               parent);
      return;
    }

    auto output_head_data =
        seconded->get().committed_receipt.commitments.para_head;
    auto output_head_data_hash =
        seconded->get().committed_receipt.descriptor.para_head_hash;
    auto fetched_collation = network::FetchedCollation::from(
        seconded->get().committed_receipt.to_plain(*hasher_), *hasher_);
    auto it = our_current_state_.validator_side.fetched_candidates.find(
        fetched_collation);
    if (it == our_current_state_.validator_side.fetched_candidates.end()) {
      SL_TRACE(logger_,
               "Collation has been seconded, but the relay parent is "
               "deactivated. (relay_parent={})",
               parent);
      return;
    }

    auto collation_event{std::move(it->second)};
    our_current_state_.validator_side.fetched_candidates.erase(it);

    auto &collator_id = collation_event.collator_id;
    auto &pending_collation = collation_event.pending_collation;

    auto &relay_parent = pending_collation.relay_parent;
    auto &peer_id = pending_collation.peer_id;
    auto &prospective_candidate = pending_collation.prospective_candidate;

    if (auto peer_data = pm_->getPeerState(peer_id)) {
      network::CollationVersion version = network::CollationVersion::VStaging;
      if (peer_data->get().collation_version) {
        version = *peer_data->get().collation_version;
      }
      notify_collation_seconded(peer_id, version, relay_parent, statement);
    }

    if (auto rp_state = tryGetStateByRelayParent(parent)) {
      rp_state->get().collations.status = CollationStatus::Seconded;
      rp_state->get().collations.note_seconded();
    }

    second_unblocked_collations(
        fetched_collation.para_id, output_head_data, output_head_data_hash);

    const auto maybe_candidate_hash = utils::map(
        prospective_candidate, [](const auto &v) { return v.candidate_hash; });

    dequeue_next_collation_and_fetch(parent,
                                     {collator_id, maybe_candidate_hash});

    /// TODO(iceseer): Bump collator reputation
  }

  bool ParachainProcessorImpl::isValidatingNode() const {
    return app_config_.roles().isAuthority();
  }

  void ParachainProcessorImpl::onValidationComplete(
      const ValidateAndSecondResult &validation_result) {
    logger_->trace("On validation complete. (relay parent={})",
                   validation_result.relay_parent);

    TRY_GET_OR_RET(opt_parachain_state,
                   tryGetStateByRelayParent(validation_result.relay_parent));
    auto &parachain_state = opt_parachain_state->get();
    const auto candidate_hash = validation_result.candidate.hash(*hasher_);

    if (!validation_result.result) {
      SL_WARN(logger_,
              "Candidate {} validation failed with: {}",
              candidate_hash,
              validation_result.result.error());
      notifyInvalid(validation_result.candidate.descriptor.relay_parent,
                    validation_result.candidate);
      return;
    }

    CHECK_OR_RET(!parachain_state.issued_statements.contains(candidate_hash));
    logger_->trace("Second candidate complete. (candidate={}, relay parent={})",
                   candidate_hash,
                   validation_result.relay_parent);

    metric_kagome_parachain_candidate_backing_candidates_seconded_total_->inc();

    const auto parent_head_data_hash =
        hasher_->blake2b_256(validation_result.pvd.parent_head);
    const auto ph =
        hasher_->blake2b_256(validation_result.commitments->para_head);
    CHECK_OR_RET(parent_head_data_hash != ph);

    HypotheticalCandidateComplete hypothetical_candidate{
        .candidate_hash = candidate_hash,
        .receipt =
            network::CommittedCandidateReceipt{
                .descriptor = validation_result.candidate.descriptor,
                .commitments = *validation_result.commitments,
            },
        .persisted_validation_data = validation_result.pvd,
    };

    TRY_GET_OR_RET(hypothetical_membership,
                   seconding_sanity_check(hypothetical_candidate));

    auto res = sign_import_and_distribute_statement<StatementType::kSeconded>(
        parachain_state, validation_result);
    if (res.has_error()) {
      SL_WARN(logger_,
              "Attempted to second candidate but was rejected by prospective "
              "parachains. (candidate_hash={}, relay_parent={}, error={})",
              candidate_hash,
              validation_result.relay_parent,
              res.error());
      notifyInvalid(validation_result.candidate.descriptor.relay_parent,
                    validation_result.candidate);
      return;
    }

    CHECK_OR_RET(res.value());
    auto &stmt = *res.value();
    if (auto it = our_current_state_.per_candidate.find(candidate_hash);
        it != our_current_state_.per_candidate.end()) {
      it->second.seconded_locally = true;
    } else {
      SL_WARN(logger_,
              "Missing `per_candidate` for seconded candidate. (candidate "
              "hash={})",
              candidate_hash);
    }

    for (const auto &leaf : *hypothetical_membership) {
      auto it = our_current_state_.per_leaf.find(leaf);
      if (it == our_current_state_.per_leaf.end()) {
        SL_WARN(logger_,
                "Missing `per_leaf` for known active leaf. (leaf={})",
                leaf);
        continue;
      }

      ActiveLeafState &leaf_data = it->second;
      add_seconded_candidate(leaf_data,
                             validation_result.candidate.descriptor.para_id);
    }

    parachain_state.issued_statements.insert(candidate_hash);
    notifySeconded(validation_result.relay_parent, stmt);
  }

  outcome::result<std::vector<network::ErasureChunk>>
  ParachainProcessorImpl::validateErasureCoding(
      const runtime::AvailableData &validating_data, size_t n_validators) {
    return toChunks(n_validators, validating_data);
  }

  void ParachainProcessorImpl::notifyAvailableData(
      std::vector<network::ErasureChunk> &&chunks,
      const primitives::BlockHash &relay_parent,
      const network::CandidateHash &candidate_hash,
      const network::ParachainBlock &pov,
      const runtime::PersistedValidationData &data) {
    makeTrieProof(chunks);
    /// TODO(iceseer): remove copy

    av_store_->storeData(
        relay_parent, candidate_hash, std::move(chunks), pov, data);
    logger_->trace("Put chunks set.(candidate={})", candidate_hash);
  }

  void ParachainProcessorImpl::makeAvailable(
      ValidationTaskType kMode,
      const primitives::BlockHash &candidate_hash,
      ValidateAndSecondResult &&validate_and_second_result) {
    TRY_GET_OR_RET(
        parachain_state,
        tryGetStateByRelayParent(validate_and_second_result.relay_parent));
    SL_INFO(logger_,
            "Async validation complete.(relay parent={}, para_id={})",
            validate_and_second_result.relay_parent,
            validate_and_second_result.candidate.descriptor.para_id);

    parachain_state->get().awaiting_validation.erase(candidate_hash);
    auto q{std::move(validate_and_second_result)};
    if (kMode == ValidationTaskType::kSecond) {
      onValidationComplete(q);
    } else {
      onAttestComplete(q);
    }
  }

  void ParachainProcessorImpl::validateAsync(
      ValidationTaskType kMode,
      const network::CandidateReceipt &candidate,
      const network::ParachainBlock &pov,
      const runtime::PersistedValidationData &pvd,
      const primitives::BlockHash &) {
    const auto relay_parent = candidate.descriptor.relay_parent;
    TRY_GET_OR_RET(parachain_state,
                   tryGetStateByRelayParent(candidate.descriptor.relay_parent));
    const auto candidate_hash{candidate.hash(*hasher_)};
    if (kMode == ValidationTaskType::kAttest) {
      CHECK_OR_RET(
          !parachain_state->get().issued_statements.contains(candidate_hash));
    }

    CHECK_OR_RET(parachain_state->get()
                     .awaiting_validation.insert(candidate_hash)
                     .second);
    SL_INFO(logger_,
            "Starting validation task.(para id={}, "
            "relay parent={}, candidate_hash={})",
            candidate.descriptor.para_id,
            relay_parent,
            candidate_hash);

    /// TODO(iceseer): do https://github.com/qdrvm/kagome/issues/1888
    /// checks if we still need to execute parachain task
    auto _measure = std::make_shared<TicToc>("Parachain validation", logger_);
    pvf_->pvf(
        candidate,
        pov,
        pvd,
        [weak_self{weak_from_this()},
         kMode,
         candidate,
         pov,
         pvd,
         relay_parent,
         n_validators{parachain_state->get().table_context.validators.size()},
         _measure,
         candidate_hash](
            outcome::result<Pvf::Result>
                r) mutable {  // NOLINT(performance-unnecessary-value-param)
          TRY_GET_OR_RET(self, weak_self.lock());
          self->on_pvf_result_received(kMode,
                                       n_validators,
                                       candidate,
                                       pov,
                                       pvd,
                                       relay_parent,
                                       candidate_hash,
                                       r);
        });
  }

  void ParachainProcessorImpl::on_pvf_result_received(
      ValidationTaskType kMode,
      size_t n_validators,
      const network::CandidateReceipt &candidate,
      const network::ParachainBlock &pov,
      const runtime::PersistedValidationData &pvd,
      const primitives::BlockHash &relay_parent,
      const Hash &candidate_hash,
      const outcome::result<Pvf::Result> &validation_result) {
    if (!validation_result) {
      SL_WARN(logger_,
              "Candidate {} on relay_parent {}, para_id {} validation failed "
              "with "
              "error: {}",
              candidate_hash,
              candidate.descriptor.relay_parent,
              candidate.descriptor.para_id,
              validation_result.error());
      return;
    }

    const auto &[comms, data] = validation_result.value();
    runtime::AvailableData available_data{
        .pov = pov,
        .validation_data = data,
    };

    auto chunks_res = validateErasureCoding(available_data, n_validators);
    if (chunks_res.has_error()) {
      SL_WARN(logger_,
              "Erasure coding validation failed. (error={})",
              chunks_res.error());
      return;
    }
    auto &chunks = chunks_res.value();

    notifyAvailableData(std::move(chunks),
                        relay_parent,
                        candidate_hash,
                        available_data.pov,
                        available_data.validation_data);

    makeAvailable(
        kMode,
        candidate_hash,
        ValidateAndSecondResult{
            .result = outcome::success(),
            .relay_parent = relay_parent,
            .commitments =
                std::make_shared<network::CandidateCommitments>(comms),
            .candidate = candidate,
            .pov = std::move(available_data.pov),
            .pvd = pvd,
        });
  }

  void ParachainProcessorImpl::onAttestComplete(
      const ValidateAndSecondResult &result) {
    TRY_GET_OR_RET(parachain_state,
                   tryGetStateByRelayParent(result.relay_parent));
    SL_INFO(logger_,
            "Attest complete.(relay parent={}, para id={})",
            result.relay_parent,
            result.candidate.descriptor.para_id);

    const auto candidate_hash = result.candidate.hash(*hasher_);
    parachain_state->get().fallbacks.erase(candidate_hash);

    if (!parachain_state->get().issued_statements.contains(candidate_hash)) {
      if (result.result) {
        if (const auto r =
                sign_import_and_distribute_statement<StatementType::kValid>(
                    parachain_state->get(), result);
            r.has_error()) {
          SL_WARN(logger_,
                  "Sign import and distribute failed. (relay_parent={}, "
                  "candidate_hash={}, para_id={}, error={})",
                  result.relay_parent,
                  candidate_hash,
                  result.candidate.descriptor.para_id,
                  r.error());
          return;
        }
      }
      parachain_state->get().issued_statements.insert(candidate_hash);
    }
  }

  void ParachainProcessorImpl::onAttestNoPoVComplete(
      const network::RelayHash &relay_parent,
      const CandidateHash &candidate_hash) {
    TRY_GET_OR_RET(parachain_state, tryGetStateByRelayParent(relay_parent));

    auto it = parachain_state->get().fallbacks.find(candidate_hash);
    CHECK_OR_RET(it != parachain_state->get().fallbacks.end());

    /// TODO(iceseer): make rotation on validators
    AttestingData &attesting = it->second;
    if (!attesting.backing.empty()) {
      attesting.from_validator = attesting.backing.front();
      attesting.backing.pop();
      auto it = our_current_state_.per_candidate.find(candidate_hash);
      if (it != our_current_state_.per_candidate.end()) {
        kickOffValidationWork(relay_parent,
                              attesting,
                              it->second.persisted_validation_data,
                              *parachain_state);
      }
    }
  }

  void ParachainProcessorImpl::prune_old_advertisements(
      const parachain::ImplicitView &implicit_view,
      const std::unordered_map<Hash, ProspectiveParachainsModeOpt>
          &active_leaves,
      const std::unordered_map<primitives::BlockHash, RelayParentState>
          &per_relay_parent) {
    pm_->enumeratePeerState(
        [&](const libp2p::peer::PeerId &peer, network::PeerState &ps) {
          if (ps.collator_state) {
            auto &peer_state = *ps.collator_state;
            for (auto it = peer_state.advertisements.begin();
                 it != peer_state.advertisements.end();) {
              const auto &hash = it->first;

              bool res = false;
              if (auto i = per_relay_parent.find(hash);
                  i != per_relay_parent.end()) {
                const auto &s = i->second;
                res = isRelayParentInImplicitView(hash,
                                                  s.prospective_parachains_mode,
                                                  implicit_view,
                                                  active_leaves,
                                                  peer_state.para_id);
              }

              if (res) {
                ++it;
              } else {
                it = peer_state.advertisements.erase(it);
              }
            }
          }

          return true;
        });
  }

  bool ParachainProcessorImpl::isRelayParentInImplicitView(
      const RelayHash &relay_parent,
      const ProspectiveParachainsModeOpt &relay_parent_mode,
      const ImplicitView &implicit_view,
      const std::unordered_map<Hash, ProspectiveParachainsModeOpt>
          &active_leaves,
      ParachainId para_id) {
    if (!relay_parent_mode) {
      return active_leaves.contains(relay_parent);
    }

    for (const auto &[hash, mode] : active_leaves) {
      if (mode) {
        if (const auto k = implicit_view.known_allowed_relay_parents_under(
                hash, para_id)) {
          for (const auto &h : *k) {
            if (h == relay_parent) {
              return true;
            }
          }
        }
      }
    }
    return false;
  }

  outcome::result<std::pair<CollatorId, ParachainId>>
  ParachainProcessorImpl::insertAdvertisement(
      network::PeerState &peer_data,
      const RelayHash &on_relay_parent,
      const ProspectiveParachainsModeOpt &relay_parent_mode,
      const std::optional<std::reference_wrapper<const CandidateHash>>
          &candidate_hash) {
    if (!peer_data.collator_state) {
      SL_WARN(logger_, "Undeclared collator.");
      return Error::UNDECLARED_COLLATOR;
    }

    if (!isRelayParentInImplicitView(
            on_relay_parent,
            relay_parent_mode,
            *our_current_state_.implicit_view,
            our_current_state_.validator_side.active_leaves,
            peer_data.collator_state->para_id)) {
      SL_TRACE(logger_, "Out of view. (relay_parent={})", on_relay_parent);
      return Error::OUT_OF_VIEW;
    }

    if (!relay_parent_mode) {
      if (peer_data.collator_state->advertisements.contains(on_relay_parent)) {
        return Error::DUPLICATE;
      }

      if (candidate_hash) {
        peer_data.collator_state->advertisements[on_relay_parent] = {
            *candidate_hash};
      }
    } else if (candidate_hash) {
      auto &candidates =
          peer_data.collator_state->advertisements[on_relay_parent];
      if (candidates.size() > relay_parent_mode->max_candidate_depth) {
        return Error::PEER_LIMIT_REACHED;
      }
      auto [_, inserted] = candidates.insert(*candidate_hash);
      if (!inserted) {
        return Error::DUPLICATE;
      }
    } else {
      return Error::PROTOCOL_MISMATCH;
    }

    peer_data.collator_state->last_active = std::chrono::system_clock::now();
    return std::make_pair(peer_data.collator_state->collator_id,
                          peer_data.collator_state->para_id);
  }

  // Attempt to kick off the seconding process for a pending collation
  outcome::result<bool> ParachainProcessorImpl::kick_off_seconding(
      network::PendingCollationFetch &&pending_collation_fetch) {
    auto &collation_event = pending_collation_fetch.collation_event;
    auto pending_collation = collation_event.pending_collation;
    auto relay_parent = pending_collation.relay_parent;

    // Retrieve the state associated with the relay parent
    OUTCOME_TRY(per_relay_parent, getStateByRelayParent(relay_parent));

    // Perform a sanity check on the descriptor version
    OUTCOME_TRY(descriptorVersionSanityCheck(
        pending_collation_fetch.candidate_receipt.descriptor,
        per_relay_parent.get().v2_receipts,
        per_relay_parent.get().current_core,
        per_relay_parent.get().per_session_state->value().session));

    // Check if the collation has already been fetched
    auto &collations = per_relay_parent.get().collations;
    auto fetched_collation = network::FetchedCollation::from(
        pending_collation_fetch.candidate_receipt, *hasher_);

    if (our_current_state_.validator_side.fetched_candidates.contains(
            fetched_collation)) {
      return Error::DUPLICATE;
    }

    // Set the commitments hash for the pending collation
    collation_event.pending_collation.commitments_hash =
        pending_collation_fetch.candidate_receipt.commitments_hash;

    // Determine the collation version and prospective candidate status
    const bool is_collator_v2 = (collation_event.collator_protocol_version
                                 == network::CollationVersion::VStaging);
    const bool have_prospective_candidate =
        collation_event.pending_collation.prospective_candidate.has_value();
    const bool async_backing_en =
        per_relay_parent.get().prospective_parachains_mode.has_value();

    // Initialize optional variables for validation data and parent head hash
    std::optional<runtime::PersistedValidationData> maybe_pvd;
    std::optional<Hash> maybe_parent_head_hash;
    std::optional<HeadData> &maybe_parent_head =
        pending_collation_fetch.maybe_parent_head_data;

    // Fetch prospective validation data if applicable
    if (is_collator_v2 && have_prospective_candidate && async_backing_en) {
      OUTCOME_TRY(pvd,
                  requestProspectiveValidationData(
                      relay_parent,
                      collation_event.pending_collation.prospective_candidate
                          ->parent_head_data_hash,
                      pending_collation.para_id,
                      pending_collation_fetch.maybe_parent_head_data));
      maybe_pvd = pvd;

      if (pending_collation_fetch.maybe_parent_head_data) {
        maybe_parent_head_hash.emplace(
            collation_event.pending_collation.prospective_candidate
                ->parent_head_data_hash);
      }
    } else if ((is_collator_v2 && have_prospective_candidate)
               || !is_collator_v2) {
      // Fetch persisted validation data if applicable
      OUTCOME_TRY(
          pvd,
          requestPersistedValidationData(
              pending_collation_fetch.candidate_receipt.descriptor.relay_parent,
              pending_collation_fetch.candidate_receipt.descriptor.para_id));
      maybe_pvd = pvd;
      maybe_parent_head_hash = std::nullopt;
    } else {
      return outcome::success(false);
    }

    // Handle cases where validation data is not found
    std::optional<std::reference_wrapper<runtime::PersistedValidationData>> pvd;
    if (maybe_pvd) {
      pvd = *maybe_pvd;
    } else if (!maybe_pvd && !maybe_parent_head && maybe_parent_head_hash) {
      const network::PendingCollationFetch blocked_collation{
          .collation_event = std::move(collation_event),
          .candidate_receipt = pending_collation_fetch.candidate_receipt,
          .pov = std::move(pending_collation_fetch.pov),
          .maybe_parent_head_data = std::nullopt,
      };
      SL_TRACE(logger_,
               "Collation having parent head data hash {} is blocked from "
               "seconding. Waiting on its parent to be validated. "
               "(candidate_hash={}, relay_parent={})",
               *maybe_parent_head_hash,
               blocked_collation.candidate_receipt.hash(*hasher_),
               blocked_collation.candidate_receipt.descriptor.relay_parent);
      our_current_state_.validator_side
          .blocked_from_seconding[BlockedCollationId(
              blocked_collation.candidate_receipt.descriptor.para_id,
              *maybe_parent_head_hash)]
          .emplace_back(blocked_collation);

      return outcome::success(false);
    } else {
      return Error::PERSISTED_VALIDATION_DATA_NOT_FOUND;
    }

    // Perform a sanity check on the fetched collation
    OUTCOME_TRY(fetched_collation_sanity_check(
        collation_event.pending_collation,
        pending_collation_fetch.candidate_receipt,
        pvd->get(),
        maybe_parent_head && maybe_parent_head_hash
            ? std::make_pair(std::cref(*maybe_parent_head),
                             std::cref(*maybe_parent_head_hash))
            : std::optional<std::pair<std::reference_wrapper<const HeadData>,
                                      std::reference_wrapper<const Hash>>>{}));

    // Retrieve the state associated with the relay parent again
    OUTCOME_TRY(
        rp_state,
        getStateByRelayParent(
            pending_collation_fetch.candidate_receipt.descriptor.relay_parent));
    std::optional<std::reference_wrapper<const std::vector<ParachainId>>>
        assigned_paras;
    if (rp_state.get().assigned_core) {
      const auto &claimes = rp_state.get().claim_queue.claimes;
      auto it = claimes.find(*rp_state.get().assigned_core);
      if (it != claimes.end()) {
        assigned_paras = std::cref(it->second);
      }
    }

    // Check if the para ID is within the assigned paras
    if (!assigned_paras
        || std::ranges::find(
               assigned_paras->get(),
               pending_collation_fetch.candidate_receipt.descriptor.para_id)
               == assigned_paras->get().end()) {
      SL_INFO(
          logger_,
          "Subsystem asked to second for para outside of our assignment.(para "
          "id={}, "
          "relay parent={})",
          pending_collation_fetch.candidate_receipt.descriptor.para_id,
          pending_collation_fetch.candidate_receipt.descriptor.relay_parent);
      return outcome::success(false);
    }

    // Set the collation status to waiting on validation and start async
    // validation
    collations.status = CollationStatus::WaitingOnValidation;
    validateAsync(ValidationTaskType::kSecond,
                  pending_collation_fetch.candidate_receipt,
                  pending_collation_fetch.pov,
                  pvd->get(),
                  relay_parent);

    // Store the fetched collation in the current state
    our_current_state_.validator_side.fetched_candidates.emplace(
        fetched_collation, collation_event);
    return outcome::success(true);
  }

  ParachainProcessorImpl::SecondingAllowed
  ParachainProcessorImpl::seconding_sanity_check(
      const HypotheticalCandidate &hypothetical_candidate) {
    const auto &active_leaves = our_current_state_.per_leaf;
    const auto &implicit_view = *our_current_state_.implicit_view;

    std::vector<Hash> leaves_for_seconding;
    const auto candidate_para = candidatePara(hypothetical_candidate);
    const auto candidate_relay_parent = relayParent(hypothetical_candidate);
    const auto candidate_hash = candidateHash(hypothetical_candidate);

    auto proc_response = [&](bool is_member_or_potential, const Hash &head) {
      if (!is_member_or_potential) {
        SL_TRACE(logger_,
                 "Refusing to second candidate at leaf. Is not a potential "
                 "member. (candidate_hash={}, leaf_hash={})",
                 candidate_hash.get(),
                 head);
      } else {
        leaves_for_seconding.emplace_back(head);
      }
    };

    for (const auto &[head, leaf_state] : active_leaves) {
      if (is_type<ProspectiveParachainsMode>(leaf_state)) {
        const auto allowed_parents_for_para =
            implicit_view.known_allowed_relay_parents_under(
                head, {candidate_para.get()});
        if (!allowed_parents_for_para
            || std::find(allowed_parents_for_para->begin(),
                         allowed_parents_for_para->end(),
                         candidate_relay_parent.get())
                   == allowed_parents_for_para->end()) {
          continue;
        }

        bool is_member_or_potential = false;
        for (auto &&[candidate, leaves] :
             prospective_parachains_->answer_hypothetical_membership_request(
                 std::span<const HypotheticalCandidate>{&hypothetical_candidate,
                                                        1},
                 {{head}})) {
          if (candidateHash(candidate).get() != candidate_hash.get()) {
            continue;
          }

          for (const auto &leaf : leaves) {
            if (leaf == head) {
              is_member_or_potential = true;
              break;
            }
          }

          if (is_member_or_potential) {
            break;
          }
        }

        proc_response(is_member_or_potential, head);
      } else {
        if (head == candidate_relay_parent.get()) {
          if (auto seconded = if_type<const SecondedList>(leaf_state)) {
            if (seconded->get().contains(candidate_para.get())) {
              return std::nullopt;
            }
          }

          proc_response(true, head);
        }
      }
    }

    if (leaves_for_seconding.empty()) {
      return std::nullopt;
    }

    return leaves_for_seconding;
  }

  bool ParachainProcessorImpl::canSecond(ParachainId candidate_para_id,
                                         const Hash &relay_parent,
                                         const CandidateHash &candidate_hash,
                                         const Hash &parent_head_data_hash) {
    auto per_relay_parent = tryGetStateByRelayParent(relay_parent);
    if (per_relay_parent) {
      if (per_relay_parent->get().prospective_parachains_mode) {
        if (auto seconding_allowed =
                seconding_sanity_check(HypotheticalCandidateIncomplete{
                    .candidate_hash = candidate_hash,
                    .candidate_para = candidate_para_id,
                    .parent_head_data_hash = parent_head_data_hash,
                    .candidate_relay_parent = relay_parent})) {
          return !seconding_allowed->empty();
        }
      }
    }
    return false;
  }

  void ParachainProcessorImpl::printStoragesLoad() {
    SL_TRACE(logger_,
             "[Parachain storages statistics]:"
             "\n\t-> state_by_relay_parent={}"
             "\n\t-> per_leaf={}"
             "\n\t-> per_candidate={}"
             "\n\t-> active_leaves={}"
             "\n\t-> collation_requests_cancel_handles={}"
             "\n\t-> validator_side.fetched_candidates={}",
             our_current_state_.state_by_relay_parent.size(),
             our_current_state_.per_leaf.size(),
             our_current_state_.per_candidate.size(),
             our_current_state_.validator_side.active_leaves.size(),
             our_current_state_.collation_requests_cancel_handles.size(),
             our_current_state_.validator_side.fetched_candidates.size());
    if (our_current_state_.implicit_view) {
      our_current_state_.implicit_view->printStoragesLoad();
    }
    prospective_parachains_->printStoragesLoad();
    bitfield_store_->printStoragesLoad();
    backing_store_->printStoragesLoad();
    av_store_->printStoragesLoad();
  }

  void ParachainProcessorImpl::handle_advertisement(
      const RelayHash &relay_parent,
      const libp2p::peer::PeerId &peer_id,
      std::optional<std::pair<CandidateHash, Hash>> &&prospective_candidate) {
    TRY_GET_OR_RET(opt_per_relay_parent,
                   tryGetStateByRelayParent(relay_parent));
    auto &per_relay_parent = opt_per_relay_parent->get();
    const ProspectiveParachainsModeOpt &relay_parent_mode =
        per_relay_parent.prospective_parachains_mode;

    TRY_GET_OR_RET(peer_state, pm_->getPeerState(peer_id));
    TRY_GET_OR_RET(collator_state, peer_state->get().collator_state);

    const ParachainId collator_para_id = collator_state->para_id;
    if (!per_relay_parent.assigned_core) {
      SL_TRACE(logger_,
               "We are not assigned. (peerd_id={}, collator={})",
               peer_id,
               collator_para_id);
      return;
    }

    const auto assigned_paras =
        per_relay_parent.claim_queue.iter_claims_for_core(
            *per_relay_parent.assigned_core);
    const bool any = (std::ranges::find(assigned_paras, collator_para_id)
                      != assigned_paras.end());

    if (!any) {
      SL_TRACE(logger_,
               "Invalid assignment. (peerd_id={}, collator={})",
               peer_id,
               collator_para_id);
      return;
    }

    // Check for protocol mismatch
    if (relay_parent_mode && !prospective_candidate) {
      SL_WARN(logger_, "Protocol mismatch. (peer_id={})", peer_id);
      return;
    }

    const auto candidate_hash =
        utils::map(prospective_candidate,
                   [](const auto &pair) { return std::cref(pair.first); });

    // Try to insert the advertisement
    auto insert_res = insertAdvertisement(
        peer_state->get(), relay_parent, relay_parent_mode, candidate_hash);
    if (insert_res.has_error()) {
      // If there is an error inserting the advertisement, log a trace message
      // and return
      SL_TRACE(logger_,
               "Insert advertisement error. (error={})",
               insert_res.error());
      return;
    }

    // Get the collator id and parachain id from the result of the advertisement
    // insertion
    const auto &[collator_id, para_id] = insert_res.value();
    if (!per_relay_parent.collations.hasSecondedSpace(relay_parent_mode)) {
      SL_TRACE(logger_, "Seconded limit reached.");
      return;
    }

    if (prospective_candidate) {
      auto &&[ch, parent_head_data_hash] = *prospective_candidate;
      const bool queue_advertisement =
          relay_parent_mode
          && !canSecond(
              collator_para_id, relay_parent, ch, parent_head_data_hash);

      if (queue_advertisement) {
        SL_TRACE(logger_,
                 "Seconding is not allowed by backing, queueing advertisement. "
                 "(candidate hash={}, relay_parent = {}, para id={})",
                 ch,
                 relay_parent,
                 para_id);
        return;
      }
    }

    if (auto result = enqueueCollation(relay_parent,
                                       para_id,
                                       peer_id,
                                       collator_id,
                                       std::move(prospective_candidate));
        result.has_error()) {
      SL_TRACE(logger_,
               "Failed to request advertised collation. (relay parent={}, para "
               "id={}, peer_id={}, error={})",
               relay_parent,
               para_id,
               peer_id,
               result.error());
    }
  }

  outcome::result<void> ParachainProcessorImpl::enqueueCollation(
      const RelayHash &relay_parent,
      ParachainId para_id,
      const libp2p::peer::PeerId &peer_id,
      const CollatorId &collator_id,
      std::optional<std::pair<CandidateHash, Hash>> &&prospective_candidate) {
    SL_TRACE(logger_,
             "Received advertise collation. (peer id={}, para id={}, relay "
             "parent={})",
             peer_id,
             para_id,
             relay_parent);

    auto per_relay_parent = tryGetStateByRelayParent(relay_parent);
    if (!per_relay_parent) {
      SL_TRACE(logger_,
               "Candidate relay parent went out of view for valid "
               "advertisement. (peer id={}, para id={}, relay parent={})",
               peer_id,
               para_id,
               relay_parent);
      return outcome::success();
    }

    const auto &relay_parent_mode =
        per_relay_parent->get().prospective_parachains_mode;
    auto &collations = per_relay_parent->get().collations;

    if (!collations.hasSecondedSpace(relay_parent_mode)) {
      SL_TRACE(logger_,
               "Limit of seconded collations reached for valid advertisement. "
               "(peer={}, para id={}, relay parent={})",
               peer_id,
               para_id,
               relay_parent);
      return outcome::success();
    }

    const auto pc = utils::map(prospective_candidate, [](const auto &p) {
      return network::ProspectiveCandidate{
          .candidate_hash = p.first,
          .parent_head_data_hash = p.second,
      };
    });

    PendingCollation pending_collation{
        .relay_parent = relay_parent,
        .para_id = para_id,
        .peer_id = peer_id,
        .prospective_candidate = pc,
        .commitments_hash = {},
    };

    switch (collations.status) {
      case CollationStatus::Fetching:
      case CollationStatus::WaitingOnValidation: {
        SL_TRACE(logger_,
                 "Added collation to the pending list. (peer_id={}, para "
                 "id={}, relay parent={})",
                 peer_id,
                 para_id,
                 relay_parent);

        collations.waiting_queue.emplace_back(std::move(pending_collation),
                                              collator_id);
      } break;
      case CollationStatus::Waiting: {
        std::ignore = fetchCollation(pending_collation, collator_id);
      } break;
      case CollationStatus::Seconded: {
        if (relay_parent_mode) {
          // Limit is not reached, it's allowed to second another
          // collation.
          std::ignore = fetchCollation(pending_collation, collator_id);
        } else {
          SL_TRACE(logger_,
                   "A collation has already been seconded. (peer_id={}, para "
                   "id={}, relay parent={})",
                   peer_id,
                   para_id,
                   relay_parent);
        }
      } break;
    }

    return outcome::success();
  }

  outcome::result<void> ParachainProcessorImpl::fetchCollation(
      const PendingCollation &pc, const CollatorId &id) {
    auto peer_state = pm_->getPeerState(pc.peer_id);
    if (!peer_state) {
      SL_TRACE(
          logger_, "No peer state. Unknown peer. (peer id={})", pc.peer_id);
      return Error::NO_PEER;
    }

    const auto candidate_hash =
        utils::map(pc.prospective_candidate,
                   [](const auto &v) { return std::cref(v.candidate_hash); });

    network::CollationVersion version = network::CollationVersion::VStaging;
    if (peer_state->get().collation_version) {
      version = *peer_state->get().collation_version;
    }

    if (peer_state->get().hasAdvertised(pc.relay_parent, candidate_hash)) {
      return fetchCollation(pc, id, version);
    }
    SL_WARN(logger_, "Not advertised. (peer id={})", pc.peer_id);
    return Error::NOT_ADVERTISED;
  }

  outcome::result<void> ParachainProcessorImpl::fetchCollation(
      const PendingCollation &pc,
      const CollatorId &id,
      network::CollationVersion version) {
    if (our_current_state_.collation_requests_cancel_handles.contains(pc)) {
      SL_WARN(logger_,
              "Already requested. (relay parent={}, para id={})",
              pc.relay_parent,
              pc.para_id);
      return Error::ALREADY_REQUESTED;
    }

    OUTCOME_TRY(per_relay_parent, getStateByRelayParent(pc.relay_parent));
    network::CollationEvent collation_event{
        .collator_id = id,
        .collator_protocol_version = version,
        .pending_collation = pc,
    };

    const auto peer_id = pc.peer_id;
    auto response_callback =
        [collation_event{std::move(collation_event)}, wptr{weak_from_this()}](
            outcome::result<network::CollationFetchingResponse>
                &&result) mutable {
          auto self = wptr.lock();
          if (!self) {
            return;
          }

          const RelayHash &relay_parent =
              collation_event.pending_collation.relay_parent;
          const libp2p::peer::PeerId &peer_id =
              collation_event.pending_collation.peer_id;

          SL_TRACE(self->logger_,
                   "Fetching collation from(peer={}, relay parent={})",
                   peer_id,
                   relay_parent);
          if (!result) {
            SL_WARN(self->logger_,
                    "Fetch collation from {}:{} failed with: {}",
                    peer_id,
                    relay_parent,
                    result.error());
            return;
          }

          self->handle_collation_fetch_response(std::move(collation_event),
                                                std::move(result).value());
        };

    SL_TRACE(logger_,
             "Requesting collation. (peer id={}, para id={}, relay parent={})",
             pc.peer_id,
             pc.para_id,
             pc.relay_parent);

    our_current_state_.collation_requests_cancel_handles.insert(pc);
    const auto maybe_candidate_hash =
        utils::map(pc.prospective_candidate,
                   [](const auto &v) { return std::cref(v.candidate_hash); });
    per_relay_parent.get().collations.status = CollationStatus::Fetching;
    per_relay_parent.get().collations.fetching_from.emplace(
        id, maybe_candidate_hash);

    if (network::CollationVersion::V1 == version) {
      network::CollationFetchingRequest fetch_collation_request{
          .relay_parent = pc.relay_parent,
          .para_id = pc.para_id,
      };
      router_->getReqCollationProtocol()->request(
          peer_id, fetch_collation_request, std::move(response_callback));
    } else if (network::CollationVersion::VStaging == version
               && maybe_candidate_hash) {
      network::vstaging::CollationFetchingRequest fetch_collation_request{
          .relay_parent = pc.relay_parent,
          .para_id = pc.para_id,
          .candidate_hash = maybe_candidate_hash->get(),
      };
      router_->getReqCollationProtocol()->request(
          peer_id, fetch_collation_request, std::move(response_callback));
    } else {
      UNREACHABLE;
    }
    return outcome::success();
  }

  void ParachainProcessorImpl::onFinalize() {
    if (not isValidatingNode()) {
      return;
    }
    if (state_by_relay_parent_to_check_.empty()) {
      return;
    }
    const auto last_finalized_block = block_tree_->getLastFinalized().number;
    static std::optional<primitives::BlockNumber>
        previous_last_finalized_block = std::nullopt;
    primitives::BlockNumber current_block_number = 0;
    if (not previous_last_finalized_block) {
      previous_last_finalized_block = last_finalized_block;
      if (last_finalized_block == 0) {
        return;
      }
    } else {
      current_block_number = previous_last_finalized_block.value() + 1;
    }
    for (auto i = current_block_number - 1; i < last_finalized_block; ++i) {
      const auto block_hash_res = block_tree_->getBlockHash(i);
      if (not block_hash_res) {
        SL_DEBUG(logger_,
                 "Error {} getting block hash for block number {}",
                 block_hash_res.error(),
                 i);
        continue;
      }
      const auto &block_hash_opt = block_hash_res.value();
      if (not block_hash_opt) {
        continue;
      }
      const auto &block_hash = block_hash_opt.value();
      const auto session_index =
          parachain_host_->session_index_for_child(block_hash);
      if (not session_index) {
        SL_DEBUG(logger_,
                 "Error {} getting session index for block {}",
                 session_index.error(),
                 block_hash);
      }
      metric_session_index_->set(session_index.value());
      proceedVotesOnRelayParent(block_hash);
    }
    previous_last_finalized_block = last_finalized_block;
    for (auto it = relay_parent_depth_.begin();
         it != relay_parent_depth_.end();) {
      if (it->second < last_finalized_block) {
        const auto &relay_parent = it->first;
        const auto jit = state_by_relay_parent_to_check_.find(relay_parent);
        if (jit != state_by_relay_parent_to_check_.end()) {
          proceedVotesOnRelayParent(relay_parent);
        }
        it = relay_parent_depth_.erase(it);
      } else {
        ++it;
      }
    }
  }

  void ParachainProcessorImpl::proceedVotesOnRelayParent(
      const primitives::BlockHash &block_hash) {
    const auto it = state_by_relay_parent_to_check_.find(block_hash);
    if (it == state_by_relay_parent_to_check_.end()) {
      return;
    }

    auto cleanup_guard = std::unique_ptr<void, std::function<void(void *)>>(
        new int, [this, &block_hash](void *) {
          state_by_relay_parent_to_check_.erase(block_hash);
        });

    const auto &parachain_state = it->second;

    if (not parachain_state.assigned_core) {
      return;
    }

    const auto assigned_core = parachain_state.assigned_core.value();
    const auto group_it =
        parachain_state.table_context.groups.find(assigned_core);
    if (group_it == parachain_state.table_context.groups.end()) {
      return;
    }

    const auto validator_index_res =
        utils::map(parachain_state.table_context.validator,
                   [](const auto &signer) { return signer->validatorIndex(); });
    if (not validator_index_res) {
      return;
    }

    const auto validator_index = validator_index_res.value();
    const auto &group = group_it->second;
    std::unordered_map<ValidatorIndex, std::size_t> group_validator_position;

    for (std::size_t pos = 0; pos < group.size(); ++pos) {
      group_validator_position.emplace(group[pos], pos);
    }

    const auto validator_position_it =
        group_validator_position.find(validator_index);
    if (validator_position_it == group_validator_position.end()) {
      return;
    }

    const auto validator_position = validator_position_it->second;
    const auto &availability_cores = parachain_state.availability_cores;
    if (assigned_core >= availability_cores.size()) {
      return;
    }

    const auto parachain_id_opt =
        extractParachainId(availability_cores[assigned_core]);
    if (not parachain_id_opt) {
      return;
    }
    const auto &parachain_id = parachain_id_opt.value();
    const auto candidate_res = parachain_host_->candidate_pending_availability(
        block_hash, parachain_id);
    if (not candidate_res) {
      SL_DEBUG(logger_,
               "Candidate pending availability error {} on relay parent {}",
               candidate_res.error(),
               block_hash);
      return;
    }
    const auto &candidate_opt = candidate_res.value();
    if (not candidate_opt) {
      return;
    }

    const auto block_body_res = block_tree_->getBlockBody(block_hash);
    if (not block_body_res) {
      SL_DEBUG(logger_,
               "Block body error {} for block {}",
               block_body_res.error(),
               block_hash);
      return;
    }

    const auto &block_body = block_body_res.value();
    const auto parachain_inherent_data =
        extractParachainInherentData(block_body);
    if (not parachain_inherent_data) {
      return;
    }

    bool explicit_found = false, implicit_found = false;
    checkCandidateVotes(parachain_inherent_data.value(),
                        candidate_opt.value(),
                        validator_position,
                        explicit_found,
                        implicit_found);

    if (explicit_found) {
      SL_TRACE(logger_,
               "Explicit vote found for parachain {} on relay parent {}",
               parachain_id,
               block_hash);
      metric_kagome_parachain_candidate_explicit_votes_total_->inc();
    } else if (implicit_found) {
      SL_TRACE(logger_,
               "Implicit vote found for parachain {} on relay parent {}",
               parachain_id,
               block_hash);
      metric_kagome_parachain_candidate_implicit_votes_total_->inc();
    } else {
      SL_TRACE(logger_,
               "No vote found for parachain {} on relay parent {}",
               parachain_id,
               block_hash);
      metric_kagome_parachain_candidate_no_votes_total_->inc();
    }
  }

  std::optional<ParachainId> ParachainProcessorImpl::extractParachainId(
      const runtime::CoreState &core) const {
    if (auto occupied_core = std::get_if<runtime::OccupiedCore>(&core)) {
      return occupied_core->candidate_descriptor.para_id;
    }
    return std::nullopt;
  }

  std::optional<parachain::ParachainInherentData>
  ParachainProcessorImpl::extractParachainInherentData(
      const std::vector<primitives::Extrinsic> &block_body) const {
    for (const auto &extrinsic : block_body) {
      if (extrinsic.data.size() < 3
          || extrinsic.data[0] != parachain_inherent_data_extrinsic_version
          || extrinsic.data[1] != parachain_inherent_data_call
          || extrinsic.data[2] != parachain_inherent_data_module) {
        continue;
      }

      std::vector<uint8_t> buffer(extrinsic.data.begin() + 3,
                                  extrinsic.data.end());
      auto decode_res = scale::decode<parachain::ParachainInherentData>(buffer);

      if (decode_res) {
        return decode_res.value();
      }

      SL_DEBUG(logger_,
               "Failed to decode ParachainInherentData: {}",
               decode_res.error());
    }

    return std::nullopt;
  }

  void ParachainProcessorImpl::checkCandidateVotes(
      const parachain::ParachainInherentData &parachain_inherent_data,
      const runtime::CommittedCandidateReceipt &candidate,
      std::size_t validator_position,
      bool &explicit_found,
      bool &implicit_found) const {
    for (const auto &backed_candidate :
         parachain_inherent_data.backed_candidates) {
      if (backed_candidate.candidate != candidate) {
        continue;
      }

      if (backed_candidate.validator_indices.size() <= validator_position
          || backed_candidate.validity_votes.size() <= validator_position
          || not backed_candidate.validator_indices[validator_position]) {
        return;
      }

      boost::apply_visitor(
          [&](const auto &attestation) {
            using T = std::decay_t<decltype(attestation)>;
            if constexpr (std::is_same_v<
                              T,
                              network::ValidityAttestation::Implicit>) {
              implicit_found = true;
            } else if constexpr (std::is_same_v<
                                     T,
                                     network::ValidityAttestation::Explicit>) {
              explicit_found = true;
            }
          },
          backed_candidate.validity_votes[validator_position].kind);

      break;
    }
  }

}  // namespace kagome::parachain<|MERGE_RESOLUTION|>--- conflicted
+++ resolved
@@ -799,12 +799,8 @@
         } else {
           const auto &relay_parent = it->first;
           _keeper_.emplace_back(it->second.per_session_state);
-<<<<<<< HEAD
           state_by_relay_parent_to_check_[relay_parent] = std::move(it->second);
           relay_parent_depth_[relay_parent] = block_header.number;
-          std::cout << fmt::format("---> ERASED {}\n", it->first);
-=======
->>>>>>> e1b8072c
           it = our_current_state_.state_by_relay_parent.erase(it);
         }
       }
