/**
 * Copyright Soramitsu Co., Ltd. All Rights Reserved.
 * SPDX-License-Identifier: Apache-2.0
 */

#include "parachain/validator/parachain_processor.hpp"

#include <array>
#include <gsl/span>
#include <unordered_map>

#include <erasure_coding/erasure_coding.h>

#include "crypto/crypto_store/session_keys.hpp"
#include "crypto/hasher.hpp"
#include "crypto/sr25519_provider.hpp"
#include "network/common.hpp"
#include "network/helpers/peer_id_formatter.hpp"
#include "network/impl/protocols/protocol_error.hpp"
#include "network/peer_manager.hpp"
#include "network/router.hpp"
#include "parachain/availability/chunks.hpp"
#include "parachain/availability/proof.hpp"
#include "parachain/candidate_view.hpp"
#include "parachain/peer_relay_parent_knowledge.hpp"
#include "runtime/common/memory_allocator.hpp"
#include "scale/scale.hpp"
#include "utils/async_sequence.hpp"
#include "utils/profiler.hpp"

OUTCOME_CPP_DEFINE_CATEGORY(kagome::parachain,
                            ParachainProcessorImpl::Error,
                            e) {
  using E = kagome::parachain::ParachainProcessorImpl::Error;
  switch (e) {
    case E::RESPONSE_ALREADY_RECEIVED:
      return "Response already present";
    case E::COLLATION_NOT_FOUND:
      return "Collation not found";
    case E::KEY_NOT_PRESENT:
      return "Private key is not present";
    case E::VALIDATION_FAILED:
      return "Validate and make available failed";
    case E::VALIDATION_SKIPPED:
      return "Validate and make available skipped";
    case E::OUT_OF_VIEW:
      return "Out of view";
    case E::DUPLICATE:
      return "Duplicate";
    case E::NO_INSTANCE:
      return "No self instance";
    case E::NOT_A_VALIDATOR:
      return "Node is not a validator";
    case E::NOT_SYNCHRONIZED:
      return "Node not synchronized";
  }
  return "Unknown parachain processor error";
}

namespace kagome::parachain {

  ParachainProcessorImpl::ParachainProcessorImpl(
      std::shared_ptr<network::PeerManager> pm,
      std::shared_ptr<crypto::Sr25519Provider> crypto_provider,
      std::shared_ptr<network::Router> router,
      std::shared_ptr<boost::asio::io_context> this_context,
      std::shared_ptr<crypto::SessionKeys> session_keys,
      std::shared_ptr<crypto::Hasher> hasher,
      std::shared_ptr<network::PeerView> peer_view,
      std::shared_ptr<ThreadPool> thread_pool,
      std::shared_ptr<parachain::BitfieldSigner> bitfield_signer,
      std::shared_ptr<parachain::BitfieldStore> bitfield_store,
      std::shared_ptr<parachain::BackingStore> backing_store,
      std::shared_ptr<parachain::Pvf> pvf,
      std::shared_ptr<parachain::AvailabilityStore> av_store,
      std::shared_ptr<runtime::ParachainHost> parachain_host,
      std::shared_ptr<parachain::ValidatorSignerFactory> signer_factory,
      const application::AppConfiguration &app_config,
      std::shared_ptr<application::AppStateManager> app_state_manager,
      primitives::events::BabeStateSubscriptionEnginePtr babe_status_observable,
      std::shared_ptr<authority_discovery::Query> query_audi)
      : pm_(std::move(pm)),
        crypto_provider_(std::move(crypto_provider)),
        router_(std::move(router)),
        this_context_(std::move(this_context)),
        keypair_([&] {
          BOOST_ASSERT(session_keys != nullptr);
          return session_keys->getBabeKeyPair();  // bake key used in substrate
        }()),
        hasher_(std::move(hasher)),
        peer_view_(std::move(peer_view)),
        thread_pool_(std::move(thread_pool)),
        pvf_(std::move(pvf)),
        signer_factory_(std::move(signer_factory)),
        bitfield_signer_(std::move(bitfield_signer)),
        bitfield_store_(std::move(bitfield_store)),
        backing_store_(std::move(backing_store)),
        av_store_(std::move(av_store)),
        parachain_host_(std::move(parachain_host)),
        app_config_(app_config),
        babe_status_observable_(std::move(babe_status_observable)),
        query_audi_{std::move(query_audi)},
        thread_handler_{thread_pool_->handler()} {
    BOOST_ASSERT(pm_);
    BOOST_ASSERT(peer_view_);
    BOOST_ASSERT(crypto_provider_);
    BOOST_ASSERT(this_context_);
    BOOST_ASSERT(router_);
    BOOST_ASSERT(hasher_);
    BOOST_ASSERT(thread_pool_);
    BOOST_ASSERT(bitfield_signer_);
    BOOST_ASSERT(bitfield_store_);
    BOOST_ASSERT(backing_store_);
    BOOST_ASSERT(pvf_);
    BOOST_ASSERT(av_store_);
    BOOST_ASSERT(parachain_host_);
    BOOST_ASSERT(signer_factory_);
    BOOST_ASSERT(babe_status_observable_);
    BOOST_ASSERT(query_audi_);
    app_state_manager->takeControl(*this);
  }

  bool ParachainProcessorImpl::prepare() {
    bitfield_signer_->setBroadcastCallback(
        [log{logger_}, wptr_self{weak_from_this()}](
            const primitives::BlockHash &relay_parent,
            const network::SignedBitfield &bitfield) {
          log->info("Distribute bitfield on {}", relay_parent);
          if (auto self = wptr_self.lock()) {
            auto msg = std::make_shared<
                network::WireMessage<network::ValidatorProtocolMessage>>(
                network::BitfieldDistribution{relay_parent, bitfield});

            self->pm_->getStreamEngine()->broadcast(
                self->router_->getValidationProtocol(), msg);
          }
        });
    bitfield_signer_->start(peer_view_->intoChainEventsEngine());

    babe_status_observer_ =
        std::make_shared<primitives::events::BabeStateEventSubscriber>(
            babe_status_observable_, false);
    babe_status_observer_->subscribe(
        babe_status_observer_->generateSubscriptionSetId(),
        primitives::events::BabeStateEventType::kSyncState);
    babe_status_observer_->setCallback([wself{weak_from_this()}](
                                           auto /*set_id*/,
                                           bool &synchronized,
                                           auto /*event_type*/,
                                           const primitives::events::
                                               BabeStateEventParams &event) {
      if (auto self = wself.lock()) {
        if (event != consensus::babe::Babe::State::SYNCHRONIZED) {
          SL_INFO(self->logger_, "Parachains engine turned-off");
          synchronized = false;
        } else if (!synchronized) {
          SL_INFO(self->logger_, "Parachains engine turned-on");
          synchronized = true;
          auto my_view = self->peer_view_->getMyView();
          if (!my_view) {
            SL_WARN(
                self->logger_,
                "Broadcast my view failed, because my view still not exists.");
            return;
          }

          SL_TRACE(self->logger_, "Broadcast my view because synchronized.");
          self->broadcastView(my_view->get().view);
        }
      }
    });

    chain_sub_ = std::make_shared<primitives::events::ChainEventSubscriber>(
        peer_view_->intoChainEventsEngine());
    chain_sub_->subscribe(
        chain_sub_->generateSubscriptionSetId(),
        primitives::events::ChainEventType::kDeactivateAfterFinalization);
    chain_sub_->setCallback(
        [wptr{weak_from_this()}](
            auto /*set_id*/,
            auto && /*internal_obj*/,
            auto /*event_type*/,
            const primitives::events::ChainEventParams &event) {
          if (auto self = wptr.lock()) {
            if (auto const value = if_type<
                    const primitives::events::RemoveAfterFinalizationParams>(
                    event)) {
              for (auto const &lost : value->get()) {
                SL_TRACE(self->logger_,
                         "Remove from storages.(relay parent={})",
                         lost);

                self->backing_store_->remove(lost);
                self->av_store_->remove(lost);
                self->bitfield_store_->remove(lost);
              }
            }
          }
        });

    my_view_sub_ = std::make_shared<network::PeerView::MyViewSubscriber>(
        peer_view_->getMyViewObservable(), false);
    my_view_sub_->subscribe(my_view_sub_->generateSubscriptionSetId(),
                            network::PeerView::EventType::kViewUpdated);
    my_view_sub_->setCallback([wptr{weak_from_this()}](
                                  auto /*set_id*/,
                                  auto && /*internal_obj*/,
                                  auto /*event_type*/,
                                  const network::ExView &event) {
      if (auto self = wptr.lock()) {
        /// clear caches
        BOOST_ASSERT(
            self->this_context_->get_executor().running_in_this_thread());
        for (auto const &lost : event.lost) {
          SL_TRACE(
              self->logger_, "Removed backing task.(relay parent={})", lost);

          self->our_current_state_.state_by_relay_parent.erase(lost);
          self->pending_candidates.exclusiveAccess(
              [&](auto &container) { container.erase(lost); });
        }

        if (auto r = self->canProcessParachains(); r.has_error()) {
          return;
        }

        auto const &relay_parent =
            primitives::calculateBlockHash(event.new_head, *self->hasher_)
                .value();
        self->createBackingTask(relay_parent);
        SL_TRACE(self->logger_,
                 "Update my view.(new head={}, finalized={}, leaves={})",
                 relay_parent,
                 event.view.finalized_number_,
                 event.view.heads_.size());
        self->broadcastView(event.view);
      }
    });
    return true;
  }

  void ParachainProcessorImpl::broadcastView(const network::View &view) const {
    auto msg = std::make_shared<
        network::WireMessage<network::ValidatorProtocolMessage>>(
        network::ViewUpdate{.view = view});

    pm_->getStreamEngine()->broadcast(router_->getValidationProtocol(), msg);
    pm_->getStreamEngine()->broadcast(router_->getCollationProtocol(), msg);
  }

  outcome::result<void> ParachainProcessorImpl::canProcessParachains() const {
    if (!isValidatingNode()) {
      return Error::NOT_A_VALIDATOR;
    }
    if (!babe_status_observer_->get()) {
      return Error::NOT_SYNCHRONIZED;
    }
    return outcome::success();
  }

  bool ParachainProcessorImpl::start() {
    thread_handler_->start();
    return true;
  }

  outcome::result<kagome::parachain::ParachainProcessorImpl::RelayParentState>
  ParachainProcessorImpl::initNewBackingTask(
      const primitives::BlockHash &relay_parent) {
    OUTCOME_TRY(validators, parachain_host_->validators(relay_parent));
    OUTCOME_TRY(groups, parachain_host_->validator_groups(relay_parent));
    OUTCOME_TRY(cores, parachain_host_->availability_cores(relay_parent));
    OUTCOME_TRY(validator, signer_factory_->at(relay_parent));
    auto &[validator_groups, group_rotation_info] = groups;

    if (!validator) {
      logger_->error("Not a validator, or no para keys.");
      return Error::KEY_NOT_PRESENT;
    }

    const auto n_cores = cores.size();
    std::optional<ParachainId> assignment;
    std::optional<CollatorId> required_collator;

    std::unordered_map<ParachainId, std::vector<ValidatorIndex>> out_groups;
    for (CoreIndex core_index = 0;
         core_index < static_cast<CoreIndex>(cores.size());
         ++core_index) {
      if (const auto *scheduled =
              boost::get<const network::ScheduledCore>(&cores[core_index])) {
        const auto group_index =
            group_rotation_info.groupForCore(core_index, n_cores);
        if (group_index < validator_groups.size()) {
          auto &g = validator_groups[group_index];
          if (g.contains(validator->validatorIndex())) {
            assignment = scheduled->para_id;
            required_collator = scheduled->collator;
          }
          out_groups[scheduled->para_id] = g.validators;
        }
      }
    }

    logger_->info(
        "Inited new backing task.(assignment={}, our index={}, relay "
        "parent={})",
        assignment,
        validator->validatorIndex(),
        relay_parent);

    return RelayParentState{
        .assignment = assignment,
        .seconded = {},
        .our_index = validator->validatorIndex(),
        .required_collator = required_collator,
        .table_context =
            TableContext{
                .validator = std::move(validator),
                .groups = std::move(out_groups),
                .validators = std::move(validators),
            },
        .awaiting_validation = {},
        .issued_statements = {},
        .peers_advertised = {},
        .fallbacks = {},
    };
  }

  void ParachainProcessorImpl::createBackingTask(
      const primitives::BlockHash &relay_parent) {
    BOOST_ASSERT(this_context_->get_executor().running_in_this_thread());
    auto rps_result = initNewBackingTask(relay_parent);
    if (rps_result.has_value()) {
      storeStateByRelayParent(relay_parent, std::move(rps_result.value()));
    } else {
      logger_->error(
          "Relay parent state was not created. (relay parent={}, error={})",
          relay_parent,
          rps_result.error().message());
    }
  }

  void ParachainProcessorImpl::handleFetchedCollation(
      network::CollationEvent &&pending_collation,
      network::CollationFetchingResponse &&response) {
    logger_->info("Processing collation from {}, relay parent: {}, para id: {}",
                  pending_collation.pending_collation.peer_id,
                  pending_collation.pending_collation.relay_parent,
                  pending_collation.pending_collation.para_id);

    auto opt_parachain_state = tryGetStateByRelayParent(
        pending_collation.pending_collation.relay_parent);
    if (!opt_parachain_state) {
      logger_->warn("Fetched collation from {}:{} out of view",
                    pending_collation.pending_collation.peer_id,
                    pending_collation.pending_collation.relay_parent);
      return;
    }

    auto &parachain_state = opt_parachain_state->get();
    auto &assignment = parachain_state.assignment;
    auto &seconded = parachain_state.seconded;
    auto &issued_statements = parachain_state.issued_statements;

    const network::CandidateDescriptor &descriptor =
        candidateDescriptorFrom(response);
    primitives::BlockHash const candidate_hash = candidateHashFrom(response);

    if (parachain_state.required_collator
        && *parachain_state.required_collator != descriptor.collator_id) {
      logger_->warn(
          "Fetched collation from wrong collator: received {} from {}",
          descriptor.collator_id,
          pending_collation.pending_collation.peer_id);
      return;
    }

    auto *collation_response =
        boost::get<network::CollationResponse>(&response.response_data);
    if (nullptr == collation_response) {
      logger_->warn("Not a CollationResponse message from {}.",
                    pending_collation.pending_collation.peer_id);
      return;
    }

    const auto candidate_para_id = descriptor.para_id;
    if (candidate_para_id != assignment) {
      logger_->warn(
          "Try to second for para_id {} out of our assignment {}.",
          candidate_para_id,
          assignment ? std::to_string(*assignment) : "{no assignment}");
      return;
    }

    if (seconded) {
      logger_->debug("Already have seconded block {} instead of {}.",
                     seconded->toString(),
                     candidate_hash);
      return;
    }

    if (issued_statements.count(candidate_hash) != 0) {
      logger_->debug("Statement of {} already issued.", candidate_hash);
      return;
    }

    const auto can_process =
        pending_candidates.exclusiveAccess([&](auto &container) {
          auto it =
              container.find(pending_collation.pending_collation.relay_parent);
          if (it != container.end()) {
            logger_->warn(
                "Trying to insert a pending candidate on {} failed, because "
                "there is already one.",
                pending_collation.pending_collation.relay_parent);
            return false;
          }
          pending_collation.pending_collation.commitments_hash =
              collation_response->receipt.commitments_hash;
          container.insert(
              std::make_pair(pending_collation.pending_collation.relay_parent,
                             pending_collation));
          return true;
        });

    if (can_process) {
      appendAsyncValidationTask<ValidationTaskType::kSecond>(
          std::move(collation_response->receipt),
          std::move(collation_response->pov),
          pending_collation.pending_collation.relay_parent,
          pending_collation.pending_collation.peer_id,
          parachain_state,
          candidate_hash,
          parachain_state.table_context.validators.size());
    }
  }

  void ParachainProcessorImpl::onValidationProtocolMsg(
      const libp2p::peer::PeerId &peer_id,
      const network::ValidatorProtocolMessage &message) {
<<<<<<< HEAD
=======
    if (auto r = canProcessParachains(); r.has_error()) {
      return;
    }

>>>>>>> d4c3ac91
    if (auto m{boost::get<network::BitfieldDistributionMessage>(&message)}) {
      auto bd{boost::get<network::BitfieldDistribution>(m)};
      BOOST_ASSERT_MSG(
          bd, "BitfieldDistribution is not present. Check message format.");

      SL_TRACE(logger_,
               "Imported bitfield {} {}",
               bd->data.payload.ix,
               bd->relay_parent);
      bitfield_store_->putBitfield(bd->relay_parent, bd->data);
      return;
    }

    if (auto msg{boost::get<network::StatementDistributionMessage>(&message)}) {
      if (auto statement_msg{boost::get<network::Seconded>(msg)}) {
        SL_TRACE(
            logger_, "Imported statement on {}", statement_msg->relay_parent);
        handleStatement(
            peer_id, statement_msg->relay_parent, statement_msg->statement);
      }
      return;
    }
  }

  template <typename F>
  void ParachainProcessorImpl::requestPoV(
      const libp2p::peer::PeerInfo &peer_info,
      const CandidateHash &candidate_hash,
      F &&callback) {
    /// TODO(iceseer): request PoV from validator, who seconded candidate
    /// But now we can assume, that if we received either `seconded` or `valid`
    /// from some peer, than we expect this peer has valid PoV, which we can
    /// request.

    logger_->info("Requesting PoV.(candidate hash={}, peer={})",
                  candidate_hash,
                  peer_info.id);

    auto protocol = router_->getReqPovProtocol();
    BOOST_ASSERT(protocol);

    protocol->request(peer_info, candidate_hash, std::forward<F>(callback));
  }

  std::optional<runtime::SessionInfo>
  ParachainProcessorImpl::retrieveSessionInfo(const RelayHash &relay_parent) {
    if (auto session_index =
            parachain_host_->session_index_for_child(relay_parent);
        session_index.has_value()) {
      if (auto session_info = parachain_host_->session_info(
              relay_parent, session_index.value());
          session_info.has_value()) {
        return session_info.value();
      }
    }
    return std::nullopt;
  }

  void ParachainProcessorImpl::kickOffValidationWork(
      const RelayHash &relay_parent,
      AttestingData &attesting_data,
      RelayParentState &parachain_state) {
    const auto candidate_hash{candidateHashFrom(attesting_data.candidate)};

    BOOST_ASSERT(this_context_->get_executor().running_in_this_thread());
    if (!parachain_state.awaiting_validation.insert(candidate_hash).second) {
      return;
    }

    const auto &collator_id =
        collatorIdFromDescriptor(attesting_data.candidate.descriptor);
    if (parachain_state.required_collator
        && collator_id != *parachain_state.required_collator) {
      parachain_state.issued_statements.insert(candidate_hash);
      return;
    }

    auto session_info = retrieveSessionInfo(relay_parent);
    if (!session_info) {
      SL_WARN(logger_, "No session info.(relay_parent={})", relay_parent);
      return;
    }

    if (session_info->discovery_keys.size() <= attesting_data.from_validator) {
      SL_ERROR(logger_,
               "Invalid validator index.(relay_parent={}, validator_index={})",
               relay_parent,
               attesting_data.from_validator);
      return;
    }

    const auto &authority_id =
        session_info->discovery_keys[attesting_data.from_validator];
    if (auto peer = query_audi_->get(authority_id)) {
      requestPoV(
          *peer,
          candidate_hash,
          [candidate{attesting_data.candidate},
           candidate_hash,
           wself{weak_from_this()},
           relay_parent,
           peer_id{peer->id}](auto &&pov_response_result) mutable {
            if (auto self = wself.lock()) {
              auto parachain_state =
                  self->tryGetStateByRelayParent(relay_parent);
              if (!parachain_state) {
                self->logger_->warn(
                    "After request pov no parachain state on relay_parent {}",
                    relay_parent);
                return;
              }

              if (!pov_response_result) {
                self->logger_->warn("Request PoV on relay_parent {} failed {}",
                                    relay_parent,
                                    pov_response_result.error().message());
                return;
              }

              network::ResponsePov &opt_pov = pov_response_result.value();
              auto p{boost::get<network::ParachainBlock>(&opt_pov)};
              if (!p) {
                self->logger_->warn("No PoV.(candidate={})", candidate_hash);
                self->onAttestNoPoVComplete(relay_parent, candidate_hash);
                return;
              }

              self->logger_->info(
                  "PoV received.(relay_parent={}, candidate hash={}, peer={})",
                  relay_parent,
                  candidate_hash,
                  peer_id);
              self->appendAsyncValidationTask<ValidationTaskType::kAttest>(
                  std::move(candidate),
                  std::move(*p),
                  relay_parent,
                  peer_id,
                  parachain_state->get(),
                  candidate_hash,
                  parachain_state->get().table_context.validators.size());
            }
          });
    }
  }

  outcome::result<network::FetchChunkResponse>
  ParachainProcessorImpl::OnFetchChunkRequest(
      const network::FetchChunkRequest &request) {
    if (auto chunk =
            av_store_->getChunk(request.candidate, request.chunk_index)) {
      return network::Chunk{
          .data = chunk->chunk,
          .proof = chunk->proof,
      };
    }
    return network::FetchChunkResponse{};
  }

  template <ParachainProcessorImpl::ValidationTaskType kMode>
  void ParachainProcessorImpl::appendAsyncValidationTask(
      network::CandidateReceipt &&candidate,
      network::ParachainBlock &&pov,
      const primitives::BlockHash &relay_parent,
      const libp2p::peer::PeerId &peer_id,
      RelayParentState &parachain_state,
      const primitives::BlockHash &candidate_hash,
      size_t n_validators) {
    BOOST_ASSERT(this_context_->get_executor().running_in_this_thread());
    parachain_state.awaiting_validation.insert(candidate_hash);

    logger_->info(
        "Starting validation task.(para id={}, "
        "relay parent={}, peer={})",
        candidate.descriptor.para_id,
        relay_parent,
        peer_id);

    sequenceIgnore(
        thread_handler_->io_context()->wrap(
            asAsync([wself{weak_from_this()},
                     candidate{std::move(candidate)},
                     pov{std::move(pov)},
                     peer_id,
                     relay_parent,
                     n_validators]() mutable
                    -> outcome::result<
                        ParachainProcessorImpl::ValidateAndSecondResult> {
              if (auto self = wself.lock()) {
                if (auto result =
                        self->validateAndMakeAvailable(std::move(candidate),
                                                       std::move(pov),
                                                       peer_id,
                                                       relay_parent,
                                                       n_validators);
                    result.has_error()) {
                  self->logger_->warn("Validation task failed.(error={})",
                                      result.error().message());
                  return result.as_failure();
                } else {
                  return result;
                }
              }
              return Error::NO_INSTANCE;
            })),
        this_context_->wrap(
            asAsync([wself{weak_from_this()}, peer_id, candidate_hash](
                        auto &&validate_and_second_result) mutable
                    -> outcome::result<void> {
              if (auto self = wself.lock()) {
                auto parachain_state = self->tryGetStateByRelayParent(
                    validate_and_second_result.relay_parent);
                if (!parachain_state) {
                  self->logger_->warn(
                      "After validation no parachain state on relay_parent {}",
                      validate_and_second_result.relay_parent);
                  return Error::OUT_OF_VIEW;
                }

                self->logger_->info(
                    "Async validation complete.(relay parent={}, para_id={})",
                    validate_and_second_result.relay_parent,
                    validate_and_second_result.candidate.descriptor.para_id);

                parachain_state->get().awaiting_validation.erase(
                    candidate_hash);
                auto q{std::move(validate_and_second_result)};
                if constexpr (kMode == ValidationTaskType::kSecond) {
                  self->onValidationComplete(peer_id, std::move(q));
                } else {
                  self->onAttestComplete(peer_id, std::move(q));
                }
                return outcome::success();
              }
              return Error::NO_INSTANCE;
            })));
  }

  template <typename T>
  outcome::result<network::Signature> ParachainProcessorImpl::sign(
      const T &t) const {
    if (!keypair_) {
      return Error::KEY_NOT_PRESENT;
    }

    auto payload = scale::encode(t).value();
    return crypto_provider_->sign(*keypair_, payload).value();
  }

  std::optional<
      std::reference_wrapper<ParachainProcessorImpl::RelayParentState>>
  ParachainProcessorImpl::tryGetStateByRelayParent(
      const primitives::BlockHash &relay_parent) {
    BOOST_ASSERT(this_context_->get_executor().running_in_this_thread());
    const auto it = our_current_state_.state_by_relay_parent.find(relay_parent);
    if (it != our_current_state_.state_by_relay_parent.end()) {
      return it->second;
    }
    return std::nullopt;
  }

  ParachainProcessorImpl::RelayParentState &
  ParachainProcessorImpl::storeStateByRelayParent(
      const primitives::BlockHash &relay_parent, RelayParentState &&val) {
    BOOST_ASSERT(this_context_->get_executor().running_in_this_thread());
    const auto &[it, inserted] =
        our_current_state_.state_by_relay_parent.insert(
            {relay_parent, std::move(val)});
    BOOST_ASSERT(inserted);
    return it->second;
  }

  void ParachainProcessorImpl::handleStatement(
      const libp2p::peer::PeerId &peer_id,
      const primitives::BlockHash &relay_parent,
      const network::SignedStatement &statement) {
    BOOST_ASSERT(this_context_->get_executor().running_in_this_thread());
    auto opt_parachain_state = tryGetStateByRelayParent(relay_parent);
    if (!opt_parachain_state) {
      logger_->warn(
          "Handled statement from {}:{} out of view", peer_id, relay_parent);
      return;
    }

    auto &parachain_state = opt_parachain_state->get();
    auto &assignment = parachain_state.assignment;
    auto &fallbacks = parachain_state.fallbacks;
    auto &awaiting_validation = parachain_state.awaiting_validation;

    if (auto result =
            importStatement(relay_parent, statement, parachain_state)) {
      if (result->imported.group_id != assignment) {
        SL_TRACE(
            logger_,
            "Registered statement from not our group(our: {}, registered: {}).",
            assignment,
            result->imported.group_id);
        return;
      }

      SL_TRACE(logger_,
               "Registered incoming statement.(relay_parent={}, peer={}).",
               relay_parent,
               peer_id);
      std::optional<std::reference_wrapper<AttestingData>> attesting_ref =
          visit_in_place(
              parachain::getPayload(statement).candidate_state,
              [&](const network::CommittedCandidateReceipt &seconded)
                  -> std::optional<std::reference_wrapper<AttestingData>> {
                auto const &candidate_hash = result->imported.candidate;
                auto opt_candidate =
                    backing_store_->get_candidate(candidate_hash);
                if (!opt_candidate) {
                  logger_->error("No candidate {}", candidate_hash);
                  return std::nullopt;
                }

                AttestingData attesting{
                    .candidate =
                        candidateFromCommittedCandidateReceipt(*opt_candidate),
                    .pov_hash = seconded.descriptor.pov_hash,
                    .from_validator = statement.payload.ix,
                    .backing = {}};

                auto const &[it, _] = fallbacks.insert(
                    std::make_pair(candidate_hash, std::move(attesting)));
                return it->second;
              },
              [&](const primitives::BlockHash &candidate_hash)
                  -> std::optional<std::reference_wrapper<AttestingData>> {
                auto it = fallbacks.find(candidate_hash);
                if (it == fallbacks.end()) {
                  return std::nullopt;
                }
                if (!parachain_state.our_index
                    || *parachain_state.our_index == statement.payload.ix) {
                  return std::nullopt;
                }
                if (awaiting_validation.count(candidate_hash) > 0) {
                  it->second.backing.push(statement.payload.ix);
                  return std::nullopt;
                }
                it->second.from_validator = statement.payload.ix;
                return it->second;
              },
              [&](const auto &)
                  -> std::optional<std::reference_wrapper<AttestingData>> {
                BOOST_ASSERT(!"Not used!");
                return std::nullopt;
              });

      if (attesting_ref) {
        kickOffValidationWork(
            relay_parent, attesting_ref->get(), parachain_state);
      }
    }
  }

  std::optional<ParachainProcessorImpl::ImportStatementSummary>
  ParachainProcessorImpl::importStatementToTable(
      ParachainProcessorImpl::RelayParentState &relayParentState,
      const primitives::BlockHash &candidate_hash,
      const network::SignedStatement &statement) {
    SL_TRACE(
        logger_, "Import statement into table.(candidate={})", candidate_hash);

    if (auto r = backing_store_->put(relayParentState.table_context.groups,
                                     statement)) {
      return ImportStatementSummary{
          .imported = *r,
          .attested = false,
      };
    }
    return std::nullopt;
  }

  void ParachainProcessorImpl::notifyBackedCandidate(
      const network::SignedStatement &statement) {
    logger_->error(
        "Not implemented. Should notify somebody that backed candidate "
        "appeared.");
  }

  std::optional<ParachainProcessorImpl::AttestedCandidate>
  ParachainProcessorImpl::attested(
      network::CommittedCandidateReceipt &&candidate,
      const BackingStore::StatementInfo &data,
      size_t validity_threshold) {
    const auto &validity_votes = data.second;
    const auto valid_votes = validity_votes.size();
    if (valid_votes < validity_threshold) {
      return std::nullopt;
    }

    std::vector<std::pair<ValidatorIndex, network::ValidityAttestation>>
        validity_votes_out;
    validity_votes_out.reserve(validity_votes.size());

    for (auto &[validator_index, statement] : validity_votes) {
      if (is_type<network::CommittedCandidateReceipt>(
              statement.payload.payload.candidate_state)) {
        validity_votes_out.emplace_back(
            validator_index,
            network::ValidityAttestation{
                network::ValidityAttestation::Implicit{},
                statement.signature,
            });
      } else {
        validity_votes_out.emplace_back(
            validator_index,
            network::ValidityAttestation{
                network::ValidityAttestation::Explicit{},
                statement.signature,
            });
      }
    }

    return AttestedCandidate{
        .group_id = data.first,
        .candidate = std::move(candidate),
        .validity_votes = std::move(validity_votes_out),
    };
  }

  std::optional<ParachainProcessorImpl::AttestedCandidate>
  ParachainProcessorImpl::attested_candidate(
      const CandidateHash &digest,
      const ParachainProcessorImpl::TableContext &context) {
    if (auto opt_validity_votes = backing_store_->get_validity_votes(digest)) {
      auto &data = opt_validity_votes->get();
      const GroupIndex group = data.first;

      auto candidate{backing_store_->get_candidate(digest)};
      BOOST_ASSERT(candidate);

      const auto v_threshold = context.requisite_votes(group);
      return attested(std::move(*candidate), data, v_threshold);
    }
    return std::nullopt;
  }

  std::optional<BackingStore::BackedCandidate>
  ParachainProcessorImpl::table_attested_to_backed(
      AttestedCandidate &&attested, TableContext &table_context) {
    const auto para_id = attested.group_id;
    if (auto it = table_context.groups.find(para_id);
        it != table_context.groups.end()) {
      const auto &group = it->second;
      scale::BitVec validator_indices{};
      validator_indices.bits.resize(group.size(), false);

      std::vector<std::pair<size_t, size_t>> vote_positions;
      vote_positions.reserve(attested.validity_votes.size());

      auto position = [](const auto &container,
                         const auto &val) -> std::optional<size_t> {
        for (size_t ix = 0; ix < container.size(); ++ix) {
          if (val == container[ix]) {
            return ix;
          }
        }
        return std::nullopt;
      };

      for (size_t orig_idx = 0; orig_idx < attested.validity_votes.size();
           ++orig_idx) {
        const auto &id = attested.validity_votes[orig_idx].first;
        if (auto p = position(group, id)) {
          validator_indices.bits[*p] = true;
          vote_positions.emplace_back(orig_idx, *p);
        } else {
          logger_->critical(
              "Logic error: Validity vote from table does not correspond to "
              "group.");
          return std::nullopt;
        }
      }
      std::sort(
          vote_positions.begin(),
          vote_positions.end(),
          [](const auto &l, const auto &r) { return l.second < r.second; });

      std::vector<network::ValidityAttestation> validity_votes;
      validity_votes.reserve(vote_positions.size());
      for (const auto &[pos_in_votes, _pos_in_group] : vote_positions) {
        validity_votes.emplace_back(
            std::move(attested.validity_votes[pos_in_votes].second));
      }

      return BackingStore::BackedCandidate{
          .candidate = std::move(attested.candidate),
          .validity_votes = std::move(validity_votes),
          .validator_indices = std::move(validator_indices),
      };
    }
    return std::nullopt;
  }

  std::optional<ParachainProcessorImpl::ImportStatementSummary>
  ParachainProcessorImpl::importStatement(
      const network::RelayHash &relay_parent,
      const network::SignedStatement &statement,
      ParachainProcessorImpl::RelayParentState &relayParentState) {
    auto import_result = importStatementToTable(
        relayParentState,
        candidateHashFrom(parachain::getPayload(statement)),
        statement);

    if (import_result) {
      SL_TRACE(logger_,
               "Import result.(candidate={}, group id={}, validity votes={})",
               import_result->imported.candidate,
               import_result->imported.group_id,
               import_result->imported.validity_votes);

      if (auto attested = attested_candidate(import_result->imported.candidate,
                                             relayParentState.table_context)) {
        if (relayParentState.backed_hashes
                .insert(candidateHash(*hasher_, attested->candidate))
                .second) {
          if (auto backed = table_attested_to_backed(
                  std::move(*attested), relayParentState.table_context)) {
            SL_INFO(
                logger_,
                "Candidate backed.(candidate={}, para id={}, relay_parent={})",
                import_result->imported.candidate,
                import_result->imported.group_id,
                relay_parent);
            backing_store_->add(relay_parent, std::move(*backed));
          }
        }
      }
    }

    if (import_result && import_result->attested) {
      notifyBackedCandidate(statement);
    }
    return import_result;
  }

  template <ParachainProcessorImpl::StatementType kStatementType>
  std::optional<network::SignedStatement>
  ParachainProcessorImpl::createAndSignStatement(
      ValidateAndSecondResult &validation_result) {
    static_assert(kStatementType == StatementType::kSeconded
                  || kStatementType == StatementType::kValid);

    auto parachain_state =
        tryGetStateByRelayParent(validation_result.relay_parent);
    if (!parachain_state) {
      logger_->error("Create and sign statement. No such relay_parent {}.",
                     validation_result.relay_parent);
      return std::nullopt;
    }

    if (!parachain_state->get().our_index) {
      logger_->template warn(
          "We are not validators or we have no validator index.");
      return std::nullopt;
    }

    if constexpr (kStatementType == StatementType::kSeconded) {
      return createAndSignStatementFromPayload(
          network::Statement{
              .candidate_state =
                  network::CommittedCandidateReceipt{
                      .descriptor = validation_result.candidate.descriptor,
                      .commitments =
                          std::move(*validation_result.commitments)}},
          *parachain_state->get().our_index,
          parachain_state->get());
    } else if constexpr (kStatementType == StatementType::kValid) {
      return createAndSignStatementFromPayload(
          network::Statement{.candidate_state = candidateHashFrom(
                                 validation_result.candidate)},
          *parachain_state->get().our_index,
          parachain_state->get());
    }
  }

  template <typename T>
  std::optional<network::SignedStatement>
  ParachainProcessorImpl::createAndSignStatementFromPayload(
      T &&payload,
      ValidatorIndex validator_ix,
      RelayParentState &parachain_state) {
    /// TODO(iceseer):
    /// https://github.com/paritytech/polkadot/blob/master/primitives/src/v2/mod.rs#L1535-L1545
    auto sign_result =
        parachain_state.table_context.validator->sign(std::move(payload));
    if (sign_result.has_error()) {
      logger_->error(
          "Unable to sign Commited Candidate Receipt. Failed with error: {}",
          sign_result.error().message());
      return std::nullopt;
    }

    return sign_result.value();
  }

  template <typename F>
  bool ParachainProcessorImpl::tryOpenOutgoingStream(
      const libp2p::peer::PeerId &peer_id,
      std::shared_ptr<network::ProtocolBase> protocol,
      F &&callback) {
    auto stream_engine = pm_->getStreamEngine();
    BOOST_ASSERT(stream_engine);

    if (stream_engine->reserveOutgoing(peer_id, protocol)) {
      protocol->newOutgoingStream(
          libp2p::peer::PeerInfo{.id = peer_id, .addresses = {}},
          [callback{std::forward<F>(callback)},
           protocol,
           peer_id,
           wptr{weak_from_this()}](auto &&stream_result) mutable {
            auto self = wptr.lock();
            if (not self) {
              return;
            }

            auto stream_engine = self->pm_->getStreamEngine();
            stream_engine->dropReserveOutgoing(peer_id, protocol);

            if (!stream_result.has_value()) {
              self->logger_->warn("Unable to create stream {} with {}: {}",
                                  protocol->protocolName(),
                                  peer_id,
                                  stream_result.error());
              return;
            }

            auto stream = stream_result.value();
            if (auto add_result = stream_engine->addOutgoing(
                    std::move(stream_result.value()), protocol);
                !add_result) {
              self->logger_->error("Unable to store stream {} with {}: {}",
                                   protocol->protocolName(),
                                   peer_id,
                                   add_result.error().message());
              return;
            }

            std::forward<F>(callback)(std::move(stream));
          });
      return true;
    }
    return false;
  }

  template <typename F>
  bool ParachainProcessorImpl::tryOpenOutgoingCollatingStream(
      const libp2p::peer::PeerId &peer_id, F &&callback) {
    auto protocol = router_->getCollationProtocol();
    BOOST_ASSERT(protocol);

    return tryOpenOutgoingStream(
        peer_id, std::move(protocol), std::forward<F>(callback));
  }

  template <typename F>
  bool ParachainProcessorImpl::tryOpenOutgoingValidationStream(
      const libp2p::peer::PeerId &peer_id, F &&callback) {
    auto protocol = router_->getValidationProtocol();
    BOOST_ASSERT(protocol);

    return tryOpenOutgoingStream(
        peer_id, std::move(protocol), std::forward<F>(callback));
  }

  void ParachainProcessorImpl::sendMyView(
      const libp2p::peer::PeerId &peer_id,
      const std::shared_ptr<network::Stream> &stream,
      const std::shared_ptr<network::ProtocolBase> &protocol) {
    auto my_view = peer_view_->getMyView();
    if (!my_view) {
      logger_->error("sendMyView failed, because my view still is not exists.");
      return;
    }

    BOOST_ASSERT(protocol);
    logger_->info("Send my view.(peer={}, protocol={})",
                  peer_id,
                  protocol->protocolName());
    pm_->getStreamEngine()->template send(
        peer_id,
        protocol,
        std::make_shared<
            network::WireMessage<network::ValidatorProtocolMessage>>(
            network::ViewUpdate{.view = my_view->get().view}));
  }

  void ParachainProcessorImpl::onIncomingCollationStream(
      const libp2p::peer::PeerId &peer_id) {
    if (tryOpenOutgoingCollatingStream(
            peer_id, [wptr{weak_from_this()}, peer_id](auto &&stream) {
              if (auto self = wptr.lock()) {
                self->sendMyView(
                    peer_id, stream, self->router_->getCollationProtocol());
              }
            })) {
      SL_DEBUG(logger_, "Initiated collation protocol with {}", peer_id);
    }
  }

  void ParachainProcessorImpl::onIncomingValidationStream(
      const libp2p::peer::PeerId &peer_id) {
    if (tryOpenOutgoingValidationStream(
            peer_id, [wptr{weak_from_this()}, peer_id](auto &&stream) {
              if (auto self = wptr.lock()) {
                self->sendMyView(
                    peer_id, stream, self->router_->getValidationProtocol());
              }
            })) {
      logger_->info("Initiated validation protocol with {}", peer_id);
    }
  }

  network::ResponsePov ParachainProcessorImpl::getPov(
      CandidateHash &&candidate_hash) {
    if (auto res = av_store_->getPov(candidate_hash)) {
      return network::ResponsePov{*res};
    }
    return network::Empty{};
  }

  void ParachainProcessorImpl::onIncomingCollator(
      const libp2p::peer::PeerId &peer_id,
      network::CollatorPublicKey pubkey,
      network::ParachainId para_id) {
    pm_->setCollating(peer_id, pubkey, para_id);
  }

  void ParachainProcessorImpl::handleNotify(
      const libp2p::peer::PeerId &peer_id,
      const primitives::BlockHash &relay_parent) {
    if (tryOpenOutgoingCollatingStream(
            peer_id,
            [peer_id, relay_parent, wptr{weak_from_this()}](
                auto && /*stream*/) {
              auto self = wptr.lock();
              if (not self) {
                return;
              }
              self->handleNotify(peer_id, relay_parent);
            })) {
      return;
    }

    logger_->info("Send Seconded to collator.(peer={}, relay parent={})",
                  peer_id,
                  relay_parent);

    auto stream_engine = pm_->getStreamEngine();
    BOOST_ASSERT(stream_engine);

    auto collation_protocol = router_->getCollationProtocol();
    BOOST_ASSERT(collation_protocol);

    auto &statements_queue = our_current_state_.seconded_statements[peer_id];
    while (!statements_queue.empty()) {
      auto p{std::move(statements_queue.front())};
      statements_queue.pop_front();
      network::SignedStatement &statement = p.second;
      RelayHash &rp = p.first;

      pending_candidates.exclusiveAccess(
          [&](auto &container) { container.erase(rp); });

      stream_engine->send(
          peer_id,
          collation_protocol,
          std::make_shared<
              network::WireMessage<network::CollationProtocolMessage>>(
              network::CollationProtocolMessage(
                  network::CollationMessage(network::Seconded{
                      .relay_parent = rp, .statement = statement}))));
    }
  }

  void ParachainProcessorImpl::notify(
      const libp2p::peer::PeerId &peer_id,
      const primitives::BlockHash &relay_parent,
      const network::SignedStatement &statement) {
    our_current_state_.seconded_statements[peer_id].emplace_back(
        std::make_pair(relay_parent, statement));
    handleNotify(peer_id, relay_parent);
  }

  bool ParachainProcessorImpl::isValidatingNode() const {
    BOOST_ASSERT(this_context_->get_executor().running_in_this_thread());
    return (app_config_.roles().flags.authority == 1);
  }

  outcome::result<void> ParachainProcessorImpl::advCanBeProcessed(
      const primitives::BlockHash &relay_parent,
      const libp2p::peer::PeerId &peer_id) {
    BOOST_ASSERT(this_context_->get_executor().running_in_this_thread());
    OUTCOME_TRY(canProcessParachains());

    auto rps = our_current_state_.state_by_relay_parent.find(relay_parent);
    if (rps == our_current_state_.state_by_relay_parent.end()) {
      return Error::OUT_OF_VIEW;
    }

    if (rps->second.peers_advertised.count(peer_id) != 0ull) {
      return Error::DUPLICATE;
    }

    rps->second.peers_advertised.insert(peer_id);
    return outcome::success();
  }

  void ParachainProcessorImpl::onValidationComplete(
      const libp2p::peer::PeerId &peer_id,
      ValidateAndSecondResult &&validation_result) {
    logger_->warn("On validation complete. (peer={}, relay parent={})",
                  peer_id,
                  validation_result.relay_parent);

    auto opt_parachain_state =
        tryGetStateByRelayParent(validation_result.relay_parent);
    if (!opt_parachain_state) {
      logger_->warn("Validated candidate from {}:{} out of view",
                    peer_id,
                    validation_result.relay_parent);
      return;
    }

    auto &parachain_state = opt_parachain_state->get();
    auto &seconded = parachain_state.seconded;
    const auto candidate_hash = candidateHashFrom(validation_result.candidate);
    if (!validation_result.result) {
      logger_->warn("Candidate {} validation failed with: {}",
                    candidate_hash,
                    validation_result.result.error());
      // send invalid
    } else if (!seconded
               && parachain_state.issued_statements.count(candidate_hash)
                      == 0) {
      logger_->trace(
          "Second candidate complete. (candidate={}, peer={}, relay parent={})",
          candidate_hash,
          peer_id,
          validation_result.relay_parent);

      seconded = candidate_hash;
      parachain_state.issued_statements.insert(candidate_hash);
      if (auto statement = createAndSignStatement<StatementType::kSeconded>(
              validation_result)) {
        importStatement(
            validation_result.relay_parent, *statement, parachain_state);
        notifyStatementDistributionSystem(validation_result.relay_parent,
                                          *statement);
        notify(peer_id, validation_result.relay_parent, *statement);
      }
    }
  }

  void ParachainProcessorImpl::notifyStatementDistributionSystem(
      const primitives::BlockHash &relay_parent,
      const network::SignedStatement &statement) {
    auto se = pm_->getStreamEngine();
    BOOST_ASSERT(se);

    logger_->trace(
        "Broadcasting StatementDistributionMessage.(relay_parent={}, validator "
        "index={}, sig={})",
        relay_parent,
        statement.payload.ix,
        statement.signature);
    se->broadcast(
        router_->getValidationProtocol(),
        std::make_shared<
            network::WireMessage<network::ValidatorProtocolMessage>>(
            network::ValidatorProtocolMessage{
                network::StatementDistributionMessage{network::Seconded{
                    .relay_parent = relay_parent, .statement = statement}}}));
  }

  outcome::result<kagome::parachain::Pvf::Result>
  ParachainProcessorImpl::validateCandidate(
      const network::CandidateReceipt &candidate,
      const network::ParachainBlock &pov) {
    return pvf_->pvfSync(candidate, pov);
  }

  outcome::result<std::vector<network::ErasureChunk>>
  ParachainProcessorImpl::validateErasureCoding(
      const runtime::AvailableData &validating_data, size_t n_validators) {
    return toChunks(n_validators, validating_data);
  }

  void ParachainProcessorImpl::notifyAvailableData(
      std::vector<network::ErasureChunk> &&chunks,
      const primitives::BlockHash &relay_parent,
      const network::CandidateHash &candidate_hash,
      const network::ParachainBlock &pov,
      const runtime::PersistedValidationData &data) {
    makeTrieProof(chunks);
    /// TODO(iceseer): remove copy
    av_store_->storeData(
        relay_parent, candidate_hash, std::move(chunks), pov, data);
    logger_->trace("Put chunks set.(candidate={})", candidate_hash);
  }

  outcome::result<ParachainProcessorImpl::ValidateAndSecondResult>
  ParachainProcessorImpl::validateAndMakeAvailable(
      network::CandidateReceipt &&candidate,
      network::ParachainBlock &&pov,
      const libp2p::peer::PeerId &peer_id,
      const primitives::BlockHash &relay_parent,
      size_t n_validators) {
    TicToc _measure{"Parachain validation", logger_};

    const auto candidate_hash{candidateHashFrom(candidate)};
    auto validation_result = validateCandidate(candidate, pov);
    if (!validation_result) {
      logger_->warn(
          "Candidate {} on relay_parent {}, para_id {} validation failed with "
          "error: {}",
          candidate_hash,
          candidate.descriptor.relay_parent,
          candidate.descriptor.para_id,
          validation_result.error().message());
      return Error::VALIDATION_FAILED;
    }

    auto &[comms, data] = validation_result.value();
    runtime::AvailableData available_data{
        .pov = std::move(pov),
        .validation_data = std::move(data),
    };
    OUTCOME_TRY(chunks, validateErasureCoding(available_data, n_validators));

    notifyAvailableData(std::move(chunks),
                        relay_parent,
                        candidate_hash,
                        available_data.pov,
                        available_data.validation_data);

    return ValidateAndSecondResult{
        .result = outcome::success(),
        .relay_parent = relay_parent,
        .commitments =
            std::make_shared<network::CandidateCommitments>(std::move(comms)),
        .candidate = std::move(candidate),
        .pov = std::move(available_data.pov),
    };
  }

  void ParachainProcessorImpl::onAttestComplete(
      const libp2p::peer::PeerId &, ValidateAndSecondResult &&result) {
    auto parachain_state = tryGetStateByRelayParent(result.relay_parent);
    if (!parachain_state) {
      logger_->warn(
          "onAttestComplete result based on unexpected relay_parent {}",
          result.relay_parent);
      return;
    }

    logger_->info("Attest complete.(relay parent={}, para id={})",
                  result.relay_parent,
                  result.candidate.descriptor.para_id);

    const auto candidate_hash = candidateHashFrom(result.candidate);
    parachain_state->get().fallbacks.erase(candidate_hash);

    if (parachain_state->get().issued_statements.count(candidate_hash) == 0) {
      if (result.result) {
        if (auto statement =
                createAndSignStatement<StatementType::kValid>(result)) {
          importStatement(
              result.relay_parent, *statement, parachain_state->get());
          notifyStatementDistributionSystem(result.relay_parent, *statement);
        }
      }
      parachain_state->get().issued_statements.insert(candidate_hash);
    }
  }

  void ParachainProcessorImpl::onAttestNoPoVComplete(
      const network::RelayHash &relay_parent,
      const CandidateHash &candidate_hash) {
    auto parachain_state = tryGetStateByRelayParent(relay_parent);
    if (!parachain_state) {
      logger_->warn(
          "onAttestNoPoVComplete result based on unexpected relay_parent. "
          "(relay_parent={}, candidate={})",
          relay_parent,
          candidate_hash);
      return;
    }

    auto it = parachain_state->get().fallbacks.find(candidate_hash);
    if (it == parachain_state->get().fallbacks.end()) {
      logger_->error(
          "Internal error. Fallbacks doesn't contain candidate hash {}",
          candidate_hash);
      return;
    }

    /// TODO(iceseer): make rotation on validators
    AttestingData &attesting = it->second;
    if (!attesting.backing.empty()) {
      attesting.from_validator = attesting.backing.front();
      attesting.backing.pop();
      kickOffValidationWork(relay_parent, attesting, *parachain_state);
    }
  }

  void ParachainProcessorImpl::requestCollations(
      const network::CollationEvent &pending_collation) {
    router_->getReqCollationProtocol()->request(
        pending_collation.pending_collation.peer_id,
        network::CollationFetchingRequest{
            .relay_parent = pending_collation.pending_collation.relay_parent,
            .para_id = pending_collation.pending_collation.para_id},
        [pending_collation{pending_collation}, wptr{weak_from_this()}](
            outcome::result<network::CollationFetchingResponse>
                &&result) mutable {
          auto self = wptr.lock();
          if (!self) {
            return;
          }

          self->logger_->info(
              "Fetching collation from(peer={}, relay parent={})",
              pending_collation.pending_collation.peer_id,
              pending_collation.pending_collation.relay_parent);
          if (!result) {
            self->logger_->warn(
                "Fetch collation from {}:{} failed with: {}",
                pending_collation.pending_collation.peer_id,
                pending_collation.pending_collation.relay_parent,
                result.error());
            return;
          }

          self->handleFetchedCollation(std::move(pending_collation),
                                       std::move(result).value());
        });
  }

}  // namespace kagome::parachain<|MERGE_RESOLUTION|>--- conflicted
+++ resolved
@@ -437,13 +437,10 @@
   void ParachainProcessorImpl::onValidationProtocolMsg(
       const libp2p::peer::PeerId &peer_id,
       const network::ValidatorProtocolMessage &message) {
-<<<<<<< HEAD
-=======
     if (auto r = canProcessParachains(); r.has_error()) {
       return;
     }
 
->>>>>>> d4c3ac91
     if (auto m{boost::get<network::BitfieldDistributionMessage>(&message)}) {
       auto bd{boost::get<network::BitfieldDistribution>(m)};
       BOOST_ASSERT_MSG(
