--- conflicted
+++ resolved
@@ -19,6 +19,7 @@
 #include "crypto/sr25519_provider.hpp"
 #include "dispute_coordinator/impl/runtime_info.hpp"
 #include "network/common.hpp"
+#include "network/impl/protocols/fetch_attested_candidate.hpp"
 #include "network/impl/protocols/parachain_protocols.hpp"
 #include "network/impl/protocols/protocol_req_collation.hpp"
 #include "network/impl/protocols/protocol_req_pov.hpp"
@@ -31,11 +32,8 @@
 #include "parachain/peer_relay_parent_knowledge.hpp"
 #include "scale/scale.hpp"
 #include "utils/async_sequence.hpp"
-<<<<<<< HEAD
+#include "utils/map.hpp"
 #include "utils/pool_handler.hpp"
-=======
-#include "utils/map.hpp"
->>>>>>> 5183aa62
 #include "utils/profiler.hpp"
 
 OUTCOME_CPP_DEFINE_CATEGORY(kagome::parachain,
@@ -131,15 +129,8 @@
         app_config_(app_config),
         babe_status_observable_(std::move(babe_status_observable)),
         query_audi_{std::move(query_audi)},
-<<<<<<< HEAD
-        worker_pool_handler_(std::move(worker_pool_handler)) {
-=======
-        worker_thread_context_{[&] {
-          BOOST_ASSERT(worker_thread_pool);
-          return worker_thread_pool->io_context();
-        }()},
+        worker_pool_handler_(std::move(worker_pool_handler)),
         prospective_parachains_{std::move(prospective_parachains)} {
->>>>>>> 5183aa62
     BOOST_ASSERT(pm_);
     BOOST_ASSERT(peer_view_);
     BOOST_ASSERT(crypto_provider_);
@@ -155,11 +146,8 @@
     BOOST_ASSERT(signer_factory_);
     BOOST_ASSERT(babe_status_observable_);
     BOOST_ASSERT(query_audi_);
-<<<<<<< HEAD
+    BOOST_ASSERT(prospective_parachains_);
     BOOST_ASSERT(worker_pool_handler_);
-=======
-    BOOST_ASSERT(prospective_parachains_);
->>>>>>> 5183aa62
     app_state_manager->takeControl(*this);
 
     our_current_state_.implicit_view.emplace(prospective_parachains_);
@@ -179,8 +167,7 @@
   void ParachainProcessorImpl::OnBroadcastBitfields(
       const primitives::BlockHash &relay_parent,
       const network::SignedBitfield &bitfield) {
-    REINVOKE(
-        main_thread_context_, OnBroadcastBitfields, relay_parent, bitfield);
+    REINVOKE(*main_pool_handler_, OnBroadcastBitfields, relay_parent, bitfield);
 
     SL_TRACE(logger_, "Distribute bitfield on {}", relay_parent);
     auto relay_parent_state = tryGetStateByRelayParent(relay_parent);
@@ -278,32 +265,9 @@
                                  auto /*event_type*/,
                                  const network::ExView &event) {
           if (auto self = wptr.lock()) {
-<<<<<<< HEAD
-            /// clear caches
-            BOOST_ASSERT(self->main_pool_handler_->isInCurrentThread());
-
-            self->our_current_state_.active_leaves.exclusiveAccess(
-                [&](auto &active_leaves) {
-                  for (auto const &lost : event.lost) {
-                    SL_TRACE(self->logger_,
-                             "Removed backing task.(relay parent={})",
-                             lost);
-
-                    self->our_current_state_.state_by_relay_parent.erase(lost);
-                    self->pending_candidates.exclusiveAccess(
-                        [&](auto &container) { container.erase(lost); });
-                    active_leaves.erase(lost);
-                  }
-                  active_leaves.insert(event.new_head.hash());
-                });
-            if (auto r = self->canProcessParachains(); r.has_error()) {
-              return;
-            }
-=======
             self->onViewUpdated(event);
           }
         });
->>>>>>> 5183aa62
 
     remote_view_sub_ = std::make_shared<network::PeerView::PeerViewSubscriber>(
         peer_view_->getRemoteViewObservable(), false);
@@ -325,7 +289,7 @@
 
   void ParachainProcessorImpl::onUpdatePeerView(
       const libp2p::peer::PeerId &peer_id, const network::View &view) {
-    REINVOKE(main_thread_context_, onUpdatePeerView, peer_id, view);
+    REINVOKE(*main_pool_handler_, onUpdatePeerView, peer_id, view);
 
     /// TODO(iceseer): do https://github.com/qdrvm/kagome/issues/1888
     /// `handle_peer_view_update` keep peer view to send only
@@ -416,7 +380,7 @@
   }
 
   void ParachainProcessorImpl::onViewUpdated(const network::ExView &event) {
-    REINVOKE(main_thread_context_, onViewUpdated, event);
+    REINVOKE(*main_pool_handler_, onViewUpdated, event);
 
     const auto &relay_parent = event.new_head.hash();
     if (auto r = canProcessParachains(); r.has_error()) {
@@ -538,7 +502,7 @@
 
   void ParachainProcessorImpl::onDeactivateBlocks(
       const primitives::events::ChainEventParams &event) {
-    REINVOKE(main_thread_context_, onDeactivateBlocks, event);
+    REINVOKE(*main_pool_handler_, onDeactivateBlocks, event);
 
     if (const auto value =
             if_type<const primitives::events::RemoveAfterFinalizationParams>(
@@ -755,7 +719,7 @@
   void ParachainProcessorImpl::handleFetchedCollation(
       PendingCollation &&pending_collation,
       network::CollationFetchingResponse &&response) {
-    REINVOKE(main_thread_context_,
+    REINVOKE(*main_pool_handler_,
              handleFetchedCollation,
              std::move(pending_collation),
              std::move(response));
@@ -913,7 +877,7 @@
 
   void ParachainProcessorImpl::process_bitfield_distribution(
       const network::BitfieldDistributionMessage &val) {
-    BOOST_ASSERT(runningInThisThread(main_thread_context_));
+    BOOST_ASSERT(main_pool_handler_->isInCurrentThread());
     auto bd{boost::get<const network::BitfieldDistribution>(&val)};
     BOOST_ASSERT_MSG(
         bd, "BitfieldDistribution is not present. Check message format.");
@@ -1013,19 +977,8 @@
 
   void ParachainProcessorImpl::send_to_validators_group(
       const RelayHash &relay_parent,
-<<<<<<< HEAD
-      AttestingData &attesting_data,
-      RelayParentState &parachain_state) {
-    const auto candidate_hash{candidateHashFrom(attesting_data.candidate)};
-
+      const std::deque<network::VersionedValidatorProtocolMessage> &messages) {
     BOOST_ASSERT(main_pool_handler_->isInCurrentThread());
-    if (!parachain_state.awaiting_validation.insert(candidate_hash).second) {
-      return;
-    }
-=======
-      const std::deque<network::VersionedValidatorProtocolMessage> &messages) {
-    BOOST_ASSERT(runningInThisThread(main_thread_context_));
->>>>>>> 5183aa62
 
     auto relay_parent_state = tryGetStateByRelayParent(relay_parent);
     if (!relay_parent_state) {
@@ -1180,7 +1133,7 @@
   void ParachainProcessorImpl::process_vstaging_statement(
       const libp2p::peer::PeerId &peer_id,
       const network::vstaging::StatementDistributionMessage &msg) {
-    BOOST_ASSERT(runningInThisThread(main_thread_context_));
+    BOOST_ASSERT(main_pool_handler_->isInCurrentThread());
     SL_TRACE(
         logger_, "Incoming `StatementDistributionMessage`. (peer={})", peer_id);
     if (auto inner =
@@ -1527,7 +1480,7 @@
       const CandidateHash &candidate_hash,
       Groups &&groups,
       GroupIndex group_index) {
-    REINVOKE(main_thread_context_,
+    REINVOKE(*main_pool_handler_,
              handleFetchedStatementResponse,
              std::move(r),
              relay_parent,
@@ -1786,7 +1739,7 @@
   void ParachainProcessorImpl::process_legacy_statement(
       const libp2p::peer::PeerId &peer_id,
       const network::StatementDistributionMessage &msg) {
-    BOOST_ASSERT(runningInThisThread(main_thread_context_));
+    BOOST_ASSERT(main_pool_handler_->isInCurrentThread());
     if (auto statement_msg{boost::get<const network::Seconded>(&msg)}) {
       if (auto r = canProcessParachains(); r.has_error()) {
         return;
@@ -1841,7 +1794,7 @@
   void ParachainProcessorImpl::onValidationProtocolMsg(
       const libp2p::peer::PeerId &peer_id,
       const network::VersionedValidatorProtocolMessage &message) {
-    REINVOKE(main_thread_context_, onValidationProtocolMsg, peer_id, message);
+    REINVOKE(*main_pool_handler_, onValidationProtocolMsg, peer_id, message);
 
     SL_TRACE(
         logger_, "Incoming validator protocol message. (peer={})", peer_id);
@@ -1917,7 +1870,7 @@
       AttestingData &attesting_data,
       const runtime::PersistedValidationData &persisted_validation_data,
       RelayParentState &parachain_state) {
-    BOOST_ASSERT(runningInThisThread(main_thread_context_));
+    BOOST_ASSERT(main_pool_handler_->isInCurrentThread());
 
     const auto candidate_hash{attesting_data.candidate.hash(*hasher_)};
     if (!parachain_state.awaiting_validation.insert(candidate_hash).second) {
@@ -2073,88 +2026,6 @@
     return network::FetchChunkResponse{};
   }
 
-<<<<<<< HEAD
-  template <ParachainProcessorImpl::ValidationTaskType kMode>
-  void ParachainProcessorImpl::appendAsyncValidationTask(
-      network::CandidateReceipt &&candidate,
-      network::ParachainBlock &&pov,
-      const primitives::BlockHash &relay_parent,
-      const libp2p::peer::PeerId &peer_id,
-      RelayParentState &parachain_state,
-      const primitives::BlockHash &candidate_hash,
-      size_t n_validators) {
-    BOOST_ASSERT(main_pool_handler_->isInCurrentThread());
-    parachain_state.awaiting_validation.insert(candidate_hash);
-
-    logger_->info(
-        "Starting validation task.(para id={}, "
-        "relay parent={}, peer={})",
-        candidate.descriptor.para_id,
-        relay_parent,
-        peer_id);
-
-    sequenceIgnore(
-        wrap(*worker_pool_handler_,
-             asAsync([wself{weak_from_this()},
-                      candidate{std::move(candidate)},
-                      pov{std::move(pov)},
-                      peer_id,
-                      relay_parent,
-                      n_validators]() mutable
-                     -> outcome::result<
-                         ParachainProcessorImpl::ValidateAndSecondResult> {
-               if (auto self = wself.lock()) {
-                 if (auto result =
-                         self->validateAndMakeAvailable(std::move(candidate),
-                                                        std::move(pov),
-                                                        peer_id,
-                                                        relay_parent,
-                                                        n_validators);
-                     result.has_error()) {
-                   self->logger_->warn("Validation task failed.(error={})",
-                                       result.error().message());
-                   return result.as_failure();
-                 } else {
-                   return result;
-                 }
-               }
-               return Error::NO_INSTANCE;
-             })),
-        wrap(*main_pool_handler_,
-             asAsync([wself{weak_from_this()}, peer_id, candidate_hash](
-                         auto &&validate_and_second_result) mutable
-                     -> outcome::result<void> {
-               if (auto self = wself.lock()) {
-                 auto parachain_state = self->tryGetStateByRelayParent(
-                     validate_and_second_result.relay_parent);
-                 if (!parachain_state) {
-                   self->logger_->warn(
-                       "After validation no parachain state on relay_parent {}",
-                       validate_and_second_result.relay_parent);
-                   return Error::OUT_OF_VIEW;
-                 }
-
-                 self->logger_->info(
-                     "Async validation complete.(relay parent={}, para_id={})",
-                     validate_and_second_result.relay_parent,
-                     validate_and_second_result.candidate.descriptor.para_id);
-
-                 parachain_state->get().awaiting_validation.erase(
-                     candidate_hash);
-                 auto q{std::move(validate_and_second_result)};
-                 if constexpr (kMode == ValidationTaskType::kSecond) {
-                   self->onValidationComplete(peer_id, std::move(q));
-                 } else {
-                   self->onAttestComplete(peer_id, std::move(q));
-                 }
-                 return outcome::success();
-               }
-               return Error::NO_INSTANCE;
-             })));
-  }
-
-=======
->>>>>>> 5183aa62
   std::optional<
       std::reference_wrapper<ParachainProcessorImpl::RelayParentState>>
   ParachainProcessorImpl::tryGetStateByRelayParent(
@@ -2180,14 +2051,9 @@
 
   void ParachainProcessorImpl::handleStatement(
       const primitives::BlockHash &relay_parent,
-<<<<<<< HEAD
-      const network::SignedStatement &statement) {
+      const SignedFullStatementWithPVD &statement) {
     BOOST_ASSERT(main_pool_handler_->isInCurrentThread());
-=======
-      const SignedFullStatementWithPVD &statement) {
-    BOOST_ASSERT(runningInThisThread(main_thread_context_));
-
->>>>>>> 5183aa62
+
     auto opt_parachain_state = tryGetStateByRelayParent(relay_parent);
     if (!opt_parachain_state) {
       logger_->trace("Handled statement from {} out of view", relay_parent);
@@ -2371,7 +2237,7 @@
 
   std::vector<network::BackedCandidate>
   ParachainProcessorImpl::getBackedCandidates(const RelayHash &relay_parent) {
-    BOOST_ASSERT(runningInThisThread(main_thread_context_));
+    BOOST_ASSERT(main_pool_handler_->isInCurrentThread());
 
     auto relay_parent_state_opt = tryGetStateByRelayParent(relay_parent);
     if (!relay_parent_state_opt) {
@@ -2950,7 +2816,7 @@
 
   void ParachainProcessorImpl::onIncomingCollationStream(
       const libp2p::peer::PeerId &peer_id, network::CollationVersion version) {
-    REINVOKE(main_thread_context_, onIncomingCollationStream, peer_id, version);
+    REINVOKE(*main_pool_handler_, onIncomingCollationStream, peer_id, version);
 
     auto peer_state = [&]() {
       auto res = pm_->getPeerState(peer_id);
@@ -2985,8 +2851,7 @@
 
   void ParachainProcessorImpl::onIncomingValidationStream(
       const libp2p::peer::PeerId &peer_id, network::CollationVersion version) {
-    REINVOKE(
-        main_thread_context_, onIncomingValidationStream, peer_id, version);
+    REINVOKE(*main_pool_handler_, onIncomingValidationStream, peer_id, version);
 
     SL_TRACE(logger_, "Received incoming validation stream {}", peer_id);
     auto peer_state = [&]() {
@@ -3437,7 +3302,7 @@
       const libp2p::peer::PeerId &peer_id,
       const primitives::BlockHash &candidate_hash,
       ValidateAndSecondResult &&validate_and_second_result) {
-    REINVOKE(main_thread_context_,
+    REINVOKE(*main_pool_handler_,
              makeAvailable<kMode>,
              peer_id,
              candidate_hash,
@@ -3474,7 +3339,7 @@
       const libp2p::peer::PeerId &peer_id,
       const primitives::BlockHash &relay_parent,
       size_t n_validators) {
-    REINVOKE(main_thread_context_,
+    REINVOKE(*main_pool_handler_,
              validateAsync<kMode>,
              std::move(candidate),
              std::move(pov),
@@ -3823,7 +3688,7 @@
   void ParachainProcessorImpl::handleAdvertisement(
       network::CollationEvent &&pending_collation,
       std::optional<std::pair<CandidateHash, Hash>> &&prospective_candidate) {
-    REINVOKE(main_thread_context_,
+    REINVOKE(*main_pool_handler_,
              handleAdvertisement,
              std::move(pending_collation),
              std::move(prospective_candidate));
@@ -3945,7 +3810,7 @@
       const libp2p::peer::PeerId &peer_id,
       const CollatorId &collator_id,
       std::optional<std::pair<CandidateHash, Hash>> &&prospective_candidate) {
-    BOOST_ASSERT(runningInThisThread(main_thread_context_));
+    BOOST_ASSERT(main_pool_handler_->isInCurrentThread());
     SL_TRACE(logger_,
              "Received advertise collation. (peer id={}, para id={}, relay "
              "parent={})",
