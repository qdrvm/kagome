/**
 * Copyright Quadrivium LLC
 * All Rights Reserved
 * SPDX-License-Identifier: Apache-2.0
 */

#include "parachain/validator/parachain_processor.hpp"

#include <array>
#include <span>
#include <unordered_map>

#include <fmt/std.h>
#include <libp2p/common/final_action.hpp>

#include "common/main_thread_pool.hpp"
#include "common/worker_thread_pool.hpp"
#include "consensus/babe/impl/babe_digests_util.hpp"
#include "crypto/hasher.hpp"
#include "crypto/sr25519_provider.hpp"
#include "dispute_coordinator/impl/runtime_info.hpp"
#include "network/common.hpp"
#include "network/impl/protocols/fetch_attested_candidate.hpp"
#include "network/impl/protocols/parachain.hpp"
#include "network/impl/protocols/protocol_req_collation.hpp"
#include "network/impl/protocols/protocol_req_pov.hpp"
#include "network/peer_manager.hpp"
#include "network/router.hpp"
#include "parachain/availability/chunks.hpp"
#include "parachain/availability/proof.hpp"
#include "parachain/candidate_descriptor_v2.hpp"
#include "parachain/candidate_view.hpp"
#include "parachain/peer_relay_parent_knowledge.hpp"
#include "scale/kagome_scale.hpp"
#include "utils/async_sequence.hpp"
#include "utils/map.hpp"
#include "utils/pool_handler.hpp"
#include "utils/profiler.hpp"
#include "utils/weak_macro.hpp"

#ifndef TRY_GET_OR_RET
#define TRY_GET_OR_RET(name, op) \
  auto name = (op);              \
  if (!name) {                   \
    return;                      \
  }
#endif  // TRY_GET_OR_RET

#ifndef CHECK_OR_RET
#define CHECK_OR_RET(op) \
  if (!(op)) {           \
    return;              \
  }
#endif  // CHECK_OR_RET

namespace {
  constexpr const char *kIsParachainValidator =
      "kagome_node_is_parachain_validator";
  constexpr auto kImplicitVotes = "kagome_parachain_implicit_votes";
  constexpr auto kExplicitVotes = "kagome_parachain_explicit_votes";
  constexpr auto kNoVotes = "kagome_parachain_no_votes";
  constexpr auto kSessionIndex = "kagome_session_index";
  constexpr auto parachain_inherent_data_extrinsic_version = 0x04;
  constexpr auto parachain_inherent_data_call = 0x36;
  constexpr auto parachain_inherent_data_module = 0x00;
}  // namespace

namespace kagome::parachain {
  std::vector<network::BackedCandidate>
  ParachainProcessorEmpty::getBackedCandidates(const RelayHash &relay_parent) {
    return {};
  }

  void ParachainProcessorEmpty::process_vstaging_statement(
      const libp2p::peer::PeerId &peer_id,
      const network::vstaging::StatementDistributionMessage &msg) {
    SL_TRACE(
        logger_, "Incoming `StatementDistributionMessage`. (peer={})", peer_id);

    if (auto inner =
            if_type<const network::vstaging::BackedCandidateAcknowledgement>(
                msg)) {
      status_.exclusiveAccess([](Status &status) { ++status.ack_counter_; });
      statement_distribution_->handle_incoming_acknowledgement(peer_id,
                                                               inner->get());
    } else if (auto manifest =
                   if_type<const network::vstaging::BackedCandidateManifest>(
                       msg)) {
      status_.exclusiveAccess(
          [](Status &status) { ++status.manifest_counter_; });
      statement_distribution_->handle_incoming_manifest(peer_id,
                                                        manifest->get());
    } else if (auto stm =
                   if_type<const network::vstaging::
                               StatementDistributionMessageStatement>(msg)) {
      status_.exclusiveAccess(
          [](Status &status) { ++status.statement_counter_; });
      statement_distribution_->handle_incoming_statement(peer_id, stm->get());
    } else {
      SL_ERROR(logger_, "Skipped message.");
    }
  }

  void ParachainProcessorEmpty::process_legacy_statement(
      const libp2p::peer::PeerId &peer_id,
      const network::StatementDistributionMessage &msg) {
    status_.exclusiveAccess(
        [](Status &status) { ++status.legacy_statement_counter_; });
  }

  ParachainProcessorEmpty::ParachainProcessorEmpty(
      application::AppStateManager &app_state_manager,
      std::shared_ptr<parachain::AvailabilityStore> av_store,
      std::shared_ptr<statement_distribution::IStatementDistribution>
          statement_distribution)
      : ParachainStorageImpl(std::move(av_store)),
        statement_distribution_(std::move(statement_distribution)) {
    app_state_manager.takeControl(*this);
  }

  bool ParachainProcessorEmpty::prepare() {
    statement_distribution_->store_parachain_processor(weak_from_this());
    std::thread t4([wself{weak_from_this()}]() {
      log::Logger logger =
          log::createLogger("ParachainProcessorEmpty1", "parachain");

      SL_TRACE(logger, "enter");

      auto prev = std::chrono::steady_clock::now();
      while (true) {
        std::this_thread::sleep_for(std::chrono::seconds(2));
        if (auto self = wself.lock()) {
          const auto now = std::chrono::steady_clock::now();
          const auto diff =
              std::chrono::duration_cast<std::chrono::minutes>(now - prev)
                  .count();
          if (diff > 0) {
            self->status_.exclusiveAccess([&](Status &status) {
              SL_TRACE(
                  logger,
                  "[STATISTICS]:\nlegacy_statement_counter:{}\nack_counter:{}"
                  "\nmanifest_counter:{}\nstatement_counter:{}",
                  status.legacy_statement_counter_,
                  status.ack_counter_,
                  status.manifest_counter_,
                  status.statement_counter_);

              status.legacy_statement_counter_ = 0;
              status.ack_counter_ = 0;
              status.manifest_counter_ = 0;
              status.statement_counter_ = 0;
            });
            prev = now;
          }
        } else {
          break;
        }
      }

      SL_TRACE(logger, "exit");
    });
    t4.detach();
    return true;
  }

  void ParachainProcessorEmpty::onValidationProtocolMsg(
      const libp2p::peer::PeerId &peer_id,
      const network::VersionedValidatorProtocolMessage &message) {
    SL_TRACE(
        logger_, "Incoming validator protocol message. (peer={})", peer_id);
    visit_in_place(
        message,
        [&](const network::ValidatorProtocolMessage &m) {
          SL_TRACE(logger_, "V1");
          visit_in_place(
              m,
              [&](const network::StatementDistributionMessage &val) {
                process_legacy_statement(peer_id, val);
              },
              [&](const auto &) {});
        },
        [&](const network::vstaging::ValidatorProtocolMessage &m) {
          SL_TRACE(logger_, "V2");
          visit_in_place(
              m,
              [&](const network::vstaging::StatementDistributionMessage &val) {
                process_vstaging_statement(peer_id, val);
              },
              [&](const auto &) {});
        },
        [&](const auto &m) { SL_WARN(logger_, "UNSUPPORTED Version"); });
  }

  void ParachainProcessorEmpty::handle_advertisement(
      const RelayHash &relay_parent,
      const libp2p::peer::PeerId &peer_id,
      std::optional<std::pair<CandidateHash, Hash>> &&prospective_candidate) {}

  void ParachainProcessorEmpty::onIncomingCollator(
      const libp2p::peer::PeerId &peer_id,
      network::CollatorPublicKey pubkey,
      network::ParachainId para_id) {}

  outcome::result<void> ParachainProcessorEmpty::canProcessParachains() const {
    return outcome::success();
  }

  void ParachainProcessorEmpty::handleStatement(
      const primitives::BlockHash &relay_parent,
      const SignedFullStatementWithPVD &statement) {}

  ParachainProcessorImpl::ParachainProcessorImpl(
      std::shared_ptr<network::PeerManager> pm,
      std::shared_ptr<crypto::Sr25519Provider> crypto_provider,
      std::shared_ptr<network::Router> router,
      std::shared_ptr<crypto::Hasher> hasher,
      std::shared_ptr<network::IPeerView> peer_view,
      std::shared_ptr<parachain::IBitfieldSigner> bitfield_signer,
      std::shared_ptr<parachain::IPvfPrecheck> pvf_precheck,
      std::shared_ptr<parachain::BitfieldStore> bitfield_store,
      std::shared_ptr<parachain::BackingStore> backing_store,
      std::shared_ptr<parachain::Pvf> pvf,
      std::shared_ptr<parachain::AvailabilityStore> av_store,
      std::shared_ptr<runtime::ParachainHost> parachain_host,
      std::shared_ptr<parachain::IValidatorSignerFactory> signer_factory,
      const application::AppConfiguration &app_config,
      application::AppStateManager &app_state_manager,
      primitives::events::ChainSubscriptionEnginePtr chain_sub_engine,
      primitives::events::SyncStateSubscriptionEnginePtr sync_state_observable,
      std::shared_ptr<authority_discovery::Query> query_audi,
      std::shared_ptr<IProspectiveParachains> prospective_parachains,
      std::shared_ptr<blockchain::BlockTree> block_tree,
      LazySPtr<consensus::SlotsUtil> slots_util,
      std::shared_ptr<consensus::babe::BabeConfigRepository> babe_config_repo,
      std::shared_ptr<statement_distribution::IStatementDistribution> sd)
      : ParachainStorageImpl(std::move(av_store)),
        pm_(std::move(pm)),
        crypto_provider_(std::move(crypto_provider)),
        router_(std::move(router)),
        hasher_(std::move(hasher)),
        peer_view_(std::move(peer_view)),
        pvf_(std::move(pvf)),
        signer_factory_(std::move(signer_factory)),
        bitfield_signer_(std::move(bitfield_signer)),
        pvf_precheck_(std::move(pvf_precheck)),
        bitfield_store_(std::move(bitfield_store)),
        backing_store_(std::move(backing_store)),
        parachain_host_(std::move(parachain_host)),
        app_config_(app_config),
        sync_state_observable_(std::move(sync_state_observable)),
        query_audi_{std::move(query_audi)},
        slots_util_(slots_util),
        babe_config_repo_(std::move(babe_config_repo)),
        chain_sub_{std::move(chain_sub_engine)},
        prospective_parachains_{std::move(prospective_parachains)},
        block_tree_{std::move(block_tree)},
        statement_distribution(std::move(sd)),
        per_session(RefCache<SessionIndex, PerSessionState>::create()) {
    BOOST_ASSERT(pm_);
    BOOST_ASSERT(peer_view_);
    BOOST_ASSERT(crypto_provider_);
    BOOST_ASSERT(babe_config_repo_);
    BOOST_ASSERT(router_);
    BOOST_ASSERT(hasher_);
    BOOST_ASSERT(bitfield_signer_);
    BOOST_ASSERT(bitfield_store_);
    BOOST_ASSERT(backing_store_);
    BOOST_ASSERT(pvf_);
    BOOST_ASSERT(parachain_host_);
    BOOST_ASSERT(signer_factory_);
    BOOST_ASSERT(sync_state_observable_);
    BOOST_ASSERT(query_audi_);
    BOOST_ASSERT(prospective_parachains_);
    BOOST_ASSERT(block_tree_);
    BOOST_ASSERT(statement_distribution);
    app_state_manager.takeControl(*this);

    our_current_state_.implicit_view.emplace(
        prospective_parachains_, parachain_host_, block_tree_, std::nullopt);
    BOOST_ASSERT(our_current_state_.implicit_view);

    metrics_registry_->registerGaugeFamily(
        kIsParachainValidator,
        "Tracks if the validator participates in parachain consensus. "
        "Parachain validators are a subset of the active set validators that "
        "perform approval checking of all parachain candidates in a session. "
        "Updates at session boundary.");
    metric_is_parachain_validator_ =
        metrics_registry_->registerGaugeMetric(kIsParachainValidator);
    metric_is_parachain_validator_->set(false);

    metrics_registry_->registerCounterFamily(
        "kagome_parachain_candidate_backing_signed_statements_total",
        "Block height info of the chain");
    metric_kagome_parachain_candidate_backing_signed_statements_total_ =
        metrics_registry_->registerCounterMetric(
            "kagome_parachain_candidate_backing_signed_statements_total");

    metrics_registry_->registerCounterFamily(
        "kagome_parachain_candidate_backing_candidates_seconded_total",
        "Number of candidates seconded");
    metric_kagome_parachain_candidate_backing_candidates_seconded_total_ =
        metrics_registry_->registerCounterMetric(
            "kagome_parachain_candidate_backing_candidates_seconded_total");

    metrics_registry_->registerGaugeFamily(kSessionIndex,
                                           "Parachain session index");
    metric_session_index_ =
        metrics_registry_->registerGaugeMetric(kSessionIndex);
    metric_session_index_->set(0);
    metrics_registry_->registerCounterFamily(
        kImplicitVotes, "Implicit votes for parachain candidates");
    metric_kagome_parachain_candidate_implicit_votes_total_ =
        metrics_registry_->registerCounterMetric(kImplicitVotes);
    metrics_registry_->registerCounterFamily(
        kExplicitVotes, "Explicit votes for parachain candidates");
    metric_kagome_parachain_candidate_explicit_votes_total_ =
        metrics_registry_->registerCounterMetric(kExplicitVotes);
    metrics_registry_->registerCounterFamily(
        kNoVotes, "No votes for parachain candidates");
    metric_kagome_parachain_candidate_no_votes_total_ =
        metrics_registry_->registerCounterMetric(kNoVotes);
  }

  void ParachainProcessorImpl::OnBroadcastBitfields(
      const primitives::BlockHash &relay_parent,
      const network::SignedBitfield &bitfield) {
    SL_TRACE(logger_, "Distribute bitfield on {}", relay_parent);
    router_->getValidationProtocol()->write(network::BitfieldDistribution{
        .relay_parent = relay_parent,
        .data = bitfield,
    });
  }

  /**
   * The `prepare` function is responsible for setting up the necessary
   * components for the `ParachainProcessorImpl` class. It sets up the broadcast
   * callback for the bitfield signer, subscribes to the BABE status observable,
   * chain events engine, and my view observable. It also prepares the active
   * leaves for processing parachains.
   * @return true if the preparation is successful.
   */
  bool ParachainProcessorImpl::prepare() {
    statement_distribution->store_parachain_processor(weak_from_this());
    // Set the broadcast callback for the bitfield signer

    bitfield_signer_->setBroadcastCallback(
        [wptr_self{weak_from_this()}](const primitives::BlockHash &relay_parent,
                                      const network::SignedBitfield &bitfield) {
          TRY_GET_OR_RET(self, wptr_self.lock());
          self->OnBroadcastBitfields(relay_parent, bitfield);
        });

    // Subscribe to the BABE status observable
    sync_state_observer_ =
        primitives::events::onSync(sync_state_observable_, [WEAK_SELF] {
          WEAK_LOCK(self);
          self->synchronized_ = true;
          self->bitfield_signer_->start();
          self->pvf_precheck_->start();
        });

    // Set the callback for the my view observable
    // This callback is triggered when the kViewUpdate event is fired.
    // It updates the active leaves, checks if parachains can be processed,
    // creates a new backing task for the new head, and broadcasts the updated
    // view.
    my_view_sub_ = primitives::events::subscribe(
        peer_view_->getMyViewObservable(),
        network::IPeerView::EventType::kViewUpdated,
        [WEAK_SELF](const network::ExView &event) {
          WEAK_LOCK(self);
          self->onViewUpdated(event);
        });

    chain_sub_.onFinalize([WEAK_SELF] {
      WEAK_LOCK(self);
      if (self) {
        self->onFinalize();
      }
    });
    return true;
  }

  void ParachainProcessorImpl::onViewUpdated(const network::ExView &event) {
    const auto &relay_parent = event.new_head.hash();
    existed_leaves_[relay_parent] = event.new_head.number;
    for (const auto &l : event.lost) {
      existed_leaves_.erase(l);
    }

    if ((event.new_head.number % 10) == 0) {
      std::map<BlockNumber, std::deque<Hash>> tmp;
      for (const auto &[h, i] : existed_leaves_) {
        tmp[i].emplace_back(h);
      }

      size_t counter = 0;
      for (const auto &[n, hs] : tmp) {
        for (const auto &h : hs) {
          SL_TRACE(logger_, "[PARACHAIN PROC]: ACTIVE LEAF {}  -   {}", n, h);
          if (++counter >= 10) {
            break;
          }
        }
        if (counter >= 10) {
          break;
        }
      }
    }

    CHECK_OR_RET(canProcessParachains().has_value());
    SL_TRACE(logger_, "===> ACTIVE LEAF {}", relay_parent);

    /// init `prospective_parachains` subsystem
    if (const auto r =
            prospective_parachains_->onActiveLeavesUpdate(network::ExViewRef{
                .new_head = {event.new_head},
                .lost = event.lost,
            });
        r.has_error()) {
      SL_WARN(logger_,
              "Prospective parachains leaf update failed. (relay_parent={}, "
              "error={})",
              relay_parent,
              r.error());
    }

    /// init `backing_store` subsystem
    backing_store_->onActivateLeaf(relay_parent);

    /// init `backing` subsystem
    auto pruned = create_backing_task(relay_parent, event.new_head, event.lost);

    SL_TRACE(logger_,
             "Update my view.(new head={}, finalized={}, leaves={})",
             relay_parent,
             event.view.finalized_number_,
             event.view.heads_.size());

    handle_active_leaves_update_for_validator(event, std::move(pruned));
  }

  void ParachainProcessorImpl::handle_active_leaves_update_for_validator(
      const network::ExView &event, std::vector<Hash> pruned_h) {
    const auto current_leaves = our_current_state_.validator_side.active_leaves;
    std::unordered_map<Hash, ProspectiveParachainsModeOpt> removed;
    for (const auto &[h, m] : current_leaves) {
      if (!event.view.contains(h)) {
        removed.emplace(h, m);
      }
    }
    std::vector<Hash> added;
    for (const auto &h : event.view.heads_) {
      if (!current_leaves.contains(h)) {
        added.emplace_back(h);
      }
    }

    for (const auto &leaf : added) {
      const auto mode =
          prospective_parachains_->prospectiveParachainsMode(leaf);
      our_current_state_.validator_side.active_leaves[leaf] = mode;
    }

    for (const auto &[removed, mode] : removed) {
      our_current_state_.validator_side.active_leaves.erase(removed);
      const std::vector<Hash> pruned =
          mode ? std::move(pruned_h) : std::vector<Hash>{removed};

      for (const auto &removed : pruned) {
<<<<<<< HEAD
        auto it = our_current_state_.state_by_relay_parent.find(removed);
        if (it != our_current_state_.state_by_relay_parent.end()) {
          const auto &relay_parent = it->first;
          state_by_relay_parent_to_check_[relay_parent] = std::move(it->second);
          if (auto block_number = block_tree_->getNumberByHash(relay_parent)) {
            relay_parent_depth_[relay_parent] = block_number.value();
          } else {
            SL_DEBUG(logger_,
                     "Failed to get block number while pruning relay parent "
                     "state. (relay_parent={})",
                     relay_parent);
          }
          our_current_state_.state_by_relay_parent.erase(it);
        }
=======
        std::cout << fmt::format("---> PRUNED {}\n", removed);
        our_current_state_.state_by_relay_parent.erase(removed);
>>>>>>> 28105165

        {  /// remove cancelations
          auto &container =
              our_current_state_.collation_requests_cancel_handles;
          for (auto pc = container.begin(); pc != container.end();) {
            if (pc->relay_parent != removed) {
              ++pc;
            } else {
              pc = container.erase(pc);
            }
          }
        }
        {  /// remove fetched candidates
          auto &container =
              our_current_state_.validator_side.fetched_candidates;
          for (auto pc = container.begin(); pc != container.end();) {
            if (pc->first.relay_parent != removed) {
              ++pc;
            } else {
              pc = container.erase(pc);
            }
          }
        }
      }
    }

    retain_if(our_current_state_.validator_side.blocked_from_seconding,
              [&](auto &pair) {
                auto &collations = pair.second;
                retain_if(collations, [&](const auto &collation) {
                  return our_current_state_.state_by_relay_parent.contains(
                      collation.candidate_receipt.descriptor.relay_parent);
                });
                return !collations.empty();
              });

    prune_old_advertisements(*our_current_state_.implicit_view,
                             our_current_state_.validator_side.active_leaves,
                             our_current_state_.state_by_relay_parent);
    printStoragesLoad();
  }

  outcome::result<std::optional<std::shared_ptr<IValidatorSigner>>>
  ParachainProcessorImpl::isParachainValidator(
      const primitives::BlockHash &relay_parent) const {
    return signer_factory_->at(relay_parent);
  }

  outcome::result<void> ParachainProcessorImpl::canProcessParachains() const {
    if (!isValidatingNode()) {
      return Error::NOT_A_VALIDATOR;
    }
    if (not synchronized_) {
      return Error::NOT_SYNCHRONIZED;
    }
    return outcome::success();
  }

  outcome::result<consensus::Randomness>
  ParachainProcessorImpl::getBabeRandomness(const RelayHash &relay_parent) {
    OUTCOME_TRY(block_header, block_tree_->getBlockHeader(relay_parent));
    OUTCOME_TRY(babe_header, consensus::babe::getBabeBlockHeader(block_header));
    OUTCOME_TRY(epoch,
                slots_util_.get()->slotToEpoch(*block_header.parentInfo(),
                                               babe_header.slot_number));
    OUTCOME_TRY(babe_config,
                babe_config_repo_->config(*block_header.parentInfo(), epoch));

    return babe_config->randomness;
  }

  outcome::result<kagome::parachain::ParachainProcessorImpl::RelayParentState>
  ParachainProcessorImpl::construct_per_relay_parent_state(
      const primitives::BlockHash &relay_parent,
      const ProspectiveParachainsModeOpt &mode) {
    /**
     * It first checks if our node is a parachain validator for the relay
     * parent. If it is not, it returns an error. If the node is a validator, it
     * retrieves the validator groups, availability cores, and validators for
     * the relay parent. It then iterates over the cores and for each scheduled
     * core, it checks if the node is part of the validator group for that core.
     * If it is, it assigns the parachain ID and collator ID of the scheduled
     * core to the node. It also maps the parachain ID to the validators of the
     * group. Finally, it returns a `RelayParentState` object that contains the
     * assignment, validator index, required collator, and table context.
     */

    bool is_parachain_validator = false;
    ::libp2p::common::FinalAction metric_updater{
        [&] { metric_is_parachain_validator_->set(is_parachain_validator); }};
    OUTCOME_TRY(validators, parachain_host_->validators(relay_parent));
    OUTCOME_TRY(groups, parachain_host_->validator_groups(relay_parent));
    OUTCOME_TRY(cores, parachain_host_->availability_cores(relay_parent));
    OUTCOME_TRY(validator, isParachainValidator(relay_parent));
    OUTCOME_TRY(session_index,
                parachain_host_->session_index_for_child(relay_parent));
    OUTCOME_TRY(session_info,
                parachain_host_->session_info(relay_parent, session_index));
    const auto &[validator_groups, group_rotation_info] = groups;

    if (!validator) {
      SL_TRACE(logger_, "Not a parachain validator, or no para keys.");
    } else {
      is_parachain_validator = true;
    }

    if (!session_info) {
      return Error::NO_SESSION_INFO;
    }

    OUTCOME_TRY(node_features, parachain_host_->node_features(relay_parent));
    auto inject_core_index =
        node_features.has(runtime::NodeFeatures::ElasticScalingMVP);

    uint32_t minimum_backing_votes = 2;  /// legacy value
    if (auto r =
            parachain_host_->minimum_backing_votes(relay_parent, session_index);
        r.has_value()) {
      minimum_backing_votes = r.value();
    } else {
      SL_TRACE(logger_,
               "Querying the backing threshold from the runtime is not "
               "supported by the current Runtime API. (relay_parent={})",
               relay_parent);
    }

    std::optional<ValidatorIndex> validator_index;
    // https://github.com/paritytech/polkadot-sdk/blob/1e3b8e1639c1cf784eabf0a9afcab1f3987e0ca4/polkadot/node/network/collator-protocol/src/validator_side/mod.rs#L487-L495
    CoreIndex current_core = 0;
    if (validator) {
      validator_index = (*validator)->validatorIndex();

      size_t i_group = 0;
      for (auto &group : validator_groups) {
        if (group.contains((*validator)->validatorIndex())) {
          current_core =
              group_rotation_info.coreForGroup(i_group, cores.size());
          break;
        }
        ++i_group;
      }
    }

    OUTCOME_TRY(maybe_claim_queue, parachain_host_->claim_queue(relay_parent));

    OUTCOME_TRY(global_v_index,
                signer_factory_->getAuthorityValidatorIndex(relay_parent));
    if (!global_v_index) {
      SL_TRACE(logger_, "Not a validator, or no para keys.");
      return Error::NOT_A_VALIDATOR;
    }

    OUTCOME_TRY(per_session_state,
                per_session->get_or_insert(
                    session_index,
                    [&]() -> outcome::result<
                              RefCache<SessionIndex, PerSessionState>::RefObj> {
                      return outcome::success(
                          RefCache<SessionIndex, PerSessionState>::RefObj(
                              session_index, *session_info));
                    }));

    const auto n_cores = cores.size();
    std::unordered_map<CoreIndex, std::vector<ValidatorIndex>> out_groups;
    std::optional<CoreIndex> assigned_core;

    const auto has_claim_queue = maybe_claim_queue.has_value();
    runtime::ClaimQueueSnapshot &claim_queue = *maybe_claim_queue;

    // Iterate over each core index and assign the parachain ID to the node
    for (CoreIndex idx = 0; idx < static_cast<CoreIndex>(cores.size()); ++idx) {
      const auto core_index = idx;
      const auto &core = cores[core_index];

      // If there is no claim queue, determine the parachain ID for the core
      if (!has_claim_queue) {
        std::optional<ParachainId> core_para_id = visit_in_place(
            core,
            // If the core is occupied, get the next parachain ID if available
            [&](const runtime::OccupiedCore &occupied)
                -> std::optional<ParachainId> {
              if (mode && occupied.next_up_on_available) {
                return occupied.next_up_on_available->para_id;
              }
              return std::nullopt;
            },
            // If the core is scheduled, get the parachain ID
            [&](const runtime::ScheduledCore &scheduled)
                -> std::optional<ParachainId> { return scheduled.para_id; },
            // If the core is free, return no parachain ID
            [](const runtime::FreeCore &) -> std::optional<ParachainId> {
              return std::nullopt;
            });
        // If no parachain ID is found, continue to the next core
        if (!core_para_id) {
          continue;
        }
        // Add the parachain ID to the claim queue for the core
        claim_queue.claimes.emplace(core_index,
                                    std::vector<ParachainId>{*core_para_id});
      } else if (!claim_queue.claimes.contains(core_index)) {
        // If the claim queue does not contain the core index, continue to the
        // next core
        continue;
      }

      // Get the group index for the core
      const GroupIndex group_index =
          group_rotation_info.groupForCore(core_index, n_cores);
      // If the group index is valid, process the validator group
      if (group_index < validator_groups.size()) {
        const auto &g = validator_groups[group_index];
        // If the validator index is part of the group, assign the core
        if (validator_index && g.contains(*validator_index)) {
          assigned_core = core_index;
        }
        // Add the core index and its validators to the output groups
        out_groups.emplace(core_index, g.validators);
      }
    }

    std::vector<std::optional<GroupIndex>> validator_to_group;
    validator_to_group.resize(validators.size());
    for (GroupIndex group_idx = 0; group_idx < validator_groups.size();
         ++group_idx) {
      const auto &validator_group = validator_groups[group_idx];
      for (const auto v : validator_group.validators) {
        validator_to_group[v] = group_idx;
      }
    }

    SL_VERBOSE(logger_,
               "Inited new backing task v3.("
               "assigned_core={}, our index={}, relay parent={})",
               assigned_core,
               global_v_index,
               relay_parent);

    return RelayParentState{
        .prospective_parachains_mode = mode,
        .assigned_core = assigned_core,
        .validator_to_group = std::move(validator_to_group),
        .collations = {},
        .table_context =
            TableContext{
                .validator = std::move(validator),
                .groups = std::move(out_groups),
                .validators = std::move(validators),
            },
        .availability_cores = cores,
        .group_rotation_info = group_rotation_info,
        .minimum_backing_votes = minimum_backing_votes,
        .claim_queue = std::move(claim_queue),
        .awaiting_validation = {},
        .issued_statements = {},
        .peers_advertised = {},
        .fallbacks = {},
        .backed_hashes = {},
        .inject_core_index = inject_core_index,
        .v2_receipts =
            node_features.has(runtime::NodeFeatures::CandidateReceiptV2),
        .current_core = current_core,
        .per_session_state = per_session_state,
    };
  }

  std::vector<Hash> ParachainProcessorImpl::create_backing_task(
      const primitives::BlockHash &relay_parent,
      const network::HashedBlockHeader &block_header,
      const std::vector<primitives::BlockHash> &lost) {
    using LeafHasProspectiveParachains =
        std::optional<outcome::result<ProspectiveParachainsMode>>;
    LeafHasProspectiveParachains res;

    if (auto mode =
            prospective_parachains_->prospectiveParachainsMode(relay_parent)) {
      if (auto r =
              our_current_state_.implicit_view->activate_leaf(relay_parent);
          r.has_error()) {
        res = r.as_failure();
      } else {
        res = *mode;
      }
    } else {
      res = std::nullopt;
    }

    std::vector<Hash> pruned;
    for (const auto &l : lost) {
      our_current_state_.per_leaf.erase(l);
      pruned = our_current_state_.implicit_view->deactivate_leaf(l);
      backing_store_->onDeactivateLeaf(l);
      bitfield_store_->remove(l);
    }

    std::vector<
        std::shared_ptr<RefCache<SessionIndex, PerSessionState>::RefObj>>
        _keeper_;
    _keeper_.reserve(lost.size());
    {
      std::unordered_set<Hash> remaining;
      for (const auto &[h, _] : our_current_state_.per_leaf) {
        remaining.emplace(h);
      }
      for (const auto &h :
           our_current_state_.implicit_view->all_allowed_relay_parents()) {
        remaining.emplace(h);
      }

      for (auto it = our_current_state_.state_by_relay_parent.begin();
           it != our_current_state_.state_by_relay_parent.end();) {
        if (remaining.contains(it->first)) {
          ++it;
        } else {
          const auto &relay_parent = it->first;
          _keeper_.emplace_back(it->second.per_session_state);
<<<<<<< HEAD
          state_by_relay_parent_to_check_[relay_parent] = std::move(it->second);
          relay_parent_depth_[relay_parent] = block_header.number;
=======
          std::cout << fmt::format("---> ERASED {}\n", it->first);
>>>>>>> 28105165
          it = our_current_state_.state_by_relay_parent.erase(it);
        }
      }
    }

    for (auto it = our_current_state_.per_candidate.begin();
         it != our_current_state_.per_candidate.end();) {
      if (our_current_state_.state_by_relay_parent.contains(
              it->second.relay_parent)) {
        ++it;
      } else {
        it = our_current_state_.per_candidate.erase(it);
      }
    }

    std::vector<Hash> fresh_relay_parents;
    ProspectiveParachainsModeOpt leaf_mode;
    if (!res) {
      if (our_current_state_.per_leaf.contains(relay_parent)) {
        return pruned;
      }

      our_current_state_.per_leaf.insert_or_assign(relay_parent,
                                                   SecondedList{});
      fresh_relay_parents.emplace_back(relay_parent);
      leaf_mode = std::nullopt;
    } else if (res->has_value()) {
      const ActiveLeafState active_leaf_state = res->value();
      our_current_state_.per_leaf.insert_or_assign(relay_parent,
                                                   active_leaf_state);

      if (auto f = our_current_state_.implicit_view
                       ->known_allowed_relay_parents_under(relay_parent,
                                                           std::nullopt)) {
        fresh_relay_parents.insert(
            fresh_relay_parents.end(), f->begin(), f->end());
        leaf_mode = res->value();
      } else {
        SL_TRACE(logger_,
                 "Implicit view gave no relay-parents. (leaf_hash={})",
                 relay_parent);
        fresh_relay_parents.emplace_back(relay_parent);
        leaf_mode = res->value();
      }
    } else {
      SL_TRACE(
          logger_,
          "Failed to load implicit view for leaf. (leaf_hash={}, error={})",
          relay_parent,
          res->error());

      return pruned;
    }

    for (const auto &maybe_new : fresh_relay_parents) {
      if (our_current_state_.state_by_relay_parent.contains(maybe_new)) {
        continue;
      }

      ProspectiveParachainsModeOpt mode_;
      if (auto l = utils::get(our_current_state_.per_leaf, maybe_new)) {
        mode_ = from(l->get());
      } else {
        mode_ = leaf_mode;
      }

      auto rps_result = construct_per_relay_parent_state(maybe_new, mode_);
      if (rps_result.has_value()) {
        our_current_state_.state_by_relay_parent.insert_or_assign(
            maybe_new, std::move(rps_result.value()));
      } else if (rps_result.error() != Error::KEY_NOT_PRESENT) {
        SL_TRACE(
            logger_,
            "Relay parent state was not created. (relay parent={}, error={})",
            maybe_new,
            rps_result.error());
      }
    }

    return pruned;
  }

  void ParachainProcessorImpl::second_unblocked_collations(
      ParachainId para_id,
      const HeadData &head_data,
      const Hash &head_data_hash) {
    auto unblocked_collations_it =
        our_current_state_.validator_side.blocked_from_seconding.find(
            BlockedCollationId(para_id, head_data_hash));

    if (unblocked_collations_it
        != our_current_state_.validator_side.blocked_from_seconding.end()) {
      auto &unblocked_collations = unblocked_collations_it->second;

      if (!unblocked_collations.empty()) {
        SL_TRACE(logger_,
                 "Candidate outputting head data with hash {} unblocked {} "
                 "collations for seconding.",
                 head_data_hash,
                 unblocked_collations.size());
      }

      for (auto &unblocked_collation : unblocked_collations) {
        unblocked_collation.maybe_parent_head_data = head_data;
        const auto peer_id =
            unblocked_collation.collation_event.pending_collation.peer_id;
        const auto relay_parent =
            unblocked_collation.candidate_receipt.descriptor.relay_parent;

        if (auto res = kick_off_seconding(std::move(unblocked_collation));
            res.has_error()) {
          SL_WARN(logger_,
                  "Seconding aborted due to an error. (relay_parent={}, "
                  "para_id={}, peer_id={}, error={})",
                  relay_parent,
                  para_id,
                  peer_id,
                  res.error());
        }
      }

      our_current_state_.validator_side.blocked_from_seconding.erase(
          unblocked_collations_it);
    }
  }

  void ParachainProcessorImpl::handle_collation_fetch_response(
      network::CollationEvent &&collation_event,
      network::CollationFetchingResponse &&response) {
    const auto &pending_collation = collation_event.pending_collation;
    SL_TRACE(logger_,
             "Processing collation from {}, relay parent: {}, para id: {}",
             pending_collation.peer_id,
             pending_collation.relay_parent,
             pending_collation.para_id);

    our_current_state_.collation_requests_cancel_handles.erase(
        pending_collation);

    outcome::result<network::PendingCollationFetch> p = visit_in_place(
        std::move(response.response_data),
        [&](network::CollationResponse &&value)
            -> outcome::result<network::PendingCollationFetch> {
          if (value.receipt.descriptor.para_id != pending_collation.para_id) {
            SL_TRACE(logger_,
                     "Got wrong para ID for requested collation. "
                     "(expected_para_id={}, got_para_id={}, peer_id={})",
                     pending_collation.para_id,
                     value.receipt.descriptor.para_id,
                     pending_collation.peer_id);
            return Error::WRONG_PARA;
          }

          SL_TRACE(logger_,
                   "Received collation (para_id={}, relay_parent={}, "
                   "candidate_hash={})",
                   pending_collation.para_id,
                   pending_collation.relay_parent,
                   value.receipt.hash(*hasher_));

          return network::PendingCollationFetch{
              .collation_event = std::move(collation_event),
              .candidate_receipt = value.receipt,
              .pov = std::move(value.pov),
              .maybe_parent_head_data = std::nullopt,
          };
        },
        [&](network::CollationWithParentHeadData &&value)
            -> outcome::result<network::PendingCollationFetch> {
          if (value.receipt.descriptor.para_id != pending_collation.para_id) {
            SL_TRACE(logger_,
                     "Got wrong para ID for requested collation (v3). "
                     "(expected_para_id={}, got_para_id={}, peer_id={})",
                     pending_collation.para_id,
                     value.receipt.descriptor.para_id,
                     pending_collation.peer_id);
            return Error::WRONG_PARA;
          }

          SL_TRACE(logger_,
                   "Received collation (v3) (para_id={}, relay_parent={}, "
                   "candidate_hash={})",
                   pending_collation.para_id,
                   pending_collation.relay_parent,
                   value.receipt.hash(*hasher_));

          return network::PendingCollationFetch{
              .collation_event = std::move(collation_event),
              .candidate_receipt = value.receipt,
              .pov = std::move(value.pov),
              .maybe_parent_head_data = std::move(value.parent_head_data),
          };
        });

    CHECK_OR_RET(p.has_value());
    CollatorId collator_id = p.value().collation_event.collator_id;
    PendingCollation pending_collation_copy =
        p.value().collation_event.pending_collation;

    if (auto res = kick_off_seconding(std::move(p.value())); res.has_error()) {
      SL_WARN(logger_,
              "Seconding aborted due to an error. (relay_parent={}, "
              "para_id={}, peer_id={}, error={})",
              pending_collation_copy.relay_parent,
              pending_collation_copy.para_id,
              pending_collation_copy.peer_id,
              res.error());

      const auto maybe_candidate_hash =
          utils::map(pending_collation_copy.prospective_candidate,
                     [](const auto &v) { return v.candidate_hash; });
      dequeue_next_collation_and_fetch(pending_collation_copy.relay_parent,
                                       {collator_id, maybe_candidate_hash});
    } else if (res.value() == false) {
      const auto maybe_candidate_hash =
          utils::map(pending_collation_copy.prospective_candidate,
                     [](const auto &v) { return v.candidate_hash; });
      dequeue_next_collation_and_fetch(pending_collation_copy.relay_parent,
                                       {collator_id, maybe_candidate_hash});
    }
  }

  outcome::result<void> ParachainProcessorImpl::fetched_collation_sanity_check(
      const PendingCollation &advertised,
      const network::CandidateReceipt &fetched,
      const crypto::Hashed<const runtime::PersistedValidationData &,
                           32,
                           crypto::Blake2b_StreamHasher<32>>
          &persisted_validation_data,
      std::optional<std::pair<std::reference_wrapper<const HeadData>,
                              std::reference_wrapper<const Hash>>>
          maybe_parent_head_and_hash) {
    if (persisted_validation_data.getHash()
        != fetched.descriptor.persisted_data_hash) {
      return Error::PERSISTED_VALIDATION_DATA_MISMATCH;
    }

    if (advertised.prospective_candidate
        && advertised.prospective_candidate->candidate_hash
               != fetched.hash(*hasher_)) {
      return Error::CANDIDATE_HASH_MISMATCH;
    }

    if (maybe_parent_head_and_hash
        && hasher_->blake2b_256(maybe_parent_head_and_hash->first.get())
               != maybe_parent_head_and_hash->second.get()) {
      return Error::PARENT_HEAD_DATA_MISMATCH;
    }

    return outcome::success();
  }

  void ParachainProcessorImpl::dequeue_next_collation_and_fetch(
      const RelayHash &relay_parent,
      std::pair<CollatorId, std::optional<CandidateHash>> previous_fetch) {
    TRY_GET_OR_RET(per_relay_state, tryGetStateByRelayParent(relay_parent));

    while (auto collation =
               per_relay_state->get().collations.get_next_collation_to_fetch(
                   previous_fetch,
                   per_relay_state->get().prospective_parachains_mode,
                   logger_)) {
      const auto &[next, id] = std::move(*collation);
      SL_TRACE(logger_,
               "Successfully dequeued next advertisement - fetching ... "
               "(relay_parent={}, id={})",
               relay_parent,
               id);
      if (auto res = fetchCollation(next, id); res.has_error()) {
        SL_TRACE(logger_,
                 "Failed to request a collation, dequeueing next one "
                 "(relay_parent={}, para_id={}, peer_id={}, error={})",
                 next.relay_parent,
                 next.para_id,
                 next.peer_id,
                 res.error());
      } else {
        break;
      }
    }
  }

  outcome::result<std::optional<runtime::PersistedValidationData>>
  ParachainProcessorImpl::requestProspectiveValidationData(
      const RelayHash &candidate_relay_parent,
      const Hash &parent_head_data_hash,
      ParachainId para_id,
      const std::optional<HeadData> &maybe_parent_head_data) {
    auto parent_head_data = [&]() -> ParentHeadData {
      if (maybe_parent_head_data) {
        return ParentHeadData_WithData{*maybe_parent_head_data,
                                       parent_head_data_hash};
      }
      return parent_head_data_hash;
    }();

    OUTCOME_TRY(opt_pvd,
                prospective_parachains_->answerProspectiveValidationDataRequest(
                    candidate_relay_parent, parent_head_data, para_id));
    return opt_pvd;
  }

  outcome::result<std::optional<runtime::PersistedValidationData>>
  ParachainProcessorImpl::fetchPersistedValidationData(
      const RelayHash &relay_parent, ParachainId para_id) {
    return requestPersistedValidationData(relay_parent, para_id);
  }

  outcome::result<std::optional<runtime::PersistedValidationData>>
  ParachainProcessorImpl::requestPersistedValidationData(
      const RelayHash &relay_parent, ParachainId para_id) {
    OUTCOME_TRY(
        pvd,
        parachain_host_->persisted_validation_data(
            relay_parent, para_id, runtime::OccupiedCoreAssumption::Free));
    return pvd;
  }

  void ParachainProcessorImpl::process_bitfield_distribution(
      const network::BitfieldDistributionMessage &val) {
    auto bd{boost::get<const network::BitfieldDistribution>(&val)};
    BOOST_ASSERT_MSG(
        bd, "BitfieldDistribution is not present. Check message format.");

    SL_TRACE(logger_,
             "Incoming `BitfieldDistributionMessage`. (relay_parent={})",
             bd->relay_parent);
    TRY_GET_OR_RET(parachain_state, tryGetStateByRelayParent(bd->relay_parent));

    const auto &session_info =
        parachain_state->get().per_session_state->value().session_info;
    if (bd->data.payload.ix >= session_info.validators.size()) {
      SL_TRACE(
          logger_,
          "Validator index out of bound. (validator index={}, relay_parent={})",
          bd->data.payload.ix,
          bd->relay_parent);
      return;
    }

    auto res_sc = SigningContext::make(parachain_host_, bd->relay_parent);
    if (res_sc.has_error()) {
      SL_TRACE(logger_,
               "Create signing context failed. (validator index={}, "
               "relay_parent={})",
               bd->data.payload.ix,
               bd->relay_parent);
      return;
    }
    SigningContext &context = res_sc.value();
    const auto buffer = context.signable(*hasher_, bd->data.payload.payload);

    auto res =
        crypto_provider_->verify(bd->data.signature,
                                 buffer,
                                 session_info.validators[bd->data.payload.ix]);
    if (res.has_error() || !res.value()) {
      SL_TRACE(
          logger_,
          "Signature validation failed. (validator index={}, relay_parent={})",
          bd->data.payload.ix,
          bd->relay_parent);
      return;
    }

    SL_TRACE(logger_,
             "Imported bitfield {} {}",
             bd->data.payload.ix,
             bd->relay_parent);
    bitfield_store_->putBitfield(bd->relay_parent, bd->data);
  }

  void ParachainProcessorImpl::process_vstaging_statement(
      const libp2p::peer::PeerId &peer_id,
      const network::vstaging::StatementDistributionMessage &msg) {
    SL_TRACE(
        logger_, "Incoming `StatementDistributionMessage`. (peer={})", peer_id);

    if (auto inner =
            if_type<const network::vstaging::BackedCandidateAcknowledgement>(
                msg)) {
      statement_distribution->handle_incoming_acknowledgement(peer_id,
                                                              inner->get());
    } else if (auto manifest =
                   if_type<const network::vstaging::BackedCandidateManifest>(
                       msg)) {
      statement_distribution->handle_incoming_manifest(peer_id,
                                                       manifest->get());
    } else if (auto stm =
                   if_type<const network::vstaging::
                               StatementDistributionMessageStatement>(msg)) {
      statement_distribution->handle_incoming_statement(peer_id, stm->get());
    } else {
      SL_ERROR(logger_, "Skipped message.");
    }
  }

  void ParachainProcessorImpl::process_legacy_statement(
      const libp2p::peer::PeerId &peer_id,
      const network::StatementDistributionMessage &msg) {
    if (auto statement_msg{boost::get<const network::Seconded>(&msg)}) {
      CHECK_OR_RET(canProcessParachains().has_value());
      if (auto r = isParachainValidator(statement_msg->relay_parent);
          r.has_error() || !r.value()) {
        return;
      }

      SL_TRACE(
          logger_, "Imported statement on {}", statement_msg->relay_parent);

      std::optional<StatementWithPVD> stm;
      if (auto ccr = if_type<const network::CommittedCandidateReceipt>(
              getPayload(statement_msg->statement).candidate_state)) {
        auto res_pvd = fetchPersistedValidationData(
            statement_msg->relay_parent, ccr->get().descriptor.para_id);
        if (res_pvd.has_error()) {
          SL_TRACE(logger_, "No pvd fetched. (error={})", res_pvd.error());
          return;
        }
        std::optional<runtime::PersistedValidationData> pvd =
            std::move(*res_pvd.value());
        if (!pvd) {
          SL_TRACE(logger_, "No pvd fetched.");
          return;
        }
        stm = StatementWithPVDSeconded{
            .committed_receipt = ccr->get(),
            .pvd = std::move(*pvd),
        };
      } else if (auto h = if_type<const CandidateHash>(
                     getPayload(statement_msg->statement).candidate_state)) {
        stm = StatementWithPVDValid{
            .candidate_hash = h->get(),
        };
      }

      handleStatement(statement_msg->relay_parent,
                      SignedFullStatementWithPVD{
                          .payload =
                              {
                                  .payload = std::move(*stm),
                                  .ix = statement_msg->statement.payload.ix,
                              },
                          .signature = statement_msg->statement.signature,
                      });
    } else {
      const auto large = boost::get<const network::LargeStatement>(&msg);
      SL_ERROR(logger_,
               "Ignoring LargeStatement about {} from {}",
               large->payload.payload.candidate_hash,
               peer_id);
    }
  }

  void ParachainProcessorImpl::onValidationProtocolMsg(
      const libp2p::peer::PeerId &peer_id,
      const network::VersionedValidatorProtocolMessage &message) {
    SL_TRACE(
        logger_, "Incoming validator protocol message. (peer={})", peer_id);
    visit_in_place(
        message,
        [&](const network::ValidatorProtocolMessage &m) {
          SL_TRACE(logger_, "V1");
          visit_in_place(
              m,
              [&](const network::BitfieldDistributionMessage &val) {
                process_bitfield_distribution(val);
              },
              [&](const network::StatementDistributionMessage &val) {
                process_legacy_statement(peer_id, val);
              },
              [&](const auto &) {});
        },
        [&](const network::vstaging::ValidatorProtocolMessage &m) {
          SL_TRACE(logger_, "V2");
          visit_in_place(
              m,
              [&](const network::vstaging::BitfieldDistributionMessage &val) {
                process_bitfield_distribution(val);
              },
              [&](const network::vstaging::StatementDistributionMessage &val) {
                process_vstaging_statement(peer_id, val);
              },
              [&](const auto &) {});
        },
        [&](const auto &m) { SL_WARN(logger_, "UNSUPPORTED Version"); });
  }

  template <typename F>
  void ParachainProcessorImpl::requestPoV(const libp2p::peer::PeerId &peer_id,
                                          const CandidateHash &candidate_hash,
                                          F &&callback) {
    /// TODO(iceseer): request PoV from validator, who seconded candidate
    /// But now we can assume, that if we received either `seconded` or `valid`
    /// from some peer, than we expect this peer has valid PoV, which we can
    /// request.

    logger_->info(
        "Requesting PoV.(candidate hash={}, peer={})", candidate_hash, peer_id);

    auto protocol = router_->getReqPovProtocol();
    protocol->request(peer_id, candidate_hash, std::forward<F>(callback));
  }

  void ParachainProcessorImpl::kickOffValidationWork(
      const RelayHash &relay_parent,
      AttestingData &attesting_data,
      const runtime::PersistedValidationData &persisted_validation_data,
      RelayParentState &parachain_state) {
    const auto candidate_hash{attesting_data.candidate.hash(*hasher_)};
    CHECK_OR_RET(!parachain_state.issued_statements.contains(candidate_hash));

    const auto &session_info =
        parachain_state.per_session_state->value().session_info;
    if (session_info.discovery_keys.size() <= attesting_data.from_validator) {
      SL_ERROR(logger_,
               "Invalid validator index.(relay_parent={}, validator_index={})",
               relay_parent,
               attesting_data.from_validator);
      return;
    }

    const auto &authority_id =
        session_info.discovery_keys[attesting_data.from_validator];
    if (auto peer = query_audi_->get(authority_id)) {
      auto pvd{persisted_validation_data};
      requestPoV(
          peer->id,
          candidate_hash,
          [candidate{attesting_data.candidate},
           pvd{std::move(pvd)},
           candidate_hash,
           wself{weak_from_this()},
           relay_parent,
           peer_id{peer->id}](auto &&pov_response_result) mutable {
            TRY_GET_OR_RET(self, wself.lock());
            auto parachain_state = self->tryGetStateByRelayParent(relay_parent);
            if (!parachain_state) {
              SL_TRACE(
                  self->logger_,
                  "After request pov no parachain state on relay_parent {}",
                  relay_parent);
              return;
            }

            if (!pov_response_result) {
              self->logger_->warn("Request PoV on relay_parent {} failed {}",
                                  relay_parent,
                                  pov_response_result.error());
              return;
            }

            network::ResponsePov &opt_pov = pov_response_result.value();
            auto p{boost::get<network::ParachainBlock>(&opt_pov)};
            if (!p) {
              self->logger_->warn("No PoV.(candidate={})", candidate_hash);
              self->onAttestNoPoVComplete(relay_parent, candidate_hash);
              return;
            }

            self->logger_->info(
                "PoV received.(relay_parent={}, candidate hash={}, peer={})",
                relay_parent,
                candidate_hash,
                peer_id);
            self->validateAsync(
                ValidationTaskType::kAttest, candidate, *p, pvd, relay_parent);
          });
    } else {
      SL_WARN(logger_,
              "No audi for PoV request. (relay_parent={}, candidate_hash={})",
              relay_parent,
              candidate_hash);
    }
  }

  std::optional<
      std::reference_wrapper<ParachainProcessorImpl::RelayParentState>>
  ParachainProcessorImpl::tryGetStateByRelayParent(
      const primitives::BlockHash &relay_parent) {
    const auto it = our_current_state_.state_by_relay_parent.find(relay_parent);
    if (it != our_current_state_.state_by_relay_parent.end()) {
      return it->second;
    }
    return std::nullopt;
  }

  outcome::result<
      std::reference_wrapper<ParachainProcessorImpl::RelayParentState>>
  ParachainProcessorImpl::getStateByRelayParent(
      const primitives::BlockHash &relay_parent) {
    if (auto per_relay_parent = tryGetStateByRelayParent(relay_parent)) {
      return *per_relay_parent;
    }
    return Error::OUT_OF_VIEW;
  }

  ParachainProcessorImpl::RelayParentState &
  ParachainProcessorImpl::storeStateByRelayParent(
      const primitives::BlockHash &relay_parent, RelayParentState &&val) {
    const auto &[it, inserted] =
        our_current_state_.state_by_relay_parent.insert(
            {relay_parent, std::move(val)});
    BOOST_ASSERT(inserted);
    return it->second;
  }

  void ParachainProcessorImpl::handleStatement(
      const primitives::BlockHash &relay_parent,
      const SignedFullStatementWithPVD &statement) {
    TRY_GET_OR_RET(opt_parachain_state, tryGetStateByRelayParent(relay_parent));

    auto &parachain_state = opt_parachain_state->get();
    const auto &assigned_core = parachain_state.assigned_core;
    auto &fallbacks = parachain_state.fallbacks;
    auto &awaiting_validation = parachain_state.awaiting_validation;
    auto &table_context = parachain_state.table_context;

    auto res = importStatement(relay_parent, statement, parachain_state);
    if (res.has_error()) {
      SL_TRACE(logger_,
               "Statement rejected. (relay_parent={}, error={}).",
               relay_parent,
               res.error());
      return;
    }

    post_import_statement_actions(relay_parent, parachain_state, res.value());
    if (auto summary = res.value()) {
      const auto &candidate_hash = summary->candidate;
      if (!assigned_core || summary->group_id != *assigned_core) {
        return;
      }

      SL_TRACE(logger_,
               "Registered incoming statement. (relay_parent={}, "
               "candidate_hash={}).",
               relay_parent,
               candidate_hash);
      std::optional<std::reference_wrapper<AttestingData>> attesting_ref =
          visit_in_place(
              parachain::getPayload(statement),
              [&](const StatementWithPVDSeconded &val)
                  -> std::optional<std::reference_wrapper<AttestingData>> {
                auto opt_candidate = backing_store_->getCadidateInfo(
                    relay_parent, candidate_hash);
                if (!opt_candidate) {
                  logger_->error("No candidate {}", candidate_hash);
                  return std::nullopt;
                }

                AttestingData attesting{
                    .candidate =
                        opt_candidate->get().candidate.to_plain(*hasher_),
                    .pov_hash = val.committed_receipt.descriptor.pov_hash,
                    .from_validator = statement.payload.ix,
                    .backing = {}};

                const auto &[it, _] = fallbacks.insert(
                    std::make_pair(candidate_hash, std::move(attesting)));
                return it->second;
              },
              [&](const StatementWithPVDValid &val)
                  -> std::optional<std::reference_wrapper<AttestingData>> {
                auto it = fallbacks.find(val.candidate_hash);
                if (it == fallbacks.end()) {
                  return std::nullopt;
                }

                const auto our_index =
                    utils::map(table_context.validator, [](const auto &signer) {
                      return signer->validatorIndex();
                    });
                if (our_index && *our_index == statement.payload.ix) {
                  return std::nullopt;
                }
                if (awaiting_validation.find(val.candidate_hash)
                    != awaiting_validation.end()) {
                  it->second.backing.push(statement.payload.ix);
                  return std::nullopt;
                }
                it->second.from_validator = statement.payload.ix;
                return it->second;
              },
              [&](const auto &)
                  -> std::optional<std::reference_wrapper<AttestingData>> {
                BOOST_ASSERT(!"Not used!");
                return std::nullopt;
              });

      if (attesting_ref) {
        auto it = our_current_state_.per_candidate.find(candidate_hash);
        if (it != our_current_state_.per_candidate.end()) {
          kickOffValidationWork(relay_parent,
                                attesting_ref->get(),
                                it->second.persisted_validation_data,
                                parachain_state);
        } else {
          SL_TRACE(logger_,
                   "Candidate not found.(relay_parent={}, candidate_hash={}).",
                   relay_parent,
                   candidate_hash);
        }
      }
    }
  }

  std::optional<BackingStore::ImportResult>
  ParachainProcessorImpl::importStatementToTable(
      const RelayHash &relay_parent,
      ParachainProcessorImpl::RelayParentState &relayParentState,
      GroupIndex group_id,
      const primitives::BlockHash &candidate_hash,
      const network::SignedStatement &statement) {
    SL_TRACE(
        logger_, "Import statement into table.(candidate={})", candidate_hash);
    return backing_store_->put(
        relay_parent,
        group_id,
        relayParentState.table_context.groups,
        statement,
        relayParentState.prospective_parachains_mode.has_value());
  }

  outcome::result<BlockNumber>
  ParachainProcessorImpl::get_block_number_under_construction(
      const RelayHash &relay_parent) const {
    OUTCOME_TRY(header, block_tree_->tryGetBlockHeader(relay_parent));
    if (not header) {
      return 0;
    }
    return header.value().number + 1;
  }

  bool ParachainProcessorImpl::bitfields_indicate_availability(
      size_t core_idx,
      const std::vector<BitfieldStore::SignedBitfield> &bitfields,
      const scale::BitVector &availability_) {
    scale::BitVector availability{availability_};
    const auto availability_len = availability.size();

    for (const auto &bitfield : bitfields) {
      const auto validator_idx{size_t(bitfield.payload.ix)};
      if (validator_idx >= availability.size()) {
        SL_WARN(logger_,
                "attempted to set a transverse bit at idx which is greater "
                "than bitfield size. (validator_idx={}, availability_len={})",
                validator_idx,
                availability_len);

        return false;
      }

      availability[validator_idx] =
          availability[validator_idx] || bitfield.payload.payload[core_idx];
    }

    return 3 * approval::count_ones(availability) >= 2 * availability.size();
  }

  std::vector<network::BackedCandidate>
  ParachainProcessorImpl::getBackedCandidates(const RelayHash &relay_parent) {
    SL_TRACE(logger_, "Get backed candidates. (relay_parent={})", relay_parent);

    auto relay_parent_state_opt = tryGetStateByRelayParent(relay_parent);
    if (!relay_parent_state_opt) {
      return {};
    }

    if (!relay_parent_state_opt->get().prospective_parachains_mode) {
      return backing_store_->get(relay_parent);
    }

    auto r = get_block_number_under_construction(relay_parent);
    if (r.has_error()) {
      return {};
    }
    BlockNumber block_number = r.value();

    using Ancestors = std::unordered_set<CandidateHash>;
    const auto &availability_cores =
        relay_parent_state_opt->get().availability_cores;

    std::map<ParachainId, size_t> scheduled_cores_per_para;
    std::unordered_map<ParachainId, Ancestors> ancestors;
    ancestors.reserve(availability_cores.size());

    const auto elastic_scaling_mvp =
        relay_parent_state_opt->get().inject_core_index;
    const auto bitfields = bitfield_store_->getBitfields(relay_parent);
    const auto cores_len =
        relay_parent_state_opt->get().availability_cores.size();

    for (size_t core_idx = 0; core_idx < cores_len; ++core_idx) {
      const runtime::CoreState &core =
          relay_parent_state_opt->get().availability_cores[core_idx];
      visit_in_place(
          core,
          [&](const network::ScheduledCore &scheduled_core) {
            scheduled_cores_per_para[scheduled_core.para_id] += 1;
          },
          [&](const runtime::OccupiedCore &occupied_core) {
            const bool is_available = bitfields_indicate_availability(
                core_idx, bitfields, occupied_core.availability);
            if (is_available) {
              ancestors[occupied_core.candidate_descriptor.para_id].insert(
                  occupied_core.candidate_hash);
              if (occupied_core.next_up_on_available) {
                scheduled_cores_per_para[occupied_core.next_up_on_available
                                             ->para_id] += 1;
              }
            } else if (occupied_core.time_out_at <= block_number) {
              if (occupied_core.next_up_on_time_out) {
                scheduled_cores_per_para[occupied_core.next_up_on_time_out
                                             ->para_id] += 1;
              }
            } else {
              ancestors[occupied_core.candidate_descriptor.para_id].insert(
                  occupied_core.candidate_hash);
            }
          },
          [&](const runtime::FreeCore &) {});
    }

    std::unordered_map<ParachainId, std::vector<std::pair<CandidateHash, Hash>>>
        selected_candidates;
    selected_candidates.reserve(scheduled_cores_per_para.size());

    auto ancestor_remove = [&](ParachainId para_id) -> Ancestors {
      auto it = ancestors.find(para_id);
      if (it == ancestors.end()) {
        return {};
      }

      auto result{std::move(it->second)};
      ancestors.erase(it);
      return result;
    };

    for (const auto &[para_id, core_count] : scheduled_cores_per_para) {
      auto para_ancestors = ancestor_remove(para_id);
      if (!elastic_scaling_mvp && core_count > 1) {
        continue;
      }

      std::unordered_set<CandidateHash> para_ancestors_vec(
          std::move_iterator(para_ancestors.begin()),
          std::move_iterator(para_ancestors.end()));
      auto response = prospective_parachains_->answerGetBackableCandidates(
          relay_parent, para_id, core_count, para_ancestors_vec);

      if (response.empty()) {
        SL_TRACE(logger_,
                 "No backable candidate returned by prospective parachains. "
                 "(relay_parent={}, para_id={})",
                 relay_parent,
                 para_id);
        continue;
      }

      selected_candidates.emplace(para_id, std::move(response));
    }
    SL_TRACE(logger_,
             "Got backable candidates. (count={})",
             selected_candidates.size());

    std::unordered_map<ParachainId, std::vector<BackingStore::BackedCandidate>>
        backed;
    backed.reserve(selected_candidates.size());

    for (const auto &[para_id, para_candidates] : selected_candidates) {
      for (const auto &[c_hash, r_hash] : para_candidates) {
        auto rp_state = tryGetStateByRelayParent(r_hash);
        if (!rp_state) {
          SL_TRACE(logger_,
                   "Requested candidate's relay parent is out of view. "
                   "(relay_parent={}, r_hash={}, c_hash={})",
                   relay_parent,
                   r_hash,
                   c_hash);
          break;
        }

        if (auto attested =
                attested_candidate(r_hash,
                                   c_hash,
                                   rp_state->get().table_context,
                                   rp_state->get().minimum_backing_votes)) {
          if (auto b =
                  table_attested_to_backed(std::move(*attested),
                                           rp_state->get().table_context,
                                           rp_state->get().inject_core_index)) {
            backed[para_id].emplace_back(std::move(*b));
          } else {
            SL_TRACE(logger_,
                     "Candidate not attested -> backed. "
                     "(relay_parent={}, r_state={}, c_hash={})",
                     relay_parent,
                     r_hash,
                     c_hash);
          }
        } else {
          SL_TRACE(logger_,
                   "Candidate not attested. "
                   "(relay_parent={}, r_state={}, c_hash={})",
                   relay_parent,
                   r_hash,
                   c_hash);
        }
      }
    }

    SL_TRACE(logger_,
             "Got backed candidates. (relay_parent={}, backed_len={})",
             relay_parent,
             backed.size());
    bool with_validation_code = false;
    std::vector<BackingStore::BackedCandidate> merged_candidates;
    merged_candidates.reserve(availability_cores.size());

    for (const auto &[_, para_candidates] : backed) {
      for (const auto &candidate : para_candidates) {
        if (candidate.candidate.commitments.opt_para_runtime) {
          if (with_validation_code) {
            break;
          }
          with_validation_code = true;
        }

        merged_candidates.emplace_back(candidate);
      }
    }

    SL_TRACE(logger_,
             "Selected backed candidates. (n_candidates={}, n_cores={}, "
             "relay_parent={})",
             merged_candidates.size(),
             availability_cores.size(),
             relay_parent);

    return merged_candidates;
  }

  std::optional<ParachainProcessorImpl::AttestedCandidate>
  ParachainProcessorImpl::attested(
      const network::CommittedCandidateReceipt &candidate,
      const BackingStore::StatementInfo &data,
      size_t validity_threshold) {
    const auto &validity_votes = data.validity_votes;
    const auto valid_votes = validity_votes.size();
    if (valid_votes < validity_threshold) {
      SL_TRACE(logger_,
               "Under threshold. (valid_votes={}, validity_threshold={})",
               valid_votes,
               validity_threshold);
      return std::nullopt;
    }

    std::vector<std::pair<ValidatorIndex, network::ValidityAttestation>>
        validity_votes_out;
    validity_votes_out.reserve(validity_votes.size());

    for (auto &[validator_index, validity_vote] : validity_votes) {
      auto validity_attestation = visit_in_place(
          validity_vote,
          [](const BackingStore::ValidityVoteIssued &val) {
            return network::ValidityAttestation{
                .kind = network::ValidityAttestation::Implicit{},
                .signature = ((ValidatorSignature &)val),
            };
          },
          [](const BackingStore::ValidityVoteValid &val) {
            return network::ValidityAttestation{
                .kind = network::ValidityAttestation::Explicit{},
                .signature = ((ValidatorSignature &)val),
            };
          });

      validity_votes_out.emplace_back(validator_index,
                                      std::move(validity_attestation));
    }

    return AttestedCandidate{
        .group_id = data.group_id,
        .candidate = candidate,
        .validity_votes = std::move(validity_votes_out),
    };
  }

  std::optional<ParachainProcessorImpl::AttestedCandidate>
  ParachainProcessorImpl::attested_candidate(
      const RelayHash &relay_parent,
      const CandidateHash &digest,
      const ParachainProcessorImpl::TableContext &context,
      uint32_t minimum_backing_votes) {
    if (auto opt_validity_votes =
            backing_store_->getCadidateInfo(relay_parent, digest)) {
      auto &data = opt_validity_votes->get();

      size_t len = std::numeric_limits<size_t>::max();
      if (auto it = context.groups.find(data.group_id);
          it != context.groups.end()) {
        len = it->second.size();
      } else {
        SL_TRACE(logger_,
                 "No table group. (relay_parent={}, group_id={})",
                 relay_parent,
                 data.group_id);
      }

      const auto v_threshold = std::min(len, size_t(minimum_backing_votes));
      return attested(data.candidate, data, v_threshold);
    }

    SL_TRACE(logger_, "No candidate info. (relay_parent={})", relay_parent);
    return std::nullopt;
  }

  std::optional<BackingStore::BackedCandidate>
  ParachainProcessorImpl::table_attested_to_backed(AttestedCandidate &&attested,
                                                   TableContext &table_context,
                                                   bool inject_core_index) {
    const auto core_index = attested.group_id;
    auto it = table_context.groups.find(core_index);
    if (it == table_context.groups.end()) {
      return std::nullopt;
    }

    const auto &group = it->second;
    scale::BitVector validator_indices{};
    validator_indices.resize(group.size(), false);

    std::vector<std::pair<size_t, size_t>> vote_positions;
    vote_positions.reserve(attested.validity_votes.size());

    auto position = [](const auto &container,
                       const auto &val) -> std::optional<size_t> {
      for (size_t ix = 0; ix < container.size(); ++ix) {
        if (val == container[ix]) {
          return ix;
        }
      }
      return std::nullopt;
    };

    for (size_t orig_idx = 0; orig_idx < attested.validity_votes.size();
         ++orig_idx) {
      const auto &id = attested.validity_votes[orig_idx].first;
      if (auto p = position(group, id)) {
        validator_indices[*p] = true;
        vote_positions.emplace_back(orig_idx, *p);
      } else {
        logger_->critical(
            "Logic error: Validity vote from table does not correspond to "
            "group.");
        return std::nullopt;
      }
    }
    std::ranges::sort(vote_positions, [](const auto &l, const auto &r) {
      return l.second < r.second;
    });

    std::vector<network::ValidityAttestation> validity_votes;
    validity_votes.reserve(vote_positions.size());
    for (const auto &[pos_in_votes, _pos_in_group] : vote_positions) {
      validity_votes.emplace_back(
          std::move(attested.validity_votes[pos_in_votes].second));
    }

    return BackingStore::BackedCandidate::from(
        std::move(attested.candidate),
        std::move(validity_votes),
        std::move(validator_indices),
        inject_core_index ? std::optional<CoreIndex>{core_index}
                          : std::optional<CoreIndex>{});
  }

  outcome::result<std::optional<BackingStore::ImportResult>>
  ParachainProcessorImpl::importStatement(
      const network::RelayHash &relay_parent,
      const SignedFullStatementWithPVD &statement,
      ParachainProcessorImpl::RelayParentState &rp_state) {
    const CandidateHash candidate_hash =
        candidateHashFrom(parachain::getPayload(statement), hasher_);

    SL_TRACE(logger_,
             "Importing statement.(relay_parent={}, validator_index={}, "
             "candidate_hash={})",
             relay_parent,
             statement.payload.ix,
             candidate_hash);

    if (auto seconded = if_type<const StatementWithPVDSeconded>(
            parachain::getPayload(statement));
        seconded
        && our_current_state_.per_candidate.find(candidate_hash)
               == our_current_state_.per_candidate.end()) {
      auto &candidate = seconded->get().committed_receipt;
      if (rp_state.prospective_parachains_mode) {
        if (!prospective_parachains_->introduce_seconded_candidate(
                candidate.descriptor.para_id,
                candidate,
                crypto::Hashed<runtime::PersistedValidationData,
                               32,
                               crypto::Blake2b_StreamHasher<32>>{
                    seconded->get().pvd},
                candidate_hash)) {
          return Error::REJECTED_BY_PROSPECTIVE_PARACHAINS;
        }
      }
      our_current_state_.per_candidate.insert(
          {candidate_hash,
           PerCandidateState{
               .persisted_validation_data = seconded->get().pvd,
               .seconded_locally = false,
               .para_id = seconded->get().committed_receipt.descriptor.para_id,
               .relay_parent =
                   seconded->get().committed_receipt.descriptor.relay_parent,
           }});
    }

    network::SignedStatement stmnt{
        .payload =
            {
                .payload = {visit_in_place(
                    parachain::getPayload(statement),
                    [&](const StatementWithPVDSeconded &val) {
                      return network::CandidateState{val.committed_receipt};
                    },
                    [&](const StatementWithPVDValid &val) {
                      return network::CandidateState{val.candidate_hash};
                    })},
                .ix = statement.payload.ix,
            },
        .signature = statement.signature,
    };

    auto core =
        core_index_from_statement(rp_state.validator_to_group,
                                  rp_state.group_rotation_info,
                                  uint32_t(rp_state.availability_cores.size()),
                                  statement,
                                  rp_state.claim_queue);
    if (!core) {
      return Error::CORE_INDEX_UNAVAILABLE;
    };

    return importStatementToTable(
        relay_parent, rp_state, *core, candidate_hash, stmnt);
  }

  std::optional<CoreIndex> ParachainProcessorImpl::core_index_from_statement(
      const std::vector<std::optional<GroupIndex>> &validator_to_group,
      const runtime::GroupDescriptor &group_rotation_info,
      uint32_t n_cores,
      const SignedFullStatementWithPVD &statement,
      const runtime::ClaimQueueSnapshot &claim_queue) {
    const auto &compact_statement = getPayload(statement);
    const auto candidate_hash = candidateHashFrom(compact_statement, hasher_);

    SL_TRACE(
        logger_,
        "Extracting core index from statement. (candidate_hash={}, n_cores={})",
        candidate_hash,
        n_cores);

    const auto statement_validator_index = statement.payload.ix;
    if (statement_validator_index >= validator_to_group.size()) {
      SL_TRACE(
          logger_,
          "Invalid validator index. (candidate_hash={}, validator_to_group={}, "
          "statement_validator_index={}, n_cores={})",
          candidate_hash,
          validator_to_group.size(),
          statement_validator_index,
          n_cores);
      return std::nullopt;
    }

    const auto group_index = validator_to_group[statement_validator_index];
    if (!group_index) {
      SL_TRACE(logger_,
               "Invalid validator index. Empty group. (candidate_hash={}, "
               "statement_validator_index={}, n_cores={})",
               candidate_hash,
               statement_validator_index,
               n_cores);
      return std::nullopt;
    }

    const auto core_index =
        group_rotation_info.coreForGroup(*group_index, n_cores);

    if (size_t(core_index) > n_cores) {
      SL_WARN(logger_,
              "Invalid CoreIndex. (candidate_hash={}, core_index={}, "
              "validator={}, n_cores={})",
              candidate_hash,
              core_index,
              statement_validator_index,
              n_cores);
      return std::nullopt;
    }

    if (auto s =
            if_type<const StatementWithPVDSeconded>(getPayload(statement))) {
      const auto candidate_para_id =
          s->get().committed_receipt.descriptor.para_id;
      const auto assigned_paras = claim_queue.iter_claims_for_core(core_index);

      const bool any = (std::ranges::find(assigned_paras, candidate_para_id)
                        != assigned_paras.end());
      if (!any) {
        SL_DEBUG(logger_,
                 "Invalid CoreIndex, core is not assigned to this para_id. "
                 "(candidate_hash={}, core_index={}, para_id={})",
                 candidate_hash,
                 core_index,
                 candidate_para_id);
        return std::nullopt;
      }
      return core_index;
    }
    return core_index;
  }

  template <ParachainProcessorImpl::StatementType kStatementType>
  outcome::result<std::optional<SignedFullStatementWithPVD>>
  ParachainProcessorImpl::sign_import_and_distribute_statement(
      ParachainProcessorImpl::RelayParentState &rp_state,
      const ValidateAndSecondResult &validation_result) {
    if (auto statement =
            createAndSignStatement<kStatementType>(validation_result)) {
      metric_kagome_parachain_candidate_backing_signed_statements_total_->inc();
      const SignedFullStatementWithPVD stm = visit_in_place(
          getPayload(*statement).candidate_state,
          [&](const network::CommittedCandidateReceipt &receipt)
              -> SignedFullStatementWithPVD {
            return SignedFullStatementWithPVD{
                .payload =
                    {
                        .payload =
                            StatementWithPVDSeconded{
                                .committed_receipt = receipt,
                                .pvd = validation_result.pvd,
                            },
                        .ix = statement->payload.ix,
                    },
                .signature = statement->signature,
            };
          },
          [&](const network::CandidateHash &candidateHash)
              -> SignedFullStatementWithPVD {
            return SignedFullStatementWithPVD{
                .payload =
                    {
                        .payload =
                            StatementWithPVDValid{
                                .candidate_hash = candidateHash,
                            },
                        .ix = statement->payload.ix,
                    },
                .signature = statement->signature,
            };
          },
          [&](const auto &) -> SignedFullStatementWithPVD {
            return SignedFullStatementWithPVD{};
          });

      OUTCOME_TRY(
          summary,
          importStatement(validation_result.relay_parent, stm, rp_state));
      statement_distribution->share_local_statement(
          validation_result.relay_parent, stm);

      post_import_statement_actions(
          validation_result.relay_parent, rp_state, summary);
      return stm;
    }
    return std::nullopt;
  }

  void ParachainProcessorImpl::post_import_statement_actions(
      const RelayHash &relay_parent,
      ParachainProcessorImpl::RelayParentState &rp_state,
      std::optional<BackingStore::ImportResult> &summary) {
    CHECK_OR_RET(summary);
    SL_TRACE(logger_,
             "Import result.(candidate={}, para id={}, validity votes={})",
             summary->candidate,
             summary->group_id,
             summary->validity_votes);

    if (auto attested = attested_candidate(relay_parent,
                                           summary->candidate,
                                           rp_state.table_context,
                                           rp_state.minimum_backing_votes)) {
      const auto candidate_hash{candidateHash(*hasher_, attested->candidate)};

      if (rp_state.backed_hashes.insert(candidate_hash).second) {
        if (auto backed =
                table_attested_to_backed(std::move(*attested),
                                         rp_state.table_context,
                                         rp_state.inject_core_index)) {
          const auto para_id = backed->candidate.descriptor.para_id;
          SL_DEBUG(
              logger_,
              "Candidate backed.(candidate={}, para id={}, relay_parent={})",
              summary->candidate,
              summary->group_id,
              relay_parent);
          if (rp_state.prospective_parachains_mode) {
            prospective_parachains_->candidate_backed(para_id,
                                                      summary->candidate);
            statement_distribution->handle_backed_candidate_message(
                summary->candidate);
          } else {
            backing_store_->add(relay_parent, std::move(*backed));
          }
        } else {
          SL_TRACE(logger_,
                   "Cannot get BackedCandidate. (candidate_hash={})",
                   candidate_hash);
        }
      } else {
        SL_TRACE(logger_,
                 "Candidate already known. (candidate_hash={})",
                 candidate_hash);
      }
    } else {
      SL_TRACE(logger_, "No attested candidate.");
    }
  }

  template <ParachainProcessorImpl::StatementType kStatementType>
  std::optional<network::SignedStatement>
  ParachainProcessorImpl::createAndSignStatement(
      const ValidateAndSecondResult &validation_result) {
    static_assert(kStatementType == StatementType::kSeconded
                  || kStatementType == StatementType::kValid);

    auto parachain_state =
        tryGetStateByRelayParent(validation_result.relay_parent);
    if (!parachain_state) {
      logger_->error("Create and sign statement. No such relay_parent {}.",
                     validation_result.relay_parent);
      return std::nullopt;
    }

    if (!parachain_state->get().table_context.validator) {
      logger_->warn("We are not validators or we have no validator index.");
      return std::nullopt;
    }

    if constexpr (kStatementType == StatementType::kSeconded) {
      return createAndSignStatementFromPayload(
          network::Statement{
              network::CandidateState{network::CommittedCandidateReceipt{
                  .descriptor = validation_result.candidate.descriptor,
                  .commitments = *validation_result.commitments}}},
          parachain_state->get());
    } else if constexpr (kStatementType == StatementType::kValid) {
      return createAndSignStatementFromPayload(
          network::Statement{network::CandidateState{
              validation_result.candidate.hash(*hasher_)}},
          parachain_state->get());
    }
  }

  template <typename T>
  std::optional<network::SignedStatement>
  ParachainProcessorImpl::createAndSignStatementFromPayload(
      T &&payload, RelayParentState &parachain_state) {
    /// TODO(iceseer):
    /// https://github.com/paritytech/polkadot/blob/master/primitives/src/v2/mod.rs#L1535-L1545
    auto sign_result = (*parachain_state.table_context.validator)
                           ->sign(std::forward<T>(payload));
    if (sign_result.has_error()) {
      logger_->error(
          "Unable to sign Commited Candidate Receipt. Failed with error: {}",
          sign_result.error());
      return std::nullopt;
    }

    return sign_result.value();
  }

  void ParachainProcessorImpl::onIncomingCollator(
      const libp2p::peer::PeerId &peer_id,
      network::CollatorPublicKey pubkey,
      network::ParachainId para_id) {
    pm_->setCollating(peer_id, pubkey, para_id);
  }

  void ParachainProcessorImpl::notify_collation_seconded(
      const libp2p::peer::PeerId &peer_id,
      network::CollationVersion version,
      const RelayHash &relay_parent,
      const SignedFullStatementWithPVD &statement) {
    logger_->info("Send Seconded to collator.(peer={}, relay parent={})",
                  peer_id,
                  relay_parent);

    network::SignedStatement stm = visit_in_place(
        getPayload(statement),
        [&](const StatementWithPVDSeconded &s) -> network::SignedStatement {
          return {
              .payload =
                  {
                      .payload = {network::CandidateState{s.committed_receipt}},
                      .ix = statement.payload.ix,
                  },
              .signature = statement.signature,
          };
        },
        [&](const StatementWithPVDValid &s) -> network::SignedStatement {
          return {
              .payload =
                  {
                      .payload = {network::CandidateState{s.candidate_hash}},
                      .ix = statement.payload.ix,
                  },
              .signature = statement.signature,
          };
        });

    router_->getCollationProtocol()->write(peer_id,
                                           network::Seconded{
                                               .relay_parent = relay_parent,
                                               .statement = std::move(stm),
                                           });
  }

  void ParachainProcessorImpl::notifyInvalid(
      const primitives::BlockHash &parent,
      const network::CandidateReceipt &candidate_receipt) {
    our_current_state_.validator_side.blocked_from_seconding.erase(
        BlockedCollationId(candidate_receipt.descriptor.para_id,
                           candidate_receipt.descriptor.para_head_hash));

    auto fetched_collation =
        network::FetchedCollation::from(candidate_receipt, *hasher_);
    const auto &candidate_hash = fetched_collation.candidate_hash;

    auto it = our_current_state_.validator_side.fetched_candidates.find(
        fetched_collation);
    CHECK_OR_RET(it
                 != our_current_state_.validator_side.fetched_candidates.end());

    if (!it->second.pending_collation.commitments_hash
        || *it->second.pending_collation.commitments_hash
               != candidate_receipt.commitments_hash) {
      SL_ERROR(logger_,
               "Reported invalid candidate for unknown `pending_candidate`! "
               "(relay_parent={}, candidate_hash={})",
               parent,
               candidate_hash);
      return;
    }

    auto id = it->second.collator_id;
    our_current_state_.validator_side.fetched_candidates.erase(it);

    /// TODO(iceseer): reduce collator's reputation
    /// https://github.com/qdrvm/kagome/issues/2134
    dequeue_next_collation_and_fetch(parent, {id, candidate_hash});
  }

  void ParachainProcessorImpl::notifySeconded(
      const primitives::BlockHash &parent,
      const SignedFullStatementWithPVD &statement) {
    auto seconded =
        if_type<const StatementWithPVDSeconded>(getPayload(statement));
    if (!seconded) {
      SL_TRACE(logger_,
               "Seconded message received with a `Valid` statement. "
               "(relay_parent={})",
               parent);
      return;
    }

    auto output_head_data =
        seconded->get().committed_receipt.commitments.para_head;
    auto output_head_data_hash =
        seconded->get().committed_receipt.descriptor.para_head_hash;
    auto fetched_collation = network::FetchedCollation::from(
        seconded->get().committed_receipt.to_plain(*hasher_), *hasher_);
    auto it = our_current_state_.validator_side.fetched_candidates.find(
        fetched_collation);
    if (it == our_current_state_.validator_side.fetched_candidates.end()) {
      SL_TRACE(logger_,
               "Collation has been seconded, but the relay parent is "
               "deactivated. (relay_parent={})",
               parent);
      return;
    }

    auto collation_event{std::move(it->second)};
    our_current_state_.validator_side.fetched_candidates.erase(it);

    auto &collator_id = collation_event.collator_id;
    auto &pending_collation = collation_event.pending_collation;

    auto &relay_parent = pending_collation.relay_parent;
    auto &peer_id = pending_collation.peer_id;
    auto &prospective_candidate = pending_collation.prospective_candidate;

    if (auto peer_data = pm_->getPeerState(peer_id)) {
      network::CollationVersion version = network::CollationVersion::VStaging;
      if (peer_data->get().collation_version) {
        version = *peer_data->get().collation_version;
      }
      notify_collation_seconded(peer_id, version, relay_parent, statement);
    }

    if (auto rp_state = tryGetStateByRelayParent(parent)) {
      rp_state->get().collations.status = CollationStatus::Seconded;
      rp_state->get().collations.note_seconded();
    }

    second_unblocked_collations(
        fetched_collation.para_id, output_head_data, output_head_data_hash);

    const auto maybe_candidate_hash = utils::map(
        prospective_candidate, [](const auto &v) { return v.candidate_hash; });

    dequeue_next_collation_and_fetch(parent,
                                     {collator_id, maybe_candidate_hash});

    /// TODO(iceseer): Bump collator reputation
  }

  bool ParachainProcessorImpl::isValidatingNode() const {
    return app_config_.roles().isAuthority();
  }

  void ParachainProcessorImpl::onValidationComplete(
      const ValidateAndSecondResult &validation_result) {
    logger_->trace("On validation complete. (relay parent={})",
                   validation_result.relay_parent);

    TRY_GET_OR_RET(opt_parachain_state,
                   tryGetStateByRelayParent(validation_result.relay_parent));
    auto &parachain_state = opt_parachain_state->get();
    const auto candidate_hash = validation_result.candidate.hash(*hasher_);

    if (!validation_result.result) {
      SL_WARN(logger_,
              "Candidate {} validation failed with: {}",
              candidate_hash,
              validation_result.result.error());
      notifyInvalid(validation_result.candidate.descriptor.relay_parent,
                    validation_result.candidate);
      return;
    }

    CHECK_OR_RET(!parachain_state.issued_statements.contains(candidate_hash));
    logger_->trace("Second candidate complete. (candidate={}, relay parent={})",
                   candidate_hash,
                   validation_result.relay_parent);

    metric_kagome_parachain_candidate_backing_candidates_seconded_total_->inc();

    const auto parent_head_data_hash =
        hasher_->blake2b_256(validation_result.pvd.parent_head);
    const auto ph =
        hasher_->blake2b_256(validation_result.commitments->para_head);
    CHECK_OR_RET(parent_head_data_hash != ph);

    HypotheticalCandidateComplete hypothetical_candidate{
        .candidate_hash = candidate_hash,
        .receipt =
            network::CommittedCandidateReceipt{
                .descriptor = validation_result.candidate.descriptor,
                .commitments = *validation_result.commitments,
            },
        .persisted_validation_data = validation_result.pvd,
    };

    TRY_GET_OR_RET(hypothetical_membership,
                   seconding_sanity_check(hypothetical_candidate));

    auto res = sign_import_and_distribute_statement<StatementType::kSeconded>(
        parachain_state, validation_result);
    if (res.has_error()) {
      SL_WARN(logger_,
              "Attempted to second candidate but was rejected by prospective "
              "parachains. (candidate_hash={}, relay_parent={}, error={})",
              candidate_hash,
              validation_result.relay_parent,
              res.error());
      notifyInvalid(validation_result.candidate.descriptor.relay_parent,
                    validation_result.candidate);
      return;
    }

    CHECK_OR_RET(res.value());
    auto &stmt = *res.value();
    if (auto it = our_current_state_.per_candidate.find(candidate_hash);
        it != our_current_state_.per_candidate.end()) {
      it->second.seconded_locally = true;
    } else {
      SL_WARN(logger_,
              "Missing `per_candidate` for seconded candidate. (candidate "
              "hash={})",
              candidate_hash);
    }

    for (const auto &leaf : *hypothetical_membership) {
      auto it = our_current_state_.per_leaf.find(leaf);
      if (it == our_current_state_.per_leaf.end()) {
        SL_WARN(logger_,
                "Missing `per_leaf` for known active leaf. (leaf={})",
                leaf);
        continue;
      }

      ActiveLeafState &leaf_data = it->second;
      add_seconded_candidate(leaf_data,
                             validation_result.candidate.descriptor.para_id);
    }

    parachain_state.issued_statements.insert(candidate_hash);
    notifySeconded(validation_result.relay_parent, stmt);
  }

  outcome::result<std::vector<network::ErasureChunk>>
  ParachainProcessorImpl::validateErasureCoding(
      const runtime::AvailableData &validating_data, size_t n_validators) {
    return toChunks(n_validators, validating_data);
  }

  void ParachainProcessorImpl::notifyAvailableData(
      std::vector<network::ErasureChunk> &&chunks,
      const primitives::BlockHash &relay_parent,
      const network::CandidateHash &candidate_hash,
      const network::ParachainBlock &pov,
      const runtime::PersistedValidationData &data) {
    makeTrieProof(chunks);
    /// TODO(iceseer): remove copy

    av_store_->storeData(
        relay_parent, candidate_hash, std::move(chunks), pov, data);
    logger_->trace("Put chunks set.(candidate={})", candidate_hash);
  }

  void ParachainProcessorImpl::makeAvailable(
      ValidationTaskType kMode,
      const primitives::BlockHash &candidate_hash,
      ValidateAndSecondResult &&validate_and_second_result) {
    TRY_GET_OR_RET(
        parachain_state,
        tryGetStateByRelayParent(validate_and_second_result.relay_parent));
    SL_INFO(logger_,
            "Async validation complete.(relay parent={}, para_id={})",
            validate_and_second_result.relay_parent,
            validate_and_second_result.candidate.descriptor.para_id);

    parachain_state->get().awaiting_validation.erase(candidate_hash);
    auto q{std::move(validate_and_second_result)};
    if (kMode == ValidationTaskType::kSecond) {
      onValidationComplete(q);
    } else {
      onAttestComplete(q);
    }
  }

  void ParachainProcessorImpl::validateAsync(
      ValidationTaskType kMode,
      const network::CandidateReceipt &candidate,
      const network::ParachainBlock &pov,
      const runtime::PersistedValidationData &pvd,
      const primitives::BlockHash &) {
    const auto relay_parent = candidate.descriptor.relay_parent;
    TRY_GET_OR_RET(parachain_state,
                   tryGetStateByRelayParent(candidate.descriptor.relay_parent));
    const auto candidate_hash{candidate.hash(*hasher_)};
    if (kMode == ValidationTaskType::kAttest) {
      CHECK_OR_RET(
          !parachain_state->get().issued_statements.contains(candidate_hash));
    }

    CHECK_OR_RET(parachain_state->get()
                     .awaiting_validation.insert(candidate_hash)
                     .second);
    SL_INFO(logger_,
            "Starting validation task.(para id={}, "
            "relay parent={}, candidate_hash={})",
            candidate.descriptor.para_id,
            relay_parent,
            candidate_hash);

    /// TODO(iceseer): do https://github.com/qdrvm/kagome/issues/1888
    /// checks if we still need to execute parachain task
    auto _measure = std::make_shared<TicToc>("Parachain validation", logger_);
    pvf_->pvf(
        candidate,
        pov,
        pvd,
        [weak_self{weak_from_this()},
         kMode,
         candidate,
         pov,
         pvd,
         relay_parent,
         n_validators{parachain_state->get().table_context.validators.size()},
         _measure,
         candidate_hash](
            outcome::result<Pvf::Result>
                r) mutable {  // NOLINT(performance-unnecessary-value-param)
          TRY_GET_OR_RET(self, weak_self.lock());
          self->on_pvf_result_received(kMode,
                                       n_validators,
                                       candidate,
                                       pov,
                                       pvd,
                                       relay_parent,
                                       candidate_hash,
                                       r);
        });
  }

  void ParachainProcessorImpl::on_pvf_result_received(
      ValidationTaskType kMode,
      size_t n_validators,
      const network::CandidateReceipt &candidate,
      const network::ParachainBlock &pov,
      const runtime::PersistedValidationData &pvd,
      const primitives::BlockHash &relay_parent,
      const Hash &candidate_hash,
      const outcome::result<Pvf::Result> &validation_result) {
    if (!validation_result) {
      SL_WARN(logger_,
              "Candidate {} on relay_parent {}, para_id {} validation failed "
              "with "
              "error: {}",
              candidate_hash,
              candidate.descriptor.relay_parent,
              candidate.descriptor.para_id,
              validation_result.error());
      return;
    }

    const auto &[comms, data] = validation_result.value();
    runtime::AvailableData available_data{
        .pov = pov,
        .validation_data = data,
    };

    auto chunks_res = validateErasureCoding(available_data, n_validators);
    if (chunks_res.has_error()) {
      SL_WARN(logger_,
              "Erasure coding validation failed. (error={})",
              chunks_res.error());
      return;
    }
    auto &chunks = chunks_res.value();

    notifyAvailableData(std::move(chunks),
                        relay_parent,
                        candidate_hash,
                        available_data.pov,
                        available_data.validation_data);

    makeAvailable(
        kMode,
        candidate_hash,
        ValidateAndSecondResult{
            .result = outcome::success(),
            .relay_parent = relay_parent,
            .commitments =
                std::make_shared<network::CandidateCommitments>(comms),
            .candidate = candidate,
            .pov = std::move(available_data.pov),
            .pvd = pvd,
        });
  }

  void ParachainProcessorImpl::onAttestComplete(
      const ValidateAndSecondResult &result) {
    TRY_GET_OR_RET(parachain_state,
                   tryGetStateByRelayParent(result.relay_parent));
    SL_INFO(logger_,
            "Attest complete.(relay parent={}, para id={})",
            result.relay_parent,
            result.candidate.descriptor.para_id);

    const auto candidate_hash = result.candidate.hash(*hasher_);
    parachain_state->get().fallbacks.erase(candidate_hash);

    if (!parachain_state->get().issued_statements.contains(candidate_hash)) {
      if (result.result) {
        if (const auto r =
                sign_import_and_distribute_statement<StatementType::kValid>(
                    parachain_state->get(), result);
            r.has_error()) {
          SL_WARN(logger_,
                  "Sign import and distribute failed. (relay_parent={}, "
                  "candidate_hash={}, para_id={}, error={})",
                  result.relay_parent,
                  candidate_hash,
                  result.candidate.descriptor.para_id,
                  r.error());
          return;
        }
      }
      parachain_state->get().issued_statements.insert(candidate_hash);
    }
  }

  void ParachainProcessorImpl::onAttestNoPoVComplete(
      const network::RelayHash &relay_parent,
      const CandidateHash &candidate_hash) {
    TRY_GET_OR_RET(parachain_state, tryGetStateByRelayParent(relay_parent));

    auto it = parachain_state->get().fallbacks.find(candidate_hash);
    CHECK_OR_RET(it != parachain_state->get().fallbacks.end());

    /// TODO(iceseer): make rotation on validators
    AttestingData &attesting = it->second;
    if (!attesting.backing.empty()) {
      attesting.from_validator = attesting.backing.front();
      attesting.backing.pop();
      auto it = our_current_state_.per_candidate.find(candidate_hash);
      if (it != our_current_state_.per_candidate.end()) {
        kickOffValidationWork(relay_parent,
                              attesting,
                              it->second.persisted_validation_data,
                              *parachain_state);
      }
    }
  }

  void ParachainProcessorImpl::prune_old_advertisements(
      const parachain::ImplicitView &implicit_view,
      const std::unordered_map<Hash, ProspectiveParachainsModeOpt>
          &active_leaves,
      const std::unordered_map<primitives::BlockHash, RelayParentState>
          &per_relay_parent) {
    pm_->enumeratePeerState(
        [&](const libp2p::peer::PeerId &peer, network::PeerState &ps) {
          if (ps.collator_state) {
            auto &peer_state = *ps.collator_state;
            for (auto it = peer_state.advertisements.begin();
                 it != peer_state.advertisements.end();) {
              const auto &hash = it->first;

              bool res = false;
              if (auto i = per_relay_parent.find(hash);
                  i != per_relay_parent.end()) {
                const auto &s = i->second;
                res = isRelayParentInImplicitView(hash,
                                                  s.prospective_parachains_mode,
                                                  implicit_view,
                                                  active_leaves,
                                                  peer_state.para_id);
              }

              if (res) {
                ++it;
              } else {
                it = peer_state.advertisements.erase(it);
              }
            }
          }

          return true;
        });
  }

  bool ParachainProcessorImpl::isRelayParentInImplicitView(
      const RelayHash &relay_parent,
      const ProspectiveParachainsModeOpt &relay_parent_mode,
      const ImplicitView &implicit_view,
      const std::unordered_map<Hash, ProspectiveParachainsModeOpt>
          &active_leaves,
      ParachainId para_id) {
    if (!relay_parent_mode) {
      return active_leaves.contains(relay_parent);
    }

    for (const auto &[hash, mode] : active_leaves) {
      if (mode) {
        if (const auto k = implicit_view.known_allowed_relay_parents_under(
                hash, para_id)) {
          for (const auto &h : *k) {
            if (h == relay_parent) {
              return true;
            }
          }
        }
      }
    }
    return false;
  }

  outcome::result<std::pair<CollatorId, ParachainId>>
  ParachainProcessorImpl::insertAdvertisement(
      network::PeerState &peer_data,
      const RelayHash &on_relay_parent,
      const ProspectiveParachainsModeOpt &relay_parent_mode,
      const std::optional<std::reference_wrapper<const CandidateHash>>
          &candidate_hash) {
    if (!peer_data.collator_state) {
      SL_WARN(logger_, "Undeclared collator.");
      return Error::UNDECLARED_COLLATOR;
    }

    if (!isRelayParentInImplicitView(
            on_relay_parent,
            relay_parent_mode,
            *our_current_state_.implicit_view,
            our_current_state_.validator_side.active_leaves,
            peer_data.collator_state->para_id)) {
      SL_TRACE(logger_, "Out of view. (relay_parent={})", on_relay_parent);
      return Error::OUT_OF_VIEW;
    }

    if (!relay_parent_mode) {
      if (peer_data.collator_state->advertisements.contains(on_relay_parent)) {
        return Error::DUPLICATE;
      }

      if (candidate_hash) {
        peer_data.collator_state->advertisements[on_relay_parent] = {
            *candidate_hash};
      }
    } else if (candidate_hash) {
      auto &candidates =
          peer_data.collator_state->advertisements[on_relay_parent];
      if (candidates.size() > relay_parent_mode->max_candidate_depth) {
        return Error::PEER_LIMIT_REACHED;
      }
      auto [_, inserted] = candidates.insert(*candidate_hash);
      if (!inserted) {
        return Error::DUPLICATE;
      }
    } else {
      return Error::PROTOCOL_MISMATCH;
    }

    peer_data.collator_state->last_active = std::chrono::system_clock::now();
    return std::make_pair(peer_data.collator_state->collator_id,
                          peer_data.collator_state->para_id);
  }

  // Attempt to kick off the seconding process for a pending collation
  outcome::result<bool> ParachainProcessorImpl::kick_off_seconding(
      network::PendingCollationFetch &&pending_collation_fetch) {
    auto &collation_event = pending_collation_fetch.collation_event;
    auto pending_collation = collation_event.pending_collation;
    auto relay_parent = pending_collation.relay_parent;

    // Retrieve the state associated with the relay parent
    OUTCOME_TRY(per_relay_parent, getStateByRelayParent(relay_parent));

    // Perform a sanity check on the descriptor version
    OUTCOME_TRY(descriptorVersionSanityCheck(
        pending_collation_fetch.candidate_receipt.descriptor,
        per_relay_parent.get().v2_receipts,
        per_relay_parent.get().current_core,
        per_relay_parent.get().per_session_state->value().session));

    // Check if the collation has already been fetched
    auto &collations = per_relay_parent.get().collations;
    auto fetched_collation = network::FetchedCollation::from(
        pending_collation_fetch.candidate_receipt, *hasher_);

    if (our_current_state_.validator_side.fetched_candidates.contains(
            fetched_collation)) {
      return Error::DUPLICATE;
    }

    // Set the commitments hash for the pending collation
    collation_event.pending_collation.commitments_hash =
        pending_collation_fetch.candidate_receipt.commitments_hash;

    // Determine the collation version and prospective candidate status
    const bool is_collator_v2 = (collation_event.collator_protocol_version
                                 == network::CollationVersion::VStaging);
    const bool have_prospective_candidate =
        collation_event.pending_collation.prospective_candidate.has_value();
    const bool async_backing_en =
        per_relay_parent.get().prospective_parachains_mode.has_value();

    // Initialize optional variables for validation data and parent head hash
    std::optional<runtime::PersistedValidationData> maybe_pvd;
    std::optional<Hash> maybe_parent_head_hash;
    std::optional<HeadData> &maybe_parent_head =
        pending_collation_fetch.maybe_parent_head_data;

    // Fetch prospective validation data if applicable
    if (is_collator_v2 && have_prospective_candidate && async_backing_en) {
      OUTCOME_TRY(pvd,
                  requestProspectiveValidationData(
                      relay_parent,
                      collation_event.pending_collation.prospective_candidate
                          ->parent_head_data_hash,
                      pending_collation.para_id,
                      pending_collation_fetch.maybe_parent_head_data));
      maybe_pvd = pvd;

      if (pending_collation_fetch.maybe_parent_head_data) {
        maybe_parent_head_hash.emplace(
            collation_event.pending_collation.prospective_candidate
                ->parent_head_data_hash);
      }
    } else if ((is_collator_v2 && have_prospective_candidate)
               || !is_collator_v2) {
      // Fetch persisted validation data if applicable
      OUTCOME_TRY(
          pvd,
          requestPersistedValidationData(
              pending_collation_fetch.candidate_receipt.descriptor.relay_parent,
              pending_collation_fetch.candidate_receipt.descriptor.para_id));
      maybe_pvd = pvd;
      maybe_parent_head_hash = std::nullopt;
    } else {
      return outcome::success(false);
    }

    // Handle cases where validation data is not found
    std::optional<std::reference_wrapper<runtime::PersistedValidationData>> pvd;
    if (maybe_pvd) {
      pvd = *maybe_pvd;
    } else if (!maybe_pvd && !maybe_parent_head && maybe_parent_head_hash) {
      const network::PendingCollationFetch blocked_collation{
          .collation_event = std::move(collation_event),
          .candidate_receipt = pending_collation_fetch.candidate_receipt,
          .pov = std::move(pending_collation_fetch.pov),
          .maybe_parent_head_data = std::nullopt,
      };
      SL_TRACE(logger_,
               "Collation having parent head data hash {} is blocked from "
               "seconding. Waiting on its parent to be validated. "
               "(candidate_hash={}, relay_parent={})",
               *maybe_parent_head_hash,
               blocked_collation.candidate_receipt.hash(*hasher_),
               blocked_collation.candidate_receipt.descriptor.relay_parent);
      our_current_state_.validator_side
          .blocked_from_seconding[BlockedCollationId(
              blocked_collation.candidate_receipt.descriptor.para_id,
              *maybe_parent_head_hash)]
          .emplace_back(blocked_collation);

      return outcome::success(false);
    } else {
      return Error::PERSISTED_VALIDATION_DATA_NOT_FOUND;
    }

    // Perform a sanity check on the fetched collation
    OUTCOME_TRY(fetched_collation_sanity_check(
        collation_event.pending_collation,
        pending_collation_fetch.candidate_receipt,
        pvd->get(),
        maybe_parent_head && maybe_parent_head_hash
            ? std::make_pair(std::cref(*maybe_parent_head),
                             std::cref(*maybe_parent_head_hash))
            : std::optional<std::pair<std::reference_wrapper<const HeadData>,
                                      std::reference_wrapper<const Hash>>>{}));

    // Retrieve the state associated with the relay parent again
    OUTCOME_TRY(
        rp_state,
        getStateByRelayParent(
            pending_collation_fetch.candidate_receipt.descriptor.relay_parent));
    std::optional<std::reference_wrapper<const std::vector<ParachainId>>>
        assigned_paras;
    if (rp_state.get().assigned_core) {
      const auto &claimes = rp_state.get().claim_queue.claimes;
      auto it = claimes.find(*rp_state.get().assigned_core);
      if (it != claimes.end()) {
        assigned_paras = std::cref(it->second);
      }
    }

    // Check if the para ID is within the assigned paras
    if (!assigned_paras
        || std::ranges::find(
               assigned_paras->get(),
               pending_collation_fetch.candidate_receipt.descriptor.para_id)
               == assigned_paras->get().end()) {
      SL_INFO(
          logger_,
          "Subsystem asked to second for para outside of our assignment.(para "
          "id={}, "
          "relay parent={})",
          pending_collation_fetch.candidate_receipt.descriptor.para_id,
          pending_collation_fetch.candidate_receipt.descriptor.relay_parent);
      return outcome::success(false);
    }

    // Set the collation status to waiting on validation and start async
    // validation
    collations.status = CollationStatus::WaitingOnValidation;
    validateAsync(ValidationTaskType::kSecond,
                  pending_collation_fetch.candidate_receipt,
                  pending_collation_fetch.pov,
                  pvd->get(),
                  relay_parent);

    // Store the fetched collation in the current state
    our_current_state_.validator_side.fetched_candidates.emplace(
        fetched_collation, collation_event);
    return outcome::success(true);
  }

  ParachainProcessorImpl::SecondingAllowed
  ParachainProcessorImpl::seconding_sanity_check(
      const HypotheticalCandidate &hypothetical_candidate) {
    const auto &active_leaves = our_current_state_.per_leaf;
    const auto &implicit_view = *our_current_state_.implicit_view;

    std::vector<Hash> leaves_for_seconding;
    const auto candidate_para = candidatePara(hypothetical_candidate);
    const auto candidate_relay_parent = relayParent(hypothetical_candidate);
    const auto candidate_hash = candidateHash(hypothetical_candidate);

    auto proc_response = [&](bool is_member_or_potential, const Hash &head) {
      if (!is_member_or_potential) {
        SL_TRACE(logger_,
                 "Refusing to second candidate at leaf. Is not a potential "
                 "member. (candidate_hash={}, leaf_hash={})",
                 candidate_hash.get(),
                 head);
      } else {
        leaves_for_seconding.emplace_back(head);
      }
    };

    for (const auto &[head, leaf_state] : active_leaves) {
      if (is_type<ProspectiveParachainsMode>(leaf_state)) {
        const auto allowed_parents_for_para =
            implicit_view.known_allowed_relay_parents_under(
                head, {candidate_para.get()});
        if (!allowed_parents_for_para
            || std::find(allowed_parents_for_para->begin(),
                         allowed_parents_for_para->end(),
                         candidate_relay_parent.get())
                   == allowed_parents_for_para->end()) {
          continue;
        }

        bool is_member_or_potential = false;
        for (auto &&[candidate, leaves] :
             prospective_parachains_->answer_hypothetical_membership_request(
                 std::span<const HypotheticalCandidate>{&hypothetical_candidate,
                                                        1},
                 {{head}})) {
          if (candidateHash(candidate).get() != candidate_hash.get()) {
            continue;
          }

          for (const auto &leaf : leaves) {
            if (leaf == head) {
              is_member_or_potential = true;
              break;
            }
          }

          if (is_member_or_potential) {
            break;
          }
        }

        proc_response(is_member_or_potential, head);
      } else {
        if (head == candidate_relay_parent.get()) {
          if (auto seconded = if_type<const SecondedList>(leaf_state)) {
            if (seconded->get().contains(candidate_para.get())) {
              return std::nullopt;
            }
          }

          proc_response(true, head);
        }
      }
    }

    if (leaves_for_seconding.empty()) {
      return std::nullopt;
    }

    return leaves_for_seconding;
  }

  bool ParachainProcessorImpl::canSecond(ParachainId candidate_para_id,
                                         const Hash &relay_parent,
                                         const CandidateHash &candidate_hash,
                                         const Hash &parent_head_data_hash) {
    auto per_relay_parent = tryGetStateByRelayParent(relay_parent);
    if (per_relay_parent) {
      if (per_relay_parent->get().prospective_parachains_mode) {
        if (auto seconding_allowed =
                seconding_sanity_check(HypotheticalCandidateIncomplete{
                    .candidate_hash = candidate_hash,
                    .candidate_para = candidate_para_id,
                    .parent_head_data_hash = parent_head_data_hash,
                    .candidate_relay_parent = relay_parent})) {
          return !seconding_allowed->empty();
        }
      }
    }
    return false;
  }

  void ParachainProcessorImpl::printStoragesLoad() {
    SL_TRACE(logger_,
             "[Parachain storages statistics]:"
             "\n\t-> state_by_relay_parent={}"
             "\n\t-> per_leaf={}"
             "\n\t-> per_candidate={}"
             "\n\t-> active_leaves={}"
             "\n\t-> collation_requests_cancel_handles={}"
             "\n\t-> validator_side.fetched_candidates={}",
             our_current_state_.state_by_relay_parent.size(),
             our_current_state_.per_leaf.size(),
             our_current_state_.per_candidate.size(),
             our_current_state_.validator_side.active_leaves.size(),
             our_current_state_.collation_requests_cancel_handles.size(),
             our_current_state_.validator_side.fetched_candidates.size());
    if (our_current_state_.implicit_view) {
      our_current_state_.implicit_view->printStoragesLoad();
    }
    prospective_parachains_->printStoragesLoad();
    bitfield_store_->printStoragesLoad();
    backing_store_->printStoragesLoad();
    av_store_->printStoragesLoad();
  }

  void ParachainProcessorImpl::handle_advertisement(
      const RelayHash &relay_parent,
      const libp2p::peer::PeerId &peer_id,
      std::optional<std::pair<CandidateHash, Hash>> &&prospective_candidate) {
    TRY_GET_OR_RET(opt_per_relay_parent,
                   tryGetStateByRelayParent(relay_parent));
    auto &per_relay_parent = opt_per_relay_parent->get();
    const ProspectiveParachainsModeOpt &relay_parent_mode =
        per_relay_parent.prospective_parachains_mode;

    TRY_GET_OR_RET(peer_state, pm_->getPeerState(peer_id));
    TRY_GET_OR_RET(collator_state, peer_state->get().collator_state);

    const ParachainId collator_para_id = collator_state->para_id;
    if (!per_relay_parent.assigned_core) {
      SL_TRACE(logger_,
               "We are not assigned. (peerd_id={}, collator={})",
               peer_id,
               collator_para_id);
      return;
    }

    const auto assigned_paras =
        per_relay_parent.claim_queue.iter_claims_for_core(
            *per_relay_parent.assigned_core);
    const bool any = (std::ranges::find(assigned_paras, collator_para_id)
                      != assigned_paras.end());

    if (!any) {
      SL_TRACE(logger_,
               "Invalid assignment. (peerd_id={}, collator={})",
               peer_id,
               collator_para_id);
      return;
    }

    // Check for protocol mismatch
    if (relay_parent_mode && !prospective_candidate) {
      SL_WARN(logger_, "Protocol mismatch. (peer_id={})", peer_id);
      return;
    }

    const auto candidate_hash =
        utils::map(prospective_candidate,
                   [](const auto &pair) { return std::cref(pair.first); });

    // Try to insert the advertisement
    auto insert_res = insertAdvertisement(
        peer_state->get(), relay_parent, relay_parent_mode, candidate_hash);
    if (insert_res.has_error()) {
      // If there is an error inserting the advertisement, log a trace message
      // and return
      SL_TRACE(logger_,
               "Insert advertisement error. (error={})",
               insert_res.error());
      return;
    }

    // Get the collator id and parachain id from the result of the advertisement
    // insertion
    const auto &[collator_id, para_id] = insert_res.value();
    if (!per_relay_parent.collations.hasSecondedSpace(relay_parent_mode)) {
      SL_TRACE(logger_, "Seconded limit reached.");
      return;
    }

    if (prospective_candidate) {
      auto &&[ch, parent_head_data_hash] = *prospective_candidate;
      const bool queue_advertisement =
          relay_parent_mode
          && !canSecond(
              collator_para_id, relay_parent, ch, parent_head_data_hash);

      if (queue_advertisement) {
        SL_TRACE(logger_,
                 "Seconding is not allowed by backing, queueing advertisement. "
                 "(candidate hash={}, relay_parent = {}, para id={})",
                 ch,
                 relay_parent,
                 para_id);
        return;
      }
    }

    if (auto result = enqueueCollation(relay_parent,
                                       para_id,
                                       peer_id,
                                       collator_id,
                                       std::move(prospective_candidate));
        result.has_error()) {
      SL_TRACE(logger_,
               "Failed to request advertised collation. (relay parent={}, para "
               "id={}, peer_id={}, error={})",
               relay_parent,
               para_id,
               peer_id,
               result.error());
    }
  }

  outcome::result<void> ParachainProcessorImpl::enqueueCollation(
      const RelayHash &relay_parent,
      ParachainId para_id,
      const libp2p::peer::PeerId &peer_id,
      const CollatorId &collator_id,
      std::optional<std::pair<CandidateHash, Hash>> &&prospective_candidate) {
    SL_TRACE(logger_,
             "Received advertise collation. (peer id={}, para id={}, relay "
             "parent={})",
             peer_id,
             para_id,
             relay_parent);

    auto per_relay_parent = tryGetStateByRelayParent(relay_parent);
    if (!per_relay_parent) {
      SL_TRACE(logger_,
               "Candidate relay parent went out of view for valid "
               "advertisement. (peer id={}, para id={}, relay parent={})",
               peer_id,
               para_id,
               relay_parent);
      return outcome::success();
    }

    const auto &relay_parent_mode =
        per_relay_parent->get().prospective_parachains_mode;
    auto &collations = per_relay_parent->get().collations;

    if (!collations.hasSecondedSpace(relay_parent_mode)) {
      SL_TRACE(logger_,
               "Limit of seconded collations reached for valid advertisement. "
               "(peer={}, para id={}, relay parent={})",
               peer_id,
               para_id,
               relay_parent);
      return outcome::success();
    }

    const auto pc = utils::map(prospective_candidate, [](const auto &p) {
      return network::ProspectiveCandidate{
          .candidate_hash = p.first,
          .parent_head_data_hash = p.second,
      };
    });

    PendingCollation pending_collation{
        .relay_parent = relay_parent,
        .para_id = para_id,
        .peer_id = peer_id,
        .prospective_candidate = pc,
        .commitments_hash = {},
    };

    switch (collations.status) {
      case CollationStatus::Fetching:
      case CollationStatus::WaitingOnValidation: {
        SL_TRACE(logger_,
                 "Added collation to the pending list. (peer_id={}, para "
                 "id={}, relay parent={})",
                 peer_id,
                 para_id,
                 relay_parent);

        collations.waiting_queue.emplace_back(std::move(pending_collation),
                                              collator_id);
      } break;
      case CollationStatus::Waiting: {
        std::ignore = fetchCollation(pending_collation, collator_id);
      } break;
      case CollationStatus::Seconded: {
        if (relay_parent_mode) {
          // Limit is not reached, it's allowed to second another
          // collation.
          std::ignore = fetchCollation(pending_collation, collator_id);
        } else {
          SL_TRACE(logger_,
                   "A collation has already been seconded. (peer_id={}, para "
                   "id={}, relay parent={})",
                   peer_id,
                   para_id,
                   relay_parent);
        }
      } break;
    }

    return outcome::success();
  }

  outcome::result<void> ParachainProcessorImpl::fetchCollation(
      const PendingCollation &pc, const CollatorId &id) {
    auto peer_state = pm_->getPeerState(pc.peer_id);
    if (!peer_state) {
      SL_TRACE(
          logger_, "No peer state. Unknown peer. (peer id={})", pc.peer_id);
      return Error::NO_PEER;
    }

    const auto candidate_hash =
        utils::map(pc.prospective_candidate,
                   [](const auto &v) { return std::cref(v.candidate_hash); });

    network::CollationVersion version = network::CollationVersion::VStaging;
    if (peer_state->get().collation_version) {
      version = *peer_state->get().collation_version;
    }

    if (peer_state->get().hasAdvertised(pc.relay_parent, candidate_hash)) {
      return fetchCollation(pc, id, version);
    }
    SL_WARN(logger_, "Not advertised. (peer id={})", pc.peer_id);
    return Error::NOT_ADVERTISED;
  }

  outcome::result<void> ParachainProcessorImpl::fetchCollation(
      const PendingCollation &pc,
      const CollatorId &id,
      network::CollationVersion version) {
    if (our_current_state_.collation_requests_cancel_handles.contains(pc)) {
      SL_WARN(logger_,
              "Already requested. (relay parent={}, para id={})",
              pc.relay_parent,
              pc.para_id);
      return Error::ALREADY_REQUESTED;
    }

    OUTCOME_TRY(per_relay_parent, getStateByRelayParent(pc.relay_parent));
    network::CollationEvent collation_event{
        .collator_id = id,
        .collator_protocol_version = version,
        .pending_collation = pc,
    };

    const auto peer_id = pc.peer_id;
    auto response_callback =
        [collation_event{std::move(collation_event)}, wptr{weak_from_this()}](
            outcome::result<network::CollationFetchingResponse>
                &&result) mutable {
          auto self = wptr.lock();
          if (!self) {
            return;
          }

          const RelayHash &relay_parent =
              collation_event.pending_collation.relay_parent;
          const libp2p::peer::PeerId &peer_id =
              collation_event.pending_collation.peer_id;

          SL_TRACE(self->logger_,
                   "Fetching collation from(peer={}, relay parent={})",
                   peer_id,
                   relay_parent);
          if (!result) {
            SL_WARN(self->logger_,
                    "Fetch collation from {}:{} failed with: {}",
                    peer_id,
                    relay_parent,
                    result.error());
            return;
          }

          self->handle_collation_fetch_response(std::move(collation_event),
                                                std::move(result).value());
        };

    SL_TRACE(logger_,
             "Requesting collation. (peer id={}, para id={}, relay parent={})",
             pc.peer_id,
             pc.para_id,
             pc.relay_parent);

    our_current_state_.collation_requests_cancel_handles.insert(pc);
    const auto maybe_candidate_hash =
        utils::map(pc.prospective_candidate,
                   [](const auto &v) { return std::cref(v.candidate_hash); });
    per_relay_parent.get().collations.status = CollationStatus::Fetching;
    per_relay_parent.get().collations.fetching_from.emplace(
        id, maybe_candidate_hash);

    if (network::CollationVersion::V1 == version) {
      network::CollationFetchingRequest fetch_collation_request{
          .relay_parent = pc.relay_parent,
          .para_id = pc.para_id,
      };
      router_->getReqCollationProtocol()->request(
          peer_id, fetch_collation_request, std::move(response_callback));
    } else if (network::CollationVersion::VStaging == version
               && maybe_candidate_hash) {
      network::vstaging::CollationFetchingRequest fetch_collation_request{
          .relay_parent = pc.relay_parent,
          .para_id = pc.para_id,
          .candidate_hash = maybe_candidate_hash->get(),
      };
      router_->getReqCollationProtocol()->request(
          peer_id, fetch_collation_request, std::move(response_callback));
    } else {
      UNREACHABLE;
    }
    return outcome::success();
  }

  void ParachainProcessorImpl::onFinalize() {
    BOOST_ASSERT(main_pool_handler_->isInCurrentThread());
    if (not isValidatingNode()) {
      return;
    }
    if (state_by_relay_parent_to_check_.empty()) {
      return;
    }
    const auto last_finalized_block = block_tree_->getLastFinalized().number;
    static std::optional<primitives::BlockNumber>
        previous_last_finalized_block = std::nullopt;
    primitives::BlockNumber current_block_number = 0;
    if (not previous_last_finalized_block) {
      previous_last_finalized_block = last_finalized_block;
      if (last_finalized_block == 0) {
        return;
      }
    } else {
      current_block_number = previous_last_finalized_block.value() + 1;
    }
    for (auto i = current_block_number - 1; i < last_finalized_block; ++i) {
      const auto block_hash_res = block_tree_->getBlockHash(i);
      if (not block_hash_res) {
        SL_DEBUG(logger_,
                 "Error {} getting block hash for block number {}",
                 block_hash_res.error(),
                 i);
        continue;
      }
      const auto &block_hash_opt = block_hash_res.value();
      if (not block_hash_opt) {
        continue;
      }
      const auto &block_hash = block_hash_opt.value();
      const auto session_index =
          parachain_host_->session_index_for_child(block_hash);
      if (not session_index) {
        SL_DEBUG(logger_,
                 "Error {} getting session index for block {}",
                 session_index.error(),
                 block_hash);
      }
      metric_session_index_->set(session_index.value());
      proceedVotesOnRelayParent(block_hash);
    }
    previous_last_finalized_block = last_finalized_block;
    for (auto it = relay_parent_depth_.begin();
         it != relay_parent_depth_.end();) {
      if (it->second < last_finalized_block) {
        const auto &relay_parent = it->first;
        const auto jit = state_by_relay_parent_to_check_.find(relay_parent);
        if (jit != state_by_relay_parent_to_check_.end()) {
          proceedVotesOnRelayParent(relay_parent);
        }
        it = relay_parent_depth_.erase(it);
      } else {
        ++it;
      }
    }
  }

  void ParachainProcessorImpl::proceedVotesOnRelayParent(
      const primitives::BlockHash &block_hash) {
    const auto it = state_by_relay_parent_to_check_.find(block_hash);
    if (it == state_by_relay_parent_to_check_.end()) {
      return;
    }

    auto cleanup_guard = std::unique_ptr<void, std::function<void(void *)>>(
        new int, [this, &block_hash](void *) {
          state_by_relay_parent_to_check_.erase(block_hash);
        });

    const auto &parachain_state = it->second;

    if (not parachain_state.assigned_core) {
      return;
    }

    const auto assigned_core = parachain_state.assigned_core.value();
    const auto group_it =
        parachain_state.table_context.groups.find(assigned_core);
    if (group_it == parachain_state.table_context.groups.end()) {
      return;
    }

    const auto validator_index_res =
        utils::map(parachain_state.table_context.validator,
                   [](const auto &signer) { return signer.validatorIndex(); });
    if (not validator_index_res) {
      return;
    }

    const auto validator_index = validator_index_res.value();
    const auto &group = group_it->second;
    std::unordered_map<ValidatorIndex, std::size_t> group_validator_position;

    for (std::size_t pos = 0; pos < group.size(); ++pos) {
      group_validator_position.emplace(group[pos], pos);
    }

    const auto validator_position_it =
        group_validator_position.find(validator_index);
    if (validator_position_it == group_validator_position.end()) {
      return;
    }

    const auto validator_position = validator_position_it->second;
    const auto &availability_cores = parachain_state.availability_cores;
    if (assigned_core >= availability_cores.size()) {
      return;
    }

    const auto parachain_id_opt =
        extractParachainId(availability_cores[assigned_core]);
    if (not parachain_id_opt) {
      return;
    }
    const auto &parachain_id = parachain_id_opt.value();
    const auto candidate_res = parachain_host_->candidate_pending_availability(
        block_hash, parachain_id);
    if (not candidate_res) {
      SL_DEBUG(logger_,
               "Candidate pending availability error {} on relay parent {}",
               candidate_res.error(),
               block_hash);
      return;
    }
    const auto &candidate_opt = candidate_res.value();
    if (not candidate_opt) {
      return;
    }

    const auto block_body_res = block_tree_->getBlockBody(block_hash);
    if (not block_body_res) {
      SL_DEBUG(logger_,
               "Block body error {} for block {}",
               block_body_res.error(),
               block_hash);
      return;
    }

    const auto &block_body = block_body_res.value();
    const auto parachain_inherent_data =
        extractParachainInherentData(block_body);
    if (not parachain_inherent_data) {
      return;
    }

    bool explicit_found = false, implicit_found = false;
    checkCandidateVotes(parachain_inherent_data.value(),
                        candidate_opt.value(),
                        validator_position,
                        explicit_found,
                        implicit_found);

    if (explicit_found) {
      SL_TRACE(logger_,
               "Explicit vote found for parachain {} on relay parent {}",
               parachain_id,
               block_hash);
      metric_kagome_parachain_candidate_explicit_votes_total_->inc();
    } else if (implicit_found) {
      SL_TRACE(logger_,
               "Implicit vote found for parachain {} on relay parent {}",
               parachain_id,
               block_hash);
      metric_kagome_parachain_candidate_implicit_votes_total_->inc();
    } else {
      SL_TRACE(logger_,
               "No vote found for parachain {} on relay parent {}",
               parachain_id,
               block_hash);
      metric_kagome_parachain_candidate_no_votes_total_->inc();
    }
  }

  std::optional<ParachainId> ParachainProcessorImpl::extractParachainId(
      const runtime::CoreState &core) const {
    if (auto occupied_core = std::get_if<runtime::OccupiedCore>(&core)) {
      return occupied_core->candidate_descriptor.para_id;
    }
    return std::nullopt;
  }

  std::optional<parachain::ParachainInherentData>
  ParachainProcessorImpl::extractParachainInherentData(
      const std::vector<primitives::Extrinsic> &block_body) const {
    for (const auto &extrinsic : block_body) {
      if (extrinsic.data.size() < 3
          || extrinsic.data[0] != parachain_inherent_data_extrinsic_version
          || extrinsic.data[1] != parachain_inherent_data_call
          || extrinsic.data[2] != parachain_inherent_data_module) {
        continue;
      }

      std::vector<uint8_t> buffer(extrinsic.data.begin() + 3,
                                  extrinsic.data.end());
      auto decode_res = scale::decode<parachain::ParachainInherentData>(buffer);

      if (decode_res) {
        return decode_res.value();
      }

      SL_DEBUG(logger_,
               "Failed to decode ParachainInherentData: {}",
               decode_res.error());
    }

    return std::nullopt;
  }

  void ParachainProcessorImpl::checkCandidateVotes(
      const parachain::ParachainInherentData &parachain_inherent_data,
      const runtime::CommittedCandidateReceipt &candidate,
      std::size_t validator_position,
      bool &explicit_found,
      bool &implicit_found) const {
    for (const auto &backed_candidate :
         parachain_inherent_data.backed_candidates) {
      if (backed_candidate.candidate != candidate) {
        continue;
      }

      if (backed_candidate.validator_indices.size() <= validator_position
          || backed_candidate.validity_votes.size() <= validator_position
          || not backed_candidate.validator_indices[validator_position]) {
        return;
      }

      boost::apply_visitor(
          [&](const auto &attestation) {
            using T = std::decay_t<decltype(attestation)>;
            if constexpr (std::is_same_v<
                              T,
                              network::ValidityAttestation::Implicit>) {
              implicit_found = true;
            } else if constexpr (std::is_same_v<
                                     T,
                                     network::ValidityAttestation::Explicit>) {
              explicit_found = true;
            }
          },
          backed_candidate.validity_votes[validator_position].kind);

      break;
    }
  }

}  // namespace kagome::parachain<|MERGE_RESOLUTION|>--- conflicted
+++ resolved
@@ -469,7 +469,6 @@
           mode ? std::move(pruned_h) : std::vector<Hash>{removed};
 
       for (const auto &removed : pruned) {
-<<<<<<< HEAD
         auto it = our_current_state_.state_by_relay_parent.find(removed);
         if (it != our_current_state_.state_by_relay_parent.end()) {
           const auto &relay_parent = it->first;
@@ -484,10 +483,7 @@
           }
           our_current_state_.state_by_relay_parent.erase(it);
         }
-=======
         std::cout << fmt::format("---> PRUNED {}\n", removed);
-        our_current_state_.state_by_relay_parent.erase(removed);
->>>>>>> 28105165
 
         {  /// remove cancelations
           auto &container =
@@ -804,12 +800,9 @@
         } else {
           const auto &relay_parent = it->first;
           _keeper_.emplace_back(it->second.per_session_state);
-<<<<<<< HEAD
           state_by_relay_parent_to_check_[relay_parent] = std::move(it->second);
           relay_parent_depth_[relay_parent] = block_header.number;
-=======
           std::cout << fmt::format("---> ERASED {}\n", it->first);
->>>>>>> 28105165
           it = our_current_state_.state_by_relay_parent.erase(it);
         }
       }
