/**
 * Copyright Soramitsu Co., Ltd. All Rights Reserved.
 * SPDX-License-Identifier: Apache-2.0
 */

#include "parachain/validator/parachain_processor.hpp"

#include <array>
#include <gsl/span>
#include <unordered_map>

#include <erasure_coding/erasure_coding.h>

#include "crypto/crypto_store/session_keys.hpp"
#include "crypto/hasher.hpp"
#include "crypto/sr25519_provider.hpp"
#include "network/common.hpp"
#include "network/helpers/peer_id_formatter.hpp"
#include "network/impl/protocols/protocol_error.hpp"
#include "network/peer_manager.hpp"
#include "network/router.hpp"
#include "parachain/availability/chunks.hpp"
#include "parachain/availability/proof.hpp"
#include "parachain/candidate_view.hpp"
#include "parachain/peer_relay_parent_knowledge.hpp"
#include "scale/scale.hpp"
#include "utils/async_sequence.hpp"
#include "utils/profiler.hpp"

OUTCOME_CPP_DEFINE_CATEGORY(kagome::parachain,
                            ParachainProcessorImpl::Error,
                            e) {
  using E = kagome::parachain::ParachainProcessorImpl::Error;
  switch (e) {
    case E::RESPONSE_ALREADY_RECEIVED:
      return "Response already present";
    case E::COLLATION_NOT_FOUND:
      return "Collation not found";
    case E::KEY_NOT_PRESENT:
      return "Private key is not present";
    case E::VALIDATION_FAILED:
      return "Validate and make available failed";
    case E::VALIDATION_SKIPPED:
      return "Validate and make available skipped";
    case E::OUT_OF_VIEW:
      return "Out of view";
    case E::DUPLICATE:
      return "Duplicate";
    case E::NO_INSTANCE:
      return "No self instance";
    case E::NOT_A_VALIDATOR:
      return "Node is not a validator";
    case E::NOT_SYNCHRONIZED:
      return "Node not synchronized";
  }
  return "Unknown parachain processor error";
}

namespace {
  constexpr const char *kIsParachainValidator =
      "kagome_node_is_parachain_validator";
}

namespace kagome::parachain {

  ParachainProcessorImpl::ParachainProcessorImpl(
      std::shared_ptr<network::PeerManager> pm,
      std::shared_ptr<crypto::Sr25519Provider> crypto_provider,
      std::shared_ptr<network::Router> router,
      std::shared_ptr<boost::asio::io_context> this_context,
      std::shared_ptr<crypto::Hasher> hasher,
      std::shared_ptr<network::PeerView> peer_view,
      std::shared_ptr<ThreadPool> thread_pool,
      std::shared_ptr<parachain::BitfieldSigner> bitfield_signer,
      std::shared_ptr<parachain::PvfPrecheck> pvf_precheck,
      std::shared_ptr<parachain::BitfieldStore> bitfield_store,
      std::shared_ptr<parachain::BackingStore> backing_store,
      std::shared_ptr<parachain::Pvf> pvf,
      std::shared_ptr<parachain::AvailabilityStore> av_store,
      std::shared_ptr<runtime::ParachainHost> parachain_host,
      std::shared_ptr<parachain::ValidatorSignerFactory> signer_factory,
      const application::AppConfiguration &app_config,
      std::shared_ptr<application::AppStateManager> app_state_manager,
      primitives::events::BabeStateSubscriptionEnginePtr babe_status_observable,
      std::shared_ptr<authority_discovery::Query> query_audi)
      : pm_(std::move(pm)),
        crypto_provider_(std::move(crypto_provider)),
        router_(std::move(router)),
        this_context_(std::move(this_context)),
        hasher_(std::move(hasher)),
        peer_view_(std::move(peer_view)),
        thread_pool_(std::move(thread_pool)),
        pvf_(std::move(pvf)),
        signer_factory_(std::move(signer_factory)),
        bitfield_signer_(std::move(bitfield_signer)),
        pvf_precheck_(std::move(pvf_precheck)),
        bitfield_store_(std::move(bitfield_store)),
        backing_store_(std::move(backing_store)),
        av_store_(std::move(av_store)),
        parachain_host_(std::move(parachain_host)),
        app_config_(app_config),
        babe_status_observable_(std::move(babe_status_observable)),
        query_audi_{std::move(query_audi)},
        thread_handler_{thread_pool_->handler()} {
    BOOST_ASSERT(pm_);
    BOOST_ASSERT(peer_view_);
    BOOST_ASSERT(crypto_provider_);
    BOOST_ASSERT(this_context_);
    BOOST_ASSERT(router_);
    BOOST_ASSERT(hasher_);
    BOOST_ASSERT(thread_pool_);
    BOOST_ASSERT(bitfield_signer_);
    BOOST_ASSERT(bitfield_store_);
    BOOST_ASSERT(backing_store_);
    BOOST_ASSERT(pvf_);
    BOOST_ASSERT(av_store_);
    BOOST_ASSERT(parachain_host_);
    BOOST_ASSERT(signer_factory_);
    BOOST_ASSERT(babe_status_observable_);
    BOOST_ASSERT(query_audi_);
    app_state_manager->takeControl(*this);

    metrics_registry_->registerGaugeFamily(
        kIsParachainValidator,
        "Tracks if the validator participates in parachain consensus. "
        "Parachain validators are a subset of the active set validators that "
        "perform approval checking of all parachain candidates in a session. "
        "Updates at session boundary.");
    metric_is_parachain_validator_ =
        metrics_registry_->registerGaugeMetric(kIsParachainValidator);
    metric_is_parachain_validator_->set(false);
  }

  bool ParachainProcessorImpl::prepare() {
    bitfield_signer_->setBroadcastCallback(
        [log{logger_}, wptr_self{weak_from_this()}](
            const primitives::BlockHash &relay_parent,
            const network::SignedBitfield &bitfield) {
          log->info("Distribute bitfield on {}", relay_parent);
          if (auto self = wptr_self.lock()) {
            auto msg = std::make_shared<
                network::WireMessage<network::ValidatorProtocolMessage>>(
                network::BitfieldDistribution{relay_parent, bitfield});

            self->pm_->getStreamEngine()->broadcast(
                self->router_->getValidationProtocol(), msg);
          }
        });

    babe_status_observer_ =
        std::make_shared<primitives::events::BabeStateEventSubscriber>(
            babe_status_observable_, false);
    babe_status_observer_->subscribe(
        babe_status_observer_->generateSubscriptionSetId(),
        primitives::events::BabeStateEventType::kSyncState);
    babe_status_observer_->setCallback(
        [wself{weak_from_this()}, was_synchronized = false](
            auto /*set_id*/,
            bool &synchronized,
            auto /*event_type*/,
            const primitives::events::BabeStateEventParams &event) mutable {
          if (auto self = wself.lock()) {
            if (event == consensus::babe::Babe::State::SYNCHRONIZED) {
              if (not was_synchronized) {
                self->bitfield_signer_->start(
                    self->peer_view_->intoChainEventsEngine());
                self->pvf_precheck_->start(
                    self->peer_view_->intoChainEventsEngine());
                was_synchronized = true;
              }
            }
            if (was_synchronized) {
              if (!synchronized) {
                synchronized = true;
                auto my_view = self->peer_view_->getMyView();
                if (!my_view) {
                  SL_WARN(self->logger_,
                          "Broadcast my view failed, "
                          "because my view still not exists.");
                  return;
                }

                SL_TRACE(self->logger_,
                         "Broadcast my view because synchronized.");
                self->broadcastView(my_view->get().view);
              }
            }
          }
        });

    chain_sub_ = std::make_shared<primitives::events::ChainEventSubscriber>(
        peer_view_->intoChainEventsEngine());
    chain_sub_->subscribe(
        chain_sub_->generateSubscriptionSetId(),
        primitives::events::ChainEventType::kDeactivateAfterFinalization);
    chain_sub_->setCallback(
        [wptr{weak_from_this()}](
            auto /*set_id*/,
            auto && /*internal_obj*/,
            auto /*event_type*/,
            const primitives::events::ChainEventParams &event) {
          if (auto self = wptr.lock()) {
            if (auto const value = if_type<
                    const primitives::events::RemoveAfterFinalizationParams>(
                    event)) {
              self->our_current_state_.active_leaves.exclusiveAccess(
                  [&](auto &active_leaves) {
                    for (auto const &lost : value->get()) {
                      SL_TRACE(self->logger_,
                               "Remove from storages.(relay parent={})",
                               lost);

                      self->backing_store_->remove(lost);
                      self->av_store_->remove(lost);
                      self->bitfield_store_->remove(lost);
                      active_leaves.erase(lost);
                    }
                  });
            }
          }
        });

    my_view_sub_ = std::make_shared<network::PeerView::MyViewSubscriber>(
        peer_view_->getMyViewObservable(), false);
    my_view_sub_->subscribe(my_view_sub_->generateSubscriptionSetId(),
                            network::PeerView::EventType::kViewUpdated);
    my_view_sub_->setCallback(
        [wptr{weak_from_this()}](auto /*set_id*/,
                                 auto && /*internal_obj*/,
                                 auto /*event_type*/,
                                 const network::ExView &event) {
          if (auto self = wptr.lock()) {
            /// clear caches
            BOOST_ASSERT(
                self->this_context_->get_executor().running_in_this_thread());
            auto const &relay_parent =
                primitives::calculateBlockHash(event.new_head, *self->hasher_)
                    .value();

            self->our_current_state_.active_leaves.exclusiveAccess(
                [&](auto &active_leaves) {
                  for (auto const &lost : event.lost) {
                    SL_TRACE(self->logger_,
                             "Removed backing task.(relay parent={})",
                             lost);

                    self->our_current_state_.state_by_relay_parent.erase(lost);
                    self->pending_candidates.exclusiveAccess(
                        [&](auto &container) { container.erase(lost); });
                    active_leaves.erase(lost);
                  }
                  active_leaves.insert(relay_parent);
                });
            if (auto r = self->canProcessParachains(); r.has_error()) {
              return;
            }

            self->createBackingTask(relay_parent);
            SL_TRACE(self->logger_,
                     "Update my view.(new head={}, finalized={}, leaves={})",
                     relay_parent,
                     event.view.finalized_number_,
                     event.view.heads_.size());
            self->broadcastView(event.view);
          }
        });
    return true;
  }

  void ParachainProcessorImpl::broadcastViewExcept(
      const libp2p::peer::PeerId &peer_id, const network::View &view) const {
    auto msg = std::make_shared<
        network::WireMessage<network::ValidatorProtocolMessage>>(
        network::ViewUpdate{.view = view});
    pm_->getStreamEngine()->broadcast(
        router_->getValidationProtocol(),
        msg,
        [&](const libp2p::peer::PeerId &p) { return peer_id != p; });
  }

  void ParachainProcessorImpl::broadcastView(const network::View &view) const {
    auto msg = std::make_shared<
        network::WireMessage<network::ValidatorProtocolMessage>>(
        network::ViewUpdate{.view = view});
    pm_->getStreamEngine()->broadcast(router_->getCollationProtocol(), msg);
    pm_->getStreamEngine()->broadcast(router_->getValidationProtocol(), msg);
  }

  outcome::result<std::optional<ValidatorSigner>>
  ParachainProcessorImpl::isParachainValidator(
      const primitives::BlockHash &relay_parent) const {
    return signer_factory_->at(relay_parent);
  }

  outcome::result<void> ParachainProcessorImpl::canProcessParachains() const {
    if (!isValidatingNode()) {
      return Error::NOT_A_VALIDATOR;
    }
    if (!babe_status_observer_->get()) {
      return Error::NOT_SYNCHRONIZED;
    }
    return outcome::success();
  }

  bool ParachainProcessorImpl::start() {
    thread_handler_->start();
    return true;
  }

  outcome::result<kagome::parachain::ParachainProcessorImpl::RelayParentState>
  ParachainProcessorImpl::initNewBackingTask(
      const primitives::BlockHash &relay_parent) {
    bool is_parachain_validator = false;
    auto metric_updater = gsl::finally([self{this}, &is_parachain_validator] {
      self->metric_is_parachain_validator_->set(is_parachain_validator);
    });
    OUTCOME_TRY(validators, parachain_host_->validators(relay_parent));
    OUTCOME_TRY(groups, parachain_host_->validator_groups(relay_parent));
    OUTCOME_TRY(cores, parachain_host_->availability_cores(relay_parent));
    OUTCOME_TRY(validator, isParachainValidator(relay_parent));
    auto &[validator_groups, group_rotation_info] = groups;

    if (!validator) {
      SL_TRACE(logger_, "Not a validator, or no para keys.");
      return Error::KEY_NOT_PRESENT;
    }
    is_parachain_validator = true;

    const auto n_cores = cores.size();
    std::optional<ParachainId> assignment;
    std::optional<CollatorId> required_collator;

    std::unordered_map<ParachainId, std::vector<ValidatorIndex>> out_groups;
    for (CoreIndex core_index = 0;
         core_index < static_cast<CoreIndex>(cores.size());
         ++core_index) {
      if (const auto *scheduled =
              boost::get<const network::ScheduledCore>(&cores[core_index])) {
        const auto group_index =
            group_rotation_info.groupForCore(core_index, n_cores);
        if (group_index < validator_groups.size()) {
          auto &g = validator_groups[group_index];
          if (g.contains(validator->validatorIndex())) {
            assignment = scheduled->para_id;
            required_collator = scheduled->collator;
          }
          out_groups[scheduled->para_id] = g.validators;
        }
      }
    }

    logger_->info(
        "Inited new backing task.(assignment={}, our index={}, relay "
        "parent={})",
        assignment,
        validator->validatorIndex(),
        relay_parent);

    return RelayParentState{
        .assignment = assignment,
        .seconded = {},
        .our_index = validator->validatorIndex(),
        .required_collator = required_collator,
        .table_context =
            TableContext{
                .validator = std::move(validator),
                .groups = std::move(out_groups),
                .validators = std::move(validators),
            },
        .awaiting_validation = {},
        .issued_statements = {},
        .peers_advertised = {},
        .fallbacks = {},
    };
  }

  void ParachainProcessorImpl::createBackingTask(
      const primitives::BlockHash &relay_parent) {
    BOOST_ASSERT(this_context_->get_executor().running_in_this_thread());
    auto rps_result = initNewBackingTask(relay_parent);
    if (rps_result.has_value()) {
      storeStateByRelayParent(relay_parent, std::move(rps_result.value()));
    } else {
      logger_->error(
          "Relay parent state was not created. (relay parent={}, error={})",
          relay_parent,
          rps_result.error().message());
    }
  }

  void ParachainProcessorImpl::handleFetchedCollation(
      network::CollationEvent &&pending_collation,
      network::CollationFetchingResponse &&response) {
    logger_->trace(
        "Processing collation from {}, relay parent: {}, para id: {}",
        pending_collation.pending_collation.peer_id,
        pending_collation.pending_collation.relay_parent,
        pending_collation.pending_collation.para_id);

    auto opt_parachain_state = tryGetStateByRelayParent(
        pending_collation.pending_collation.relay_parent);
    if (!opt_parachain_state) {
      logger_->trace("Fetched collation from {}:{} out of view",
                     pending_collation.pending_collation.peer_id,
                     pending_collation.pending_collation.relay_parent);
      return;
    }

    auto &parachain_state = opt_parachain_state->get();
    auto &assignment = parachain_state.assignment;
    auto &seconded = parachain_state.seconded;
    auto &issued_statements = parachain_state.issued_statements;

    const network::CandidateDescriptor &descriptor =
        candidateDescriptorFrom(response);
    primitives::BlockHash const candidate_hash = candidateHashFrom(response);

    if (parachain_state.required_collator
        && *parachain_state.required_collator != descriptor.collator_id) {
      logger_->warn(
          "Fetched collation from wrong collator: received {} from {}",
          descriptor.collator_id,
          pending_collation.pending_collation.peer_id);
      return;
    }

    auto *collation_response =
        boost::get<network::CollationResponse>(&response.response_data);
    if (nullptr == collation_response) {
      logger_->warn("Not a CollationResponse message from {}.",
                    pending_collation.pending_collation.peer_id);
      return;
    }

    const auto candidate_para_id = descriptor.para_id;
    if (candidate_para_id != assignment) {
      logger_->warn(
          "Try to second for para_id {} out of our assignment {}.",
          candidate_para_id,
          assignment ? std::to_string(*assignment) : "{no assignment}");
      return;
    }

    if (seconded) {
      logger_->debug("Already have seconded block {} instead of {}.",
                     seconded->toString(),
                     candidate_hash);
      return;
    }

    if (issued_statements.count(candidate_hash) != 0) {
      logger_->debug("Statement of {} already issued.", candidate_hash);
      return;
    }

    const auto can_process =
        pending_candidates.exclusiveAccess([&](auto &container) {
          auto it =
              container.find(pending_collation.pending_collation.relay_parent);
          if (it != container.end()) {
            logger_->warn(
                "Trying to insert a pending candidate on {} failed, because "
                "there is already one.",
                pending_collation.pending_collation.relay_parent);
            return false;
          }
          pending_collation.pending_collation.commitments_hash =
              collation_response->receipt.commitments_hash;
          container.insert(
              std::make_pair(pending_collation.pending_collation.relay_parent,
                             pending_collation));
          return true;
        });

    if (can_process) {
      appendAsyncValidationTask<ValidationTaskType::kSecond>(
          std::move(collation_response->receipt),
          std::move(collation_response->pov),
          pending_collation.pending_collation.relay_parent,
          pending_collation.pending_collation.peer_id,
          parachain_state,
          candidate_hash,
          parachain_state.table_context.validators.size());
    }
  }

  void ParachainProcessorImpl::onValidationProtocolMsg(
      const libp2p::peer::PeerId &peer_id,
      const network::ValidatorProtocolMessage &message) {
    if (auto m{boost::get<network::BitfieldDistributionMessage>(&message)}) {
      auto bd{boost::get<network::BitfieldDistribution>(m)};
      BOOST_ASSERT_MSG(
          bd, "BitfieldDistribution is not present. Check message format.");

      SL_TRACE(logger_,
               "Imported bitfield {} {}",
               bd->data.payload.ix,
               bd->relay_parent);
      bitfield_store_->putBitfield(bd->relay_parent, bd->data);
      return;
    }

    if (auto msg{boost::get<network::StatementDistributionMessage>(&message)}) {
      if (auto statement_msg{boost::get<network::Seconded>(msg)}) {
        if (auto r = canProcessParachains(); r.has_error()) {
          return;
        }
        if (auto r = isParachainValidator(statement_msg->relay_parent);
            r.has_error() || !r.value()) {
          return;
        }
        SL_TRACE(
            logger_, "Imported statement on {}", statement_msg->relay_parent);
        handleStatement(
            peer_id, statement_msg->relay_parent, statement_msg->statement);
      }
      return;
    }
  }

  template <typename F>
  void ParachainProcessorImpl::requestPoV(
      const libp2p::peer::PeerInfo &peer_info,
      const CandidateHash &candidate_hash,
      F &&callback) {
    /// TODO(iceseer): request PoV from validator, who seconded candidate
    /// But now we can assume, that if we received either `seconded` or `valid`
    /// from some peer, than we expect this peer has valid PoV, which we can
    /// request.

    logger_->info("Requesting PoV.(candidate hash={}, peer={})",
                  candidate_hash,
                  peer_info.id);

    auto protocol = router_->getReqPovProtocol();
    BOOST_ASSERT(protocol);

    protocol->request(peer_info, candidate_hash, std::forward<F>(callback));
  }

  std::optional<runtime::SessionInfo>
  ParachainProcessorImpl::retrieveSessionInfo(const RelayHash &relay_parent) {
    if (auto session_index =
            parachain_host_->session_index_for_child(relay_parent);
        session_index.has_value()) {
      if (auto session_info = parachain_host_->session_info(
              relay_parent, session_index.value());
          session_info.has_value()) {
        return session_info.value();
      }
    }
    return std::nullopt;
  }

  void ParachainProcessorImpl::kickOffValidationWork(
      const RelayHash &relay_parent,
      AttestingData &attesting_data,
      RelayParentState &parachain_state) {
    const auto candidate_hash{candidateHashFrom(attesting_data.candidate)};

    BOOST_ASSERT(this_context_->get_executor().running_in_this_thread());
    if (!parachain_state.awaiting_validation.insert(candidate_hash).second) {
      return;
    }

    const auto &collator_id =
        collatorIdFromDescriptor(attesting_data.candidate.descriptor);
    if (parachain_state.required_collator
        && collator_id != *parachain_state.required_collator) {
      parachain_state.issued_statements.insert(candidate_hash);
      return;
    }

    auto session_info = retrieveSessionInfo(relay_parent);
    if (!session_info) {
      SL_WARN(logger_, "No session info.(relay_parent={})", relay_parent);
      return;
    }

    if (session_info->discovery_keys.size() <= attesting_data.from_validator) {
      SL_ERROR(logger_,
               "Invalid validator index.(relay_parent={}, validator_index={})",
               relay_parent,
               attesting_data.from_validator);
      return;
    }

    const auto &authority_id =
        session_info->discovery_keys[attesting_data.from_validator];
    if (auto peer = query_audi_->get(authority_id)) {
      requestPoV(
          *peer,
          candidate_hash,
          [candidate{attesting_data.candidate},
           candidate_hash,
           wself{weak_from_this()},
           relay_parent,
           peer_id{peer->id}](auto &&pov_response_result) mutable {
            if (auto self = wself.lock()) {
              auto parachain_state =
                  self->tryGetStateByRelayParent(relay_parent);
              if (!parachain_state) {
                self->logger_->warn(
                    "After request pov no parachain state on relay_parent {}",
                    relay_parent);
                return;
              }

              if (!pov_response_result) {
                self->logger_->warn("Request PoV on relay_parent {} failed {}",
                                    relay_parent,
                                    pov_response_result.error().message());
                return;
              }

              network::ResponsePov &opt_pov = pov_response_result.value();
              auto p{boost::get<network::ParachainBlock>(&opt_pov)};
              if (!p) {
                self->logger_->warn("No PoV.(candidate={})", candidate_hash);
                self->onAttestNoPoVComplete(relay_parent, candidate_hash);
                return;
              }

              self->logger_->info(
                  "PoV received.(relay_parent={}, candidate hash={}, peer={})",
                  relay_parent,
                  candidate_hash,
                  peer_id);
              self->appendAsyncValidationTask<ValidationTaskType::kAttest>(
                  std::move(candidate),
                  std::move(*p),
                  relay_parent,
                  peer_id,
                  parachain_state->get(),
                  candidate_hash,
                  parachain_state->get().table_context.validators.size());
            }
          });
    }
  }

  outcome::result<network::FetchChunkResponse>
  ParachainProcessorImpl::OnFetchChunkRequest(
      const network::FetchChunkRequest &request) {
    if (auto chunk =
            av_store_->getChunk(request.candidate, request.chunk_index)) {
      return network::Chunk{
          .data = chunk->chunk,
          .proof = chunk->proof,
      };
    }
    return network::FetchChunkResponse{};
  }

  template <ParachainProcessorImpl::ValidationTaskType kMode>
  void ParachainProcessorImpl::appendAsyncValidationTask(
      network::CandidateReceipt &&candidate,
      network::ParachainBlock &&pov,
      const primitives::BlockHash &relay_parent,
      const libp2p::peer::PeerId &peer_id,
      RelayParentState &parachain_state,
      const primitives::BlockHash &candidate_hash,
      size_t n_validators) {
    BOOST_ASSERT(this_context_->get_executor().running_in_this_thread());
    parachain_state.awaiting_validation.insert(candidate_hash);

    logger_->info(
        "Starting validation task.(para id={}, "
        "relay parent={}, peer={})",
        candidate.descriptor.para_id,
        relay_parent,
        peer_id);

    sequenceIgnore(
        thread_handler_->io_context()->wrap(
            asAsync([wself{weak_from_this()},
                     candidate{std::move(candidate)},
                     pov{std::move(pov)},
                     peer_id,
                     relay_parent,
                     n_validators]() mutable
                    -> outcome::result<
                        ParachainProcessorImpl::ValidateAndSecondResult> {
              if (auto self = wself.lock()) {
                if (auto result =
                        self->validateAndMakeAvailable(std::move(candidate),
                                                       std::move(pov),
                                                       peer_id,
                                                       relay_parent,
                                                       n_validators);
                    result.has_error()) {
                  self->logger_->warn("Validation task failed.(error={})",
                                      result.error().message());
                  return result.as_failure();
                } else {
                  return result;
                }
              }
              return Error::NO_INSTANCE;
            })),
        this_context_->wrap(
            asAsync([wself{weak_from_this()}, peer_id, candidate_hash](
                        auto &&validate_and_second_result) mutable
                    -> outcome::result<void> {
              if (auto self = wself.lock()) {
                auto parachain_state = self->tryGetStateByRelayParent(
                    validate_and_second_result.relay_parent);
                if (!parachain_state) {
                  self->logger_->warn(
                      "After validation no parachain state on relay_parent {}",
                      validate_and_second_result.relay_parent);
                  return Error::OUT_OF_VIEW;
                }

                self->logger_->info(
                    "Async validation complete.(relay parent={}, para_id={})",
                    validate_and_second_result.relay_parent,
                    validate_and_second_result.candidate.descriptor.para_id);

                parachain_state->get().awaiting_validation.erase(
                    candidate_hash);
                auto q{std::move(validate_and_second_result)};
                if constexpr (kMode == ValidationTaskType::kSecond) {
                  self->onValidationComplete(peer_id, std::move(q));
                } else {
                  self->onAttestComplete(peer_id, std::move(q));
                }
                return outcome::success();
              }
              return Error::NO_INSTANCE;
            })));
  }

  std::optional<
      std::reference_wrapper<ParachainProcessorImpl::RelayParentState>>
  ParachainProcessorImpl::tryGetStateByRelayParent(
      const primitives::BlockHash &relay_parent) {
    BOOST_ASSERT(this_context_->get_executor().running_in_this_thread());
    const auto it = our_current_state_.state_by_relay_parent.find(relay_parent);
    if (it != our_current_state_.state_by_relay_parent.end()) {
      return it->second;
    }
    return std::nullopt;
  }

  ParachainProcessorImpl::RelayParentState &
  ParachainProcessorImpl::storeStateByRelayParent(
      const primitives::BlockHash &relay_parent, RelayParentState &&val) {
    BOOST_ASSERT(this_context_->get_executor().running_in_this_thread());
    const auto &[it, inserted] =
        our_current_state_.state_by_relay_parent.insert(
            {relay_parent, std::move(val)});
    BOOST_ASSERT(inserted);
    return it->second;
  }

  void ParachainProcessorImpl::handleStatement(
      const libp2p::peer::PeerId &peer_id,
      const primitives::BlockHash &relay_parent,
      const network::SignedStatement &statement) {
    BOOST_ASSERT(this_context_->get_executor().running_in_this_thread());
    auto opt_parachain_state = tryGetStateByRelayParent(relay_parent);
    if (!opt_parachain_state) {
      logger_->trace(
          "Handled statement from {}:{} out of view", peer_id, relay_parent);
      return;
    }

    auto &parachain_state = opt_parachain_state->get();
    auto &assignment = parachain_state.assignment;
    auto &fallbacks = parachain_state.fallbacks;
    auto &awaiting_validation = parachain_state.awaiting_validation;

    if (auto result =
            importStatement(relay_parent, statement, parachain_state)) {
      if (result->imported.group_id != assignment) {
        SL_TRACE(
            logger_,
            "Registered statement from not our group(our: {}, registered: {}).",
            assignment,
            result->imported.group_id);
        return;
      }

      SL_TRACE(logger_,
               "Registered incoming statement.(relay_parent={}, peer={}).",
               relay_parent,
               peer_id);
      std::optional<std::reference_wrapper<AttestingData>> attesting_ref =
          visit_in_place(
              parachain::getPayload(statement).candidate_state,
              [&](const network::CommittedCandidateReceipt &seconded)
                  -> std::optional<std::reference_wrapper<AttestingData>> {
                auto const &candidate_hash = result->imported.candidate;
                auto opt_candidate =
                    backing_store_->get_candidate(candidate_hash);
                if (!opt_candidate) {
                  logger_->error("No candidate {}", candidate_hash);
                  return std::nullopt;
                }

                AttestingData attesting{
                    .candidate =
                        candidateFromCommittedCandidateReceipt(*opt_candidate),
                    .pov_hash = seconded.descriptor.pov_hash,
                    .from_validator = statement.payload.ix,
                    .backing = {}};

                auto const &[it, _] = fallbacks.insert(
                    std::make_pair(candidate_hash, std::move(attesting)));
                return it->second;
              },
              [&](const primitives::BlockHash &candidate_hash)
                  -> std::optional<std::reference_wrapper<AttestingData>> {
                auto it = fallbacks.find(candidate_hash);
                if (it == fallbacks.end()) {
                  return std::nullopt;
                }
                if (!parachain_state.our_index
                    || *parachain_state.our_index == statement.payload.ix) {
                  return std::nullopt;
                }
                if (awaiting_validation.count(candidate_hash) > 0) {
                  it->second.backing.push(statement.payload.ix);
                  return std::nullopt;
                }
                it->second.from_validator = statement.payload.ix;
                return it->second;
              },
              [&](const auto &)
                  -> std::optional<std::reference_wrapper<AttestingData>> {
                BOOST_ASSERT(!"Not used!");
                return std::nullopt;
              });

      if (attesting_ref) {
        kickOffValidationWork(
            relay_parent, attesting_ref->get(), parachain_state);
      }
    }
  }

  std::optional<ParachainProcessorImpl::ImportStatementSummary>
  ParachainProcessorImpl::importStatementToTable(
      ParachainProcessorImpl::RelayParentState &relayParentState,
      const primitives::BlockHash &candidate_hash,
      const network::SignedStatement &statement) {
    SL_TRACE(
        logger_, "Import statement into table.(candidate={})", candidate_hash);

    if (auto r = backing_store_->put(relayParentState.table_context.groups,
                                     statement)) {
      return ImportStatementSummary{
          .imported = *r,
          .attested = false,
      };
    }
    return std::nullopt;
  }

  void ParachainProcessorImpl::notifyBackedCandidate(
      const network::SignedStatement &statement) {
    logger_->error(
        "Not implemented. Should notify somebody that backed candidate "
        "appeared.");
  }

  std::optional<ParachainProcessorImpl::AttestedCandidate>
  ParachainProcessorImpl::attested(
      network::CommittedCandidateReceipt &&candidate,
      const BackingStore::StatementInfo &data,
      size_t validity_threshold) {
    const auto &validity_votes = data.second;
    const auto valid_votes = validity_votes.size();
    if (valid_votes < validity_threshold) {
      return std::nullopt;
    }

    std::vector<std::pair<ValidatorIndex, network::ValidityAttestation>>
        validity_votes_out;
    validity_votes_out.reserve(validity_votes.size());

    for (auto &[validator_index, validity_vote] : validity_votes) {
      auto validity_attestation = visit_in_place(
          validity_vote,
          [](const BackingStore::ValidityVoteIssued &val) {
            return network::ValidityAttestation{
                network::ValidityAttestation::Implicit{},
                ((BackingStore::Statement &)val).signature,
            };
          },
          [](const BackingStore::ValidityVoteValid &val) {
            return network::ValidityAttestation{
                network::ValidityAttestation::Explicit{},
                ((BackingStore::Statement &)val).signature,
            };
          });

      validity_votes_out.emplace_back(validator_index,
                                      std::move(validity_attestation));
    }

    return AttestedCandidate{
        .group_id = data.first,
        .candidate = std::move(candidate),
        .validity_votes = std::move(validity_votes_out),
    };
  }

  std::optional<ParachainProcessorImpl::AttestedCandidate>
  ParachainProcessorImpl::attested_candidate(
      const CandidateHash &digest,
      const ParachainProcessorImpl::TableContext &context) {
    if (auto opt_validity_votes = backing_store_->get_validity_votes(digest)) {
      auto &data = opt_validity_votes->get();
      const GroupIndex group = data.first;

      auto candidate{backing_store_->get_candidate(digest)};
      BOOST_ASSERT(candidate);

      const auto v_threshold = context.requisite_votes(group);
      return attested(std::move(*candidate), data, v_threshold);
    }
    return std::nullopt;
  }

  std::optional<BackingStore::BackedCandidate>
  ParachainProcessorImpl::table_attested_to_backed(
      AttestedCandidate &&attested, TableContext &table_context) {
    const auto para_id = attested.group_id;
    if (auto it = table_context.groups.find(para_id);
        it != table_context.groups.end()) {
      const auto &group = it->second;
      scale::BitVec validator_indices{};
      validator_indices.bits.resize(group.size(), false);

      std::vector<std::pair<size_t, size_t>> vote_positions;
      vote_positions.reserve(attested.validity_votes.size());

      auto position = [](const auto &container,
                         const auto &val) -> std::optional<size_t> {
        for (size_t ix = 0; ix < container.size(); ++ix) {
          if (val == container[ix]) {
            return ix;
          }
        }
        return std::nullopt;
      };

      for (size_t orig_idx = 0; orig_idx < attested.validity_votes.size();
           ++orig_idx) {
        const auto &id = attested.validity_votes[orig_idx].first;
        if (auto p = position(group, id)) {
          validator_indices.bits[*p] = true;
          vote_positions.emplace_back(orig_idx, *p);
        } else {
          logger_->critical(
              "Logic error: Validity vote from table does not correspond to "
              "group.");
          return std::nullopt;
        }
      }
      std::sort(
          vote_positions.begin(),
          vote_positions.end(),
          [](const auto &l, const auto &r) { return l.second < r.second; });

      std::vector<network::ValidityAttestation> validity_votes;
      validity_votes.reserve(vote_positions.size());
      for (const auto &[pos_in_votes, _pos_in_group] : vote_positions) {
        validity_votes.emplace_back(
            std::move(attested.validity_votes[pos_in_votes].second));
      }

      return BackingStore::BackedCandidate{
          .candidate = std::move(attested.candidate),
          .validity_votes = std::move(validity_votes),
          .validator_indices = std::move(validator_indices),
      };
    }
    return std::nullopt;
  }

  std::optional<ParachainProcessorImpl::ImportStatementSummary>
  ParachainProcessorImpl::importStatement(
      const network::RelayHash &relay_parent,
      const network::SignedStatement &statement,
      ParachainProcessorImpl::RelayParentState &relayParentState) {
    auto import_result = importStatementToTable(
        relayParentState,
        candidateHashFrom(parachain::getPayload(statement)),
        statement);

    if (import_result) {
      SL_TRACE(logger_,
               "Import result.(candidate={}, group id={}, validity votes={})",
               import_result->imported.candidate,
               import_result->imported.group_id,
               import_result->imported.validity_votes);

      if (auto attested = attested_candidate(import_result->imported.candidate,
                                             relayParentState.table_context)) {
        if (relayParentState.backed_hashes
                .insert(candidateHash(*hasher_, attested->candidate))
                .second) {
          if (auto backed = table_attested_to_backed(
                  std::move(*attested), relayParentState.table_context)) {
            SL_INFO(
                logger_,
                "Candidate backed.(candidate={}, para id={}, relay_parent={})",
                import_result->imported.candidate,
                import_result->imported.group_id,
                relay_parent);
            backing_store_->add(relay_parent, std::move(*backed));
          }
        }
      }
    }

    if (import_result && import_result->attested) {
      notifyBackedCandidate(statement);
    }
    return import_result;
  }

  template <ParachainProcessorImpl::StatementType kStatementType>
  std::optional<network::SignedStatement>
  ParachainProcessorImpl::createAndSignStatement(
      ValidateAndSecondResult &validation_result) {
    static_assert(kStatementType == StatementType::kSeconded
                  || kStatementType == StatementType::kValid);

    auto parachain_state =
        tryGetStateByRelayParent(validation_result.relay_parent);
    if (!parachain_state) {
      logger_->error("Create and sign statement. No such relay_parent {}.",
                     validation_result.relay_parent);
      return std::nullopt;
    }

    if (!parachain_state->get().our_index) {
      logger_->template warn(
          "We are not validators or we have no validator index.");
      return std::nullopt;
    }

    if constexpr (kStatementType == StatementType::kSeconded) {
      return createAndSignStatementFromPayload(
          network::Statement{
              .candidate_state =
                  network::CommittedCandidateReceipt{
                      .descriptor = validation_result.candidate.descriptor,
                      .commitments =
                          std::move(*validation_result.commitments)}},
          *parachain_state->get().our_index,
          parachain_state->get());
    } else if constexpr (kStatementType == StatementType::kValid) {
      return createAndSignStatementFromPayload(
          network::Statement{.candidate_state = candidateHashFrom(
                                 validation_result.candidate)},
          *parachain_state->get().our_index,
          parachain_state->get());
    }
  }

  template <typename T>
  std::optional<network::SignedStatement>
  ParachainProcessorImpl::createAndSignStatementFromPayload(
      T &&payload,
      ValidatorIndex validator_ix,
      RelayParentState &parachain_state) {
    /// TODO(iceseer):
    /// https://github.com/paritytech/polkadot/blob/master/primitives/src/v2/mod.rs#L1535-L1545
    auto sign_result =
        parachain_state.table_context.validator->sign(std::move(payload));
    if (sign_result.has_error()) {
      logger_->error(
          "Unable to sign Commited Candidate Receipt. Failed with error: {}",
          sign_result.error().message());
      return std::nullopt;
    }

    return sign_result.value();
  }

  template <typename F>
  bool ParachainProcessorImpl::tryOpenOutgoingStream(
      const libp2p::peer::PeerId &peer_id,
      std::shared_ptr<network::ProtocolBase> protocol,
      F &&callback) {
    auto stream_engine = pm_->getStreamEngine();
    BOOST_ASSERT(stream_engine);

    if (stream_engine->reserveOutgoing(peer_id, protocol)) {
      protocol->newOutgoingStream(
          libp2p::peer::PeerInfo{.id = peer_id, .addresses = {}},
          [callback{std::forward<F>(callback)},
           protocol,
           peer_id,
           wptr{weak_from_this()}](auto &&stream_result) mutable {
            auto self = wptr.lock();
            if (not self) {
              return;
            }

            auto stream_engine = self->pm_->getStreamEngine();
            stream_engine->dropReserveOutgoing(peer_id, protocol);

            if (!stream_result.has_value()) {
              self->logger_->warn("Unable to create stream {} with {}: {}",
                                  protocol->protocolName(),
                                  peer_id,
                                  stream_result.error());
              return;
            }

            auto stream = stream_result.value();
            if (auto add_result = stream_engine->addOutgoing(
                    std::move(stream_result.value()), protocol);
                !add_result) {
              self->logger_->error("Unable to store stream {} with {}: {}",
                                   protocol->protocolName(),
                                   peer_id,
                                   add_result.error().message());
              return;
            }

            std::forward<F>(callback)(std::move(stream));
          });
      return true;
    }
    return false;
  }

  template <typename F>
  bool ParachainProcessorImpl::tryOpenOutgoingCollatingStream(
      const libp2p::peer::PeerId &peer_id, F &&callback) {
    auto protocol = router_->getCollationProtocol();
    BOOST_ASSERT(protocol);

    return tryOpenOutgoingStream(
        peer_id, std::move(protocol), std::forward<F>(callback));
  }

  template <typename F>
  bool ParachainProcessorImpl::tryOpenOutgoingValidationStream(
      const libp2p::peer::PeerId &peer_id, F &&callback) {
    auto protocol = router_->getValidationProtocol();
    BOOST_ASSERT(protocol);

    return tryOpenOutgoingStream(
        peer_id, std::move(protocol), std::forward<F>(callback));
  }

  void ParachainProcessorImpl::sendMyView(
      const libp2p::peer::PeerId &peer_id,
      const std::shared_ptr<network::Stream> &stream,
      const std::shared_ptr<network::ProtocolBase> &protocol) {
    auto my_view = peer_view_->getMyView();
    if (!my_view) {
      logger_->error("sendMyView failed, because my view still is not exists.");
      return;
    }

    BOOST_ASSERT(protocol);
    logger_->info("Send my view.(peer={}, protocol={})",
                  peer_id,
                  protocol->protocolName());
    pm_->getStreamEngine()->template send(
        peer_id,
        protocol,
        std::make_shared<
            network::WireMessage<network::ValidatorProtocolMessage>>(
            network::ViewUpdate{.view = my_view->get().view}));
  }

  void ParachainProcessorImpl::onIncomingCollationStream(
      const libp2p::peer::PeerId &peer_id) {
    if (tryOpenOutgoingCollatingStream(
            peer_id, [wptr{weak_from_this()}, peer_id](auto &&stream) {
              if (auto self = wptr.lock()) {
                self->sendMyView(
                    peer_id, stream, self->router_->getCollationProtocol());
              }
            })) {
      SL_DEBUG(logger_, "Initiated collation protocol with {}", peer_id);
    }
  }

  void ParachainProcessorImpl::onIncomingValidationStream(
      const libp2p::peer::PeerId &peer_id) {
    if (tryOpenOutgoingValidationStream(
            peer_id, [wptr{weak_from_this()}, peer_id](auto &&stream) {
              if (auto self = wptr.lock()) {
                self->sendMyView(
                    peer_id, stream, self->router_->getValidationProtocol());
              }
            })) {
      logger_->info("Initiated validation protocol with {}", peer_id);
    }
  }

  network::ResponsePov ParachainProcessorImpl::getPov(
      CandidateHash &&candidate_hash) {
    if (auto res = av_store_->getPov(candidate_hash)) {
      return network::ResponsePov{*res};
    }
    return network::Empty{};
  }

  void ParachainProcessorImpl::onIncomingCollator(
      const libp2p::peer::PeerId &peer_id,
      network::CollatorPublicKey pubkey,
      network::ParachainId para_id) {
    pm_->setCollating(peer_id, pubkey, para_id);
  }

  void ParachainProcessorImpl::handleNotify(
      const libp2p::peer::PeerId &peer_id,
      const primitives::BlockHash &relay_parent) {
    if (tryOpenOutgoingCollatingStream(
            peer_id,
            [peer_id, relay_parent, wptr{weak_from_this()}](
                auto && /*stream*/) {
              auto self = wptr.lock();
              if (not self) {
                return;
              }
              self->handleNotify(peer_id, relay_parent);
            })) {
      return;
    }

    logger_->info("Send Seconded to collator.(peer={}, relay parent={})",
                  peer_id,
                  relay_parent);

    auto stream_engine = pm_->getStreamEngine();
    BOOST_ASSERT(stream_engine);

    auto collation_protocol = router_->getCollationProtocol();
    BOOST_ASSERT(collation_protocol);

    auto &statements_queue = our_current_state_.seconded_statements[peer_id];
    while (!statements_queue.empty()) {
      auto p{std::move(statements_queue.front())};
      statements_queue.pop_front();
      network::SignedStatement &statement = p.second;
      RelayHash &rp = p.first;

      pending_candidates.exclusiveAccess(
          [&](auto &container) { container.erase(rp); });

      stream_engine->send(
          peer_id,
          collation_protocol,
          std::make_shared<
              network::WireMessage<network::CollationProtocolMessage>>(
              network::CollationProtocolMessage(
                  network::CollationMessage(network::Seconded{
                      .relay_parent = rp, .statement = statement}))));
    }
  }

  void ParachainProcessorImpl::notify(
      const libp2p::peer::PeerId &peer_id,
      const primitives::BlockHash &relay_parent,
      const network::SignedStatement &statement) {
    our_current_state_.seconded_statements[peer_id].emplace_back(
        std::make_pair(relay_parent, statement));
    handleNotify(peer_id, relay_parent);
  }

  bool ParachainProcessorImpl::isValidatingNode() const {
    return (app_config_.roles().flags.authority == 1);
  }

  outcome::result<void> ParachainProcessorImpl::advCanBeProcessed(
      const primitives::BlockHash &relay_parent,
      const libp2p::peer::PeerId &peer_id) {
    BOOST_ASSERT(this_context_->get_executor().running_in_this_thread());
    OUTCOME_TRY(canProcessParachains());

    auto rps = our_current_state_.state_by_relay_parent.find(relay_parent);
    if (rps == our_current_state_.state_by_relay_parent.end()) {
      return Error::OUT_OF_VIEW;
    }

    if (rps->second.peers_advertised.count(peer_id) != 0ull) {
      return Error::DUPLICATE;
    }

    rps->second.peers_advertised.insert(peer_id);
    return outcome::success();
  }

  void ParachainProcessorImpl::onValidationComplete(
      const libp2p::peer::PeerId &peer_id,
      ValidateAndSecondResult &&validation_result) {
    logger_->trace("On validation complete. (peer={}, relay parent={})",
                   peer_id,
                   validation_result.relay_parent);

    auto opt_parachain_state =
        tryGetStateByRelayParent(validation_result.relay_parent);
    if (!opt_parachain_state) {
      logger_->trace("Validated candidate from {}:{} out of view",
                     peer_id,
                     validation_result.relay_parent);
      return;
    }

    auto &parachain_state = opt_parachain_state->get();
    auto &seconded = parachain_state.seconded;
    const auto candidate_hash = candidateHashFrom(validation_result.candidate);
    if (!validation_result.result) {
      logger_->warn("Candidate {} validation failed with: {}",
                    candidate_hash,
                    validation_result.result.error());
      // send invalid
    } else if (!seconded
               && parachain_state.issued_statements.count(candidate_hash)
                      == 0) {
      logger_->trace(
          "Second candidate complete. (candidate={}, peer={}, relay parent={})",
          candidate_hash,
          peer_id,
          validation_result.relay_parent);

      seconded = candidate_hash;
      parachain_state.issued_statements.insert(candidate_hash);
      if (auto statement = createAndSignStatement<StatementType::kSeconded>(
              validation_result)) {
        importStatement(
            validation_result.relay_parent, *statement, parachain_state);
        notifyStatementDistributionSystem(validation_result.relay_parent,
                                          *statement);
        notify(peer_id, validation_result.relay_parent, *statement);
      }
    }
  }

  void ParachainProcessorImpl::notifyStatementDistributionSystem(
      const primitives::BlockHash &relay_parent,
      const network::SignedStatement &statement) {
    auto se = pm_->getStreamEngine();
    BOOST_ASSERT(se);

    logger_->trace(
        "Broadcasting StatementDistributionMessage.(relay_parent={}, validator "
        "index={}, sig={})",
        relay_parent,
        statement.payload.ix,
        statement.signature);
    se->broadcast(
        router_->getValidationProtocol(),
        std::make_shared<
            network::WireMessage<network::ValidatorProtocolMessage>>(
            network::ValidatorProtocolMessage{
                network::StatementDistributionMessage{network::Seconded{
                    .relay_parent = relay_parent, .statement = statement}}}));
  }

  outcome::result<kagome::parachain::Pvf::Result>
  ParachainProcessorImpl::validateCandidate(
      const network::CandidateReceipt &candidate,
      const network::ParachainBlock &pov,
      const primitives::BlockHash &relay_parent) {
    return pvf_->pvfSync(candidate, pov);
  }

  outcome::result<std::vector<network::ErasureChunk>>
  ParachainProcessorImpl::validateErasureCoding(
      const runtime::AvailableData &validating_data, size_t n_validators) {
    return toChunks(n_validators, validating_data);
  }

  void ParachainProcessorImpl::notifyAvailableData(
      std::vector<network::ErasureChunk> &&chunks,
      const primitives::BlockHash &relay_parent,
      const network::CandidateHash &candidate_hash,
      const network::ParachainBlock &pov,
      const runtime::PersistedValidationData &data) {
    makeTrieProof(chunks);
    /// TODO(iceseer): remove copy
    av_store_->storeData(
        relay_parent, candidate_hash, std::move(chunks), pov, data);
    logger_->trace("Put chunks set.(candidate={})", candidate_hash);
  }

  outcome::result<ParachainProcessorImpl::ValidateAndSecondResult>
  ParachainProcessorImpl::validateAndMakeAvailable(
      network::CandidateReceipt &&candidate,
      network::ParachainBlock &&pov,
      const libp2p::peer::PeerId &peer_id,
      const primitives::BlockHash &relay_parent,
      size_t n_validators) {
    TicToc _measure{"Parachain validation", logger_};
    const auto candidate_hash{candidateHashFrom(candidate)};
<<<<<<< HEAD

    /// checks if we still need to execute parachain task +7-903-720-26-36
    auto need_to_process = our_current_state_.active_leaves.sharedAccess(
        [&](const auto &active_leaves) {
          return active_leaves.count(relay_parent) != 0ull;
        });

    if (!need_to_process) {
      SL_TRACE(logger_,
               "Candidate validation skipped because of extruded relay parent. "
               "(relay_parent={}, parachain_id={}, candidate_hash={})",
               relay_parent,
               candidate.descriptor.para_id,
               candidate_hash);
      return Error::VALIDATION_FAILED;
    }

    auto validation_result = validateCandidate(candidate, pov);
=======
    auto validation_result = validateCandidate(candidate, pov, relay_parent);
>>>>>>> 0c1691a8
    if (!validation_result) {
      logger_->warn(
          "Candidate {} on relay_parent {}, para_id {} validation failed with "
          "error: {}",
          candidate_hash,
          candidate.descriptor.relay_parent,
          candidate.descriptor.para_id,
          validation_result.error().message());
      return Error::VALIDATION_FAILED;
    }

    need_to_process = our_current_state_.active_leaves.sharedAccess(
        [&](const auto &active_leaves) {
          return active_leaves.count(relay_parent) != 0ull;
        });

    if (!need_to_process) {
      SL_TRACE(logger_,
               "Candidate validation skipped before erasure-coding because of "
               "extruded relay parent. "
               "(relay_parent={}, parachain_id={}, candidate_hash={})",
               relay_parent,
               candidate.descriptor.para_id,
               candidate_hash);
      return Error::VALIDATION_FAILED;
    }

    auto &[comms, data] = validation_result.value();
    runtime::AvailableData available_data{
        .pov = std::move(pov),
        .validation_data = std::move(data),
    };
    OUTCOME_TRY(chunks, validateErasureCoding(available_data, n_validators));

    notifyAvailableData(std::move(chunks),
                        relay_parent,
                        candidate_hash,
                        available_data.pov,
                        available_data.validation_data);

    return ValidateAndSecondResult{
        .result = outcome::success(),
        .relay_parent = relay_parent,
        .commitments =
            std::make_shared<network::CandidateCommitments>(std::move(comms)),
        .candidate = std::move(candidate),
        .pov = std::move(available_data.pov),
    };
  }

  void ParachainProcessorImpl::onAttestComplete(
      const libp2p::peer::PeerId &, ValidateAndSecondResult &&result) {
    auto parachain_state = tryGetStateByRelayParent(result.relay_parent);
    if (!parachain_state) {
      logger_->warn(
          "onAttestComplete result based on unexpected relay_parent {}",
          result.relay_parent);
      return;
    }

    logger_->info("Attest complete.(relay parent={}, para id={})",
                  result.relay_parent,
                  result.candidate.descriptor.para_id);

    const auto candidate_hash = candidateHashFrom(result.candidate);
    parachain_state->get().fallbacks.erase(candidate_hash);

    if (parachain_state->get().issued_statements.count(candidate_hash) == 0) {
      if (result.result) {
        if (auto statement =
                createAndSignStatement<StatementType::kValid>(result)) {
          importStatement(
              result.relay_parent, *statement, parachain_state->get());
          notifyStatementDistributionSystem(result.relay_parent, *statement);
        }
      }
      parachain_state->get().issued_statements.insert(candidate_hash);
    }
  }

  void ParachainProcessorImpl::onAttestNoPoVComplete(
      const network::RelayHash &relay_parent,
      const CandidateHash &candidate_hash) {
    auto parachain_state = tryGetStateByRelayParent(relay_parent);
    if (!parachain_state) {
      logger_->warn(
          "onAttestNoPoVComplete result based on unexpected relay_parent. "
          "(relay_parent={}, candidate={})",
          relay_parent,
          candidate_hash);
      return;
    }

    auto it = parachain_state->get().fallbacks.find(candidate_hash);
    if (it == parachain_state->get().fallbacks.end()) {
      logger_->error(
          "Internal error. Fallbacks doesn't contain candidate hash {}",
          candidate_hash);
      return;
    }

    /// TODO(iceseer): make rotation on validators
    AttestingData &attesting = it->second;
    if (!attesting.backing.empty()) {
      attesting.from_validator = attesting.backing.front();
      attesting.backing.pop();
      kickOffValidationWork(relay_parent, attesting, *parachain_state);
    }
  }

  void ParachainProcessorImpl::requestCollations(
      const network::CollationEvent &pending_collation) {
    router_->getReqCollationProtocol()->request(
        pending_collation.pending_collation.peer_id,
        network::CollationFetchingRequest{
            .relay_parent = pending_collation.pending_collation.relay_parent,
            .para_id = pending_collation.pending_collation.para_id},
        [pending_collation{pending_collation}, wptr{weak_from_this()}](
            outcome::result<network::CollationFetchingResponse>
                &&result) mutable {
          auto self = wptr.lock();
          if (!self) {
            return;
          }

          self->logger_->info(
              "Fetching collation from(peer={}, relay parent={})",
              pending_collation.pending_collation.peer_id,
              pending_collation.pending_collation.relay_parent);
          if (!result) {
            self->logger_->warn(
                "Fetch collation from {}:{} failed with: {}",
                pending_collation.pending_collation.peer_id,
                pending_collation.pending_collation.relay_parent,
                result.error());
            return;
          }

          self->handleFetchedCollation(std::move(pending_collation),
                                       std::move(result).value());
        });
  }

}  // namespace kagome::parachain<|MERGE_RESOLUTION|>--- conflicted
+++ resolved
@@ -1397,9 +1397,8 @@
       size_t n_validators) {
     TicToc _measure{"Parachain validation", logger_};
     const auto candidate_hash{candidateHashFrom(candidate)};
-<<<<<<< HEAD
-
-    /// checks if we still need to execute parachain task +7-903-720-26-36
+
+    /// checks if we still need to execute parachain task
     auto need_to_process = our_current_state_.active_leaves.sharedAccess(
         [&](const auto &active_leaves) {
           return active_leaves.count(relay_parent) != 0ull;
@@ -1415,10 +1414,7 @@
       return Error::VALIDATION_FAILED;
     }
 
-    auto validation_result = validateCandidate(candidate, pov);
-=======
     auto validation_result = validateCandidate(candidate, pov, relay_parent);
->>>>>>> 0c1691a8
     if (!validation_result) {
       logger_->warn(
           "Candidate {} on relay_parent {}, para_id {} validation failed with "
