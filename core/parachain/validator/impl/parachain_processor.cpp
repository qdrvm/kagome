/**
 * Copyright Quadrivium LLC
 * All Rights Reserved
 * SPDX-License-Identifier: Apache-2.0
 */

#include "parachain/validator/parachain_processor.hpp"

#include <array>
#include <span>
#include <unordered_map>

#include <fmt/std.h>
#include <libp2p/common/final_action.hpp>

#include "common/main_thread_pool.hpp"
#include "common/worker_thread_pool.hpp"
#include "consensus/babe/impl/babe_digests_util.hpp"
#include "crypto/hasher.hpp"
#include "crypto/sr25519_provider.hpp"
#include "dispute_coordinator/impl/runtime_info.hpp"
#include "network/common.hpp"
#include "network/impl/protocols/fetch_attested_candidate.hpp"
#include "network/impl/protocols/parachain.hpp"
#include "network/impl/protocols/protocol_req_collation.hpp"
#include "network/impl/protocols/protocol_req_pov.hpp"
#include "network/peer_manager.hpp"
#include "network/router.hpp"
#include "parachain/availability/chunks.hpp"
#include "parachain/availability/proof.hpp"
#include "parachain/candidate_view.hpp"
#include "parachain/peer_relay_parent_knowledge.hpp"
#include "scale/scale.hpp"
#include "utils/async_sequence.hpp"
#include "utils/map.hpp"
#include "utils/pool_handler.hpp"
#include "utils/profiler.hpp"
#include "utils/weak_macro.hpp"

#ifndef TRY_GET_OR_RET
#define TRY_GET_OR_RET(name, op) \
  auto name = (op);              \
  if (!name) {                   \
    return;                      \
  }
#endif  // TRY_GET_OR_RET

#ifndef CHECK_OR_RET
#define CHECK_OR_RET(op) \
  if (!(op)) {           \
    return;              \
  }
#endif  // CHECK_OR_RET

OUTCOME_CPP_DEFINE_CATEGORY(kagome::parachain,
                            ParachainProcessorImpl::Error,
                            e) {
  using E = kagome::parachain::ParachainProcessorImpl::Error;
  switch (e) {
    case E::RESPONSE_ALREADY_RECEIVED:
      return "Response already present";
    case E::REJECTED_BY_PROSPECTIVE_PARACHAINS:
      return "Rejected by prospective parachains";
    case E::COLLATION_NOT_FOUND:
      return "Collation not found";
    case E::UNDECLARED_COLLATOR:
      return "Undeclared collator";
    case E::KEY_NOT_PRESENT:
      return "Private key is not present";
    case E::VALIDATION_FAILED:
      return "Validate and make available failed";
    case E::VALIDATION_SKIPPED:
      return "Validate and make available skipped";
    case E::OUT_OF_VIEW:
      return "Out of view";
    case E::CORE_INDEX_UNAVAILABLE:
      return "Core index unavailable";
    case E::DUPLICATE:
      return "Duplicate";
    case E::NO_INSTANCE:
      return "No self instance";
    case E::NOT_A_VALIDATOR:
      return "Node is not a validator";
    case E::NOT_SYNCHRONIZED:
      return "Node not synchronized";
    case E::PEER_LIMIT_REACHED:
      return "Peer limit reached";
    case E::PROTOCOL_MISMATCH:
      return "Protocol mismatch";
    case E::NOT_CONFIRMED:
      return "Candidate not confirmed";
    case E::NO_STATE:
      return "No parachain state";
    case E::NO_SESSION_INFO:
      return "No session info";
    case E::OUT_OF_BOUND:
      return "Index out of bound";
    case E::INCORRECT_BITFIELD_SIZE:
      return "Incorrect bitfield size";
    case E::INCORRECT_SIGNATURE:
      return "Incorrect signature";
    case E::CLUSTER_TRACKER_ERROR:
      return "Cluster tracker error";
    case E::PERSISTED_VALIDATION_DATA_NOT_FOUND:
      return "Persisted validation data not found";
    case E::PERSISTED_VALIDATION_DATA_MISMATCH:
      return "Persisted validation data mismatch";
    case E::CANDIDATE_HASH_MISMATCH:
      return "Candidate hash mismatch";
    case E::PARENT_HEAD_DATA_MISMATCH:
      return "Parent head data mismatch";
    case E::NO_PEER:
      return "No peer";
    case E::ALREADY_REQUESTED:
      return "Already requested";
    case E::NOT_ADVERTISED:
      return "Not advertised";
    case E::WRONG_PARA:
      return "Wrong para id";
    case E::THRESHOLD_LIMIT_REACHED:
      return "Threshold reached";
  }
  return "Unknown parachain processor error";
}

namespace {
  constexpr const char *kIsParachainValidator =
      "kagome_node_is_parachain_validator";
}

namespace kagome::parachain {

  ParachainProcessorImpl::ParachainProcessorImpl(
      std::shared_ptr<network::PeerManager> pm,
      std::shared_ptr<dispute::RuntimeInfo> runtime_info,
      std::shared_ptr<crypto::Sr25519Provider> crypto_provider,
      std::shared_ptr<network::Router> router,
      common::MainThreadPool &main_thread_pool,
      std::shared_ptr<crypto::Hasher> hasher,
      std::shared_ptr<network::PeerView> peer_view,
      common::WorkerThreadPool &worker_thread_pool,
      std::shared_ptr<parachain::BitfieldSigner> bitfield_signer,
      std::shared_ptr<parachain::PvfPrecheck> pvf_precheck,
      std::shared_ptr<parachain::BitfieldStore> bitfield_store,
      std::shared_ptr<parachain::BackingStore> backing_store,
      std::shared_ptr<parachain::Pvf> pvf,
      std::shared_ptr<parachain::AvailabilityStore> av_store,
      std::shared_ptr<runtime::ParachainHost> parachain_host,
      std::shared_ptr<parachain::ValidatorSignerFactory> signer_factory,
      const application::AppConfiguration &app_config,
      application::AppStateManager &app_state_manager,
      primitives::events::ChainSubscriptionEnginePtr chain_sub_engine,
      primitives::events::SyncStateSubscriptionEnginePtr sync_state_observable,
      std::shared_ptr<authority_discovery::Query> query_audi,
      std::shared_ptr<ProspectiveParachains> prospective_parachains,
      std::shared_ptr<blockchain::BlockTree> block_tree,
      LazySPtr<consensus::SlotsUtil> slots_util,
      std::shared_ptr<consensus::babe::BabeConfigRepository> babe_config_repo,
      std::shared_ptr<statement_distribution::StatementDistribution> sd)
      : pm_(std::move(pm)),
        runtime_info_(std::move(runtime_info)),
        crypto_provider_(std::move(crypto_provider)),
        router_(std::move(router)),
        main_pool_handler_{main_thread_pool.handler(app_state_manager)},
        hasher_(std::move(hasher)),
        peer_view_(std::move(peer_view)),
        pvf_(std::move(pvf)),
        signer_factory_(std::move(signer_factory)),
        bitfield_signer_(std::move(bitfield_signer)),
        pvf_precheck_(std::move(pvf_precheck)),
        bitfield_store_(std::move(bitfield_store)),
        backing_store_(std::move(backing_store)),
        av_store_(std::move(av_store)),
        parachain_host_(std::move(parachain_host)),
        app_config_(app_config),
        sync_state_observable_(std::move(sync_state_observable)),
        query_audi_{std::move(query_audi)},
        slots_util_(slots_util),
        babe_config_repo_(std::move(babe_config_repo)),
        chain_sub_{std::move(chain_sub_engine)},
        worker_pool_handler_{worker_thread_pool.handler(app_state_manager)},
        prospective_parachains_{std::move(prospective_parachains)},
        block_tree_{std::move(block_tree)},
        statement_distribution(std::move(sd)),
        per_session(RefCache<SessionIndex, PerSessionState>::create()) {
    BOOST_ASSERT(pm_);
    BOOST_ASSERT(peer_view_);
    BOOST_ASSERT(crypto_provider_);
    BOOST_ASSERT(babe_config_repo_);
    BOOST_ASSERT(router_);
    BOOST_ASSERT(main_pool_handler_);
    BOOST_ASSERT(hasher_);
    BOOST_ASSERT(bitfield_signer_);
    BOOST_ASSERT(bitfield_store_);
    BOOST_ASSERT(backing_store_);
    BOOST_ASSERT(pvf_);
    BOOST_ASSERT(av_store_);
    BOOST_ASSERT(parachain_host_);
    BOOST_ASSERT(signer_factory_);
    BOOST_ASSERT(sync_state_observable_);
    BOOST_ASSERT(query_audi_);
    BOOST_ASSERT(prospective_parachains_);
    BOOST_ASSERT(worker_pool_handler_);
    BOOST_ASSERT(block_tree_);
    BOOST_ASSERT(statement_distribution);
    app_state_manager.takeControl(*this);

    our_current_state_.implicit_view.emplace(
        prospective_parachains_, parachain_host_, block_tree_, std::nullopt);
    BOOST_ASSERT(our_current_state_.implicit_view);

    metrics_registry_->registerGaugeFamily(
        kIsParachainValidator,
        "Tracks if the validator participates in parachain consensus. "
        "Parachain validators are a subset of the active set validators that "
        "perform approval checking of all parachain candidates in a session. "
        "Updates at session boundary.");
    metric_is_parachain_validator_ =
        metrics_registry_->registerGaugeMetric(kIsParachainValidator);
    metric_is_parachain_validator_->set(false);
  }

  void ParachainProcessorImpl::OnBroadcastBitfields(
      const primitives::BlockHash &relay_parent,
      const network::SignedBitfield &bitfield) {
    REINVOKE(*main_pool_handler_, OnBroadcastBitfields, relay_parent, bitfield);
    SL_TRACE(logger_, "Distribute bitfield on {}", relay_parent);
    router_->getValidationProtocol()->write(
        network::BitfieldDistribution{relay_parent, bitfield});
  }

  /**
   * The `prepare` function is responsible for setting up the necessary
   * components for the `ParachainProcessorImpl` class. It sets up the broadcast
   * callback for the bitfield signer, subscribes to the BABE status observable,
   * chain events engine, and my view observable. It also prepares the active
   * leaves for processing parachains.
   * @return true if the preparation is successful.
   */
  bool ParachainProcessorImpl::prepare() {
    statement_distribution->store_parachain_processor(weak_from_this());
    // Set the broadcast callback for the bitfield signer
    bitfield_signer_->setBroadcastCallback(
        [wptr_self{weak_from_this()}](const primitives::BlockHash &relay_parent,
                                      const network::SignedBitfield &bitfield) {
          TRY_GET_OR_RET(self, wptr_self.lock());
          self->OnBroadcastBitfields(relay_parent, bitfield);
        });

    // Subscribe to the BABE status observable
    sync_state_observer_ =
        primitives::events::onSync(sync_state_observable_, [WEAK_SELF] {
          WEAK_LOCK(self);
          self->synchronized_ = true;
          self->bitfield_signer_->start();
          self->pvf_precheck_->start();
        });

    // Subscribe to the chain events engine
    chain_sub_.onDeactivate(
        [WEAK_SELF](
            const primitives::events::RemoveAfterFinalizationParams &event) {
          WEAK_LOCK(self);
          self->onDeactivateBlocks(event);
        });

    // Set the callback for the my view observable
    // This callback is triggered when the kViewUpdate event is fired.
    // It updates the active leaves, checks if parachains can be processed,
    // creates a new backing task for the new head, and broadcasts the updated
    // view.
    my_view_sub_ = primitives::events::subscribe(
        peer_view_->getMyViewObservable(),
        network::PeerView::EventType::kViewUpdated,
        [WEAK_SELF](const network::ExView &event) {
          WEAK_LOCK(self);
          self->onViewUpdated(event);
        });

    return true;
  }

  void ParachainProcessorImpl::onViewUpdated(const network::ExView &event) {
    REINVOKE(*main_pool_handler_, onViewUpdated, event);
    CHECK_OR_RET(canProcessParachains().has_value());
    const auto &relay_parent = event.new_head.hash();

    /// init `prospective_parachains` subsystem
    if (const auto r =
            prospective_parachains_->onActiveLeavesUpdate(network::ExViewRef{
                .new_head = {event.new_head},
                .lost = event.lost,
            });
        r.has_error()) {
      SL_WARN(logger_,
              "Prospective parachains leaf update failed. (relay_parent={}, "
              "error={})",
              relay_parent,
              r.error());
    }

    /// init `backing_store` subsystem
    backing_store_->onActivateLeaf(relay_parent);

    /// init `backing` subsystem
    auto pruned = create_backing_task(relay_parent, event.new_head, event.lost);

    SL_TRACE(logger_,
             "Update my view.(new head={}, finalized={}, leaves={})",
             relay_parent,
             event.view.finalized_number_,
             event.view.heads_.size());

    handle_active_leaves_update_for_validator(event, std::move(pruned));
  }

  void ParachainProcessorImpl::handle_active_leaves_update_for_validator(
      const network::ExView &event, std::vector<Hash> pruned_h) {
    const auto current_leaves = our_current_state_.validator_side.active_leaves;
    std::unordered_map<Hash, ProspectiveParachainsModeOpt> removed;
    for (const auto &[h, m] : current_leaves) {
      if (!event.view.contains(h)) {
        removed.emplace(h, m);
      }
    }
    std::vector<Hash> added;
    for (const auto &h : event.view.heads_) {
      if (!current_leaves.contains(h)) {
        added.emplace_back(h);
      }
    }

    for (const auto &leaf : added) {
      const auto mode =
          prospective_parachains_->prospectiveParachainsMode(leaf);
      our_current_state_.validator_side.active_leaves[leaf] = mode;
    }

    for (const auto &[removed, mode] : removed) {
      our_current_state_.validator_side.active_leaves.erase(removed);
      const std::vector<Hash> pruned =
          mode ? std::move(pruned_h) : std::vector<Hash>{removed};

      for (const auto &removed : pruned) {
        our_current_state_.state_by_relay_parent.erase(removed);

        {  /// remove cancelations
          auto &container =
              our_current_state_.collation_requests_cancel_handles;
          for (auto pc = container.begin(); pc != container.end();) {
            if (pc->relay_parent != removed) {
              ++pc;
            } else {
              pc = container.erase(pc);
            }
          }
        }
        {  /// remove fetched candidates
          auto &container =
              our_current_state_.validator_side.fetched_candidates;
          for (auto pc = container.begin(); pc != container.end();) {
            if (pc->first.relay_parent != removed) {
              ++pc;
            } else {
              pc = container.erase(pc);
            }
          }
        }
      }
    }

    retain_if(our_current_state_.validator_side.blocked_from_seconding,
              [&](auto &pair) {
                auto &collations = pair.second;
                retain_if(collations, [&](const auto &collation) {
                  return our_current_state_.state_by_relay_parent.contains(
                      collation.candidate_receipt.descriptor.relay_parent);
                });
                return !collations.empty();
              });

    prune_old_advertisements(*our_current_state_.implicit_view,
                             our_current_state_.validator_side.active_leaves,
                             our_current_state_.state_by_relay_parent);
    printStoragesLoad();
  }

  void ParachainProcessorImpl::onDeactivateBlocks(
      const primitives::events::RemoveAfterFinalizationParams &event) {
    REINVOKE(*main_pool_handler_, onDeactivateBlocks, event);

    for (const auto &lost : event.removed) {
      SL_TRACE(logger_,
               "Remove from storages.(relay parent={}, number={})",
               lost.hash,
               lost.number);

      backing_store_->onDeactivateLeaf(lost.hash);
      bitfield_store_->remove(lost.hash);
    }
  }

  outcome::result<std::optional<ValidatorSigner>>
  ParachainProcessorImpl::isParachainValidator(
      const primitives::BlockHash &relay_parent) const {
    return signer_factory_->at(relay_parent);
  }

  outcome::result<void> ParachainProcessorImpl::canProcessParachains() const {
    if (!isValidatingNode()) {
      return Error::NOT_A_VALIDATOR;
    }
    if (not synchronized_) {
      return Error::NOT_SYNCHRONIZED;
    }
    return outcome::success();
  }

<<<<<<< HEAD
  outcome::result<std::optional<runtime::ClaimQueueSnapshot>>
  ParachainProcessorImpl::fetch_claim_queue(const RelayHash &relay_parent) {
    OUTCOME_TRY(version, parachain_host_->runtime_api_version(relay_parent));
    if (version < CLAIM_QUEUE_RUNTIME_REQUIREMENT) {
      SL_TRACE(logger_, "Runtime doesn't support `request_claim_queue`");
      return std::nullopt;
    }

    OUTCOME_TRY(claims, parachain_host_->claim_queue(relay_parent));
    return runtime::ClaimQueueSnapshot{
        .claimes = std::move(claims),
    };
=======
  void ParachainProcessorImpl::spawn_and_update_peer(
      std::unordered_set<primitives::AuthorityDiscoveryId> &cache,
      const primitives::AuthorityDiscoveryId &id) {
    if (cache.contains(id)) {
      return;
    }

    cache.insert(id);
    if (auto peer = query_audi_->get(id)) {
      tryOpenOutgoingValidationStream(
          peer->id,
          network::CollationVersion::VStaging,
          [WEAK_SELF, peer_id{peer->id}]() {
            WEAK_LOCK(self);
            self->sendMyView(peer_id,
                             self->router_->getValidationProtocolVStaging());
          });
    } else {
      SL_TRACE(logger_, "No audi for {}.", id);
    }
>>>>>>> f42743c9
  }

  outcome::result<consensus::Randomness>
  ParachainProcessorImpl::getBabeRandomness(const RelayHash &relay_parent) {
    OUTCOME_TRY(block_header, block_tree_->getBlockHeader(relay_parent));
    OUTCOME_TRY(babe_header, consensus::babe::getBabeBlockHeader(block_header));
    OUTCOME_TRY(epoch,
                slots_util_.get()->slotToEpoch(*block_header.parentInfo(),
                                               babe_header.slot_number));
    OUTCOME_TRY(babe_config,
                babe_config_repo_->config(*block_header.parentInfo(), epoch));

    return babe_config->randomness;
  }

  outcome::result<kagome::parachain::ParachainProcessorImpl::RelayParentState>
  ParachainProcessorImpl::construct_per_relay_parent_state(
      const primitives::BlockHash &relay_parent,
      const ProspectiveParachainsModeOpt &mode) {
    /**
     * It first checks if our node is a parachain validator for the relay
     * parent. If it is not, it returns an error. If the node is a validator, it
     * retrieves the validator groups, availability cores, and validators for
     * the relay parent. It then iterates over the cores and for each scheduled
     * core, it checks if the node is part of the validator group for that core.
     * If it is, it assigns the parachain ID and collator ID of the scheduled
     * core to the node. It also maps the parachain ID to the validators of the
     * group. Finally, it returns a `RelayParentState` object that contains the
     * assignment, validator index, required collator, and table context.
     */
    bool is_parachain_validator = false;
    ::libp2p::common::FinalAction metric_updater{
        [&] { metric_is_parachain_validator_->set(is_parachain_validator); }};
    OUTCOME_TRY(validators, parachain_host_->validators(relay_parent));
    OUTCOME_TRY(groups, parachain_host_->validator_groups(relay_parent));
    OUTCOME_TRY(cores, parachain_host_->availability_cores(relay_parent));
    OUTCOME_TRY(validator, isParachainValidator(relay_parent));
    OUTCOME_TRY(session_index,
                parachain_host_->session_index_for_child(relay_parent));
    OUTCOME_TRY(session_info,
                parachain_host_->session_info(relay_parent, session_index));
    const auto &[validator_groups, group_rotation_info] = groups;

    if (!validator) {
      SL_TRACE(logger_, "Not a parachain validator, or no para keys.");
    }
    is_parachain_validator = true;

    if (!session_info) {
      return Error::NO_SESSION_INFO;
    }

    bool inject_core_index = false;
    if (auto r = parachain_host_->node_features(relay_parent, session_index);
        r.has_value()) {
      if (r.value()
          && r.value()->bits.size() > runtime::ParachainHost::NodeFeatureIndex::
                     ElasticScalingMVP) {
        inject_core_index =
            r.value()->bits
                [runtime::ParachainHost::NodeFeatureIndex::ElasticScalingMVP];
      }
    }

    uint32_t minimum_backing_votes = 2;  /// legacy value
    if (auto r =
            parachain_host_->minimum_backing_votes(relay_parent, session_index);
        r.has_value()) {
      minimum_backing_votes = r.value();
    } else {
      SL_TRACE(logger_,
               "Querying the backing threshold from the runtime is not "
               "supported by the current Runtime API. (relay_parent={})",
               relay_parent);
    }

    std::optional<ValidatorIndex> validator_index;
    if (validator) {
      validator_index = validator->validatorIndex();
    }

    OUTCOME_TRY(global_v_index,
                signer_factory_->getAuthorityValidatorIndex(relay_parent));
    if (!global_v_index) {
      SL_TRACE(logger_, "Not a validator, or no para keys.");
      return Error::NOT_A_VALIDATOR;
    }

    OUTCOME_TRY(per_session_state,
                per_session->get_or_insert(
                    session_index,
                    [&]() -> outcome::result<
                              RefCache<SessionIndex, PerSessionState>::RefObj> {
                      return outcome::success(
                          RefCache<SessionIndex, PerSessionState>::RefObj(
                              session_index, *session_info));
                    }));

    const auto n_cores = cores.size();
    std::unordered_map<CoreIndex, std::vector<ValidatorIndex>> out_groups;
    std::optional<CoreIndex> assigned_core;
    std::optional<ParachainId> assigned_para;

    for (CoreIndex idx = 0; idx < static_cast<CoreIndex>(cores.size()); ++idx) {
      std::optional<ParachainId> core_para_id = visit_in_place(
          cores[idx],
          [&](const runtime::OccupiedCore &occupied)
              -> std::optional<ParachainId> {
            if (mode && occupied.next_up_on_available) {
              return occupied.next_up_on_available->para_id;
            }
            return std::nullopt;
          },
          [](const runtime::ScheduledCore &scheduled)
              -> std::optional<ParachainId> { return scheduled.para_id; },
          [](const runtime::FreeCore &) -> std::optional<ParachainId> {
            return std::nullopt;
          });

      if (!core_para_id) {
        continue;
      }

      const CoreIndex core_index = idx;
      const GroupIndex group_index =
          group_rotation_info.groupForCore(core_index, n_cores);

      if (group_index < validator_groups.size()) {
        const auto &g = validator_groups[group_index];
        if (validator_index && g.contains(*validator_index)) {
          assigned_para = core_para_id;
          assigned_core = core_index;
        }
        out_groups.emplace(core_index, g.validators);
      }
    }

    std::vector<std::optional<GroupIndex>> validator_to_group;
    validator_to_group.resize(validators.size());
    for (GroupIndex group_idx = 0; group_idx < validator_groups.size();
         ++group_idx) {
      const auto &validator_group = validator_groups[group_idx];
      for (const auto v : validator_group.validators) {
        validator_to_group[v] = group_idx;
      }
    }

    SL_VERBOSE(logger_,
               "Inited new backing task v3.(assigned_para={}, "
               "assigned_core={}, our index={}, relay parent={})",
               assigned_para,
               assigned_core,
               global_v_index,
               relay_parent);

    return RelayParentState{
        .prospective_parachains_mode = mode,
        .assigned_core = assigned_core,
        .assigned_para = assigned_para,
        .validator_to_group = std::move(validator_to_group),
        .collations = {},
        .table_context =
            TableContext{
                .validator = std::move(validator),
                .groups = std::move(out_groups),
                .validators = std::move(validators),
            },
        .availability_cores = cores,
        .group_rotation_info = group_rotation_info,
        .minimum_backing_votes = minimum_backing_votes,
        .awaiting_validation = {},
        .issued_statements = {},
        .peers_advertised = {},
        .fallbacks = {},
        .backed_hashes = {},
        .inject_core_index = inject_core_index,
        .per_session_state = per_session_state,
    };
  }

  std::vector<Hash> ParachainProcessorImpl::create_backing_task(
      const primitives::BlockHash &relay_parent,
      const network::HashedBlockHeader &block_header,
      const std::vector<primitives::BlockHash> &lost) {
    BOOST_ASSERT(main_pool_handler_->isInCurrentThread());

    using LeafHasProspectiveParachains =
        std::optional<outcome::result<ProspectiveParachainsMode>>;
    LeafHasProspectiveParachains res;

    if (auto mode =
            prospective_parachains_->prospectiveParachainsMode(relay_parent)) {
      if (auto r =
              our_current_state_.implicit_view->activate_leaf(relay_parent);
          r.has_error()) {
        res = r.as_failure();
      } else {
        res = *mode;
      }
    } else {
      res = std::nullopt;
    }

    std::vector<Hash> pruned;
    for (const auto &l : lost) {
      our_current_state_.per_leaf.erase(l);
      pruned = our_current_state_.implicit_view->deactivate_leaf(l);
    }

    std::vector<
        std::shared_ptr<RefCache<SessionIndex, PerSessionState>::RefObj>>
        _keeper_;
    _keeper_.reserve(lost.size());
    {
      std::unordered_set<Hash> remaining;
      for (const auto &[h, _] : our_current_state_.per_leaf) {
        remaining.emplace(h);
      }
      for (const auto &h :
           our_current_state_.implicit_view->all_allowed_relay_parents()) {
        remaining.emplace(h);
      }

      for (auto it = our_current_state_.state_by_relay_parent.begin();
           it != our_current_state_.state_by_relay_parent.end();) {
        if (remaining.contains(it->first)) {
          ++it;
        } else {
          _keeper_.emplace_back(it->second.per_session_state);
          it = our_current_state_.state_by_relay_parent.erase(it);
        }
      }
    }

    for (auto it = our_current_state_.per_candidate.begin();
         it != our_current_state_.per_candidate.end();) {
      if (our_current_state_.state_by_relay_parent.contains(
              it->second.relay_parent)) {
        ++it;
      } else {
        it = our_current_state_.per_candidate.erase(it);
      }
    }

    std::vector<Hash> fresh_relay_parents;
    ProspectiveParachainsModeOpt leaf_mode;
    if (!res) {
      if (our_current_state_.per_leaf.contains(relay_parent)) {
        return pruned;
      }

      our_current_state_.per_leaf.insert_or_assign(relay_parent,
                                                   SecondedList{});
      fresh_relay_parents.emplace_back(relay_parent);
      leaf_mode = std::nullopt;
    } else if (res->has_value()) {
      const ActiveLeafState active_leaf_state = res->value();
      our_current_state_.per_leaf.insert_or_assign(relay_parent,
                                                   active_leaf_state);

      if (auto f = our_current_state_.implicit_view
                       ->known_allowed_relay_parents_under(relay_parent,
                                                           std::nullopt)) {
        fresh_relay_parents.insert(
            fresh_relay_parents.end(), f->begin(), f->end());
        leaf_mode = res->value();
      } else {
        SL_TRACE(logger_,
                 "Implicit view gave no relay-parents. (leaf_hash={})",
                 relay_parent);
        fresh_relay_parents.emplace_back(relay_parent);
        leaf_mode = res->value();
      }
    } else {
      SL_TRACE(
          logger_,
          "Failed to load implicit view for leaf. (leaf_hash={}, error={})",
          relay_parent,
          res->error());

      return pruned;
    }

    for (const auto &maybe_new : fresh_relay_parents) {
      if (our_current_state_.state_by_relay_parent.contains(maybe_new)) {
        continue;
      }

      ProspectiveParachainsModeOpt mode_;
      if (auto l = utils::get(our_current_state_.per_leaf, maybe_new)) {
        mode_ = from(l->get());
      } else {
        mode_ = leaf_mode;
      }

      auto rps_result = construct_per_relay_parent_state(maybe_new, mode_);
      if (rps_result.has_value()) {
        our_current_state_.state_by_relay_parent.insert_or_assign(
            relay_parent, std::move(rps_result.value()));
      } else if (rps_result.error() != Error::KEY_NOT_PRESENT) {
        SL_TRACE(
            logger_,
            "Relay parent state was not created. (relay parent={}, error={})",
            relay_parent,
            rps_result.error());
      }
    }

    return pruned;
  }

  void ParachainProcessorImpl::second_unblocked_collations(
      ParachainId para_id,
      const HeadData &head_data,
      const Hash &head_data_hash) {
    auto unblocked_collations_it =
        our_current_state_.validator_side.blocked_from_seconding.find(
            BlockedCollationId(para_id, head_data_hash));

    if (unblocked_collations_it
        != our_current_state_.validator_side.blocked_from_seconding.end()) {
      auto &unblocked_collations = unblocked_collations_it->second;

      if (!unblocked_collations.empty()) {
        SL_TRACE(logger_,
                 "Candidate outputting head data with hash {} unblocked {} "
                 "collations for seconding.",
                 head_data_hash,
                 unblocked_collations.size());
      }

      for (auto &unblocked_collation : unblocked_collations) {
        unblocked_collation.maybe_parent_head_data = head_data;
        const auto peer_id =
            unblocked_collation.collation_event.pending_collation.peer_id;
        const auto relay_parent =
            unblocked_collation.candidate_receipt.descriptor.relay_parent;

        if (auto res = kick_off_seconding(std::move(unblocked_collation));
            res.has_error()) {
          SL_WARN(logger_,
                  "Seconding aborted due to an error. (relay_parent={}, "
                  "para_id={}, peer_id={}, error={})",
                  relay_parent,
                  para_id,
                  peer_id,
                  res.error());
        }
      }

      our_current_state_.validator_side.blocked_from_seconding.erase(
          unblocked_collations_it);
    }
  }

  void ParachainProcessorImpl::handle_collation_fetch_response(
      network::CollationEvent &&collation_event,
      network::CollationFetchingResponse &&response) {
    REINVOKE(*main_pool_handler_,
             handle_collation_fetch_response,
             std::move(collation_event),
             std::move(response));

    const auto &pending_collation = collation_event.pending_collation;
    SL_TRACE(logger_,
             "Processing collation from {}, relay parent: {}, para id: {}",
             pending_collation.peer_id,
             pending_collation.relay_parent,
             pending_collation.para_id);

    our_current_state_.collation_requests_cancel_handles.erase(
        pending_collation);

    outcome::result<network::PendingCollationFetch> p = visit_in_place(
        std::move(response.response_data),
        [&](network::CollationResponse &&value)
            -> outcome::result<network::PendingCollationFetch> {
          if (value.receipt.descriptor.para_id != pending_collation.para_id) {
            SL_TRACE(logger_,
                     "Got wrong para ID for requested collation. "
                     "(expected_para_id={}, got_para_id={}, peer_id={})",
                     pending_collation.para_id,
                     value.receipt.descriptor.para_id,
                     pending_collation.peer_id);
            return Error::WRONG_PARA;
          }

          SL_TRACE(logger_,
                   "Received collation (para_id={}, relay_parent={}, "
                   "candidate_hash={})",
                   pending_collation.para_id,
                   pending_collation.relay_parent,
                   value.receipt.hash(*hasher_));

          return network::PendingCollationFetch{
              .collation_event = std::move(collation_event),
              .candidate_receipt = value.receipt,
              .pov = std::move(value.pov),
              .maybe_parent_head_data = std::nullopt,
          };
        },
        [&](network::CollationWithParentHeadData &&value)
            -> outcome::result<network::PendingCollationFetch> {
          if (value.receipt.descriptor.para_id != pending_collation.para_id) {
            SL_TRACE(logger_,
                     "Got wrong para ID for requested collation (v3). "
                     "(expected_para_id={}, got_para_id={}, peer_id={})",
                     pending_collation.para_id,
                     value.receipt.descriptor.para_id,
                     pending_collation.peer_id);
            return Error::WRONG_PARA;
          }

          SL_TRACE(logger_,
                   "Received collation (v3) (para_id={}, relay_parent={}, "
                   "candidate_hash={})",
                   pending_collation.para_id,
                   pending_collation.relay_parent,
                   value.receipt.hash(*hasher_));

          return network::PendingCollationFetch{
              .collation_event = std::move(collation_event),
              .candidate_receipt = value.receipt,
              .pov = std::move(value.pov),
              .maybe_parent_head_data = std::move(value.parent_head_data),
          };
        });

    CHECK_OR_RET(p.has_value());
    CollatorId collator_id = p.value().collation_event.collator_id;
    PendingCollation pending_collation_copy =
        p.value().collation_event.pending_collation;

    if (auto res = kick_off_seconding(std::move(p.value())); res.has_error()) {
      SL_WARN(logger_,
              "Seconding aborted due to an error. (relay_parent={}, "
              "para_id={}, peer_id={}, error={})",
              pending_collation_copy.relay_parent,
              pending_collation_copy.para_id,
              pending_collation_copy.peer_id,
              res.error());

      const auto maybe_candidate_hash =
          utils::map(pending_collation_copy.prospective_candidate,
                     [](const auto &v) { return v.candidate_hash; });
      dequeue_next_collation_and_fetch(pending_collation_copy.relay_parent,
                                       {collator_id, maybe_candidate_hash});
    } else if (res.value() == false) {
      const auto maybe_candidate_hash =
          utils::map(pending_collation_copy.prospective_candidate,
                     [](const auto &v) { return v.candidate_hash; });
      dequeue_next_collation_and_fetch(pending_collation_copy.relay_parent,
                                       {collator_id, maybe_candidate_hash});
    }
  }

  outcome::result<void> ParachainProcessorImpl::fetched_collation_sanity_check(
      const PendingCollation &advertised,
      const network::CandidateReceipt &fetched,
      const crypto::Hashed<const runtime::PersistedValidationData &,
                           32,
                           crypto::Blake2b_StreamHasher<32>>
          &persisted_validation_data,
      std::optional<std::pair<std::reference_wrapper<const HeadData>,
                              std::reference_wrapper<const Hash>>>
          maybe_parent_head_and_hash) {
    if (persisted_validation_data.getHash()
        != fetched.descriptor.persisted_data_hash) {
      return Error::PERSISTED_VALIDATION_DATA_MISMATCH;
    }

    if (advertised.prospective_candidate
        && advertised.prospective_candidate->candidate_hash
               != fetched.hash(*hasher_)) {
      return Error::CANDIDATE_HASH_MISMATCH;
    }

    if (maybe_parent_head_and_hash
        && hasher_->blake2b_256(maybe_parent_head_and_hash->first.get())
               != maybe_parent_head_and_hash->second.get()) {
      return Error::PARENT_HEAD_DATA_MISMATCH;
    }

    return outcome::success();
  }

  void ParachainProcessorImpl::dequeue_next_collation_and_fetch(
      const RelayHash &relay_parent,
      std::pair<CollatorId, std::optional<CandidateHash>> previous_fetch) {
    TRY_GET_OR_RET(per_relay_state, tryGetStateByRelayParent(relay_parent));

    while (auto collation =
               per_relay_state->get().collations.get_next_collation_to_fetch(
                   previous_fetch,
                   per_relay_state->get().prospective_parachains_mode,
                   logger_)) {
      const auto &[next, id] = std::move(*collation);
      SL_TRACE(logger_,
               "Successfully dequeued next advertisement - fetching ... "
               "(relay_parent={}, id={})",
               relay_parent,
               id);
      if (auto res = fetchCollation(next, id); res.has_error()) {
        SL_TRACE(logger_,
                 "Failed to request a collation, dequeueing next one "
                 "(relay_parent={}, para_id={}, peer_id={}, error={})",
                 next.relay_parent,
                 next.para_id,
                 next.peer_id,
                 res.error());
      } else {
        break;
      }
    }
  }

  outcome::result<std::optional<runtime::PersistedValidationData>>
  ParachainProcessorImpl::requestProspectiveValidationData(
      const RelayHash &candidate_relay_parent,
      const Hash &parent_head_data_hash,
      ParachainId para_id,
      const std::optional<HeadData> &maybe_parent_head_data) {
    auto parent_head_data = [&]() -> ParentHeadData {
      if (maybe_parent_head_data) {
        return ParentHeadData_WithData{*maybe_parent_head_data,
                                       parent_head_data_hash};
      }
      return parent_head_data_hash;
    }();

    OUTCOME_TRY(opt_pvd,
                prospective_parachains_->answerProspectiveValidationDataRequest(
                    candidate_relay_parent, parent_head_data, para_id));
    return opt_pvd;
  }

  outcome::result<std::optional<runtime::PersistedValidationData>>
  ParachainProcessorImpl::fetchPersistedValidationData(
      const RelayHash &relay_parent, ParachainId para_id) {
    return requestPersistedValidationData(relay_parent, para_id);
  }

  outcome::result<std::optional<runtime::PersistedValidationData>>
  ParachainProcessorImpl::requestPersistedValidationData(
      const RelayHash &relay_parent, ParachainId para_id) {
    OUTCOME_TRY(
        pvd,
        parachain_host_->persisted_validation_data(
            relay_parent, para_id, runtime::OccupiedCoreAssumption::Free));
    return pvd;
  }

  void ParachainProcessorImpl::process_bitfield_distribution(
      const network::BitfieldDistributionMessage &val) {
    BOOST_ASSERT(main_pool_handler_->isInCurrentThread());
    auto bd{boost::get<const network::BitfieldDistribution>(&val)};
    BOOST_ASSERT_MSG(
        bd, "BitfieldDistribution is not present. Check message format.");

    SL_TRACE(logger_,
             "Incoming `BitfieldDistributionMessage`. (relay_parent={})",
             bd->relay_parent);
    TRY_GET_OR_RET(parachain_state, tryGetStateByRelayParent(bd->relay_parent));

    const auto &session_info =
        parachain_state->get().per_session_state->value().session_info;
    if (bd->data.payload.ix >= session_info.validators.size()) {
      SL_TRACE(
          logger_,
          "Validator index out of bound. (validator index={}, relay_parent={})",
          bd->data.payload.ix,
          bd->relay_parent);
      return;
    }

    auto res_sc = SigningContext::make(parachain_host_, bd->relay_parent);
    if (res_sc.has_error()) {
      SL_TRACE(logger_,
               "Create signing context failed. (validator index={}, "
               "relay_parent={})",
               bd->data.payload.ix,
               bd->relay_parent);
      return;
    }
    SigningContext &context = res_sc.value();
    const auto buffer = context.signable(*hasher_, bd->data.payload.payload);

    auto res =
        crypto_provider_->verify(bd->data.signature,
                                 buffer,
                                 session_info.validators[bd->data.payload.ix]);
    if (res.has_error() || !res.value()) {
      SL_TRACE(
          logger_,
          "Signature validation failed. (validator index={}, relay_parent={})",
          bd->data.payload.ix,
          bd->relay_parent);
      return;
    }

    SL_TRACE(logger_,
             "Imported bitfield {} {}",
             bd->data.payload.ix,
             bd->relay_parent);
    bitfield_store_->putBitfield(bd->relay_parent, bd->data);
  }

  void ParachainProcessorImpl::process_vstaging_statement(
      const libp2p::peer::PeerId &peer_id,
      const network::vstaging::StatementDistributionMessage &msg) {
    BOOST_ASSERT(main_pool_handler_->isInCurrentThread());
    SL_TRACE(
        logger_, "Incoming `StatementDistributionMessage`. (peer={})", peer_id);

    if (auto inner =
            if_type<const network::vstaging::BackedCandidateAcknowledgement>(
                msg)) {
      statement_distribution->handle_incoming_acknowledgement(peer_id,
                                                              inner->get());
    } else if (auto manifest =
                   if_type<const network::vstaging::BackedCandidateManifest>(
                       msg)) {
      statement_distribution->handle_incoming_manifest(peer_id,
                                                       manifest->get());
    } else if (auto stm =
                   if_type<const network::vstaging::
                               StatementDistributionMessageStatement>(msg)) {
      statement_distribution->handle_incoming_statement(peer_id, stm->get());
    } else {
      SL_ERROR(logger_, "Skipped message.");
    }
  }

  void ParachainProcessorImpl::process_legacy_statement(
      const libp2p::peer::PeerId &peer_id,
      const network::StatementDistributionMessage &msg) {
    BOOST_ASSERT(main_pool_handler_->isInCurrentThread());
    if (auto statement_msg{boost::get<const network::Seconded>(&msg)}) {
      CHECK_OR_RET(canProcessParachains().has_value());
      if (auto r = isParachainValidator(statement_msg->relay_parent);
          r.has_error() || !r.value()) {
        return;
      }

      SL_TRACE(
          logger_, "Imported statement on {}", statement_msg->relay_parent);

      std::optional<StatementWithPVD> stm;
      if (auto ccr = if_type<const network::CommittedCandidateReceipt>(
              getPayload(statement_msg->statement).candidate_state)) {
        auto res_pvd = fetchPersistedValidationData(
            statement_msg->relay_parent, ccr->get().descriptor.para_id);
        if (res_pvd.has_error()) {
          SL_TRACE(logger_, "No pvd fetched. (error={})", res_pvd.error());
          return;
        }
        std::optional<runtime::PersistedValidationData> pvd =
            std::move(*res_pvd.value());
        if (!pvd) {
          SL_TRACE(logger_, "No pvd fetched.");
          return;
        }
        stm = StatementWithPVDSeconded{
            .committed_receipt = ccr->get(),
            .pvd = std::move(*pvd),
        };
      } else if (auto h = if_type<const CandidateHash>(
                     getPayload(statement_msg->statement).candidate_state)) {
        stm = StatementWithPVDValid{
            .candidate_hash = h->get(),
        };
      }

      handleStatement(statement_msg->relay_parent,
                      SignedFullStatementWithPVD{
                          .payload =
                              {
                                  .payload = std::move(*stm),
                                  .ix = statement_msg->statement.payload.ix,
                              },
                          .signature = statement_msg->statement.signature,
                      });
    } else {
      const auto large = boost::get<const network::LargeStatement>(&msg);
      SL_ERROR(logger_,
               "Ignoring LargeStatement about {} from {}",
               large->payload.payload.candidate_hash,
               peer_id);
    }
  }

  void ParachainProcessorImpl::onValidationProtocolMsg(
      const libp2p::peer::PeerId &peer_id,
      const network::VersionedValidatorProtocolMessage &message) {
    REINVOKE(*main_pool_handler_, onValidationProtocolMsg, peer_id, message);

    SL_TRACE(
        logger_, "Incoming validator protocol message. (peer={})", peer_id);
    visit_in_place(
        message,
        [&](const network::ValidatorProtocolMessage &m) {
          SL_TRACE(logger_, "V1");
          visit_in_place(
              m,
              [&](const network::BitfieldDistributionMessage &val) {
                process_bitfield_distribution(val);
              },
              [&](const network::StatementDistributionMessage &val) {
                process_legacy_statement(peer_id, val);
              },
              [&](const auto &) {});
        },
        [&](const network::vstaging::ValidatorProtocolMessage &m) {
          SL_TRACE(logger_, "V2");
          visit_in_place(
              m,
              [&](const network::vstaging::BitfieldDistributionMessage &val) {
                process_bitfield_distribution(val);
              },
              [&](const network::vstaging::StatementDistributionMessage &val) {
                process_vstaging_statement(peer_id, val);
              },
              [&](const auto &) {});
        },
        [&](const auto &m) { SL_WARN(logger_, "UNSUPPORTED Version"); });
  }

  template <typename F>
  void ParachainProcessorImpl::requestPoV(const libp2p::peer::PeerId &peer_id,
                                          const CandidateHash &candidate_hash,
                                          F &&callback) {
    /// TODO(iceseer): request PoV from validator, who seconded candidate
    /// But now we can assume, that if we received either `seconded` or `valid`
    /// from some peer, than we expect this peer has valid PoV, which we can
    /// request.

    logger_->info(
        "Requesting PoV.(candidate hash={}, peer={})", candidate_hash, peer_id);

    auto protocol = router_->getReqPovProtocol();
    protocol->request(peer_id, candidate_hash, std::forward<F>(callback));
  }

  void ParachainProcessorImpl::kickOffValidationWork(
      const RelayHash &relay_parent,
      AttestingData &attesting_data,
      const runtime::PersistedValidationData &persisted_validation_data,
      RelayParentState &parachain_state) {
    BOOST_ASSERT(main_pool_handler_->isInCurrentThread());

    const auto candidate_hash{attesting_data.candidate.hash(*hasher_)};
    CHECK_OR_RET(!parachain_state.issued_statements.contains(candidate_hash));

    const auto &session_info =
        parachain_state.per_session_state->value().session_info;
    if (session_info.discovery_keys.size() <= attesting_data.from_validator) {
      SL_ERROR(logger_,
               "Invalid validator index.(relay_parent={}, validator_index={})",
               relay_parent,
               attesting_data.from_validator);
      return;
    }

    const auto &authority_id =
        session_info.discovery_keys[attesting_data.from_validator];
    if (auto peer = query_audi_->get(authority_id)) {
      auto pvd{persisted_validation_data};
      requestPoV(
          peer->id,
          candidate_hash,
          [candidate{attesting_data.candidate},
           pvd{std::move(pvd)},
           candidate_hash,
           wself{weak_from_this()},
           relay_parent,
           peer_id{peer->id}](auto &&pov_response_result) mutable {
            TRY_GET_OR_RET(self, wself.lock());
            auto parachain_state = self->tryGetStateByRelayParent(relay_parent);
            if (!parachain_state) {
              SL_TRACE(
                  self->logger_,
                  "After request pov no parachain state on relay_parent {}",
                  relay_parent);
              return;
            }

            if (!pov_response_result) {
              self->logger_->warn("Request PoV on relay_parent {} failed {}",
                                  relay_parent,
                                  pov_response_result.error());
              return;
            }

            network::ResponsePov &opt_pov = pov_response_result.value();
            auto p{boost::get<network::ParachainBlock>(&opt_pov)};
            if (!p) {
              self->logger_->warn("No PoV.(candidate={})", candidate_hash);
              self->onAttestNoPoVComplete(relay_parent, candidate_hash);
              return;
            }

            self->logger_->info(
                "PoV received.(relay_parent={}, candidate hash={}, peer={})",
                relay_parent,
                candidate_hash,
                peer_id);
            self->validateAsync<ValidationTaskType::kAttest>(
                candidate, std::move(*p), std::move(pvd), relay_parent);
          });
    }
  }

  outcome::result<network::FetchChunkResponse>
  ParachainProcessorImpl::OnFetchChunkRequest(
      const network::FetchChunkRequest &request) {
    if (auto chunk =
            av_store_->getChunk(request.candidate, request.chunk_index)) {
      return network::Chunk{
          .data = chunk->chunk,
          .chunk_index = request.chunk_index,
          .proof = chunk->proof,
      };
    }
    return network::Empty{};
  }

  outcome::result<network::FetchChunkResponseObsolete>
  ParachainProcessorImpl::OnFetchChunkRequestObsolete(
      const network::FetchChunkRequest &request) {
    if (auto chunk =
            av_store_->getChunk(request.candidate, request.chunk_index)) {
      // This check needed because v1 protocol mustn't have chunk mapping
      // https://github.com/paritytech/polkadot-sdk/blob/d2fd53645654d3b8e12cbf735b67b93078d70113/polkadot/node/core/av-store/src/lib.rs#L1345
      if (chunk->index == request.chunk_index) {
        return network::ChunkObsolete{
            .data = chunk->chunk,
            .proof = chunk->proof,
        };
      }
    }
    return network::Empty{};
  }

  std::optional<
      std::reference_wrapper<ParachainProcessorImpl::RelayParentState>>
  ParachainProcessorImpl::tryGetStateByRelayParent(
      const primitives::BlockHash &relay_parent) {
    BOOST_ASSERT(main_pool_handler_->isInCurrentThread());
    const auto it = our_current_state_.state_by_relay_parent.find(relay_parent);
    if (it != our_current_state_.state_by_relay_parent.end()) {
      return it->second;
    }
    return std::nullopt;
  }

  outcome::result<
      std::reference_wrapper<ParachainProcessorImpl::RelayParentState>>
  ParachainProcessorImpl::getStateByRelayParent(
      const primitives::BlockHash &relay_parent) {
    if (auto per_relay_parent = tryGetStateByRelayParent(relay_parent)) {
      return *per_relay_parent;
    }
    return Error::OUT_OF_VIEW;
  }

  ParachainProcessorImpl::RelayParentState &
  ParachainProcessorImpl::storeStateByRelayParent(
      const primitives::BlockHash &relay_parent, RelayParentState &&val) {
    BOOST_ASSERT(main_pool_handler_->isInCurrentThread());
    const auto &[it, inserted] =
        our_current_state_.state_by_relay_parent.insert(
            {relay_parent, std::move(val)});
    BOOST_ASSERT(inserted);
    return it->second;
  }

  void ParachainProcessorImpl::handleStatement(
      const primitives::BlockHash &relay_parent,
      const SignedFullStatementWithPVD &statement) {
    REINVOKE(*main_pool_handler_, handleStatement, relay_parent, statement);
    TRY_GET_OR_RET(opt_parachain_state, tryGetStateByRelayParent(relay_parent));

    auto &parachain_state = opt_parachain_state->get();
    const auto &assigned_para = parachain_state.assigned_para;
    const auto &assigned_core = parachain_state.assigned_core;
    auto &fallbacks = parachain_state.fallbacks;
    auto &awaiting_validation = parachain_state.awaiting_validation;
    auto &table_context = parachain_state.table_context;

    auto res = importStatement(relay_parent, statement, parachain_state);
    if (res.has_error()) {
      SL_TRACE(logger_,
               "Statement rejected. (relay_parent={}, error={}).",
               relay_parent,
               res.error());
      return;
    }

    post_import_statement_actions(relay_parent, parachain_state, res.value());
    if (auto result = res.value()) {
      if (!assigned_core || result->group_id != *assigned_core) {
        SL_TRACE(logger_,
                 "Registered statement from not our group(assigned_para "
                 "our={}, assigned_core our={}, registered={}).",
                 assigned_para,
                 assigned_core,
                 result->group_id);
        return;
      }

      const auto &candidate_hash = result->candidate;
      SL_TRACE(logger_,
               "Registered incoming statement.(relay_parent={}).",
               relay_parent);
      std::optional<std::reference_wrapper<AttestingData>> attesting_ref =
          visit_in_place(
              parachain::getPayload(statement),
              [&](const StatementWithPVDSeconded &val)
                  -> std::optional<std::reference_wrapper<AttestingData>> {
                auto opt_candidate = backing_store_->getCadidateInfo(
                    relay_parent, candidate_hash);
                if (!opt_candidate) {
                  logger_->error("No candidate {}", candidate_hash);
                  return std::nullopt;
                }

                AttestingData attesting{
                    .candidate =
                        opt_candidate->get().candidate.to_plain(*hasher_),
                    .pov_hash = val.committed_receipt.descriptor.pov_hash,
                    .from_validator = statement.payload.ix,
                    .backing = {}};

                const auto &[it, _] = fallbacks.insert(
                    std::make_pair(candidate_hash, std::move(attesting)));
                return it->second;
              },
              [&](const StatementWithPVDValid &val)
                  -> std::optional<std::reference_wrapper<AttestingData>> {
                auto it = fallbacks.find(val.candidate_hash);
                if (it == fallbacks.end()) {
                  return std::nullopt;
                }

                const auto our_index = utils::map(
                    table_context.validator,
                    [](const auto &signer) { return signer.validatorIndex(); });
                if (our_index && *our_index == statement.payload.ix) {
                  return std::nullopt;
                }
                if (awaiting_validation.find(val.candidate_hash)
                    != awaiting_validation.end()) {
                  it->second.backing.push(statement.payload.ix);
                  return std::nullopt;
                }
                it->second.from_validator = statement.payload.ix;
                return it->second;
              },
              [&](const auto &)
                  -> std::optional<std::reference_wrapper<AttestingData>> {
                BOOST_ASSERT(!"Not used!");
                return std::nullopt;
              });

      if (attesting_ref) {
        auto it = our_current_state_.per_candidate.find(candidate_hash);
        if (it != our_current_state_.per_candidate.end()) {
          kickOffValidationWork(relay_parent,
                                attesting_ref->get(),
                                it->second.persisted_validation_data,
                                parachain_state);
        }
      }
    }
  }

  std::optional<BackingStore::ImportResult>
  ParachainProcessorImpl::importStatementToTable(
      const RelayHash &relay_parent,
      ParachainProcessorImpl::RelayParentState &relayParentState,
      GroupIndex group_id,
      const primitives::BlockHash &candidate_hash,
      const network::SignedStatement &statement) {
    SL_TRACE(
        logger_, "Import statement into table.(candidate={})", candidate_hash);
    return backing_store_->put(
        relay_parent,
        group_id,
        relayParentState.table_context.groups,
        statement,
        relayParentState.prospective_parachains_mode.has_value());
  }

  outcome::result<BlockNumber>
  ParachainProcessorImpl::get_block_number_under_construction(
      const RelayHash &relay_parent) const {
    BOOST_ASSERT(main_pool_handler_->isInCurrentThread());

    auto res_header = block_tree_->getBlockHeader(relay_parent);
    if (res_header.has_error()) {
      if (res_header.error() == blockchain::BlockTreeError::HEADER_NOT_FOUND) {
        return 0;
      }
      return res_header.error();
    }
    return res_header.value().number + 1;
  }

  bool ParachainProcessorImpl::bitfields_indicate_availability(
      size_t core_idx,
      const std::vector<BitfieldStore::SignedBitfield> &bitfields,
      const scale::BitVec &availability_) {
    scale::BitVec availability{availability_};
    const auto availability_len = availability.bits.size();

    for (const auto &bitfield : bitfields) {
      const auto validator_idx{size_t(bitfield.payload.ix)};
      if (validator_idx >= availability.bits.size()) {
        SL_WARN(logger_,
                "attempted to set a transverse bit at idx which is greater "
                "than bitfield size. (validator_idx={}, availability_len={})",
                validator_idx,
                availability_len);

        return false;
      }

      availability.bits[validator_idx] =
          availability.bits[validator_idx]
          || bitfield.payload.payload.bits[core_idx];
    }

    return 3 * approval::count_ones(availability)
        >= 2 * availability.bits.size();
  }

  std::vector<network::BackedCandidate>
  ParachainProcessorImpl::getBackedCandidates(const RelayHash &relay_parent) {
    BOOST_ASSERT(main_pool_handler_->isInCurrentThread());
    SL_TRACE(logger_, "Get backed candidates. (relay_parent={})", relay_parent);

    auto relay_parent_state_opt = tryGetStateByRelayParent(relay_parent);
    if (!relay_parent_state_opt) {
      return {};
    }

    if (!relay_parent_state_opt->get().prospective_parachains_mode) {
      return backing_store_->get(relay_parent);
    }

    auto r = get_block_number_under_construction(relay_parent);
    if (r.has_error()) {
      return {};
    }
    BlockNumber block_number = r.value();

    using Ancestors = std::unordered_set<CandidateHash>;
    const auto &availability_cores =
        relay_parent_state_opt->get().availability_cores;

    std::map<ParachainId, size_t> scheduled_cores_per_para;
    std::unordered_map<ParachainId, Ancestors> ancestors;
    ancestors.reserve(availability_cores.size());

    const auto elastic_scaling_mvp =
        relay_parent_state_opt->get().inject_core_index;
    const auto bitfields = bitfield_store_->getBitfields(relay_parent);
    const auto cores_len =
        relay_parent_state_opt->get().availability_cores.size();

    for (size_t core_idx = 0; core_idx < cores_len; ++core_idx) {
      const runtime::CoreState &core =
          relay_parent_state_opt->get().availability_cores[core_idx];
      visit_in_place(
          core,
          [&](const network::ScheduledCore &scheduled_core) {
            scheduled_cores_per_para[scheduled_core.para_id] += 1;
          },
          [&](const runtime::OccupiedCore &occupied_core) {
            const bool is_available = bitfields_indicate_availability(
                core_idx, bitfields, occupied_core.availability);
            if (is_available) {
              ancestors[occupied_core.candidate_descriptor.para_id].insert(
                  occupied_core.candidate_hash);
              if (occupied_core.next_up_on_available) {
                scheduled_cores_per_para[occupied_core.next_up_on_available
                                             ->para_id] += 1;
              }
            } else if (occupied_core.time_out_at <= block_number) {
              if (occupied_core.next_up_on_time_out) {
                scheduled_cores_per_para[occupied_core.next_up_on_time_out
                                             ->para_id] += 1;
              }
            } else {
              ancestors[occupied_core.candidate_descriptor.para_id].insert(
                  occupied_core.candidate_hash);
            }
          },
          [&](const runtime::FreeCore &) {});
    }

    std::unordered_map<ParachainId, std::vector<std::pair<CandidateHash, Hash>>>
        selected_candidates;
    selected_candidates.reserve(scheduled_cores_per_para.size());

    auto ancestor_remove = [&](ParachainId para_id) -> Ancestors {
      auto it = ancestors.find(para_id);
      if (it == ancestors.end()) {
        return {};
      }

      auto result{std::move(it->second)};
      ancestors.erase(it);
      return result;
    };

    for (const auto &[para_id, core_count] : scheduled_cores_per_para) {
      auto para_ancestors = ancestor_remove(para_id);
      if (!elastic_scaling_mvp && core_count > 1) {
        continue;
      }

      std::unordered_set<CandidateHash> para_ancestors_vec(
          std::move_iterator(para_ancestors.begin()),
          std::move_iterator(para_ancestors.end()));
      auto response = prospective_parachains_->answerGetBackableCandidates(
          relay_parent, para_id, core_count, para_ancestors_vec);

      if (response.empty()) {
        SL_TRACE(logger_,
                 "No backable candidate returned by prospective parachains. "
                 "(relay_parent={}, para_id={})",
                 relay_parent,
                 para_id);
        continue;
      }

      selected_candidates.emplace(para_id, std::move(response));
    }
    SL_TRACE(logger_,
             "Got backable candidates. (count={})",
             selected_candidates.size());

    std::unordered_map<ParachainId, std::vector<BackingStore::BackedCandidate>>
        backed;
    backed.reserve(selected_candidates.size());

    for (const auto &[para_id, para_candidates] : selected_candidates) {
      for (const auto &[c_hash, r_hash] : para_candidates) {
        auto rp_state = tryGetStateByRelayParent(r_hash);
        if (!rp_state) {
          SL_TRACE(logger_,
                   "Requested candidate's relay parent is out of view. "
                   "(relay_parent={}, r_hash={}, c_hash={})",
                   relay_parent,
                   r_hash,
                   c_hash);
          break;
        }

        if (auto attested =
                attested_candidate(r_hash,
                                   c_hash,
                                   rp_state->get().table_context,
                                   rp_state->get().minimum_backing_votes)) {
          if (auto b =
                  table_attested_to_backed(std::move(*attested),
                                           rp_state->get().table_context,
                                           rp_state->get().inject_core_index)) {
            backed[para_id].emplace_back(std::move(*b));
          } else {
            SL_TRACE(logger_,
                     "Candidate not attested -> backed. "
                     "(relay_parent={}, r_state={}, c_hash={})",
                     relay_parent,
                     r_hash,
                     c_hash);
          }
        } else {
          SL_TRACE(logger_,
                   "Candidate not attested. "
                   "(relay_parent={}, r_state={}, c_hash={})",
                   relay_parent,
                   r_hash,
                   c_hash);
        }
      }
    }

    SL_TRACE(logger_,
             "Got backed candidates. (relay_parent={}, backed_len={})",
             relay_parent,
             backed.size());
    bool with_validation_code = false;
    std::vector<BackingStore::BackedCandidate> merged_candidates;
    merged_candidates.reserve(availability_cores.size());

    for (const auto &[_, para_candidates] : backed) {
      for (const auto &candidate : para_candidates) {
        if (candidate.candidate.commitments.opt_para_runtime) {
          if (with_validation_code) {
            break;
          }
          with_validation_code = true;
        }

        merged_candidates.emplace_back(candidate);
      }
    }

    SL_TRACE(logger_,
             "Selected backed candidates. (n_candidates={}, n_cores={}, "
             "relay_parent={})",
             merged_candidates.size(),
             availability_cores.size(),
             relay_parent);

    return merged_candidates;
  }

  std::optional<ParachainProcessorImpl::AttestedCandidate>
  ParachainProcessorImpl::attested(
      const network::CommittedCandidateReceipt &candidate,
      const BackingStore::StatementInfo &data,
      size_t validity_threshold) {
    const auto &validity_votes = data.validity_votes;
    const auto valid_votes = validity_votes.size();
    if (valid_votes < validity_threshold) {
      SL_TRACE(logger_,
               "Under threshold. (valid_votes={}, validity_threshold={})",
               valid_votes,
               validity_threshold);
      return std::nullopt;
    }

    std::vector<std::pair<ValidatorIndex, network::ValidityAttestation>>
        validity_votes_out;
    validity_votes_out.reserve(validity_votes.size());

    for (auto &[validator_index, validity_vote] : validity_votes) {
      auto validity_attestation = visit_in_place(
          validity_vote,
          [](const BackingStore::ValidityVoteIssued &val) {
            return network::ValidityAttestation{
                .kind = network::ValidityAttestation::Implicit{},
                .signature = ((ValidatorSignature &)val),
            };
          },
          [](const BackingStore::ValidityVoteValid &val) {
            return network::ValidityAttestation{
                .kind = network::ValidityAttestation::Explicit{},
                .signature = ((ValidatorSignature &)val),
            };
          });

      validity_votes_out.emplace_back(validator_index,
                                      std::move(validity_attestation));
    }

    return AttestedCandidate{
        .group_id = data.group_id,
        .candidate = candidate,
        .validity_votes = std::move(validity_votes_out),
    };
  }

  std::optional<ParachainProcessorImpl::AttestedCandidate>
  ParachainProcessorImpl::attested_candidate(
      const RelayHash &relay_parent,
      const CandidateHash &digest,
      const ParachainProcessorImpl::TableContext &context,
      uint32_t minimum_backing_votes) {
    if (auto opt_validity_votes =
            backing_store_->getCadidateInfo(relay_parent, digest)) {
      auto &data = opt_validity_votes->get();

      size_t len = std::numeric_limits<size_t>::max();
      if (auto it = context.groups.find(data.group_id);
          it != context.groups.end()) {
        len = it->second.size();
      } else {
        SL_TRACE(logger_,
                 "No table group. (relay_parent={}, group_id={})",
                 relay_parent,
                 data.group_id);
      }

      const auto v_threshold = std::min(len, size_t(minimum_backing_votes));
      return attested(data.candidate, data, v_threshold);
    }

    SL_TRACE(logger_, "No candidate info. (relay_parent={})", relay_parent);
    return std::nullopt;
  }

  std::optional<BackingStore::BackedCandidate>
  ParachainProcessorImpl::table_attested_to_backed(AttestedCandidate &&attested,
                                                   TableContext &table_context,
                                                   bool inject_core_index) {
    const auto core_index = attested.group_id;
    auto it = table_context.groups.find(core_index);
    if (it == table_context.groups.end()) {
      return std::nullopt;
    }

    const auto &group = it->second;
    scale::BitVec validator_indices{};
    validator_indices.bits.resize(group.size(), false);

    std::vector<std::pair<size_t, size_t>> vote_positions;
    vote_positions.reserve(attested.validity_votes.size());

    auto position = [](const auto &container,
                       const auto &val) -> std::optional<size_t> {
      for (size_t ix = 0; ix < container.size(); ++ix) {
        if (val == container[ix]) {
          return ix;
        }
      }
      return std::nullopt;
    };

    for (size_t orig_idx = 0; orig_idx < attested.validity_votes.size();
         ++orig_idx) {
      const auto &id = attested.validity_votes[orig_idx].first;
      if (auto p = position(group, id)) {
        validator_indices.bits[*p] = true;
        vote_positions.emplace_back(orig_idx, *p);
      } else {
        logger_->critical(
            "Logic error: Validity vote from table does not correspond to "
            "group.");
        return std::nullopt;
      }
    }
    std::ranges::sort(vote_positions, [](const auto &l, const auto &r) {
      return l.second < r.second;
    });

    std::vector<network::ValidityAttestation> validity_votes;
    validity_votes.reserve(vote_positions.size());
    for (const auto &[pos_in_votes, _pos_in_group] : vote_positions) {
      validity_votes.emplace_back(
          std::move(attested.validity_votes[pos_in_votes].second));
    }

    return BackingStore::BackedCandidate::from(
        std::move(attested.candidate),
        std::move(validity_votes),
        std::move(validator_indices),
        inject_core_index ? std::optional<CoreIndex>{core_index}
                          : std::optional<CoreIndex>{});
  }

  outcome::result<std::optional<BackingStore::ImportResult>>
  ParachainProcessorImpl::importStatement(
      const network::RelayHash &relay_parent,
      const SignedFullStatementWithPVD &statement,
      ParachainProcessorImpl::RelayParentState &rp_state) {
    const CandidateHash candidate_hash =
        candidateHashFrom(parachain::getPayload(statement), hasher_);

    SL_TRACE(logger_,
             "Importing statement.(relay_parent={}, validator_index={}, "
             "candidate_hash={})",
             relay_parent,
             statement.payload.ix,
             candidate_hash);

    if (auto seconded = if_type<const StatementWithPVDSeconded>(
            parachain::getPayload(statement));
        seconded
        && our_current_state_.per_candidate.find(candidate_hash)
               == our_current_state_.per_candidate.end()) {
      auto &candidate = seconded->get().committed_receipt;
      if (rp_state.prospective_parachains_mode) {
        if (!prospective_parachains_->introduce_seconded_candidate(
                candidate.descriptor.para_id,
                candidate,
                crypto::Hashed<runtime::PersistedValidationData,
                               32,
                               crypto::Blake2b_StreamHasher<32>>{
                    seconded->get().pvd},
                candidate_hash)) {
          return Error::REJECTED_BY_PROSPECTIVE_PARACHAINS;
        }
      }
      our_current_state_.per_candidate.insert(
          {candidate_hash,
           PerCandidateState{
               .persisted_validation_data = seconded->get().pvd,
               .seconded_locally = false,
               .para_id = seconded->get().committed_receipt.descriptor.para_id,
               .relay_parent =
                   seconded->get().committed_receipt.descriptor.relay_parent,
           }});
    }

    network::SignedStatement stmnt{
        .payload =
            {
                .payload = visit_in_place(
                    parachain::getPayload(statement),
                    [&](const StatementWithPVDSeconded &val) {
                      return network::CandidateState{val.committed_receipt};
                    },
                    [&](const StatementWithPVDValid &val) {
                      return network::CandidateState{val.candidate_hash};
                    }),
                .ix = statement.payload.ix,
            },
        .signature = statement.signature,
    };

    auto core = core_index_from_statement(rp_state.validator_to_group,
                                          rp_state.group_rotation_info,
                                          rp_state.availability_cores,
                                          statement);
    if (!core) {
      return Error::CORE_INDEX_UNAVAILABLE;
    };

    return importStatementToTable(
        relay_parent, rp_state, *core, candidate_hash, stmnt);
  }

  std::optional<CoreIndex> ParachainProcessorImpl::core_index_from_statement(
      const std::vector<std::optional<GroupIndex>> &validator_to_group,
      const runtime::GroupDescriptor &group_rotation_info,
      const std::vector<runtime::CoreState> &cores,
      const SignedFullStatementWithPVD &statement) {
    const auto &compact_statement = getPayload(statement);
    const auto candidate_hash = candidateHashFrom(compact_statement, hasher_);

    const auto n_cores = cores.size();
    SL_TRACE(
        logger_,
        "Extracting core index from statement. (candidate_hash={}, n_cores={})",
        candidate_hash,
        n_cores);

    const auto statement_validator_index = statement.payload.ix;
    if (statement_validator_index >= validator_to_group.size()) {
      SL_TRACE(
          logger_,
          "Invalid validator index. (candidate_hash={}, validator_to_group={}, "
          "statement_validator_index={}, n_cores={})",
          candidate_hash,
          validator_to_group.size(),
          statement_validator_index,
          n_cores);
      return std::nullopt;
    }

    const auto group_index = validator_to_group[statement_validator_index];
    if (!group_index) {
      SL_TRACE(logger_,
               "Invalid validator index. Empty group. (candidate_hash={}, "
               "statement_validator_index={}, n_cores={})",
               candidate_hash,
               statement_validator_index,
               n_cores);
      return std::nullopt;
    }

    const auto core_index =
        group_rotation_info.coreForGroup(*group_index, n_cores);

    if (size_t(core_index) > n_cores) {
      SL_WARN(logger_,
              "Invalid CoreIndex. (candidate_hash={}, core_index={}, "
              "validator={}, n_cores={})",
              candidate_hash,
              core_index,
              statement_validator_index,
              n_cores);
      return std::nullopt;
    }

    if (auto s =
            if_type<const StatementWithPVDSeconded>(getPayload(statement))) {
      const auto candidate_para_id =
          s->get().committed_receipt.descriptor.para_id;
      std::optional<ParachainId> assigned_para_id = visit_in_place(
          cores[core_index],
          [&](const runtime::OccupiedCore &occupied)
              -> std::optional<ParachainId> {
            if (occupied.next_up_on_available) {
              return occupied.next_up_on_available->para_id;
            }
            return std::nullopt;
          },
          [&](const runtime::ScheduledCore &scheduled)
              -> std::optional<ParachainId> { return scheduled.para_id; },
          [&](const runtime::FreeCore &) -> std::optional<ParachainId> {
            SL_TRACE(
                logger_,
                "Invalid CoreIndex, core is not assigned to any para_id. "
                "(candidate_hash={}, core_index={}, validator={}, n_cores={})",
                candidate_hash,
                core_index,
                statement_validator_index,
                n_cores);
            return std::nullopt;
          });

      if (!assigned_para_id) {
        return std::nullopt;
      }

      if (*assigned_para_id != candidate_para_id) {
        SL_TRACE(logger_,
                 "Invalid CoreIndex, core is assigned to a different para_id. "
                 "(candidate_hash={}, core_index={}, validator={}, n_cores={})",
                 candidate_hash,
                 core_index,
                 statement_validator_index,
                 n_cores);
        return std::nullopt;
      }
      return core_index;
    }
    return core_index;
  }

  template <ParachainProcessorImpl::StatementType kStatementType>
  outcome::result<std::optional<SignedFullStatementWithPVD>>
  ParachainProcessorImpl::sign_import_and_distribute_statement(
      ParachainProcessorImpl::RelayParentState &rp_state,
      const ValidateAndSecondResult &validation_result) {
    if (auto statement =
            createAndSignStatement<kStatementType>(validation_result)) {
      const SignedFullStatementWithPVD stm = visit_in_place(
          getPayload(*statement).candidate_state,
          [&](const network::CommittedCandidateReceipt &receipt)
              -> SignedFullStatementWithPVD {
            return SignedFullStatementWithPVD{
                .payload =
                    {
                        .payload =
                            StatementWithPVDSeconded{
                                .committed_receipt = receipt,
                                .pvd = validation_result.pvd,
                            },
                        .ix = statement->payload.ix,
                    },
                .signature = statement->signature,
            };
          },
          [&](const network::CandidateHash &candidateHash)
              -> SignedFullStatementWithPVD {
            return SignedFullStatementWithPVD{
                .payload =
                    {
                        .payload =
                            StatementWithPVDValid{
                                .candidate_hash = candidateHash,
                            },
                        .ix = statement->payload.ix,
                    },
                .signature = statement->signature,
            };
          },
          [&](const auto &) -> SignedFullStatementWithPVD {
            return SignedFullStatementWithPVD{};
          });

      OUTCOME_TRY(
          summary,
          importStatement(validation_result.relay_parent, stm, rp_state));
      statement_distribution->share_local_statement(
          validation_result.relay_parent, stm);

      post_import_statement_actions(
          validation_result.relay_parent, rp_state, summary);
      return stm;
    }
    return std::nullopt;
  }

  void ParachainProcessorImpl::post_import_statement_actions(
      const RelayHash &relay_parent,
      ParachainProcessorImpl::RelayParentState &rp_state,
      std::optional<BackingStore::ImportResult> &summary) {
    CHECK_OR_RET(summary);
    SL_TRACE(logger_,
             "Import result.(candidate={}, para id={}, validity votes={})",
             summary->candidate,
             summary->group_id,
             summary->validity_votes);

    if (auto attested = attested_candidate(relay_parent,
                                           summary->candidate,
                                           rp_state.table_context,
                                           rp_state.minimum_backing_votes)) {
      const auto candidate_hash{candidateHash(*hasher_, attested->candidate)};

      if (rp_state.backed_hashes.insert(candidate_hash).second) {
        if (auto backed =
                table_attested_to_backed(std::move(*attested),
                                         rp_state.table_context,
                                         rp_state.inject_core_index)) {
          const auto para_id = backed->candidate.descriptor.para_id;
          SL_INFO(
              logger_,
              "Candidate backed.(candidate={}, para id={}, relay_parent={})",
              summary->candidate,
              summary->group_id,
              relay_parent);
          if (rp_state.prospective_parachains_mode) {
            prospective_parachains_->candidate_backed(para_id,
                                                      summary->candidate);
            statement_distribution->handle_backed_candidate_message(
                summary->candidate);
          } else {
            backing_store_->add(relay_parent, std::move(*backed));
          }
        } else {
          SL_TRACE(logger_,
                   "Cannot get BackedCandidate. (candidate_hash={})",
                   candidate_hash);
        }
      } else {
        SL_TRACE(logger_,
                 "Candidate already known. (candidate_hash={})",
                 candidate_hash);
      }
    } else {
      SL_TRACE(logger_, "No attested candidate.");
    }
  }

  template <ParachainProcessorImpl::StatementType kStatementType>
  std::optional<network::SignedStatement>
  ParachainProcessorImpl::createAndSignStatement(
      const ValidateAndSecondResult &validation_result) {
    static_assert(kStatementType == StatementType::kSeconded
                  || kStatementType == StatementType::kValid);

    auto parachain_state =
        tryGetStateByRelayParent(validation_result.relay_parent);
    if (!parachain_state) {
      logger_->error("Create and sign statement. No such relay_parent {}.",
                     validation_result.relay_parent);
      return std::nullopt;
    }

    if (!parachain_state->get().table_context.validator) {
      logger_->warn("We are not validators or we have no validator index.");
      return std::nullopt;
    }

    if constexpr (kStatementType == StatementType::kSeconded) {
      return createAndSignStatementFromPayload(
          network::Statement{
              network::CandidateState{network::CommittedCandidateReceipt{
                  .descriptor = validation_result.candidate.descriptor,
                  .commitments = *validation_result.commitments}}},
          parachain_state->get());
    } else if constexpr (kStatementType == StatementType::kValid) {
      return createAndSignStatementFromPayload(
          network::Statement{network::CandidateState{
              validation_result.candidate.hash(*hasher_)}},
          parachain_state->get());
    }
  }

  template <typename T>
  std::optional<network::SignedStatement>
  ParachainProcessorImpl::createAndSignStatementFromPayload(
      T &&payload, RelayParentState &parachain_state) {
    /// TODO(iceseer):
    /// https://github.com/paritytech/polkadot/blob/master/primitives/src/v2/mod.rs#L1535-L1545
    auto sign_result =
        parachain_state.table_context.validator->sign(std::forward<T>(payload));
    if (sign_result.has_error()) {
      logger_->error(
          "Unable to sign Commited Candidate Receipt. Failed with error: {}",
          sign_result.error());
      return std::nullopt;
    }

    return sign_result.value();
  }

  network::ResponsePov ParachainProcessorImpl::getPov(
      CandidateHash &&candidate_hash) {
    if (auto res = av_store_->getPov(candidate_hash)) {
      return network::ResponsePov{*res};
    }
    return network::Empty{};
  }

  void ParachainProcessorImpl::onIncomingCollator(
      const libp2p::peer::PeerId &peer_id,
      network::CollatorPublicKey pubkey,
      network::ParachainId para_id) {
    pm_->setCollating(peer_id, pubkey, para_id);
  }

  void ParachainProcessorImpl::notify_collation_seconded(
      const libp2p::peer::PeerId &peer_id,
      network::CollationVersion version,
      const RelayHash &relay_parent,
      const SignedFullStatementWithPVD &statement) {
    logger_->info("Send Seconded to collator.(peer={}, relay parent={})",
                  peer_id,
                  relay_parent);

    network::SignedStatement stm = visit_in_place(
        getPayload(statement),
        [&](const StatementWithPVDSeconded &s) -> network::SignedStatement {
          return {
              .payload =
                  {
                      .payload = network::CandidateState{s.committed_receipt},
                      .ix = statement.payload.ix,
                  },
              .signature = statement.signature,
          };
        },
        [&](const StatementWithPVDValid &s) -> network::SignedStatement {
          return {
              .payload =
                  {
                      .payload = network::CandidateState{s.candidate_hash},
                      .ix = statement.payload.ix,
                  },
              .signature = statement.signature,
          };
        });

    router_->getCollationProtocol()->write(
        peer_id, network::Seconded{relay_parent, std::move(stm)});
  }

  template <bool kReinvoke>
  void ParachainProcessorImpl::notifyInvalid(
      const primitives::BlockHash &parent,
      const network::CandidateReceipt &candidate_receipt) {
    REINVOKE_ONCE(
        *main_pool_handler_, notifyInvalid, parent, candidate_receipt);

    our_current_state_.validator_side.blocked_from_seconding.erase(
        BlockedCollationId(candidate_receipt.descriptor.para_id,
                           candidate_receipt.descriptor.para_head_hash));

    auto fetched_collation =
        network::FetchedCollation::from(candidate_receipt, *hasher_);
    const auto &candidate_hash = fetched_collation.candidate_hash;

    auto it = our_current_state_.validator_side.fetched_candidates.find(
        fetched_collation);
    CHECK_OR_RET(it
                 != our_current_state_.validator_side.fetched_candidates.end());

    if (!it->second.pending_collation.commitments_hash
        || *it->second.pending_collation.commitments_hash
               != candidate_receipt.commitments_hash) {
      SL_ERROR(logger_,
               "Reported invalid candidate for unknown `pending_candidate`! "
               "(relay_parent={}, candidate_hash={})",
               parent,
               candidate_hash);
      return;
    }

    auto id = it->second.collator_id;
    our_current_state_.validator_side.fetched_candidates.erase(it);

    /// TODO(iceseer): reduce collator's reputation
    /// https://github.com/qdrvm/kagome/issues/2134
    dequeue_next_collation_and_fetch(parent, {id, candidate_hash});
  }

  template <bool kReinvoke>
  void ParachainProcessorImpl::notifySeconded(
      const primitives::BlockHash &parent,
      const SignedFullStatementWithPVD &statement) {
    REINVOKE_ONCE(*main_pool_handler_, notifySeconded, parent, statement);

    auto seconded =
        if_type<const StatementWithPVDSeconded>(getPayload(statement));
    if (!seconded) {
      SL_TRACE(logger_,
               "Seconded message received with a `Valid` statement. "
               "(relay_parent={})",
               parent);
      return;
    }

    auto output_head_data =
        seconded->get().committed_receipt.commitments.para_head;
    auto output_head_data_hash =
        seconded->get().committed_receipt.descriptor.para_head_hash;
    auto fetched_collation = network::FetchedCollation::from(
        seconded->get().committed_receipt.to_plain(*hasher_), *hasher_);
    auto it = our_current_state_.validator_side.fetched_candidates.find(
        fetched_collation);
    if (it == our_current_state_.validator_side.fetched_candidates.end()) {
      SL_TRACE(logger_,
               "Collation has been seconded, but the relay parent is "
               "deactivated. (relay_parent={})",
               parent);
      return;
    }

    auto collation_event{std::move(it->second)};
    our_current_state_.validator_side.fetched_candidates.erase(it);

    auto &collator_id = collation_event.collator_id;
    auto &pending_collation = collation_event.pending_collation;

    auto &relay_parent = pending_collation.relay_parent;
    auto &peer_id = pending_collation.peer_id;
    auto &prospective_candidate = pending_collation.prospective_candidate;

    if (auto peer_data = pm_->getPeerState(peer_id)) {
      network::CollationVersion version = network::CollationVersion::VStaging;
      if (peer_data->get().collation_version) {
        version = *peer_data->get().collation_version;
      }
      notify_collation_seconded(peer_id, version, relay_parent, statement);
    }

    if (auto rp_state = tryGetStateByRelayParent(parent)) {
      rp_state->get().collations.status = CollationStatus::Seconded;
      rp_state->get().collations.note_seconded();
    }

    second_unblocked_collations(
        fetched_collation.para_id, output_head_data, output_head_data_hash);

    const auto maybe_candidate_hash = utils::map(
        prospective_candidate, [](const auto &v) { return v.candidate_hash; });

    dequeue_next_collation_and_fetch(parent,
                                     {collator_id, maybe_candidate_hash});

    /// TODO(iceseer): Bump collator reputation
  }

  bool ParachainProcessorImpl::isValidatingNode() const {
    return app_config_.roles().isAuthority();
  }

  void ParachainProcessorImpl::onValidationComplete(
      const ValidateAndSecondResult &validation_result) {
    logger_->trace("On validation complete. (relay parent={})",
                   validation_result.relay_parent);

    TRY_GET_OR_RET(opt_parachain_state,
                   tryGetStateByRelayParent(validation_result.relay_parent));
    auto &parachain_state = opt_parachain_state->get();
    const auto candidate_hash = validation_result.candidate.hash(*hasher_);

    if (!validation_result.result) {
      SL_WARN(logger_,
              "Candidate {} validation failed with: {}",
              candidate_hash,
              validation_result.result.error());
      notifyInvalid(validation_result.candidate.descriptor.relay_parent,
                    validation_result.candidate);
      return;
    }

    CHECK_OR_RET(!parachain_state.issued_statements.contains(candidate_hash));
    logger_->trace("Second candidate complete. (candidate={}, relay parent={})",
                   candidate_hash,
                   validation_result.relay_parent);

    const auto parent_head_data_hash =
        hasher_->blake2b_256(validation_result.pvd.parent_head);
    const auto ph =
        hasher_->blake2b_256(validation_result.commitments->para_head);
    CHECK_OR_RET(parent_head_data_hash != ph);

    HypotheticalCandidateComplete hypothetical_candidate{
        .candidate_hash = candidate_hash,
        .receipt =
            network::CommittedCandidateReceipt{
                .descriptor = validation_result.candidate.descriptor,
                .commitments = *validation_result.commitments,
            },
        .persisted_validation_data = validation_result.pvd,
    };

    TRY_GET_OR_RET(hypothetical_membership,
                   seconding_sanity_check(hypothetical_candidate));

    auto res = sign_import_and_distribute_statement<StatementType::kSeconded>(
        parachain_state, validation_result);
    if (res.has_error()) {
      SL_WARN(logger_,
              "Attempted to second candidate but was rejected by prospective "
              "parachains. (candidate_hash={}, relay_parent={}, error={})",
              candidate_hash,
              validation_result.relay_parent,
              res.error());
      notifyInvalid(validation_result.candidate.descriptor.relay_parent,
                    validation_result.candidate);
      return;
    }

    CHECK_OR_RET(res.value());
    auto &stmt = *res.value();
    if (auto it = our_current_state_.per_candidate.find(candidate_hash);
        it != our_current_state_.per_candidate.end()) {
      it->second.seconded_locally = true;
    } else {
      SL_WARN(logger_,
              "Missing `per_candidate` for seconded candidate. (candidate "
              "hash={})",
              candidate_hash);
    }

    for (const auto &leaf : *hypothetical_membership) {
      auto it = our_current_state_.per_leaf.find(leaf);
      if (it == our_current_state_.per_leaf.end()) {
        SL_WARN(logger_,
                "Missing `per_leaf` for known active leaf. (leaf={})",
                leaf);
        continue;
      }

      ActiveLeafState &leaf_data = it->second;
      add_seconded_candidate(leaf_data,
                             validation_result.candidate.descriptor.para_id);
    }

    parachain_state.issued_statements.insert(candidate_hash);
    notifySeconded(validation_result.relay_parent, stmt);
  }

  outcome::result<std::vector<network::ErasureChunk>>
  ParachainProcessorImpl::validateErasureCoding(
      const runtime::AvailableData &validating_data, size_t n_validators) {
    return toChunks(n_validators, validating_data);
  }

  void ParachainProcessorImpl::notifyAvailableData(
      std::vector<network::ErasureChunk> &&chunks,
      const primitives::BlockHash &relay_parent,
      const network::CandidateHash &candidate_hash,
      const network::ParachainBlock &pov,
      const runtime::PersistedValidationData &data) {
    makeTrieProof(chunks);
    /// TODO(iceseer): remove copy

    av_store_->storeData(
        relay_parent, candidate_hash, std::move(chunks), pov, data);
    logger_->trace("Put chunks set.(candidate={})", candidate_hash);
  }

  template <ParachainProcessorImpl::ValidationTaskType kMode>
  void ParachainProcessorImpl::makeAvailable(
      const primitives::BlockHash &candidate_hash,
      ValidateAndSecondResult &&validate_and_second_result) {
    REINVOKE(*main_pool_handler_,
             makeAvailable<kMode>,
             candidate_hash,
             std::move(validate_and_second_result));

    TRY_GET_OR_RET(
        parachain_state,
        tryGetStateByRelayParent(validate_and_second_result.relay_parent));
    SL_INFO(logger_,
            "Async validation complete.(relay parent={}, para_id={})",
            validate_and_second_result.relay_parent,
            validate_and_second_result.candidate.descriptor.para_id);

    parachain_state->get().awaiting_validation.erase(candidate_hash);
    auto q{std::move(validate_and_second_result)};
    if constexpr (kMode == ValidationTaskType::kSecond) {
      onValidationComplete(q);
    } else {
      onAttestComplete(q);
    }
  }

  template <ParachainProcessorImpl::ValidationTaskType kMode>
  void ParachainProcessorImpl::validateAsync(
      network::CandidateReceipt candidate,
      network::ParachainBlock &&pov,
      runtime::PersistedValidationData &&pvd,
      const primitives::BlockHash &relay_parent) {
    REINVOKE(*main_pool_handler_,
             validateAsync<kMode>,
             candidate,
             std::move(pov),
             std::move(pvd),
             relay_parent);

    TRY_GET_OR_RET(parachain_state,
                   tryGetStateByRelayParent(candidate.descriptor.relay_parent));
    const auto candidate_hash{candidate.hash(*hasher_)};
    if constexpr (kMode == ValidationTaskType::kAttest) {
      CHECK_OR_RET(
          !parachain_state->get().issued_statements.contains(candidate_hash));
    }

    CHECK_OR_RET(parachain_state->get()
                     .awaiting_validation.insert(candidate_hash)
                     .second);
    SL_INFO(logger_,
            "Starting validation task.(para id={}, "
            "relay parent={}, candidate_hash={})",
            candidate.descriptor.para_id,
            relay_parent,
            candidate_hash);

    /// TODO(iceseer): do https://github.com/qdrvm/kagome/issues/1888
    /// checks if we still need to execute parachain task
    auto _measure = std::make_shared<TicToc>("Parachain validation", logger_);
    auto cb = [weak_self{weak_from_this()},
               candidate,
               pov,
               pvd,
               relay_parent,
               n_validators{
                   parachain_state->get().table_context.validators.size()},
               _measure,
               candidate_hash](
                  outcome::result<Pvf::Result> validation_result) mutable {
      TRY_GET_OR_RET(self, weak_self.lock());
      if (!validation_result) {
        SL_WARN(self->logger_,
                "Candidate {} on relay_parent {}, para_id {} validation failed "
                "with "
                "error: {}",
                candidate_hash,
                candidate.descriptor.relay_parent,
                candidate.descriptor.para_id,
                validation_result.error());
        return;
      }

      auto &[comms, data] = validation_result.value();
      runtime::AvailableData available_data{
          .pov = std::move(pov),
          .validation_data = std::move(data),
      };

      auto chunks_res =
          self->validateErasureCoding(available_data, n_validators);
      if (chunks_res.has_error()) {
        SL_WARN(self->logger_,
                "Erasure coding validation failed. (error={})",
                chunks_res.error());
        return;
      }
      auto &chunks = chunks_res.value();

      self->notifyAvailableData(std::move(chunks),
                                relay_parent,
                                candidate_hash,
                                available_data.pov,
                                available_data.validation_data);

      self->makeAvailable<kMode>(
          candidate_hash,
          ValidateAndSecondResult{
              .result = outcome::success(),
              .relay_parent = relay_parent,
              .commitments = std::make_shared<network::CandidateCommitments>(
                  std::move(comms)),
              .candidate = candidate,
              .pov = std::move(available_data.pov),
              .pvd = std::move(pvd),
          });
    };
    pvf_->pvf(candidate,
              pov,
              pvd,
              [weak_self{weak_from_this()},
               cb{std::move(cb)}](outcome::result<Pvf::Result> r) mutable {
                TRY_GET_OR_RET(self, weak_self.lock());
                post(*self->main_pool_handler_,
                     [cb{std::move(cb)}, r{std::move(r)}]() mutable {
                       cb(std::move(r));
                     });
              });
  }

  void ParachainProcessorImpl::onAttestComplete(
      const ValidateAndSecondResult &result) {
    TRY_GET_OR_RET(parachain_state,
                   tryGetStateByRelayParent(result.relay_parent));
    logger_->info("Attest complete.(relay parent={}, para id={})",
                  result.relay_parent,
                  result.candidate.descriptor.para_id);

    const auto candidate_hash = result.candidate.hash(*hasher_);
    parachain_state->get().fallbacks.erase(candidate_hash);

    if (not parachain_state->get().issued_statements.contains(candidate_hash)) {
      if (result.result) {
        if (const auto r =
                sign_import_and_distribute_statement<StatementType::kValid>(
                    parachain_state->get(), result);
            r.has_error()) {
          SL_WARN(logger_,
                  "Sign import and distribute failed. (relay_parent={}, "
                  "candidate_hash={}, para_id={}, error={})",
                  result.relay_parent,
                  candidate_hash,
                  result.candidate.descriptor.para_id,
                  r.error());
          return;
        }
      }
      parachain_state->get().issued_statements.insert(candidate_hash);
    }
  }

  void ParachainProcessorImpl::onAttestNoPoVComplete(
      const network::RelayHash &relay_parent,
      const CandidateHash &candidate_hash) {
    TRY_GET_OR_RET(parachain_state, tryGetStateByRelayParent(relay_parent));

    auto it = parachain_state->get().fallbacks.find(candidate_hash);
    CHECK_OR_RET(it != parachain_state->get().fallbacks.end());

    /// TODO(iceseer): make rotation on validators
    AttestingData &attesting = it->second;
    if (!attesting.backing.empty()) {
      attesting.from_validator = attesting.backing.front();
      attesting.backing.pop();
      auto it = our_current_state_.per_candidate.find(candidate_hash);
      if (it != our_current_state_.per_candidate.end()) {
        kickOffValidationWork(relay_parent,
                              attesting,
                              it->second.persisted_validation_data,
                              *parachain_state);
      }
    }
  }

  void ParachainProcessorImpl::prune_old_advertisements(
      const parachain::ImplicitView &implicit_view,
      const std::unordered_map<Hash, ProspectiveParachainsModeOpt>
          &active_leaves,
      const std::unordered_map<primitives::BlockHash, RelayParentState>
          &per_relay_parent) {
    pm_->enumeratePeerState(
        [&](const libp2p::peer::PeerId &peer, network::PeerState &ps) {
          if (ps.collator_state) {
            auto &peer_state = *ps.collator_state;
            for (auto it = peer_state.advertisements.begin();
                 it != peer_state.advertisements.end();) {
              const auto &hash = it->first;

              bool res = false;
              if (auto i = per_relay_parent.find(hash);
                  i != per_relay_parent.end()) {
                const auto &s = i->second;
                res = isRelayParentInImplicitView(hash,
                                                  s.prospective_parachains_mode,
                                                  implicit_view,
                                                  active_leaves,
                                                  peer_state.para_id);
              }

              if (res) {
                ++it;
              } else {
                it = peer_state.advertisements.erase(it);
              }
            }
          }

          return true;
        });
  }

  bool ParachainProcessorImpl::isRelayParentInImplicitView(
      const RelayHash &relay_parent,
      const ProspectiveParachainsModeOpt &relay_parent_mode,
      const ImplicitView &implicit_view,
      const std::unordered_map<Hash, ProspectiveParachainsModeOpt>
          &active_leaves,
      ParachainId para_id) {
    if (!relay_parent_mode) {
      return active_leaves.contains(relay_parent);
    }

    for (const auto &[hash, mode] : active_leaves) {
      if (mode) {
        if (const auto k = implicit_view.known_allowed_relay_parents_under(
                hash, para_id)) {
          for (const auto &h : *k) {
            if (h == relay_parent) {
              return true;
            }
          }
        }
      }
    }
    return false;
  }

  outcome::result<std::pair<CollatorId, ParachainId>>
  ParachainProcessorImpl::insertAdvertisement(
      network::PeerState &peer_data,
      const RelayHash &on_relay_parent,
      const ProspectiveParachainsModeOpt &relay_parent_mode,
      const std::optional<std::reference_wrapper<const CandidateHash>>
          &candidate_hash) {
    if (!peer_data.collator_state) {
      SL_WARN(logger_, "Undeclared collator.");
      return Error::UNDECLARED_COLLATOR;
    }

    if (!isRelayParentInImplicitView(
            on_relay_parent,
            relay_parent_mode,
            *our_current_state_.implicit_view,
            our_current_state_.validator_side.active_leaves,
            peer_data.collator_state->para_id)) {
      SL_TRACE(logger_, "Out of view. (relay_parent={})", on_relay_parent);
      return Error::OUT_OF_VIEW;
    }

    if (!relay_parent_mode) {
      if (peer_data.collator_state->advertisements.contains(on_relay_parent)) {
        return Error::DUPLICATE;
      }

      if (candidate_hash) {
        peer_data.collator_state->advertisements[on_relay_parent] = {
            *candidate_hash};
      }
    } else if (candidate_hash) {
      auto &candidates =
          peer_data.collator_state->advertisements[on_relay_parent];
      if (candidates.size() > relay_parent_mode->max_candidate_depth) {
        return Error::PEER_LIMIT_REACHED;
      }
      auto [_, inserted] = candidates.insert(*candidate_hash);
      if (!inserted) {
        return Error::DUPLICATE;
      }
    } else {
      return Error::PROTOCOL_MISMATCH;
    }

    peer_data.collator_state->last_active = std::chrono::system_clock::now();
    return std::make_pair(peer_data.collator_state->collator_id,
                          peer_data.collator_state->para_id);
  }

  outcome::result<bool> ParachainProcessorImpl::kick_off_seconding(
      network::PendingCollationFetch &&pending_collation_fetch) {
    BOOST_ASSERT(main_pool_handler_->isInCurrentThread());

    auto &collation_event = pending_collation_fetch.collation_event;
    auto pending_collation = collation_event.pending_collation;
    auto relay_parent = pending_collation.relay_parent;

    OUTCOME_TRY(per_relay_parent, getStateByRelayParent(relay_parent));
    auto &collations = per_relay_parent.get().collations;
    auto fetched_collation = network::FetchedCollation::from(
        pending_collation_fetch.candidate_receipt, *hasher_);

    if (our_current_state_.validator_side.fetched_candidates.contains(
            fetched_collation)) {
      return Error::DUPLICATE;
    }

    collation_event.pending_collation.commitments_hash =
        pending_collation_fetch.candidate_receipt.commitments_hash;

    const bool is_collator_v2 = (collation_event.collator_protocol_version
                                 == network::CollationVersion::VStaging);
    const bool have_prospective_candidate =
        collation_event.pending_collation.prospective_candidate.has_value();
    const bool async_backing_en =
        per_relay_parent.get().prospective_parachains_mode.has_value();

    std::optional<runtime::PersistedValidationData> maybe_pvd;
    std::optional<Hash> maybe_parent_head_hash;
    std::optional<HeadData> &maybe_parent_head =
        pending_collation_fetch.maybe_parent_head_data;

    if (is_collator_v2 && have_prospective_candidate && async_backing_en) {
      OUTCOME_TRY(pvd,
                  requestProspectiveValidationData(
                      relay_parent,
                      collation_event.pending_collation.prospective_candidate
                          ->parent_head_data_hash,
                      pending_collation.para_id,
                      pending_collation_fetch.maybe_parent_head_data));
      maybe_pvd = pvd;

      if (pending_collation_fetch.maybe_parent_head_data) {
        maybe_parent_head_hash.emplace(
            collation_event.pending_collation.prospective_candidate
                ->parent_head_data_hash);
      }
    } else if ((is_collator_v2 && have_prospective_candidate)
               || !is_collator_v2) {
      OUTCOME_TRY(
          pvd,
          requestPersistedValidationData(
              pending_collation_fetch.candidate_receipt.descriptor.relay_parent,
              pending_collation_fetch.candidate_receipt.descriptor.para_id));
      maybe_pvd = pvd;
      maybe_parent_head_hash = std::nullopt;
    } else {
      return outcome::success(false);
    }

    std::optional<std::reference_wrapper<runtime::PersistedValidationData>> pvd;
    if (maybe_pvd) {
      pvd = *maybe_pvd;
    } else if (!maybe_pvd && !maybe_parent_head && maybe_parent_head_hash) {
      const network::PendingCollationFetch blocked_collation{
          .collation_event = std::move(collation_event),
          .candidate_receipt = pending_collation_fetch.candidate_receipt,
          .pov = std::move(pending_collation_fetch.pov),
          .maybe_parent_head_data = std::nullopt,
      };
      SL_TRACE(logger_,
               "Collation having parent head data hash {} is blocked from "
               "seconding. Waiting on its parent to be validated. "
               "(candidate_hash={}, relay_parent={})",
               *maybe_parent_head_hash,
               blocked_collation.candidate_receipt.hash(*hasher_),
               blocked_collation.candidate_receipt.descriptor.relay_parent);
      our_current_state_.validator_side
          .blocked_from_seconding[BlockedCollationId(
              blocked_collation.candidate_receipt.descriptor.para_id,
              *maybe_parent_head_hash)]
          .emplace_back(blocked_collation);

      return outcome::success(false);
    } else {
      return Error::PERSISTED_VALIDATION_DATA_NOT_FOUND;
    }

    OUTCOME_TRY(fetched_collation_sanity_check(
        collation_event.pending_collation,
        pending_collation_fetch.candidate_receipt,
        pvd->get(),
        maybe_parent_head && maybe_parent_head_hash
            ? std::make_pair(std::cref(*maybe_parent_head),
                             std::cref(*maybe_parent_head_hash))
            : std::optional<std::pair<std::reference_wrapper<const HeadData>,
                                      std::reference_wrapper<const Hash>>>{}));

    collations.status = CollationStatus::WaitingOnValidation;
    validateAsync<ValidationTaskType::kSecond>(
        pending_collation_fetch.candidate_receipt,
        std::move(pending_collation_fetch.pov),
        std::move(pvd->get()),
        relay_parent);

    our_current_state_.validator_side.fetched_candidates.emplace(
        fetched_collation, collation_event);
    return outcome::success(true);
  }

  ParachainProcessorImpl::SecondingAllowed
  ParachainProcessorImpl::seconding_sanity_check(
      const HypotheticalCandidate &hypothetical_candidate) {
    const auto &active_leaves = our_current_state_.per_leaf;
    const auto &implicit_view = *our_current_state_.implicit_view;

    std::vector<Hash> leaves_for_seconding;
    const auto candidate_para = candidatePara(hypothetical_candidate);
    const auto candidate_relay_parent = relayParent(hypothetical_candidate);
    const auto candidate_hash = candidateHash(hypothetical_candidate);

    auto proc_response = [&](bool is_member_or_potential, const Hash &head) {
      if (!is_member_or_potential) {
        SL_TRACE(logger_,
                 "Refusing to second candidate at leaf. Is not a potential "
                 "member. (candidate_hash={}, leaf_hash={})",
                 candidate_hash.get(),
                 head);
      } else {
        leaves_for_seconding.emplace_back(head);
      }
    };

    for (const auto &[head, leaf_state] : active_leaves) {
      if (is_type<ProspectiveParachainsMode>(leaf_state)) {
        const auto allowed_parents_for_para =
            implicit_view.known_allowed_relay_parents_under(
                head, {candidate_para.get()});
        if (!allowed_parents_for_para
            || std::find(allowed_parents_for_para->begin(),
                         allowed_parents_for_para->end(),
                         candidate_relay_parent.get())
                   == allowed_parents_for_para->end()) {
          continue;
        }

        bool is_member_or_potential = false;
        for (auto &&[candidate, leaves] :
             prospective_parachains_->answer_hypothetical_membership_request(
                 std::span<const HypotheticalCandidate>{&hypothetical_candidate,
                                                        1},
                 {{head}})) {
          if (candidateHash(candidate).get() != candidate_hash.get()) {
            continue;
          }

          for (const auto &leaf : leaves) {
            if (leaf == head) {
              is_member_or_potential = true;
              break;
            }
          }

          if (is_member_or_potential) {
            break;
          }
        }

        proc_response(is_member_or_potential, head);
      } else {
        if (head == candidate_relay_parent.get()) {
          if (auto seconded = if_type<const SecondedList>(leaf_state)) {
            if (seconded->get().contains(candidate_para.get())) {
              return std::nullopt;
            }
          }

          proc_response(true, head);
        }
      }
    }

    if (leaves_for_seconding.empty()) {
      return std::nullopt;
    }

    return leaves_for_seconding;
  }

  bool ParachainProcessorImpl::canSecond(ParachainId candidate_para_id,
                                         const Hash &relay_parent,
                                         const CandidateHash &candidate_hash,
                                         const Hash &parent_head_data_hash) {
    auto per_relay_parent = tryGetStateByRelayParent(relay_parent);
    if (per_relay_parent) {
      if (per_relay_parent->get().prospective_parachains_mode) {
        if (auto seconding_allowed =
                seconding_sanity_check(HypotheticalCandidateIncomplete{
                    .candidate_hash = candidate_hash,
                    .candidate_para = candidate_para_id,
                    .parent_head_data_hash = parent_head_data_hash,
                    .candidate_relay_parent = relay_parent})) {
          return !seconding_allowed->empty();
        }
      }
    }
    return false;
  }

  void ParachainProcessorImpl::printStoragesLoad() {
    SL_TRACE(logger_,
             "[Parachain storages statistics]:"
             "\n\t-> state_by_relay_parent={}"
             "\n\t-> per_leaf={}"
             "\n\t-> per_candidate={}"
             "\n\t-> active_leaves={}"
             "\n\t-> collation_requests_cancel_handles={}"
             "\n\t-> validator_side.fetched_candidates={}",
             our_current_state_.state_by_relay_parent.size(),
             our_current_state_.per_leaf.size(),
             our_current_state_.per_candidate.size(),
             our_current_state_.validator_side.active_leaves.size(),
             our_current_state_.collation_requests_cancel_handles.size(),
             our_current_state_.validator_side.fetched_candidates.size());
    if (our_current_state_.implicit_view) {
      our_current_state_.implicit_view->printStoragesLoad();
    }
    prospective_parachains_->printStoragesLoad();
    bitfield_store_->printStoragesLoad();
    backing_store_->printStoragesLoad();
    av_store_->printStoragesLoad();
  }

  void ParachainProcessorImpl::handle_advertisement(
      const RelayHash &relay_parent,
      const libp2p::peer::PeerId &peer_id,
      std::optional<std::pair<CandidateHash, Hash>> &&prospective_candidate) {
    REINVOKE(*main_pool_handler_,
             handle_advertisement,
             relay_parent,
             peer_id,
             std::move(prospective_candidate));

    TRY_GET_OR_RET(opt_per_relay_parent,
                   tryGetStateByRelayParent(relay_parent));
    auto &per_relay_parent = opt_per_relay_parent->get();
    const ProspectiveParachainsModeOpt &relay_parent_mode =
        per_relay_parent.prospective_parachains_mode;
    const std::optional<network::ParachainId> &assignment =
        per_relay_parent.assigned_para;

    TRY_GET_OR_RET(peer_state, pm_->getPeerState(peer_id));
    TRY_GET_OR_RET(collator_state, peer_state->get().collator_state);

    const ParachainId collator_para_id = collator_state->para_id;
    if (!assignment || collator_para_id != *assignment) {
      SL_TRACE(logger_,
               "Invalid assignment. (peerd_id={}, collator={})",
               peer_id,
               collator_para_id);
      return;
    }

    // Check for protocol mismatch
    if (relay_parent_mode && !prospective_candidate) {
      SL_WARN(logger_, "Protocol mismatch. (peer_id={})", peer_id);
      return;
    }

    const auto candidate_hash =
        utils::map(prospective_candidate,
                   [](const auto &pair) { return std::cref(pair.first); });

    // Try to insert the advertisement
    auto insert_res = insertAdvertisement(
        peer_state->get(), relay_parent, relay_parent_mode, candidate_hash);
    if (insert_res.has_error()) {
      // If there is an error inserting the advertisement, log a trace message
      // and return
      SL_TRACE(logger_,
               "Insert advertisement error. (error={})",
               insert_res.error());
      return;
    }

    // Get the collator id and parachain id from the result of the advertisement
    // insertion
    const auto &[collator_id, para_id] = insert_res.value();
    if (!per_relay_parent.collations.hasSecondedSpace(relay_parent_mode)) {
      SL_TRACE(logger_, "Seconded limit reached.");
      return;
    }

    if (prospective_candidate) {
      auto &&[ch, parent_head_data_hash] = *prospective_candidate;
      const bool queue_advertisement =
          relay_parent_mode
          && !canSecond(
              collator_para_id, relay_parent, ch, parent_head_data_hash);

      if (queue_advertisement) {
        SL_TRACE(logger_,
                 "Seconding is not allowed by backing, queueing advertisement. "
                 "(candidate hash={}, relay_parent = {}, para id={})",
                 ch,
                 relay_parent,
                 para_id);
        return;
      }
    }

    if (auto result = enqueueCollation(relay_parent,
                                       para_id,
                                       peer_id,
                                       collator_id,
                                       std::move(prospective_candidate));
        result.has_error()) {
      SL_TRACE(logger_,
               "Failed to request advertised collation. (relay parent={}, para "
               "id={}, peer_id={}, error={})",
               relay_parent,
               para_id,
               peer_id,
               result.error());
    }
  }

  outcome::result<void> ParachainProcessorImpl::enqueueCollation(
      const RelayHash &relay_parent,
      ParachainId para_id,
      const libp2p::peer::PeerId &peer_id,
      const CollatorId &collator_id,
      std::optional<std::pair<CandidateHash, Hash>> &&prospective_candidate) {
    BOOST_ASSERT(main_pool_handler_->isInCurrentThread());
    SL_TRACE(logger_,
             "Received advertise collation. (peer id={}, para id={}, relay "
             "parent={})",
             peer_id,
             para_id,
             relay_parent);

    auto per_relay_parent = tryGetStateByRelayParent(relay_parent);
    if (!per_relay_parent) {
      SL_TRACE(logger_,
               "Candidate relay parent went out of view for valid "
               "advertisement. (peer id={}, para id={}, relay parent={})",
               peer_id,
               para_id,
               relay_parent);
      return outcome::success();
    }

    const auto &relay_parent_mode =
        per_relay_parent->get().prospective_parachains_mode;
    auto &collations = per_relay_parent->get().collations;

    if (!collations.hasSecondedSpace(relay_parent_mode)) {
      SL_TRACE(logger_,
               "Limit of seconded collations reached for valid advertisement. "
               "(peer={}, para id={}, relay parent={})",
               peer_id,
               para_id,
               relay_parent);
      return outcome::success();
    }

    const auto pc = utils::map(prospective_candidate, [](const auto &p) {
      return network::ProspectiveCandidate{
          .candidate_hash = p.first,
          .parent_head_data_hash = p.second,
      };
    });

    PendingCollation pending_collation{
        .relay_parent = relay_parent,
        .para_id = para_id,
        .peer_id = peer_id,
        .prospective_candidate = pc,
        .commitments_hash = {},
    };

    switch (collations.status) {
      case CollationStatus::Fetching:
      case CollationStatus::WaitingOnValidation: {
        SL_TRACE(logger_,
                 "Added collation to the pending list. (peer_id={}, para "
                 "id={}, relay parent={})",
                 peer_id,
                 para_id,
                 relay_parent);

        collations.waiting_queue.emplace_back(std::move(pending_collation),
                                              collator_id);
      } break;
      case CollationStatus::Waiting: {
        std::ignore = fetchCollation(pending_collation, collator_id);
      } break;
      case CollationStatus::Seconded: {
        if (relay_parent_mode) {
          // Limit is not reached, it's allowed to second another
          // collation.
          std::ignore = fetchCollation(pending_collation, collator_id);
        } else {
          SL_TRACE(logger_,
                   "A collation has already been seconded. (peer_id={}, para "
                   "id={}, relay parent={})",
                   peer_id,
                   para_id,
                   relay_parent);
        }
      } break;
    }

    return outcome::success();
  }

  outcome::result<void> ParachainProcessorImpl::fetchCollation(
      const PendingCollation &pc, const CollatorId &id) {
    auto peer_state = pm_->getPeerState(pc.peer_id);
    if (!peer_state) {
      SL_TRACE(
          logger_, "No peer state. Unknown peer. (peer id={})", pc.peer_id);
      return Error::NO_PEER;
    }

    const auto candidate_hash =
        utils::map(pc.prospective_candidate,
                   [](const auto &v) { return std::cref(v.candidate_hash); });

    network::CollationVersion version = network::CollationVersion::VStaging;
    if (peer_state->get().collation_version) {
      version = *peer_state->get().collation_version;
    }

    if (peer_state->get().hasAdvertised(pc.relay_parent, candidate_hash)) {
      return fetchCollation(pc, id, version);
    }
    SL_WARN(logger_, "Not advertised. (peer id={})", pc.peer_id);
    return Error::NOT_ADVERTISED;
  }

  outcome::result<void> ParachainProcessorImpl::fetchCollation(
      const PendingCollation &pc,
      const CollatorId &id,
      network::CollationVersion version) {
    if (our_current_state_.collation_requests_cancel_handles.contains(pc)) {
      SL_WARN(logger_,
              "Already requested. (relay parent={}, para id={})",
              pc.relay_parent,
              pc.para_id);
      return Error::ALREADY_REQUESTED;
    }

    OUTCOME_TRY(per_relay_parent, getStateByRelayParent(pc.relay_parent));
    network::CollationEvent collation_event{
        .collator_id = id,
        .collator_protocol_version = version,
        .pending_collation = pc,
    };

    const auto peer_id = pc.peer_id;
    auto response_callback =
        [collation_event{std::move(collation_event)}, wptr{weak_from_this()}](
            outcome::result<network::CollationFetchingResponse>
                &&result) mutable {
          auto self = wptr.lock();
          if (!self) {
            return;
          }

          const RelayHash &relay_parent =
              collation_event.pending_collation.relay_parent;
          const libp2p::peer::PeerId &peer_id =
              collation_event.pending_collation.peer_id;

          SL_TRACE(self->logger_,
                   "Fetching collation from(peer={}, relay parent={})",
                   peer_id,
                   relay_parent);
          if (!result) {
            SL_WARN(self->logger_,
                    "Fetch collation from {}:{} failed with: {}",
                    peer_id,
                    relay_parent,
                    result.error());
            return;
          }

          self->handle_collation_fetch_response(std::move(collation_event),
                                                std::move(result).value());
        };

    SL_TRACE(logger_,
             "Requesting collation. (peer id={}, para id={}, relay parent={})",
             pc.peer_id,
             pc.para_id,
             pc.relay_parent);

    our_current_state_.collation_requests_cancel_handles.insert(pc);
    const auto maybe_candidate_hash =
        utils::map(pc.prospective_candidate,
                   [](const auto &v) { return std::cref(v.candidate_hash); });
    per_relay_parent.get().collations.status = CollationStatus::Fetching;
    per_relay_parent.get().collations.fetching_from.emplace(
        id, maybe_candidate_hash);

    if (network::CollationVersion::V1 == version) {
      network::CollationFetchingRequest fetch_collation_request{
          .relay_parent = pc.relay_parent,
          .para_id = pc.para_id,
      };
      router_->getReqCollationProtocol()->request(
          peer_id, fetch_collation_request, std::move(response_callback));
    } else if (network::CollationVersion::VStaging == version
               && maybe_candidate_hash) {
      network::vstaging::CollationFetchingRequest fetch_collation_request{
          .relay_parent = pc.relay_parent,
          .para_id = pc.para_id,
          .candidate_hash = maybe_candidate_hash->get(),
      };
      router_->getReqCollationProtocol()->request(
          peer_id, fetch_collation_request, std::move(response_callback));
    } else {
      UNREACHABLE;
    }
    return outcome::success();
  }

}  // namespace kagome::parachain<|MERGE_RESOLUTION|>--- conflicted
+++ resolved
@@ -416,43 +416,6 @@
     return outcome::success();
   }
 
-<<<<<<< HEAD
-  outcome::result<std::optional<runtime::ClaimQueueSnapshot>>
-  ParachainProcessorImpl::fetch_claim_queue(const RelayHash &relay_parent) {
-    OUTCOME_TRY(version, parachain_host_->runtime_api_version(relay_parent));
-    if (version < CLAIM_QUEUE_RUNTIME_REQUIREMENT) {
-      SL_TRACE(logger_, "Runtime doesn't support `request_claim_queue`");
-      return std::nullopt;
-    }
-
-    OUTCOME_TRY(claims, parachain_host_->claim_queue(relay_parent));
-    return runtime::ClaimQueueSnapshot{
-        .claimes = std::move(claims),
-    };
-=======
-  void ParachainProcessorImpl::spawn_and_update_peer(
-      std::unordered_set<primitives::AuthorityDiscoveryId> &cache,
-      const primitives::AuthorityDiscoveryId &id) {
-    if (cache.contains(id)) {
-      return;
-    }
-
-    cache.insert(id);
-    if (auto peer = query_audi_->get(id)) {
-      tryOpenOutgoingValidationStream(
-          peer->id,
-          network::CollationVersion::VStaging,
-          [WEAK_SELF, peer_id{peer->id}]() {
-            WEAK_LOCK(self);
-            self->sendMyView(peer_id,
-                             self->router_->getValidationProtocolVStaging());
-          });
-    } else {
-      SL_TRACE(logger_, "No audi for {}.", id);
-    }
->>>>>>> f42743c9
-  }
-
   outcome::result<consensus::Randomness>
   ParachainProcessorImpl::getBabeRandomness(const RelayHash &relay_parent) {
     OUTCOME_TRY(block_header, block_tree_->getBlockHeader(relay_parent));
