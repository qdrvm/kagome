/**
 * Copyright Quadrivium LLC
 * All Rights Reserved
 * SPDX-License-Identifier: Apache-2.0
 */

#include "parachain/validator/parachain_processor.hpp"

#include <array>
#include <unordered_map>
#include <span>

#include <fmt/std.h>
#include <libp2p/common/final_action.hpp>

#include "crypto/hasher.hpp"
#include "crypto/sr25519_provider.hpp"
#include "dispute_coordinator/impl/runtime_info.hpp"
#include "network/common.hpp"
#include "network/peer_manager.hpp"
#include "network/router.hpp"
#include "parachain/availability/chunks.hpp"
#include "parachain/availability/proof.hpp"
#include "parachain/candidate_view.hpp"
#include "parachain/peer_relay_parent_knowledge.hpp"
#include "scale/scale.hpp"
#include "utils/async_sequence.hpp"
#include "utils/map.hpp"
#include "utils/profiler.hpp"

OUTCOME_CPP_DEFINE_CATEGORY(kagome::parachain,
                            ParachainProcessorImpl::Error,
                            e) {
  using E = kagome::parachain::ParachainProcessorImpl::Error;
  switch (e) {
    case E::RESPONSE_ALREADY_RECEIVED:
      return "Response already present";
    case E::COLLATION_NOT_FOUND:
      return "Collation not found";
    case E::UNDECLARED_COLLATOR:
      return "Undeclared collator";
    case E::KEY_NOT_PRESENT:
      return "Private key is not present";
    case E::VALIDATION_FAILED:
      return "Validate and make available failed";
    case E::VALIDATION_SKIPPED:
      return "Validate and make available skipped";
    case E::OUT_OF_VIEW:
      return "Out of view";
    case E::DUPLICATE:
      return "Duplicate";
    case E::NO_INSTANCE:
      return "No self instance";
    case E::NOT_A_VALIDATOR:
      return "Node is not a validator";
    case E::NOT_SYNCHRONIZED:
      return "Node not synchronized";
    case E::PEER_LIMIT_REACHED:
      return "Peer limit reached";
    case E::PROTOCOL_MISMATCH:
      return "Protocol mismatch";
  }
  return "Unknown parachain processor error";
}

namespace {
  constexpr const char *kIsParachainValidator =
      "kagome_node_is_parachain_validator";
}

namespace kagome::parachain {
  constexpr size_t kMinGossipPeers = 25;

  ParachainProcessorImpl::ParachainProcessorImpl(
      std::shared_ptr<network::PeerManager> pm,
      std::shared_ptr<dispute::RuntimeInfo> runtime_info,
      std::shared_ptr<crypto::Sr25519Provider> crypto_provider,
      std::shared_ptr<network::Router> router,
      std::shared_ptr<boost::asio::io_context> this_context,
      std::shared_ptr<crypto::Hasher> hasher,
      std::shared_ptr<network::PeerView> peer_view,
      std::shared_ptr<ThreadPool> thread_pool,
      std::shared_ptr<parachain::BitfieldSigner> bitfield_signer,
      std::shared_ptr<parachain::PvfPrecheck> pvf_precheck,
      std::shared_ptr<parachain::BitfieldStore> bitfield_store,
      std::shared_ptr<parachain::BackingStore> backing_store,
      std::shared_ptr<parachain::Pvf> pvf,
      std::shared_ptr<parachain::AvailabilityStore> av_store,
      std::shared_ptr<runtime::ParachainHost> parachain_host,
      std::shared_ptr<parachain::ValidatorSignerFactory> signer_factory,
      const application::AppConfiguration &app_config,
      std::shared_ptr<application::AppStateManager> app_state_manager,
      primitives::events::BabeStateSubscriptionEnginePtr babe_status_observable,
      std::shared_ptr<authority_discovery::Query> query_audi,
      std::shared_ptr<ProspectiveParachains> prospective_parachains)
      : pm_(std::move(pm)),
        runtime_info_(std::move(runtime_info)),
        crypto_provider_(std::move(crypto_provider)),
        router_(std::move(router)),
        this_context_(std::make_shared<ThreadHandler>(std::move(this_context))),
        hasher_(std::move(hasher)),
        peer_view_(std::move(peer_view)),
        pvf_(std::move(pvf)),
        signer_factory_(std::move(signer_factory)),
        bitfield_signer_(std::move(bitfield_signer)),
        pvf_precheck_(std::move(pvf_precheck)),
        bitfield_store_(std::move(bitfield_store)),
        backing_store_(std::move(backing_store)),
        av_store_(std::move(av_store)),
        parachain_host_(std::move(parachain_host)),
        app_config_(app_config),
        babe_status_observable_(std::move(babe_status_observable)),
        query_audi_{std::move(query_audi)},
        in_pool_thread_handler_{thread_pool->handler()},
        prospective_parachains_{std::move(prospective_parachains)} {
    BOOST_ASSERT(pm_);
    BOOST_ASSERT(peer_view_);
    BOOST_ASSERT(crypto_provider_);
    BOOST_ASSERT(this_context_);
    BOOST_ASSERT(router_);
    BOOST_ASSERT(hasher_);
    BOOST_ASSERT(bitfield_signer_);
    BOOST_ASSERT(bitfield_store_);
    BOOST_ASSERT(backing_store_);
    BOOST_ASSERT(pvf_);
    BOOST_ASSERT(av_store_);
    BOOST_ASSERT(parachain_host_);
    BOOST_ASSERT(signer_factory_);
    BOOST_ASSERT(babe_status_observable_);
    BOOST_ASSERT(query_audi_);
    BOOST_ASSERT(prospective_parachains_);
    app_state_manager->takeControl(*this);

    our_current_state_.implicit_view.emplace(prospective_parachains_);
    BOOST_ASSERT(our_current_state_.implicit_view);

    metrics_registry_->registerGaugeFamily(
        kIsParachainValidator,
        "Tracks if the validator participates in parachain consensus. "
        "Parachain validators are a subset of the active set validators that "
        "perform approval checking of all parachain candidates in a session. "
        "Updates at session boundary.");
    metric_is_parachain_validator_ =
        metrics_registry_->registerGaugeMetric(kIsParachainValidator);
    metric_is_parachain_validator_->set(false);
  }

  bool ParachainProcessorImpl::prepare() {
    bitfield_signer_->setBroadcastCallback(
        [log{logger_}, wptr_self{weak_from_this()}](
            const primitives::BlockHash &relay_parent,
            const network::SignedBitfield &bitfield) {
          SL_VERBOSE(log, "Distribute bitfield on {}", relay_parent);
          if (auto self = wptr_self.lock()) {
            auto msg = std::make_shared<
                network::WireMessage<network::ValidatorProtocolMessage>>(
                network::BitfieldDistribution{relay_parent, bitfield});

            self->pm_->getStreamEngine()->broadcast(
                self->router_->getValidationProtocol(), msg);
          }
        });

    babe_status_observer_ =
        std::make_shared<primitives::events::BabeStateEventSubscriber>(
            babe_status_observable_, false);
    babe_status_observer_->subscribe(
        babe_status_observer_->generateSubscriptionSetId(),
        primitives::events::SyncStateEventType::kSyncState);
    babe_status_observer_->setCallback(
        [wself{weak_from_this()}, was_synchronized = false](
            auto /*set_id*/,
            bool &synchronized,
            auto /*event_type*/,
            const primitives::events::SyncStateEventParams &event) mutable {
          if (auto self = wself.lock()) {
            if (event == consensus::SyncState::SYNCHRONIZED) {
              if (not was_synchronized) {
                self->bitfield_signer_->start(
                    self->peer_view_->intoChainEventsEngine());
                self->pvf_precheck_->start(
                    self->peer_view_->intoChainEventsEngine());
                was_synchronized = true;
              }
            }
            if (was_synchronized) {
              if (!synchronized) {
                synchronized = true;
                auto my_view = self->peer_view_->getMyView();
                if (!my_view) {
                  SL_WARN(self->logger_,
                          "Broadcast my view failed, "
                          "because my view still not exists.");
                  return;
                }

                SL_TRACE(self->logger_,
                         "Broadcast my view because synchronized.");
                self->broadcastView(my_view->get().view);
              }
            }
          }
        });

    chain_sub_ = std::make_shared<primitives::events::ChainEventSubscriber>(
        peer_view_->intoChainEventsEngine());
    chain_sub_->subscribe(
        chain_sub_->generateSubscriptionSetId(),
        primitives::events::ChainEventType::kDeactivateAfterFinalization);
    chain_sub_->setCallback(
        [wptr{weak_from_this()}](
            auto /*set_id*/,
            auto && /*internal_obj*/,
            auto /*event_type*/,
            const primitives::events::ChainEventParams &event) {
          if (auto self = wptr.lock()) {
            self->onDeactivateBlocks(event);
          }
        });

    my_view_sub_ = std::make_shared<network::PeerView::MyViewSubscriber>(
        peer_view_->getMyViewObservable(), false);
    my_view_sub_->subscribe(my_view_sub_->generateSubscriptionSetId(),
                            network::PeerView::EventType::kViewUpdated);
    my_view_sub_->setCallback(
        [wptr{weak_from_this()}](auto /*set_id*/,
                                 auto && /*internal_obj*/,
                                 auto /*event_type*/,
                                 const network::ExView &event) {
          if (auto self = wptr.lock()) {
<<<<<<< HEAD
            self->onViewUpdated(event);
=======
            /// clear caches
            BOOST_ASSERT(
                self->this_context_->get_executor().running_in_this_thread());

            self->our_current_state_.active_leaves.exclusiveAccess(
                [&](auto &active_leaves) {
                  for (auto const &lost : event.lost) {
                    SL_TRACE(self->logger_,
                             "Removed backing task.(relay parent={})",
                             lost);

                    self->our_current_state_.state_by_relay_parent.erase(lost);
                    self->pending_candidates.exclusiveAccess(
                        [&](auto &container) { container.erase(lost); });
                    active_leaves.erase(lost);
                  }
                  active_leaves.insert(event.new_head.hash());
                });
            if (auto r = self->canProcessParachains(); r.has_error()) {
              return;
            }

            self->createBackingTask(event.new_head.hash());
            SL_TRACE(self->logger_,
                     "Update my view.(new head={}, finalized={}, leaves={})",
                     event.new_head.hash(),
                     event.view.finalized_number_,
                     event.view.heads_.size());
            self->broadcastView(event.view);
>>>>>>> ee15e3d6
          }
        });
    return true;
  }

  void ParachainProcessorImpl::onViewUpdated(const network::ExView &event) {
    REINVOKE(*this_context_, onViewUpdated, event);

    const auto &relay_parent =
        primitives::calculateBlockHash(event.new_head, *hasher_).value();

    if (auto r = canProcessParachains(); r.has_error()) {
      return;
    }

    createBackingTask(relay_parent);
    SL_TRACE(logger_,
             "Update my view.(new head={}, finalized={}, leaves={})",
             relay_parent,
             event.view.finalized_number_,
             event.view.heads_.size());
    broadcastView(event.view);

    prospective_parachains_->onActiveLeavesUpdate(event);
    new_leaf_fragment_tree_updates(relay_parent);

    for (const auto &lost : event.lost) {
      SL_TRACE(logger_, "Removed backing task.(relay parent={})", lost);

      our_current_state_.per_leaf.erase(lost);
      our_current_state_.implicit_view->deactivate_leaf(lost);
      our_current_state_.state_by_relay_parent.erase(lost);
      pending_candidates.erase(lost);
      our_current_state_.active_leaves.erase(lost);
    }
    our_current_state_.active_leaves[relay_parent] = {};

    for (auto it = our_current_state_.per_candidate.begin();
         it != our_current_state_.per_candidate.end();) {
      if (our_current_state_.state_by_relay_parent.find(it->second.relay_parent)
          != our_current_state_.state_by_relay_parent.end()) {
        ++it;
      } else {
        it = our_current_state_.per_candidate.erase(it);
      }
    }

    auto it_rp = our_current_state_.state_by_relay_parent.find(relay_parent);
    if (it_rp == our_current_state_.state_by_relay_parent.end()) {
      return;
    }

    std::vector<Hash> fresh_relay_parents;
    if (!it_rp->second.prospective_parachains_mode) {
      if (our_current_state_.per_leaf.find(relay_parent)
          != our_current_state_.per_leaf.end()) {
        return;
      }

      our_current_state_.per_leaf.emplace(
          relay_parent,
          ActiveLeafState{
              .prospective_parachains_mode = std::nullopt,
              .seconded_at_depth = {},
          });
      fresh_relay_parents.emplace_back(relay_parent);
    } else {
      auto frps =
          our_current_state_.implicit_view->knownAllowedRelayParentsUnder(
              relay_parent, std::nullopt);

      std::unordered_map<ParachainId, std::map<size_t, CandidateHash>>
          seconded_at_depth;
      for (const auto &[c_hash, cd] : our_current_state_.per_candidate) {
        if (!cd.seconded_locally) {
          continue;
        }

        fragment::FragmentTreeMembership membership =
            prospective_parachains_->answerTreeMembershipRequest(cd.para_id,
                                                                 c_hash);
        for (const auto &[h, depths] : membership) {
          if (h == relay_parent) {
            auto &mm = seconded_at_depth[cd.para_id];
            for (const auto depth : depths) {
              mm.emplace(depth, c_hash);
            }
          }
        }
      }

      our_current_state_.per_leaf.emplace(
          relay_parent,
          ActiveLeafState{
              .prospective_parachains_mode =
                  it_rp->second.prospective_parachains_mode,
              .seconded_at_depth = std::move(seconded_at_depth),
          });

      if (frps.empty()) {
        SL_WARN(logger_,
                "Implicit view gave no relay-parents. (leaf_hash={})",
                relay_parent);
        fresh_relay_parents.emplace_back(relay_parent);
      } else {
        fresh_relay_parents.insert(
            fresh_relay_parents.end(), frps.begin(), frps.end());
      }
    }

    for (const auto &maybe_new : fresh_relay_parents) {
      if (our_current_state_.state_by_relay_parent.find(maybe_new)
          != our_current_state_.state_by_relay_parent.end()) {
        continue;
      }
      createBackingTask(maybe_new);
    }
  }

  void ParachainProcessorImpl::onDeactivateBlocks(
      const primitives::events::ChainEventParams &event) {
    REINVOKE(*this_context_, onDeactivateBlocks, event);

    if (const auto value =
            if_type<const primitives::events::RemoveAfterFinalizationParams>(
                event)) {
      for (const auto &lost : value->get()) {
        SL_TRACE(logger_, "Remove from storages.(relay parent={})", lost);

        backing_store_->remove(lost);
        av_store_->remove(lost);
        bitfield_store_->remove(lost);
        our_current_state_.active_leaves.erase(lost);
      }
    }
  }

  void ParachainProcessorImpl::broadcastViewExcept(
      const libp2p::peer::PeerId &peer_id, const network::View &view) const {
    auto msg = std::make_shared<
        network::WireMessage<network::ValidatorProtocolMessage>>(
        network::ViewUpdate{.view = view});
    pm_->getStreamEngine()->broadcast(
        router_->getValidationProtocol(),
        msg,
        [&](const libp2p::peer::PeerId &p) { return peer_id != p; });
  }

  void ParachainProcessorImpl::broadcastView(const network::View &view) const {
    auto msg = std::make_shared<
        network::WireMessage<network::ValidatorProtocolMessage>>(
        network::ViewUpdate{.view = view});
    pm_->getStreamEngine()->broadcast(router_->getCollationProtocol(), msg);
    pm_->getStreamEngine()->broadcast(router_->getValidationProtocol(), msg);
  }

  outcome::result<std::optional<ValidatorSigner>>
  ParachainProcessorImpl::isParachainValidator(
      const primitives::BlockHash &relay_parent) const {
    return signer_factory_->at(relay_parent);
  }

  outcome::result<void> ParachainProcessorImpl::canProcessParachains() const {
    if (!isValidatingNode()) {
      return Error::NOT_A_VALIDATOR;
    }
    if (!babe_status_observer_->get()) {
      return Error::NOT_SYNCHRONIZED;
    }
    return outcome::success();
  }

  bool ParachainProcessorImpl::start() {
    in_pool_thread_handler_->start();
    this_context_->start();
    return true;
  }

  outcome::result<kagome::parachain::ParachainProcessorImpl::RelayParentState>
  ParachainProcessorImpl::initNewBackingTask(
      const primitives::BlockHash &relay_parent) {
    bool is_parachain_validator = false;
    ::libp2p::common::FinalAction metric_updater(
        [self{this}, &is_parachain_validator] {
          self->metric_is_parachain_validator_->set(is_parachain_validator);
        });
    OUTCOME_TRY(validators, parachain_host_->validators(relay_parent));
    OUTCOME_TRY(groups, parachain_host_->validator_groups(relay_parent));
    OUTCOME_TRY(cores, parachain_host_->availability_cores(relay_parent));
    OUTCOME_TRY(validator, isParachainValidator(relay_parent));
    auto &[validator_groups, group_rotation_info] = groups;

    if (!validator) {
      SL_TRACE(logger_, "Not a validator, or no para keys.");
      return Error::KEY_NOT_PRESENT;
    }
    is_parachain_validator = true;

    const auto n_cores = cores.size();
    std::optional<ParachainId> assignment;
    std::optional<CollatorId> required_collator;

    std::unordered_map<ParachainId, std::vector<ValidatorIndex>> out_groups;
    for (CoreIndex core_index = 0;
         core_index < static_cast<CoreIndex>(cores.size());
         ++core_index) {
      if (const auto *scheduled =
              std::get_if<network::ScheduledCore>(&cores[core_index])) {
        const auto group_index =
            group_rotation_info.groupForCore(core_index, n_cores);
        if (group_index < validator_groups.size()) {
          auto &g = validator_groups[group_index];
          if (g.contains(validator->validatorIndex())) {
            assignment = scheduled->para_id;
            required_collator = scheduled->collator;
          }
          out_groups[scheduled->para_id] = g.validators;
        }
      }
    }

<<<<<<< HEAD
    std::optional<StatementStore> statement_store;
    auto mode =
        prospective_parachains_->prospectiveParachainsMode(relay_parent);
    if (mode) {
      our_current_state_.implicit_view->activate_leaf(relay_parent);
      OUTCOME_TRY(session_index,
                  parachain_host_->session_index_for_child(relay_parent));
      OUTCOME_TRY(session_info,
                  parachain_host_->session_info(relay_parent, session_index));
      if (session_info) {
        std::unordered_map<GroupIndex, std::vector<ValidatorIndex>> groups;
        for (size_t g = 0; g < session_info->validator_groups.size(); ++g) {
          groups[g] = std::move(session_info->validator_groups[g]);
        }
        statement_store.emplace(Groups{std::move(groups)});
      }
    }

    logger_->info(
        "Inited new backing task.(assignment={}, our index={}, relay "
        "parent={})",
        assignment,
        validator->validatorIndex(),
        relay_parent);
=======
    SL_VERBOSE(logger_,
               "Inited new backing task.(assignment={}, our index={}, relay "
               "parent={})",
               assignment,
               validator->validatorIndex(),
               relay_parent);
>>>>>>> ee15e3d6

    return RelayParentState{
        .prospective_parachains_mode = mode,
        .assignment = assignment,
        .seconded = {},
        .our_index = validator->validatorIndex(),
        .required_collator = required_collator,
        .table_context =
            TableContext{
                .validator = std::move(validator),
                .groups = std::move(out_groups),
                .validators = std::move(validators),
            },
        .statement_store = std::move(statement_store),
        .availability_cores = cores,
        .group_rotation_info = group_rotation_info,
        .awaiting_validation = {},
        .issued_statements = {},
        .peers_advertised = {},
        .fallbacks = {},
    };
  }

  void ParachainProcessorImpl::createBackingTask(
      const primitives::BlockHash &relay_parent) {
    BOOST_ASSERT(
        this_context_->io_context()->get_executor().running_in_this_thread());
    auto rps_result = initNewBackingTask(relay_parent);
    if (rps_result.has_value()) {
      storeStateByRelayParent(relay_parent, std::move(rps_result.value()));
    } else if (rps_result.error() != Error::KEY_NOT_PRESENT) {
      logger_->error(
          "Relay parent state was not created. (relay parent={}, error={})",
          relay_parent,
          rps_result.error().message());
    }
  }

  void ParachainProcessorImpl::handleFetchedCollation(
      PendingCollation &&pending_collation,
      network::CollationFetchingResponse &&response) {
    REINVOKE(*this_context_,
             handleFetchedCollation,
             std::move(pending_collation),
             std::move(response));

    SL_TRACE(logger_,
             "Processing collation from {}, relay parent: {}, para id: {}",
             pending_collation.peer_id,
             pending_collation.relay_parent,
             pending_collation.para_id);

    our_current_state_.collation_requests_cancel_handles.erase(
        pending_collation);

    auto collation_response =
        if_type<network::CollationResponse>(response.response_data);
    if (!collation_response) {
      SL_WARN(logger_,
              "Not a CollationResponse message from {}.",
              pending_collation.peer_id);
      return;
    }

    auto opt_parachain_state =
        tryGetStateByRelayParent(pending_collation.relay_parent);
    if (!opt_parachain_state) {
      SL_TRACE(logger_,
               "Fetched collation from {}:{} out of view",
               pending_collation.peer_id,
               pending_collation.relay_parent);
      return;
    }

    auto &per_relay_parent = opt_parachain_state->get();
    auto &collations = per_relay_parent.collations;
    const auto &relay_parent_mode =
        per_relay_parent.prospective_parachains_mode;

    network::CandidateReceipt receipt(
        std::move(collation_response->get().receipt));
    network::ParachainBlock pov(std::move(collation_response->get().pov));
    const network::CandidateDescriptor &descriptor = receipt.descriptor;

    /// TODO(iceseer): do
    /// fetched_candidates ???

    auto &parachain_state = opt_parachain_state->get();
    auto &assignment = parachain_state.assignment;
    auto &seconded = parachain_state.seconded;
    auto &issued_statements = parachain_state.issued_statements;

    if (parachain_state.required_collator
        && *parachain_state.required_collator != descriptor.collator_id) {
      SL_WARN(logger_,
              "Fetched collation from wrong collator: received {} from {}",
              descriptor.collator_id,
              pending_collation.peer_id);
      return;
    }

    const auto candidate_para_id = descriptor.para_id;
    if (candidate_para_id != assignment) {
      SL_WARN(logger_,
              "Try to second for para_id {} out of our assignment {}.",
              candidate_para_id,
              assignment ? std::to_string(*assignment) : "{no assignment}");
      return;
    }

    //    if (seconded) {
    //      SL_DEBUG(logger_,
    //               "Already have seconded block {} instead of {}.",
    //               seconded->toString(),
    //               receipt.hash());
    //      return;
    //    }

    if (issued_statements.count(receipt.hash(*hasher_)) != 0) {
      SL_DEBUG(
          logger_, "Statement of {} already issued.", receipt.hash(*hasher_));
      return;
    }

    if (auto it = pending_candidates.find(pending_collation.relay_parent);
        it != pending_candidates.end()) {
      SL_WARN(logger_,
              "Trying to insert a pending candidate on {} failed, because "
              "there is already one.",
              pending_collation.relay_parent);
      return;
    }

    pending_collation.commitments_hash =
        collation_response->get().receipt.commitments_hash;

    std::optional<runtime::PersistedValidationData> pvd;
    if (relay_parent_mode && pending_collation.prospective_candidate) {
      pvd = requestProspectiveValidationData(
          pending_collation.relay_parent,
          pending_collation.prospective_candidate->second,
          pending_collation.para_id);
    } else if (!relay_parent_mode) {
      pvd = requestPersistedValidationData(receipt.descriptor.relay_parent,
                                           receipt.descriptor.para_id);
    } else {
      return;
    }

    if (!pvd) {
      SL_ERROR(
          logger_,
          "Persisted validation data not found. (relay parent={}, para={})",
          pending_collation.relay_parent,
          pending_collation.para_id);
      return;
    }

    /// TODO(iceseer): do
    /// fetched_collation_sanity_check

    pending_candidates.insert(
        std::make_pair(pending_collation.relay_parent, pending_collation));

    collations.status = CollationStatus::WaitingOnValidation;
    validateAsync<ValidationTaskType::kSecond>(
        std::move(collation_response->get().receipt),
        std::move(collation_response->get().pov),
        std::move(*pvd),
        pending_collation.peer_id,
        pending_collation.relay_parent,
        parachain_state.table_context.validators.size());
  }

  std::optional<runtime::PersistedValidationData>
  ParachainProcessorImpl::requestProspectiveValidationData(
      const RelayHash &relay_parent,
      const Hash &parent_head_data_hash,
      ParachainId para_id) {
    return prospective_parachains_->answerProspectiveValidationDataRequest(
        relay_parent, parent_head_data_hash, para_id);
  }

  std::optional<runtime::PersistedValidationData>
  ParachainProcessorImpl::fetchPersistedValidationData(
      const RelayHash &relay_parent, ParachainId para_id) {
    return requestPersistedValidationData(relay_parent, para_id);
  }

  std::optional<runtime::PersistedValidationData>
  ParachainProcessorImpl::requestPersistedValidationData(
      const RelayHash &relay_parent, ParachainId para_id) {
    auto res_data = parachain_host_->persisted_validation_data(
        relay_parent, para_id, runtime::OccupiedCoreAssumption::Free);
    if (res_data.has_error()) {
      SL_VERBOSE(logger_,
                 "PersistedValidationData not found. (error={}, "
                 "relay_parent={} para_id={})",
                 res_data.error().message(),
                 relay_parent,
                 para_id);
      return std::nullopt;
    }
    return std::move(res_data.value());
  }

  void ParachainProcessorImpl::process_bitfield_distribution(
      const network::BitfieldDistributionMessage &val) {
    BOOST_ASSERT(
        this_context_->io_context()->get_executor().running_in_this_thread());
    auto bd{boost::get<const network::BitfieldDistribution>(&val)};
    BOOST_ASSERT_MSG(
        bd, "BitfieldDistribution is not present. Check message format.");

    SL_TRACE(logger_,
             "Imported bitfield {} {}",
             bd->data.payload.ix,
             bd->relay_parent);
    bitfield_store_->putBitfield(bd->relay_parent, bd->data);
  }

  ParachainProcessorImpl::ManifestImportSuccessOpt
  ParachainProcessorImpl::handle_incoming_manifest_common(
      const libp2p::peer::PeerId &peer_id,
      const CandidateHash &candidate_hash,
      const RelayHash &relay_parent,
      const ManifestSummary &manifest_summary,
      ParachainId para_id) {
    if (!candidates_.insert_unconfirmed(
            peer_id,
            candidate_hash,
            relay_parent,
            manifest_summary.claimed_group_index,
            {{manifest_summary.claimed_parent_hash, para_id}})) {
      SL_TRACE(logger_,
               "Insert unconfirmed candidate failed. (candidate hash={}, relay "
               "parent={}, para id={}, claimed parent={})",
               candidate_hash,
               relay_parent,
               para_id,
               manifest_summary.claimed_parent_hash);
      return std::nullopt;
    }

    /// TODO(iceseer): do
    /// `grid_topology` and `local_validator`
    return ManifestImportSuccess{
        .acknowledge = true,
        .sender_index = 0,
    };
  }

  network::vstaging::StatementFilter
  ParachainProcessorImpl::local_knowledge_filter(
      size_t group_size,
      GroupIndex group_index,
      const CandidateHash &candidate_hash,
      const StatementStore &statement_store) {
    network::vstaging::StatementFilter f{group_size};
    statement_store.fill_statement_filter(group_index, candidate_hash, f);
    return f;
  }

  void ParachainProcessorImpl::send_to_validators_group(
      const RelayHash &relay_parent,
      const std::deque<network::VersionedValidatorProtocolMessage> &messages) {
    BOOST_ASSERT(
        this_context_->io_context()->get_executor().running_in_this_thread());

    auto se = pm_->getStreamEngine();
    BOOST_ASSERT(se);

    std::unordered_set<network::PeerId> group_set;
    if (auto r = runtime_info_->get_session_info(relay_parent)) {
      auto &[session, info] = r.value();
      if (info.our_group) {
        for (auto &i : session.validator_groups[*info.our_group]) {
          if (auto peer = query_audi_->get(session.discovery_keys[i])) {
            group_set.emplace(peer->id);
          }
        }
      }
    }

    std::deque<network::PeerId> group, any;
    auto protocol = router_->getValidationProtocol();
    se->forEachPeer(protocol, [&](const network::PeerId &peer) {
      (group_set.count(peer) != 0 ? group : any).emplace_back(peer);
    });
    auto lucky = kMinGossipPeers - std::min(group.size(), kMinGossipPeers);
    if (lucky != 0) {
      std::shuffle(any.begin(), any.end(), random_);
      any.erase(any.begin() + std::min(any.size(), lucky), any.end());
    } else {
      any.clear();
    }

    auto make_send = [&]<typename Msg>(
                         const Msg &msg,
                         const std::shared_ptr<network::ProtocolBase>
                             &protocol) {
      auto se = pm_->getStreamEngine();
      BOOST_ASSERT(se);

      auto message =
          std::make_shared<network::WireMessage<std::decay_t<decltype(msg)>>>(
              msg);
      logger_->trace("Broadcasting messages.(relay_parent={})", relay_parent);

      for (auto &peer : group) {
        se->send(peer, protocol, message);
      }
      for (auto &peer : any) {
        se->send(peer, protocol, message);
      }
    };

    for (const network::VersionedValidatorProtocolMessage &msg : messages) {
      visit_in_place(
          msg,
          [&](const kagome::network::vstaging::ValidatorProtocolMessage &m) {
            make_send(m, router_->getValidationProtocolVStaging());
          },
          [&](const kagome::network::ValidatorProtocolMessage &m) {
            make_send(m, router_->getValidationProtocol());
          });
    }
  }

  std::deque<network::VersionedValidatorProtocolMessage>
  ParachainProcessorImpl::acknowledgement_and_statement_messages(
      StatementStore &statement_store,
      const std::vector<ValidatorIndex> &group,
      const network::vstaging::StatementFilter &local_knowledge,
      const CandidateHash &candidate_hash,
      const RelayHash &relay_parent) {
    std::deque<network::VersionedValidatorProtocolMessage> messages;
    /// TODO(iceseer): do
    /// Will sent to the whole group. Optimize when `grid_view` will be
    /// implemented
    messages.emplace_back(network::VersionedValidatorProtocolMessage{
        network::vstaging::ValidatorProtocolMessage{
            network::vstaging::StatementDistributionMessage{
                network::vstaging::BackedCandidateAcknowledgement{
                    .candidate_hash = candidate_hash,
                    .statement_knowledge = local_knowledge,
                }}}});
    statement_store.groupStatements(
        group,
        candidate_hash,
        local_knowledge,
        [&](const IndexedAndSigned<network::vstaging::CompactStatement>
                &statement) {
          messages.emplace_back(network::VersionedValidatorProtocolMessage{
              network::vstaging::ValidatorProtocolMessage{
                  network::vstaging::StatementDistributionMessage{
                      network::vstaging::StatementDistributionMessageStatement{
                          .relay_parent = relay_parent,
                          .compact = statement,
                      }}}});
        });
    return messages;
  }

  std::deque<network::VersionedValidatorProtocolMessage>
  ParachainProcessorImpl::post_acknowledgement_statement_messages(
      const RelayHash &relay_parent,
      const StatementStore &statement_store,
      const std::vector<ValidatorIndex> &group,
      const CandidateHash &candidate_hash) {
    /// TODO(iceseer): do
    /// fill data from grid tracker
    network::vstaging::StatementFilter sending_filter{group.size()};

    std::deque<network::VersionedValidatorProtocolMessage> messages;
    statement_store.groupStatements(
        group,
        candidate_hash,
        sending_filter,
        [&](const IndexedAndSigned<network::vstaging::CompactStatement>
                &statement) {
          messages.emplace_back(network::VersionedValidatorProtocolMessage{
              network::vstaging::ValidatorProtocolMessage{
                  network::vstaging::StatementDistributionMessage{
                      network::vstaging::StatementDistributionMessageStatement{
                          .relay_parent = relay_parent,
                          .compact = statement,
                      }}}});
        });
    return messages;
  }

  void ParachainProcessorImpl::process_vstaging_statement(
      const libp2p::peer::PeerId &peer_id,
      const network::vstaging::StatementDistributionMessage &msg) {
    BOOST_ASSERT(
        this_context_->io_context()->get_executor().running_in_this_thread());

    if (auto inner =
            if_type<const network::vstaging::BackedCandidateAcknowledgement>(
                msg)) {
      const network::vstaging::BackedCandidateAcknowledgement &acknowledgement =
          inner->get();
      const auto &candidate_hash = acknowledgement.candidate_hash;
      SL_TRACE(
          logger_,
          "Received incoming acknowledgement. (peer={}, candidate hash={})",
          peer_id,
          candidate_hash);

      auto c = candidates_.get_confirmed(candidate_hash);
      if (!c) {
        return;
      }
      const RelayHash &relay_parent = c->get().relay_parent();
      const Hash &parent_head_data_hash = c->get().parent_head_data_hash();
      GroupIndex group_index = c->get().group_index();
      ParachainId para_id = c->get().para_id();

      auto opt_parachain_state = tryGetStateByRelayParent(relay_parent);
      if (!opt_parachain_state) {
        SL_TRACE(
            logger_, "Handled statement from {} out of view", relay_parent);
        return;
      }
      auto &relay_parent_state = opt_parachain_state->get();
      BOOST_ASSERT(relay_parent_state.statement_store);

      std::optional<runtime::SessionInfo> opt_session_info =
          retrieveSessionInfo(relay_parent);
      if (!opt_session_info) {
        SL_WARN(logger_,
                "No session info for current parrent. (relay parent={})",
                relay_parent);
        return;
      }
      if (group_index >= opt_session_info->validator_groups.size()) {
        SL_WARN(logger_,
                "Group index out of bound. (relay parent={}, group={})",
                relay_parent,
                group_index);
        return;
      }
      const auto &group = opt_session_info->validator_groups[group_index];

      ManifestImportSuccessOpt x = handle_incoming_manifest_common(
          peer_id,
          candidate_hash,
          relay_parent,
          ManifestSummary{
              .claimed_parent_hash = parent_head_data_hash,
              .claimed_group_index = group_index,
              .statement_knowledge = acknowledgement.statement_knowledge,
          },
          para_id);
      if (!x) {
        return;
      }

      auto messages = post_acknowledgement_statement_messages(
          relay_parent,
          *relay_parent_state.statement_store,
          group,
          candidate_hash);
      if (!messages.empty()) {
        send_to_validators_group(relay_parent, messages);
      }
      return;
    }

    if (auto manifest =
            if_type<const network::vstaging::BackedCandidateManifest>(msg)) {
      auto relay_parent_state =
          tryGetStateByRelayParent(manifest->get().relay_parent);
      if (!relay_parent_state) {
        SL_WARN(logger_,
                "After BackedCandidateManifest no parachain state on "
                "relay_parent. (relay "
                "parent={})",
                manifest->get().relay_parent);
        return;
      }

      if (!relay_parent_state->get().statement_store) {
        SL_ERROR(logger_,
                 "Statement store is not initialized. (relay parent={})",
                 manifest->get().relay_parent);
        return;
      }

      ManifestImportSuccessOpt x = handle_incoming_manifest_common(
          peer_id,
          manifest->get().candidate_hash,
          manifest->get().relay_parent,
          ManifestSummary{
              .claimed_parent_hash = manifest->get().parent_head_data_hash,
              .claimed_group_index = manifest->get().group_index,
              .statement_knowledge = manifest->get().statement_knowledge,
          },
          manifest->get().para_id);
      if (!x) {
        return;
      }

      std::optional<runtime::SessionInfo> opt_session_info =
          retrieveSessionInfo(manifest->get().relay_parent);
      if (!opt_session_info) {
        SL_WARN(logger_,
                "No session info for current parrent. (relay parent={})",
                manifest->get().relay_parent);
        return;
      }
      const auto &group =
          opt_session_info->validator_groups[manifest->get().group_index];

      if (x->acknowledge) {
        SL_TRACE(
            logger_,
            "Known candidate - acknowledging manifest. (candidate hash={})",
            manifest->get().candidate_hash);
        network::vstaging::StatementFilter local_knowledge =
            local_knowledge_filter(group.size(),
                                   manifest->get().group_index,
                                   manifest->get().candidate_hash,
                                   *relay_parent_state->get().statement_store);
        auto messages = acknowledgement_and_statement_messages(
            *relay_parent_state->get().statement_store,
            group,
            local_knowledge,
            manifest->get().candidate_hash,
            manifest->get().relay_parent);
        send_to_validators_group(manifest->get().relay_parent, messages);
      } else if (!candidates_.is_confirmed(manifest->get().candidate_hash)) {
        /// TODO(iceseer): do
        /// not used because of `acknowledge` = true. Implement `grid_view` to
        /// retrieve real `acknowledge`.

        network::vstaging::StatementFilter unwanted_mask{group.size()};
        router_->getFetchAttestedCandidateProtocol()->doRequest(
            peer_id,
            network::vstaging::AttestedCandidateRequest{
                .candidate_hash = manifest->get().candidate_hash,
                .mask = std::move(unwanted_mask),
            },
            [wptr{weak_from_this()},
             relay_parent{manifest->get().relay_parent},
             candidate_hash{manifest->get().candidate_hash},
             groups{Groups{opt_session_info->validator_groups}},
             group_index{manifest->get().group_index}](
                outcome::result<network::vstaging::AttestedCandidateResponse>
                    r) mutable {
              if (auto self = wptr.lock()) {
                self->handleFetchedStatementResponse(std::move(r),
                                                     relay_parent,
                                                     candidate_hash,
                                                     std::move(groups),
                                                     group_index);
              }
            });
      }
      return;
    }

    if (auto stm = if_type<
            const network::vstaging::StatementDistributionMessageStatement>(
            msg)) {
      auto parachain_state = tryGetStateByRelayParent(stm->get().relay_parent);
      if (!parachain_state) {
        SL_WARN(logger_,
                "After request pov no parachain state on relay_parent. (relay "
                "parent={})",
                stm->get().relay_parent);
        return;
      }

      auto opt_session_info = retrieveSessionInfo(stm->get().relay_parent);
      if (!opt_session_info) {
        SL_WARN(logger_,
                "No session info for current parrent. (relay parent={})",
                stm->get().relay_parent);
        return;
      }

      std::optional<GroupIndex> originator_group =
          [&]() -> std::optional<GroupIndex> {
        for (GroupIndex g = 0; g < opt_session_info->validator_groups.size();
             ++g) {
          const auto &group = opt_session_info->validator_groups[g];
          for (const auto &v : group) {
            if (v == stm->get().compact.payload.ix) {
              return g;
            }
          }
        }
        return std::nullopt;
      }();
      if (!originator_group) {
        SL_TRACE(logger_,
                 "No correct validator index in statement. (relay parent={}, "
                 "validator={})",
                 stm->get().relay_parent,
                 stm->get().compact.payload.ix);
        return;
      }

      const auto &candidate_hash =
          candidateHash(getPayload(stm->get().compact));
      const bool res = candidates_.insert_unconfirmed(peer_id,
                                                      candidate_hash,
                                                      stm->get().relay_parent,
                                                      *originator_group,
                                                      std::nullopt);
      if (!res) {
        return;
      }

      const auto confirmed = candidates_.get_confirmed(candidate_hash);
      const auto is_confirmed = candidates_.is_confirmed(candidate_hash);
      const auto &group = opt_session_info->validator_groups[*originator_group];

      if (!is_confirmed) {
        network::vstaging::StatementFilter unwanted_mask{group.size()};

        if (!parachain_state->get().statement_store) {
          SL_ERROR(logger_, "Statement store is not initialized.");
          return;
        }
        if (!parachain_state->get().prospective_parachains_mode) {
          SL_ERROR(logger_, "No prospective parachains.");
          return;
        }

        const auto seconding_limit =
            parachain_state->get()
                .prospective_parachains_mode->max_candidate_depth
            + 1;
        for (size_t i = 0; i < group.size(); ++i) {
          const auto &v = group[i];
          if (parachain_state->get().statement_store->seconded_count(v)
              >= seconding_limit) {
            unwanted_mask.seconded_in_group.bits[i] = true;
          }
        }

        router_->getFetchAttestedCandidateProtocol()->doRequest(
            peer_id,
            network::vstaging::AttestedCandidateRequest{
                .candidate_hash = candidate_hash,
                .mask = std::move(unwanted_mask),
            },
            [wptr{weak_from_this()},
             relay_parent{stm->get().relay_parent},
             candidate_hash,
             groups{Groups{opt_session_info->validator_groups}},
             group_index{*originator_group}](
                outcome::result<network::vstaging::AttestedCandidateResponse>
                    r) mutable {
              if (auto self = wptr.lock()) {
                self->handleFetchedStatementResponse(std::move(r),
                                                     relay_parent,
                                                     candidate_hash,
                                                     std::move(groups),
                                                     group_index);
              }
            });
      }

      /// TODO(iceseer): do
      /// check statement signature

      Groups groups{opt_session_info->validator_groups};
      const auto was_fresh_opt = parachain_state->get().statement_store->insert(
          groups, stm->get().compact, StatementOrigin::Remote);
      if (!was_fresh_opt) {
        SL_WARN(logger_,
                "Accepted message from unknown validator. (relay parent={}, "
                "validator={})",
                stm->get().relay_parent,
                stm->get().compact.payload.ix);
        return;
      }

      if (!*was_fresh_opt) {
        SL_TRACE(logger_,
                 "Statement was not fresh. (relay parent={}, validator={})",
                 stm->get().relay_parent,
                 stm->get().compact.payload.ix);
        return;
      }

      const auto is_importable = candidates_.is_importable(candidate_hash);
      if (is_importable && confirmed) {
        send_backing_fresh_statements(confirmed->get(),
                                      stm->get().relay_parent,
                                      parachain_state->get(),
                                      group,
                                      candidate_hash);
      }

      circulate_statement(stm->get().relay_parent, stm->get().compact);
      return;
    }
  }

  void ParachainProcessorImpl::circulate_statement(
      const RelayHash &relay_parent,
      const IndexedAndSigned<network::vstaging::CompactStatement> &statement) {
    send_to_validators_group(
        relay_parent,
        {network::VersionedValidatorProtocolMessage{
            kagome::network::vstaging::ValidatorProtocolMessage{
                kagome::network::vstaging::StatementDistributionMessage{
                    kagome::network::vstaging::
                        StatementDistributionMessageStatement{
                            .relay_parent = relay_parent,
                            .compact = statement,
                        }}}}});
  }

  void ParachainProcessorImpl::handleFetchedStatementResponse(
      outcome::result<network::vstaging::AttestedCandidateResponse> &&r,
      const RelayHash &relay_parent,
      const CandidateHash &candidate_hash,
      Groups &&groups,
      GroupIndex group_index) {
    REINVOKE(*this_context_,
             handleFetchedStatementResponse,
             std::move(r),
             relay_parent,
             candidate_hash,
             std::move(groups),
             group_index);

    if (r.has_error()) {
      SL_TRACE(logger_,
               "Fetch attested candidate returned an error. (relay parent={}, "
               "candidate={}, group index={})",
               relay_parent,
               candidate_hash,
               group_index);
      return;
    }

    /// TODO(iceseer): do
    /// validate response

    auto parachain_state = tryGetStateByRelayParent(relay_parent);
    if (!parachain_state) {
      SL_TRACE(
          logger_,
          "No relay parent data on fetch attested candidate response. (relay "
          "parent={})",
          relay_parent);
      return;
    }

    if (!parachain_state->get().statement_store) {
      SL_WARN(logger_,
              "No statement store. (relay parent={}, candidate={})",
              relay_parent,
              candidate_hash);
      return;
    }

    const network::vstaging::AttestedCandidateResponse &response = r.value();
    for (const auto &statement : response.statements) {
      parachain_state->get().statement_store->insert(
          groups, statement, StatementOrigin::Remote);
    }

    auto opt_post_confirmation =
        candidates_.confirm_candidate(candidate_hash,
                                      response.candidate_receipt,
                                      response.persisted_validation_data,
                                      group_index,
                                      hasher_);
    if (!opt_post_confirmation) {
      SL_WARN(logger_,
              "Candidate re-confirmed by request/response: logic error. (relay "
              "parent={}, candidate={})",
              relay_parent,
              candidate_hash);
      return;
    }

    auto &post_confirmation = *opt_post_confirmation;
    apply_post_confirmation(post_confirmation);

    auto opt_confirmed = candidates_.get_confirmed(candidate_hash);
    BOOST_ASSERT(opt_confirmed);

    if (!opt_confirmed->get().is_importable(std::nullopt)) {
      return;
    }

    auto it = groups.groups.find(group_index);
    if (it == groups.groups.end()) {
      SL_WARN(logger_,
              "Group was not found. (relay parent={}, candidate={}, group "
              "index={})",
              relay_parent,
              candidate_hash,
              group_index);
      return;
    }

    send_backing_fresh_statements(opt_confirmed->get(),
                                  relay_parent,
                                  parachain_state->get(),
                                  it->second,
                                  candidate_hash);
  }

  void ParachainProcessorImpl::new_confirmed_candidate_fragment_tree_updates(
      const HypotheticalCandidate &candidate) {
    fragment_tree_update_inner(std::nullopt, std::nullopt, {candidate});
  }

  void ParachainProcessorImpl::new_leaf_fragment_tree_updates(
      const Hash &leaf_hash) {
    fragment_tree_update_inner({leaf_hash}, std::nullopt, std::nullopt);
  }

  void
  ParachainProcessorImpl::prospective_backed_notification_fragment_tree_updates(
      ParachainId para_id, const Hash &para_head) {
    std::pair<std::reference_wrapper<const Hash>, ParachainId> p{{para_head},
                                                                 para_id};
    fragment_tree_update_inner(std::nullopt, p, std::nullopt);
  }

  void ParachainProcessorImpl::fragment_tree_update_inner(
      std::optional<std::reference_wrapper<const Hash>> active_leaf_hash,
      std::optional<std::pair<std::reference_wrapper<const Hash>, ParachainId>>
          required_parent_info,
      std::optional<std::reference_wrapper<const HypotheticalCandidate>>
          known_hypotheticals) {
    std::vector<HypotheticalCandidate> hypotheticals;
    if (!known_hypotheticals) {
      hypotheticals = candidates_.frontier_hypotheticals(required_parent_info);
    } else {
      hypotheticals.emplace_back(known_hypotheticals->get());
    }

    auto frontier = prospective_parachains_->answerHypotheticalFrontierRequest(
        hypotheticals, active_leaf_hash, false);
    for (const auto &[hypo, membership] : frontier) {
      if (membership.empty()) {
        continue;
      }

      for (const auto &[leaf_hash, _] : membership) {
        candidates_.note_importable_under(hypo, leaf_hash);
      }

      if (auto c = if_type<const HypotheticalCandidateComplete>(hypo)) {
        auto confirmed_candidate =
            candidates_.get_confirmed(c->get().candidate_hash);
        auto prs =
            tryGetStateByRelayParent(c->get().receipt.descriptor.relay_parent);

        if (prs && confirmed_candidate) {
          const auto group_index =
              group_for_para(prs->get().availability_cores,
                             prs->get().group_rotation_info,
                             c->get().receipt.descriptor.para_id);
          auto opt_session_info =
              retrieveSessionInfo(c->get().receipt.descriptor.relay_parent);
          if (!opt_session_info || !group_index
              || *group_index >= opt_session_info->validator_groups.size()) {
            return;
          }

          const auto &group = opt_session_info->validator_groups[*group_index];
          send_backing_fresh_statements(
              *confirmed_candidate,
              c->get().receipt.descriptor.relay_parent,
              prs->get(),
              group,
              c->get().candidate_hash);
        }
      }
    }
  }

  std::optional<GroupIndex> ParachainProcessorImpl::group_for_para(
      const std::vector<runtime::CoreState> &availability_cores,
      const runtime::GroupDescriptor &group_rotation_info,
      ParachainId para_id) const {
    std::optional<CoreIndex> core_index;
    for (CoreIndex i = 0; i < availability_cores.size(); ++i) {
      const auto c = visit_in_place(
          availability_cores[i],
          [](const runtime::OccupiedCore &core) -> std::optional<ParachainId> {
            return core.candidate_descriptor.para_id;
          },
          [](const runtime::ScheduledCore &core) -> std::optional<ParachainId> {
            return core.para_id;
          },
          [](const auto &) -> std::optional<ParachainId> {
            return std::nullopt;
          });

      if (c && *c == para_id) {
        core_index = i;
        break;
      }
    }

    if (!core_index) {
      return std::nullopt;
    }
    return group_rotation_info.groupForCore(*core_index,
                                            availability_cores.size());
  }

  void ParachainProcessorImpl::apply_post_confirmation(
      const PostConfirmation &post_confirmation) {
    /// TODO(iceseer): do
    /// `send_cluster_candidate_statements`

    new_confirmed_candidate_fragment_tree_updates(
        post_confirmation.hypothetical);
  }

  void ParachainProcessorImpl::send_backing_fresh_statements(
      const ConfirmedCandidate &confirmed,
      const RelayHash &relay_parent,
      ParachainProcessorImpl::RelayParentState &per_relay_parent,
      const std::vector<ValidatorIndex> &group,
      const CandidateHash &candidate_hash) {
    if (!per_relay_parent.statement_store) {
      return;
    }

    std::vector<std::pair<ValidatorIndex, network::vstaging::CompactStatement>>
        imported;
    per_relay_parent.statement_store->fresh_statements_for_backing(
        group,
        candidate_hash,
        [&](const IndexedAndSigned<network::vstaging::CompactStatement>
                &statement) {
          const auto &v = statement.payload.ix;
          const auto &compact = getPayload(statement);
          imported.emplace_back(v, compact);

          handleStatement(
              relay_parent,
              SignedFullStatementWithPVD{
                  .payload =
                      {
                          .payload = visit_in_place(
                              compact,
                              [&](const network::vstaging::SecondedCandidateHash
                                      &) -> StatementWithPVD {
                                return StatementWithPVDSeconded{
                                    .committed_receipt = confirmed.receipt,
                                    .pvd = confirmed.persisted_validation_data,
                                };
                              },
                              [](const network::vstaging::ValidCandidateHash
                                     &val) -> StatementWithPVD {
                                return StatementWithPVDValid{
                                    .candidate_hash = val.hash,
                                };
                              },
                              [](const auto &) -> StatementWithPVD {
                                UNREACHABLE;
                              }),
                          .ix = statement.payload.ix,
                      },
                  .signature = statement.signature,
              });
        });

    for (const auto &[v, s] : imported) {
      per_relay_parent.statement_store->note_known_by_backing(v, s);
    }
  }

  void ParachainProcessorImpl::process_legacy_statement(
      const libp2p::peer::PeerId &peer_id,
      const network::StatementDistributionMessage &msg) {
    BOOST_ASSERT(
        this_context_->io_context()->get_executor().running_in_this_thread());
    if (auto statement_msg{boost::get<const network::Seconded>(&msg)}) {
      if (auto r = canProcessParachains(); r.has_error()) {
        return;
      }
      if (auto r = isParachainValidator(statement_msg->relay_parent);
          r.has_error() || !r.value()) {
        return;
      }

      SL_TRACE(
          logger_, "Imported statement on {}", statement_msg->relay_parent);

      std::optional<StatementWithPVD> stm;
      if (auto ccr = if_type<const network::CommittedCandidateReceipt>(
              getPayload(statement_msg->statement).candidate_state)) {
        std::optional<runtime::PersistedValidationData> pvd =
            fetchPersistedValidationData(statement_msg->relay_parent,
                                         ccr->get().descriptor.para_id);
        if (!pvd) {
          SL_TRACE(logger_, "No pvd fetched.");
          return;
        }
        stm = StatementWithPVDSeconded{
            .committed_receipt = ccr->get(),
            .pvd = std::move(*pvd),
        };
      } else if (auto h = if_type<const CandidateHash>(
                     getPayload(statement_msg->statement).candidate_state)) {
        stm = StatementWithPVDValid{
            .candidate_hash = h->get(),
        };
      }

      handleStatement(statement_msg->relay_parent,
                      SignedFullStatementWithPVD{
                          .payload =
                              {
                                  .payload = std::move(*stm),
                                  .ix = statement_msg->statement.payload.ix,
                              },
                          .signature = statement_msg->statement.signature,
                      });
    } else {
      const auto large = boost::get<const network::LargeStatement>(&msg);
      SL_ERROR(logger_,
               "Ignoring LargeStatement about {} from {}",
               large->payload.payload.candidate_hash,
               peer_id);
    }
  }

  void ParachainProcessorImpl::onValidationProtocolMsg(
      const libp2p::peer::PeerId &peer_id,
      const network::VersionedValidatorProtocolMessage &message) {
    REINVOKE(*this_context_, onValidationProtocolMsg, peer_id, message);

    visit_in_place(
        message,
        [&](const network::ValidatorProtocolMessage &m) {
          visit_in_place(
              m,
              [&](const network::BitfieldDistributionMessage &val) {
                process_bitfield_distribution(val);
              },
              [&](const network::StatementDistributionMessage &val) {
                process_legacy_statement(peer_id, val);
              },
              [&](const auto &) {});
        },
        [&](const network::vstaging::ValidatorProtocolMessage &m) {
          visit_in_place(
              m,
              [&](const network::vstaging::BitfieldDistributionMessage &val) {
                process_bitfield_distribution(val);
              },
              [&](const network::vstaging::StatementDistributionMessage &val) {
                process_vstaging_statement(peer_id, val);
              },
              [&](const auto &) {});
        });

    //    if (auto
    //    msg{boost::get<network::StatementDistributionMessage>(&message)}) {
    //      return;
    //    }
  }

  template <typename F>
  void ParachainProcessorImpl::requestPoV(
      const libp2p::peer::PeerInfo &peer_info,
      const CandidateHash &candidate_hash,
      F &&callback) {
    /// TODO(iceseer): request PoV from validator, who seconded candidate
    /// But now we can assume, that if we received either `seconded` or `valid`
    /// from some peer, than we expect this peer has valid PoV, which we can
    /// request.

    logger_->info("Requesting PoV.(candidate hash={}, peer={})",
                  candidate_hash,
                  peer_info.id);

    auto protocol = router_->getReqPovProtocol();
    BOOST_ASSERT(protocol);

    protocol->request(peer_info, candidate_hash, std::forward<F>(callback));
  }

  std::optional<runtime::SessionInfo>
  ParachainProcessorImpl::retrieveSessionInfo(const RelayHash &relay_parent) {
    if (auto session_index =
            parachain_host_->session_index_for_child(relay_parent);
        session_index.has_value()) {
      if (auto session_info = parachain_host_->session_info(
              relay_parent, session_index.value());
          session_info.has_value()) {
        return session_info.value();
      }
    }
    return std::nullopt;
  }

  void ParachainProcessorImpl::kickOffValidationWork(
      const RelayHash &relay_parent,
      AttestingData &attesting_data,
      const runtime::PersistedValidationData &persisted_validation_data,
      RelayParentState &parachain_state) {
    const auto candidate_hash{attesting_data.candidate.hash(*hasher_)};

    BOOST_ASSERT(
        this_context_->io_context()->get_executor().running_in_this_thread());
    if (!parachain_state.awaiting_validation.insert(candidate_hash).second) {
      return;
    }

    const auto &collator_id =
        collatorIdFromDescriptor(attesting_data.candidate.descriptor);
    if (parachain_state.required_collator
        && collator_id != *parachain_state.required_collator) {
      parachain_state.issued_statements.insert(candidate_hash);
      return;
    }

    auto session_info = retrieveSessionInfo(relay_parent);
    if (!session_info) {
      SL_WARN(logger_, "No session info.(relay_parent={})", relay_parent);
      return;
    }

    if (session_info->discovery_keys.size() <= attesting_data.from_validator) {
      SL_ERROR(logger_,
               "Invalid validator index.(relay_parent={}, validator_index={})",
               relay_parent,
               attesting_data.from_validator);
      return;
    }

    const auto &authority_id =
        session_info->discovery_keys[attesting_data.from_validator];
    if (auto peer = query_audi_->get(authority_id)) {
      auto pvd{persisted_validation_data};
      requestPoV(
          *peer,
          candidate_hash,
          [candidate{attesting_data.candidate},
           pvd{std::move(pvd)},
           candidate_hash,
           wself{weak_from_this()},
           relay_parent,
           peer_id{peer->id}](auto &&pov_response_result) mutable {
            if (auto self = wself.lock()) {
              auto parachain_state =
                  self->tryGetStateByRelayParent(relay_parent);
              if (!parachain_state) {
                self->logger_->warn(
                    "After request pov no parachain state on relay_parent {}",
                    relay_parent);
                return;
              }

              if (!pov_response_result) {
                self->logger_->warn("Request PoV on relay_parent {} failed {}",
                                    relay_parent,
                                    pov_response_result.error().message());
                return;
              }

              network::ResponsePov &opt_pov = pov_response_result.value();
              auto p{boost::get<network::ParachainBlock>(&opt_pov)};
              if (!p) {
                self->logger_->warn("No PoV.(candidate={})", candidate_hash);
                self->onAttestNoPoVComplete(relay_parent, candidate_hash);
                return;
              }

              self->logger_->info(
                  "PoV received.(relay_parent={}, candidate hash={}, peer={})",
                  relay_parent,
                  candidate_hash,
                  peer_id);
              self->validateAsync<ValidationTaskType::kAttest>(
                  std::move(candidate),
                  std::move(*p),
                  std::move(pvd),
                  peer_id,
                  relay_parent,
                  parachain_state->get().table_context.validators.size());
            }
          });
    }
  }

  outcome::result<network::vstaging::AttestedCandidateResponse>
  ParachainProcessorImpl::OnFetchAttestedCandidateRequest(
      const network::vstaging::AttestedCandidateRequest &request) {
    /// TODO(iceseer): do
    return Error::COLLATION_NOT_FOUND;
  }

  outcome::result<network::FetchChunkResponse>
  ParachainProcessorImpl::OnFetchChunkRequest(
      const network::FetchChunkRequest &request) {
    if (auto chunk =
            av_store_->getChunk(request.candidate, request.chunk_index)) {
      return network::Chunk{
          .data = chunk->chunk,
          .proof = chunk->proof,
      };
    }
    return network::FetchChunkResponse{};
  }

  std::optional<
      std::reference_wrapper<ParachainProcessorImpl::RelayParentState>>
  ParachainProcessorImpl::tryGetStateByRelayParent(
      const primitives::BlockHash &relay_parent) {
    BOOST_ASSERT(
        this_context_->io_context()->get_executor().running_in_this_thread());
    const auto it = our_current_state_.state_by_relay_parent.find(relay_parent);
    if (it != our_current_state_.state_by_relay_parent.end()) {
      return it->second;
    }
    return std::nullopt;
  }

  ParachainProcessorImpl::RelayParentState &
  ParachainProcessorImpl::storeStateByRelayParent(
      const primitives::BlockHash &relay_parent, RelayParentState &&val) {
    BOOST_ASSERT(
        this_context_->io_context()->get_executor().running_in_this_thread());
    const auto &[it, inserted] =
        our_current_state_.state_by_relay_parent.insert(
            {relay_parent, std::move(val)});
    BOOST_ASSERT(inserted);
    return it->second;
  }

  void ParachainProcessorImpl::handleStatement(
      const primitives::BlockHash &relay_parent,
      const SignedFullStatementWithPVD &statement) {
    BOOST_ASSERT(
        this_context_->io_context()->get_executor().running_in_this_thread());

    auto opt_parachain_state = tryGetStateByRelayParent(relay_parent);
    if (!opt_parachain_state) {
      logger_->trace("Handled statement from {} out of view", relay_parent);
      return;
    }

    auto &parachain_state = opt_parachain_state->get();
    auto &assignment = parachain_state.assignment;
    auto &fallbacks = parachain_state.fallbacks;
    auto &awaiting_validation = parachain_state.awaiting_validation;

    if (auto result =
            importStatement(relay_parent, statement, parachain_state)) {
      if (result->imported.group_id != assignment) {
        SL_TRACE(
            logger_,
            "Registered statement from not our group(our: {}, registered: {}).",
            assignment,
            result->imported.group_id);
        return;
      }

      const auto &candidate_hash = result->imported.candidate;
      SL_TRACE(logger_,
               "Registered incoming statement.(relay_parent={}).",
               relay_parent);
      std::optional<std::reference_wrapper<AttestingData>> attesting_ref =
          visit_in_place(
              parachain::getPayload(statement),
              [&](const StatementWithPVDSeconded &val)
                  -> std::optional<std::reference_wrapper<AttestingData>> {
                auto opt_candidate =
                    backing_store_->get_candidate(candidate_hash);
                if (!opt_candidate) {
                  logger_->error("No candidate {}", candidate_hash);
                  return std::nullopt;
                }

                AttestingData attesting{
                    .candidate =
                        candidateFromCommittedCandidateReceipt(*opt_candidate),
                    .pov_hash = val.committed_receipt.descriptor.pov_hash,
                    .from_validator = statement.payload.ix,
                    .backing = {}};

                auto const &[it, _] = fallbacks.insert(
                    std::make_pair(candidate_hash, std::move(attesting)));
                return it->second;
              },
              [&](const StatementWithPVDValid &val)
                  -> std::optional<std::reference_wrapper<AttestingData>> {
                auto it = fallbacks.find(val.candidate_hash);
                if (it == fallbacks.end()) {
                  return std::nullopt;
                }
                if (!parachain_state.our_index
                    || *parachain_state.our_index == statement.payload.ix) {
                  return std::nullopt;
                }
                if (awaiting_validation.find(val.candidate_hash)
                    != awaiting_validation.end()) {
                  it->second.backing.push(statement.payload.ix);
                  return std::nullopt;
                }
                it->second.from_validator = statement.payload.ix;
                return it->second;
              },
              [&](const auto &)
                  -> std::optional<std::reference_wrapper<AttestingData>> {
                BOOST_ASSERT(!"Not used!");
                return std::nullopt;
              });

      if (attesting_ref) {
        auto it = our_current_state_.per_candidate.find(candidate_hash);
        if (it != our_current_state_.per_candidate.end()) {
          kickOffValidationWork(relay_parent,
                                attesting_ref->get(),
                                it->second.persisted_validation_data,
                                parachain_state);
        }
      }
    }
  }

  std::optional<ParachainProcessorImpl::ImportStatementSummary>
  ParachainProcessorImpl::importStatementToTable(
      ParachainProcessorImpl::RelayParentState &relayParentState,
      const primitives::BlockHash &candidate_hash,
      const network::SignedStatement &statement) {
    SL_TRACE(
        logger_, "Import statement into table.(candidate={})", candidate_hash);

    if (auto r = backing_store_->put(relayParentState.table_context.groups,
                                     statement)) {
      return ImportStatementSummary{
          .imported = *r,
          .attested = false,
      };
    }
    return std::nullopt;
  }

  void ParachainProcessorImpl::notifyBackedCandidate(
      const CandidateHash &candidate_hash) {
    auto confirmed_opt = candidates_.get_confirmed(candidate_hash);
    if (!confirmed_opt) {
      SL_TRACE(logger_,
               "Received backed candidate notification for unknown or "
               "unconfirmed. (candidate_hash={})",
               candidate_hash);
      return;
    }
    const auto &confirmed = confirmed_opt->get();

    auto relay_parent_state_opt =
        tryGetStateByRelayParent(confirmed.relay_parent());
    if (!relay_parent_state_opt) {
      return;
    }

    /// TODO(iceseer): send manifest
    /// TODO(iceseer): send ack backed messages to peers
    /// TODO(iceseer): send compact statements
    /// TODO(iceseer): statement-distribution update

    prospective_backed_notification_fragment_tree_updates(
        confirmed.para_id(), confirmed.para_head());
  }

  std::optional<ParachainProcessorImpl::AttestedCandidate>
  ParachainProcessorImpl::attested(
      network::CommittedCandidateReceipt &&candidate,
      const BackingStore::StatementInfo &data,
      size_t validity_threshold) {
    const auto &validity_votes = data.second;
    const auto valid_votes = validity_votes.size();
    if (valid_votes < validity_threshold) {
      return std::nullopt;
    }

    std::vector<std::pair<ValidatorIndex, network::ValidityAttestation>>
        validity_votes_out;
    validity_votes_out.reserve(validity_votes.size());

    for (auto &[validator_index, validity_vote] : validity_votes) {
      auto validity_attestation = visit_in_place(
          validity_vote,
          [](const BackingStore::ValidityVoteIssued &val) {
            return network::ValidityAttestation{
                network::ValidityAttestation::Implicit{},
                ((BackingStore::Statement &)val).signature,
            };
          },
          [](const BackingStore::ValidityVoteValid &val) {
            return network::ValidityAttestation{
                network::ValidityAttestation::Explicit{},
                ((BackingStore::Statement &)val).signature,
            };
          });

      validity_votes_out.emplace_back(validator_index,
                                      std::move(validity_attestation));
    }

    return AttestedCandidate{
        .group_id = data.first,
        .candidate = std::move(candidate),
        .validity_votes = std::move(validity_votes_out),
    };
  }

  std::optional<ParachainProcessorImpl::AttestedCandidate>
  ParachainProcessorImpl::attested_candidate(
      const CandidateHash &digest,
      const ParachainProcessorImpl::TableContext &context) {
    if (auto opt_validity_votes = backing_store_->get_validity_votes(digest)) {
      auto &data = opt_validity_votes->get();
      const GroupIndex group = data.first;

      auto candidate{backing_store_->get_candidate(digest)};
      BOOST_ASSERT(candidate);

      const auto v_threshold = context.requisite_votes(group);
      return attested(std::move(*candidate), data, v_threshold);
    }
    return std::nullopt;
  }

  std::optional<BackingStore::BackedCandidate>
  ParachainProcessorImpl::table_attested_to_backed(
      AttestedCandidate &&attested, TableContext &table_context) {
    const auto para_id = attested.group_id;
    if (auto it = table_context.groups.find(para_id);
        it != table_context.groups.end()) {
      const auto &group = it->second;
      scale::BitVec validator_indices{};
      validator_indices.bits.resize(group.size(), false);

      std::vector<std::pair<size_t, size_t>> vote_positions;
      vote_positions.reserve(attested.validity_votes.size());

      auto position = [](const auto &container,
                         const auto &val) -> std::optional<size_t> {
        for (size_t ix = 0; ix < container.size(); ++ix) {
          if (val == container[ix]) {
            return ix;
          }
        }
        return std::nullopt;
      };

      for (size_t orig_idx = 0; orig_idx < attested.validity_votes.size();
           ++orig_idx) {
        const auto &id = attested.validity_votes[orig_idx].first;
        if (auto p = position(group, id)) {
          validator_indices.bits[*p] = true;
          vote_positions.emplace_back(orig_idx, *p);
        } else {
          logger_->critical(
              "Logic error: Validity vote from table does not correspond to "
              "group.");
          return std::nullopt;
        }
      }
      std::sort(
          vote_positions.begin(),
          vote_positions.end(),
          [](const auto &l, const auto &r) { return l.second < r.second; });

      std::vector<network::ValidityAttestation> validity_votes;
      validity_votes.reserve(vote_positions.size());
      for (const auto &[pos_in_votes, _pos_in_group] : vote_positions) {
        validity_votes.emplace_back(
            std::move(attested.validity_votes[pos_in_votes].second));
      }

      return BackingStore::BackedCandidate{
          .candidate = std::move(attested.candidate),
          .validity_votes = std::move(validity_votes),
          .validator_indices = std::move(validator_indices),
      };
    }
    return std::nullopt;
  }

  std::optional<ParachainProcessorImpl::ImportStatementSummary>
  ParachainProcessorImpl::importStatement(
      const network::RelayHash &relay_parent,
      const SignedFullStatementWithPVD &statement,
      ParachainProcessorImpl::RelayParentState &rp_state) {
    const CandidateHash candidate_hash =
        candidateHashFrom(parachain::getPayload(statement));
    if (auto seconded = if_type<const StatementWithPVDSeconded>(
            parachain::getPayload(statement));
        seconded
        && our_current_state_.per_candidate.find(candidate_hash)
               == our_current_state_.per_candidate.end()) {
      auto &candidate = seconded->get().committed_receipt;
      if (rp_state.prospective_parachains_mode) {
        fragment::FragmentTreeMembership membership =
            prospective_parachains_->introduceCandidate(
                candidate.descriptor.para_id,
                candidate,
                crypto::Hashed<const runtime::PersistedValidationData &, 32>{
                    seconded->get().pvd},
                candidate_hash);
        if (membership.empty()) {
          SL_TRACE(logger_, "`membership` is empty.");
          return std::nullopt;
        }

        prospective_parachains_->candidateSeconded(candidate.descriptor.para_id,
                                                   candidate_hash);
      }
      our_current_state_.per_candidate.insert(
          {candidate_hash,
           PerCandidateState{
               .persisted_validation_data = seconded->get().pvd,
               .seconded_locally = false,
               .para_id = seconded->get().committed_receipt.descriptor.para_id,
               .relay_parent =
                   seconded->get().committed_receipt.descriptor.relay_parent,
           }});
    }

    network::SignedStatement stmnt{
        .payload =
            {
                .payload = visit_in_place(
                    parachain::getPayload(statement),
                    [&](const StatementWithPVDSeconded &val) {
                      return network::CandidateState{val.committed_receipt};
                    },
                    [&](const StatementWithPVDValid &val) {
                      return network::CandidateState{val.candidate_hash};
                    }),
                .ix = statement.payload.ix,
            },
        .signature = statement.signature,
    };
    auto import_result =
        importStatementToTable(rp_state, candidate_hash, stmnt);

    if (import_result) {
      SL_TRACE(logger_,
               "Import result.(candidate={}, group id={}, validity votes={})",
               import_result->imported.candidate,
               import_result->imported.group_id,
               import_result->imported.validity_votes);

      if (auto attested = attested_candidate(import_result->imported.candidate,
                                             rp_state.table_context)) {
        if (rp_state.backed_hashes
                .insert(candidateHash(*hasher_, attested->candidate))
                .second) {
          if (auto backed = table_attested_to_backed(std::move(*attested),
                                                     rp_state.table_context)) {
            const auto para_id = backed->candidate.descriptor.para_id;
            SL_INFO(
                logger_,
                "Candidate backed.(candidate={}, para id={}, relay_parent={})",
                import_result->imported.candidate,
                import_result->imported.group_id,
                relay_parent);
            if (rp_state.prospective_parachains_mode) {
              prospective_parachains_->candidateBacked(para_id, candidate_hash);
              unblockAdvertisements(
                  rp_state,
                  para_id,
                  backed->candidate.descriptor.para_head_hash);
              notifyBackedCandidate(candidate_hash);
            } else {
              backing_store_->add(relay_parent, std::move(*backed));
            }
          }
        }
      }
    }
    return import_result;
  }

  void ParachainProcessorImpl::unblockAdvertisements(
      ParachainProcessorImpl::RelayParentState &rp_state,
      ParachainId para_id,
      const Hash &para_head) {
    std::optional<std::vector<BlockedAdvertisement>> unblocked{};
    auto it = our_current_state_.blocked_advertisements.find(para_id);
    if (it != our_current_state_.blocked_advertisements.end()) {
      auto i = it->second.find(para_head);
      if (i != it->second.end()) {
        unblocked = std::move(i->second);
        it->second.erase(i);
      }
    }

    if (unblocked) {
      requestUnblockedCollations(
          rp_state, para_id, para_head, std::move(*unblocked));
    }
  }

  void ParachainProcessorImpl::requestUnblockedCollations(
      ParachainProcessorImpl::RelayParentState &rp_state,
      ParachainId para_id,
      const Hash &para_head,
      std::vector<BlockedAdvertisement> &&blocked_vec) {
    for (auto blocked = blocked_vec.begin(); blocked != blocked_vec.end();) {
      const auto is_seconding_allowed =
          canSecond(rp_state,
                    para_id,
                    blocked->candidate_relay_parent,
                    blocked->candidate_hash,
                    para_head);
      if (is_seconding_allowed) {
        auto result =
            enqueueCollation(rp_state,
                             blocked->candidate_relay_parent,
                             para_id,
                             blocked->peer_id,
                             blocked->collator_id,
                             std::make_optional(std::make_pair(
                                 blocked->candidate_hash, para_head)));
        if (result.has_error()) {
          SL_DEBUG(logger_,
                   "Enqueue collation failed.(candidate={}, para id={}, "
                   "relay_parent={}, para_head={}, peer_id={})",
                   blocked->candidate_hash,
                   para_id,
                   blocked->candidate_relay_parent,
                   para_head,
                   blocked->peer_id);
        }
        blocked = blocked_vec.erase(blocked);
      } else {
        ++blocked;
      }
    }
    if (!blocked_vec.empty()) {
      our_current_state_.blocked_advertisements[para_id][para_head] =
          std::move(blocked_vec);
    }
  }

  template <ParachainProcessorImpl::StatementType kStatementType>
  std::optional<network::SignedStatement>
  ParachainProcessorImpl::createAndSignStatement(
      ValidateAndSecondResult &validation_result) {
    static_assert(kStatementType == StatementType::kSeconded
                  || kStatementType == StatementType::kValid);

    auto parachain_state =
        tryGetStateByRelayParent(validation_result.relay_parent);
    if (!parachain_state) {
      logger_->error("Create and sign statement. No such relay_parent {}.",
                     validation_result.relay_parent);
      return std::nullopt;
    }

    if (!parachain_state->get().our_index) {
      logger_->template warn(
          "We are not validators or we have no validator index.");
      return std::nullopt;
    }

    if constexpr (kStatementType == StatementType::kSeconded) {
      return createAndSignStatementFromPayload(
          network::Statement{
              network::CandidateState{network::CommittedCandidateReceipt{
                  .descriptor = validation_result.candidate.descriptor,
                  .commitments = std::move(*validation_result.commitments)}}},
          *parachain_state->get().our_index,
          parachain_state->get());
    } else if constexpr (kStatementType == StatementType::kValid) {
      return createAndSignStatementFromPayload(
          network::Statement{network::CandidateState{
              validation_result.candidate.hash(*hasher_)}},
          *parachain_state->get().our_index,
          parachain_state->get());
    }
  }

  template <typename T>
  std::optional<network::SignedStatement>
  ParachainProcessorImpl::createAndSignStatementFromPayload(
      T &&payload,
      ValidatorIndex validator_ix,
      RelayParentState &parachain_state) {
    /// TODO(iceseer):
    /// https://github.com/paritytech/polkadot/blob/master/primitives/src/v2/mod.rs#L1535-L1545
    auto sign_result =
        parachain_state.table_context.validator->sign(std::move(payload));
    if (sign_result.has_error()) {
      logger_->error(
          "Unable to sign Commited Candidate Receipt. Failed with error: {}",
          sign_result.error().message());
      return std::nullopt;
    }

    return sign_result.value();
  }

  template <typename F>
  bool ParachainProcessorImpl::tryOpenOutgoingStream(
      const libp2p::peer::PeerId &peer_id,
      std::shared_ptr<network::ProtocolBase> protocol,
      F &&callback) {
    auto stream_engine = pm_->getStreamEngine();
    BOOST_ASSERT(stream_engine);

    if (stream_engine->reserveOutgoing(peer_id, protocol)) {
      protocol->newOutgoingStream(
          libp2p::peer::PeerInfo{.id = peer_id, .addresses = {}},
          [callback{std::forward<F>(callback)},
           protocol,
           peer_id,
           wptr{weak_from_this()}](auto &&stream_result) mutable {
            auto self = wptr.lock();
            if (not self) {
              return;
            }

            auto stream_engine = self->pm_->getStreamEngine();
            stream_engine->dropReserveOutgoing(peer_id, protocol);

            if (!stream_result.has_value()) {
              self->logger_->warn("Unable to create stream {} with {}: {}",
                                  protocol->protocolName(),
                                  peer_id,
                                  stream_result.error());
              return;
            }

            auto stream = stream_result.value();
            stream_engine->addOutgoing(std::move(stream_result.value()),
                                       protocol);

            std::forward<F>(callback)(std::move(stream));
          });
      return true;
    }
    return false;
  }

  template <typename F>
  bool ParachainProcessorImpl::tryOpenOutgoingCollatingStream(
      const libp2p::peer::PeerId &peer_id, F &&callback) {
    auto protocol = router_->getCollationProtocol();
    BOOST_ASSERT(protocol);

    return tryOpenOutgoingStream(
        peer_id, std::move(protocol), std::forward<F>(callback));
  }

  template <typename F>
  bool ParachainProcessorImpl::tryOpenOutgoingValidationStream(
      const libp2p::peer::PeerId &peer_id,
      network::CollationVersion version,
      F &&callback) {
    std::shared_ptr<network::ProtocolBase> protocol;
    switch (version) {
      case network::CollationVersion::V1: {
        protocol = router_->getValidationProtocol();
      } break;
      case network::CollationVersion::VStaging: {
        protocol = router_->getValidationProtocolVStaging();
      } break;
      default: {
        UNREACHABLE;
      } break;
    }
    BOOST_ASSERT(protocol);

    return tryOpenOutgoingStream(
        peer_id, std::move(protocol), std::forward<F>(callback));
  }

  void ParachainProcessorImpl::sendMyView(
      const libp2p::peer::PeerId &peer_id,
      const std::shared_ptr<network::Stream> &stream,
      const std::shared_ptr<network::ProtocolBase> &protocol) {
    auto my_view = peer_view_->getMyView();
    if (!my_view) {
      logger_->error("sendMyView failed, because my view still is not exists.");
      return;
    }

    BOOST_ASSERT(protocol);
    logger_->info("Send my view.(peer={}, protocol={})",
                  peer_id,
                  protocol->protocolName());
    pm_->getStreamEngine()->template send(
        peer_id,
        protocol,
        std::make_shared<
            network::WireMessage<network::ValidatorProtocolMessage>>(
            network::ViewUpdate{.view = my_view->get().view}));
  }

  void ParachainProcessorImpl::onIncomingCollationStream(
      const libp2p::peer::PeerId &peer_id, network::CollationVersion version) {
    REINVOKE(*this_context_, onIncomingCollationStream, peer_id, version);

    const auto peer_state = pm_->getPeerState(peer_id);
    if (!peer_state) {
      logger_->warn("Received incoming collation stream from unknown peer {}",
                    peer_id);
      return;
    }

    peer_state->get().version = version;
    if (tryOpenOutgoingCollatingStream(
            peer_id, [wptr{weak_from_this()}, peer_id](auto &&stream) {
              if (auto self = wptr.lock()) {
                self->sendMyView(
                    peer_id, stream, self->router_->getCollationProtocol());
              }
            })) {
      SL_DEBUG(logger_, "Initiated collation protocol with {}", peer_id);
    }
  }

  void ParachainProcessorImpl::onIncomingValidationStream(
      const libp2p::peer::PeerId &peer_id, network::CollationVersion version) {
    REINVOKE(*this_context_, onIncomingValidationStream, peer_id, version);

    const auto peer_state = pm_->getPeerState(peer_id);
    if (!peer_state) {
      logger_->warn("Received incoming validation stream from unknown peer {}",
                    peer_id);
      return;
    }

    peer_state->get().version = version;
    if (tryOpenOutgoingValidationStream(
            peer_id,
            version,
            [wptr{weak_from_this()}, peer_id, version](auto &&stream) {
              if (auto self = wptr.lock()) {
                switch (version) {
                  case network::CollationVersion::V1: {
                    self->sendMyView(peer_id,
                                     stream,
                                     self->router_->getValidationProtocol());
                  } break;
                  case network::CollationVersion::VStaging: {
                    self->sendMyView(
                        peer_id,
                        stream,
                        self->router_->getValidationProtocolVStaging());
                  } break;
                  default: {
                    UNREACHABLE;
                  } break;
                }
              }
            })) {
      logger_->info("Initiated validation protocol with {}", peer_id);
    }
  }

  network::ResponsePov ParachainProcessorImpl::getPov(
      CandidateHash &&candidate_hash) {
    if (auto res = av_store_->getPov(candidate_hash)) {
      return network::ResponsePov{*res};
    }
    return network::Empty{};
  }

  void ParachainProcessorImpl::onIncomingCollator(
      const libp2p::peer::PeerId &peer_id,
      network::CollatorPublicKey pubkey,
      network::ParachainId para_id) {
    pm_->setCollating(peer_id, pubkey, para_id);
  }

  void ParachainProcessorImpl::handleNotify(
      const libp2p::peer::PeerId &peer_id,
      const primitives::BlockHash &relay_parent) {
    if (tryOpenOutgoingCollatingStream(
            peer_id,
            [peer_id, relay_parent, wptr{weak_from_this()}](
                auto && /*stream*/) {
              auto self = wptr.lock();
              if (not self) {
                return;
              }
              self->handleNotify(peer_id, relay_parent);
            })) {
      return;
    }

    logger_->info("Send Seconded to collator.(peer={}, relay parent={})",
                  peer_id,
                  relay_parent);

    auto stream_engine = pm_->getStreamEngine();
    BOOST_ASSERT(stream_engine);

    auto collation_protocol = router_->getCollationProtocol();
    BOOST_ASSERT(collation_protocol);

    auto &statements_queue = our_current_state_.seconded_statements[peer_id];
    while (!statements_queue.empty()) {
      auto p{std::move(statements_queue.front())};
      statements_queue.pop_front();
      network::SignedStatement &statement = p.second;
      RelayHash &rp = p.first;

      pending_candidates.erase(rp);
      stream_engine->send(
          peer_id,
          collation_protocol,
          std::make_shared<
              network::WireMessage<network::CollationProtocolMessage>>(
              network::CollationProtocolMessage(
                  network::CollationMessage(network::Seconded{
                      .relay_parent = rp, .statement = statement}))));
    }
  }

  void ParachainProcessorImpl::notify(
      const libp2p::peer::PeerId &peer_id,
      const primitives::BlockHash &relay_parent,
      const network::SignedStatement &statement) {
    our_current_state_.seconded_statements[peer_id].emplace_back(
        std::make_pair(relay_parent, statement));
    handleNotify(peer_id, relay_parent);
  }

  bool ParachainProcessorImpl::isValidatingNode() const {
    return (app_config_.roles().flags.authority == 1);
  }

  outcome::result<void> ParachainProcessorImpl::advCanBeProcessed(
      const primitives::BlockHash &relay_parent,
      const libp2p::peer::PeerId &peer_id) {
    BOOST_ASSERT(
        this_context_->io_context()->get_executor().running_in_this_thread());
    OUTCOME_TRY(canProcessParachains());

    auto rps = our_current_state_.state_by_relay_parent.find(relay_parent);
    if (rps == our_current_state_.state_by_relay_parent.end()) {
      return Error::OUT_OF_VIEW;
    }

    if (rps->second.peers_advertised.count(peer_id) != 0ull) {
      return Error::DUPLICATE;
    }

    rps->second.peers_advertised.insert(peer_id);
    return outcome::success();
  }

  void ParachainProcessorImpl::onValidationComplete(
      const libp2p::peer::PeerId &peer_id,
      ValidateAndSecondResult &&validation_result) {
    logger_->trace("On validation complete. (peer={}, relay parent={})",
                   peer_id,
                   validation_result.relay_parent);

    auto opt_parachain_state =
        tryGetStateByRelayParent(validation_result.relay_parent);
    if (!opt_parachain_state) {
      logger_->trace("Validated candidate from {}:{} out of view",
                     peer_id,
                     validation_result.relay_parent);
      return;
    }

    auto &parachain_state = opt_parachain_state->get();
    auto &seconded = parachain_state.seconded;
    const auto candidate_hash = validation_result.candidate.hash(*hasher_);
    if (!validation_result.result) {
      logger_->warn("Candidate {} validation failed with: {}",
                    candidate_hash,
                    validation_result.result.error());
      // send invalid
    } else if (!seconded
               && parachain_state.issued_statements.count(candidate_hash)
                      == 0) {
      logger_->trace(
          "Second candidate complete. (candidate={}, peer={}, relay parent={})",
          candidate_hash,
          peer_id,
          validation_result.relay_parent);

      seconded = candidate_hash;
      parachain_state.issued_statements.insert(candidate_hash);
      if (auto statement = createAndSignStatement<StatementType::kSeconded>(
              validation_result)) {
        auto cs = getPayload(*statement).candidate_state;
        SignedFullStatementWithPVD stm = visit_in_place(
            cs,
            [&](const network::CommittedCandidateReceipt &receipt)
                -> SignedFullStatementWithPVD {
              return SignedFullStatementWithPVD{
                  .payload =
                      {
                          .payload =
                              StatementWithPVDSeconded{
                                  .committed_receipt = receipt,
                                  .pvd = validation_result.pvd,
                              },
                          .ix = statement->payload.ix,
                      },
                  .signature = statement->signature,
              };
            },
            [&](const network::CandidateHash &candidateHash)
                -> SignedFullStatementWithPVD {
              return SignedFullStatementWithPVD{
                  .payload =
                      {
                          .payload =
                              StatementWithPVDValid{
                                  .candidate_hash = candidateHash,
                              },
                          .ix = statement->payload.ix,
                      },
                  .signature = statement->signature,
              };
            },
            [&](const auto &) -> SignedFullStatementWithPVD {
              return SignedFullStatementWithPVD{};
            });

        importStatement(validation_result.relay_parent, stm, parachain_state);
        share_local_statement(
            parachain_state, validation_result.relay_parent, stm);
        notify(peer_id, validation_result.relay_parent, *statement);
      }
    }
  }

  void ParachainProcessorImpl::share_local_statement(
      RelayParentState &per_relay_parent,
      const primitives::BlockHash &relay_parent,
      const SignedFullStatementWithPVD &statement) {
    const CandidateHash candidate_hash =
        candidateHashFrom(getPayload(statement));
    SL_TRACE(logger_,
             "Sharing statement. (relay parent={}, candidate hash={})",
             relay_parent,
             candidate_hash);

    BOOST_ASSERT(per_relay_parent.our_index);
    std::optional<runtime::SessionInfo> opt_session_info =
        retrieveSessionInfo(relay_parent);
    if (!opt_session_info) {
      SL_ERROR(logger_,
               "Retrieve session info failed. (relay parent={})",
               relay_parent);
      return;
    }

    Groups groups{opt_session_info->validator_groups};

    const std::optional<network::ParachainId> &local_assignment =
        per_relay_parent.assignment;
    const network::ValidatorIndex local_index = *per_relay_parent.our_index;
    const auto local_group_opt = groups.byValidatorIndex(local_index);
    if (!opt_session_info) {
      SL_ERROR(logger_,
               "Local validator info is not present. (relay parent={})",
               relay_parent);
      return;
    }
    const GroupIndex local_group = *local_group_opt;

    std::optional<std::pair<ParachainId, Hash>> expected = visit_in_place(
        getPayload(statement),
        [&](const StatementWithPVDSeconded &v)
            -> std::optional<std::pair<ParachainId, Hash>> {
          return std::make_pair(v.committed_receipt.descriptor.para_id,
                                v.committed_receipt.descriptor.relay_parent);
        },
        [&](const StatementWithPVDValid &v)
            -> std::optional<std::pair<ParachainId, Hash>> {
          if (auto p = candidates_.get_confirmed(v.candidate_hash)) {
            return std::make_pair(p->get().para_id(), p->get().relay_parent());
          }
          return std::nullopt;
        });
    const bool is_seconded =
        is_type<StatementWithPVDSeconded>(getPayload(statement));

    if (!expected) {
      SL_ERROR(
          logger_, "Invalid share statement. (relay parent={})", relay_parent);
      return;
    }
    const auto &[expected_para, expected_relay_parent] = *expected;

    if (local_index != statement.payload.ix) {
      SL_ERROR(logger_,
               "Invalid share statement because of validator index. (relay "
               "parent={})",
               relay_parent);
      return;
    }

    BOOST_ASSERT(per_relay_parent.statement_store);
    BOOST_ASSERT(per_relay_parent.prospective_parachains_mode);

    const auto seconding_limit =
        per_relay_parent.prospective_parachains_mode->max_candidate_depth + 1;
    if (is_seconded
        && per_relay_parent.statement_store->seconded_count(local_index)
               == seconding_limit) {
      SL_WARN(
          logger_,
          "Local node has issued too many `Seconded` statements. (limit={})",
          seconding_limit);
      return;
    }

    if (!local_assignment || *local_assignment != expected_para
        || relay_parent != expected_relay_parent) {
      SL_ERROR(
          logger_,
          "Invalid share statement because local assignment. (relay parent={})",
          relay_parent);
      return;
    }

    IndexedAndSigned<network::vstaging::CompactStatement> compact_statement =
        signed_to_compact(statement);
    std::optional<PostConfirmation> post_confirmation;
    if (auto s =
            if_type<const StatementWithPVDSeconded>(getPayload(statement))) {
      post_confirmation =
          candidates_.confirm_candidate(candidate_hash,
                                        s->get().committed_receipt,
                                        s->get().pvd,
                                        local_group,
                                        hasher_);
    }

    if (auto r = per_relay_parent.statement_store->insert(
            groups, compact_statement, StatementOrigin::Local);
        !r || !*r) {
      SL_ERROR(logger_,
               "Invalid share statement because statement store insertion "
               "failed. (relay parent={})",
               relay_parent);
      return;
    }

    circulate_statement(relay_parent, compact_statement);
    if (post_confirmation) {
      apply_post_confirmation(*post_confirmation);
    }
  }

  outcome::result<kagome::parachain::Pvf::Result>
  ParachainProcessorImpl::validateCandidate(
      const network::CandidateReceipt &candidate,
      const network::ParachainBlock &pov,
      runtime::PersistedValidationData &&pvd) {
    return pvf_->pvfSync(candidate, pov, pvd);
  }

  outcome::result<std::vector<network::ErasureChunk>>
  ParachainProcessorImpl::validateErasureCoding(
      const runtime::AvailableData &validating_data, size_t n_validators) {
    return toChunks(n_validators, validating_data);
  }

  void ParachainProcessorImpl::notifyAvailableData(
      std::vector<network::ErasureChunk> &&chunks,
      const primitives::BlockHash &relay_parent,
      const network::CandidateHash &candidate_hash,
      const network::ParachainBlock &pov,
      const runtime::PersistedValidationData &data) {
    makeTrieProof(chunks);
    /// TODO(iceseer): remove copy
    av_store_->storeData(
        relay_parent, candidate_hash, std::move(chunks), pov, data);
    logger_->trace("Put chunks set.(candidate={})", candidate_hash);
  }

  template <ParachainProcessorImpl::ValidationTaskType kMode>
  void ParachainProcessorImpl::makeAvailable(
      const libp2p::peer::PeerId &peer_id,
      const primitives::BlockHash &candidate_hash,
      ValidateAndSecondResult &&validate_and_second_result) {
    REINVOKE(*this_context_,
             makeAvailable<kMode>,
             peer_id,
             candidate_hash,
             std::move(validate_and_second_result));

    auto parachain_state =
        tryGetStateByRelayParent(validate_and_second_result.relay_parent);
    if (!parachain_state) {
      SL_WARN(logger_,
              "After validation no parachain state on relay_parent {}",
              validate_and_second_result.relay_parent);
      return;
    }

    SL_INFO(logger_,
            "Async validation complete.(relay parent={}, para_id={})",
            validate_and_second_result.relay_parent,
            validate_and_second_result.candidate.descriptor.para_id);

    parachain_state->get().awaiting_validation.erase(candidate_hash);
    auto q{std::move(validate_and_second_result)};
    if constexpr (kMode == ValidationTaskType::kSecond) {
      onValidationComplete(peer_id, std::move(q));
    } else {
      onAttestComplete(peer_id, std::move(q));
    }
  }

  template <ParachainProcessorImpl::ValidationTaskType kMode>
  void ParachainProcessorImpl::validateAsync(
      network::CandidateReceipt &&candidate,
      network::ParachainBlock &&pov,
      runtime::PersistedValidationData &&pvd,
      const libp2p::peer::PeerId &peer_id,
      const primitives::BlockHash &relay_parent,
      size_t n_validators) {
    REINVOKE(*in_pool_thread_handler_,
             validateAsync<kMode>,
             std::move(candidate),
             std::move(pov),
             std::move(pvd),
             peer_id,
             relay_parent,
             n_validators);

    SL_INFO(logger_,
            "Starting validation task.(para id={}, "
            "relay parent={}, peer={})",
            candidate.descriptor.para_id,
            relay_parent,
            peer_id);

    TicToc _measure{"Parachain validation", logger_};
    const auto candidate_hash{candidate.hash(*hasher_)};

    /// checks if we still need to execute parachain task
    /// TODO(iceseer): do
    auto need_to_process =
        our_current_state_.active_leaves.count(relay_parent) != 0ull;

    if (!need_to_process) {
      SL_TRACE(logger_,
               "Candidate validation skipped because of extruded relay parent. "
               "(relay_parent={}, parachain_id={}, candidate_hash={})",
               relay_parent,
               candidate.descriptor.para_id,
               candidate_hash);
      return;
    }

    auto pvd_copy{pvd};
    auto validation_result = validateCandidate(candidate, pov, std::move(pvd));
    if (!validation_result) {
      logger_->warn(
          "Candidate {} on relay_parent {}, para_id {} validation failed with "
          "error: {}",
          candidate_hash,
          candidate.descriptor.relay_parent,
          candidate.descriptor.para_id,
          validation_result.error().message());
      return;
    }

    /// TODO(iceseer): do
    need_to_process =
        our_current_state_.active_leaves.count(relay_parent) != 0ull;

    if (!need_to_process) {
      SL_TRACE(logger_,
               "Candidate validation skipped before erasure-coding because of "
               "extruded relay parent. "
               "(relay_parent={}, parachain_id={}, candidate_hash={})",
               relay_parent,
               candidate.descriptor.para_id,
               candidate_hash);
      return;
    }

    auto &[comms, data] = validation_result.value();
    runtime::AvailableData available_data{
        .pov = std::move(pov),
        .validation_data = std::move(data),
    };

    std::vector<network::ErasureChunk> chunks;
    if (auto res = validateErasureCoding(available_data, n_validators);
        res.has_error()) {
      SL_WARN(logger_,
              "Erasure coding validation failed. (error={})",
              res.error().message());
      return;
    } else {
      chunks = std::move(res.value());
    }

    notifyAvailableData(std::move(chunks),
                        relay_parent,
                        candidate_hash,
                        available_data.pov,
                        available_data.validation_data);

    makeAvailable<kMode>(
        peer_id,
        candidate_hash,
        ValidateAndSecondResult{
            .result = outcome::success(),
            .relay_parent = relay_parent,
            .commitments = std::make_shared<network::CandidateCommitments>(
                std::move(comms)),
            .candidate = std::move(candidate),
            .pov = std::move(available_data.pov),
            .pvd = std::move(pvd_copy),
        });
  }

  void ParachainProcessorImpl::onAttestComplete(
      const libp2p::peer::PeerId &, ValidateAndSecondResult &&result) {
    auto parachain_state = tryGetStateByRelayParent(result.relay_parent);
    if (!parachain_state) {
      logger_->warn(
          "onAttestComplete result based on unexpected relay_parent {}",
          result.relay_parent);
      return;
    }

    logger_->info("Attest complete.(relay parent={}, para id={})",
                  result.relay_parent,
                  result.candidate.descriptor.para_id);

    const auto candidate_hash = result.candidate.hash(*hasher_);
    parachain_state->get().fallbacks.erase(candidate_hash);

    if (parachain_state->get().issued_statements.count(candidate_hash) == 0) {
      if (result.result) {
        if (auto statement =
                createAndSignStatement<StatementType::kValid>(result)) {
          auto cs = getPayload(*statement).candidate_state;

          /// TODO(iceseer): optimize into ref structure
          SignedFullStatementWithPVD stm = visit_in_place(
              cs,
              [&](const network::CommittedCandidateReceipt &receipt)
                  -> SignedFullStatementWithPVD {
                return SignedFullStatementWithPVD{
                    .payload =
                        {
                            .payload =
                                StatementWithPVDSeconded{
                                    .committed_receipt = receipt,
                                    .pvd = result.pvd,
                                },
                            .ix = statement->payload.ix,
                        },
                    .signature = statement->signature,
                };
              },
              [&](const network::CandidateHash &candidateHash)
                  -> SignedFullStatementWithPVD {
                return SignedFullStatementWithPVD{
                    .payload =
                        {
                            .payload =
                                StatementWithPVDValid{
                                    .candidate_hash = candidateHash,
                                },
                            .ix = statement->payload.ix,
                        },
                    .signature = statement->signature,
                };
              },
              [&](const auto &) -> SignedFullStatementWithPVD {
                return SignedFullStatementWithPVD{};
              });

          importStatement(result.relay_parent, stm, parachain_state->get());
          share_local_statement(
              parachain_state->get(), result.relay_parent, stm);
        }
      }
      parachain_state->get().issued_statements.insert(candidate_hash);
    }
  }

  void ParachainProcessorImpl::onAttestNoPoVComplete(
      const network::RelayHash &relay_parent,
      const CandidateHash &candidate_hash) {
    auto parachain_state = tryGetStateByRelayParent(relay_parent);
    if (!parachain_state) {
      logger_->warn(
          "onAttestNoPoVComplete result based on unexpected relay_parent. "
          "(relay_parent={}, candidate={})",
          relay_parent,
          candidate_hash);
      return;
    }

    auto it = parachain_state->get().fallbacks.find(candidate_hash);
    if (it == parachain_state->get().fallbacks.end()) {
      logger_->error(
          "Internal error. Fallbacks doesn't contain candidate hash {}",
          candidate_hash);
      return;
    }

    /// TODO(iceseer): make rotation on validators
    AttestingData &attesting = it->second;
    if (!attesting.backing.empty()) {
      attesting.from_validator = attesting.backing.front();
      attesting.backing.pop();
      auto it = our_current_state_.per_candidate.find(candidate_hash);
      if (it != our_current_state_.per_candidate.end()) {
        kickOffValidationWork(relay_parent,
                              attesting,
                              it->second.persisted_validation_data,
                              *parachain_state);
      }
    }
  }

  bool ParachainProcessorImpl::isRelayParentInImplicitView(
      const RelayHash &relay_parent,
      const ProspectiveParachainsModeOpt &relay_parent_mode,
      const ImplicitView &implicit_view,
      const std::unordered_map<Hash, ProspectiveParachainsModeOpt>
          &active_leaves,
      ParachainId para_id) {
    if (!relay_parent_mode) {
      return active_leaves.count(relay_parent) != 0ull;
    }

    for (const auto &[hash, mode] : active_leaves) {
      if (mode) {
        for (const auto &h :
             implicit_view.knownAllowedRelayParentsUnder(hash, para_id)) {
          if (h == relay_parent) {
            return true;
          }
        }
      }
    }
    return false;
  }

  outcome::result<std::pair<CollatorId, ParachainId>>
  ParachainProcessorImpl::insertAdvertisement(
      network::PeerState &peer_data,
      const RelayHash &on_relay_parent,
      const ProspectiveParachainsModeOpt &relay_parent_mode,
      const std::optional<std::reference_wrapper<const CandidateHash>>
          &candidate_hash) {
    if (!peer_data.collator_state) {
      SL_WARN(logger_, "Undeclared collator.");
      return Error::UNDECLARED_COLLATOR;
    }

    if (!isRelayParentInImplicitView(on_relay_parent,
                                     relay_parent_mode,
                                     *our_current_state_.implicit_view,
                                     our_current_state_.active_leaves,
                                     peer_data.collator_state->para_id)) {
      return Error::OUT_OF_VIEW;
    }

    if (!relay_parent_mode) {
      if (peer_data.collator_state->advertisements.count(on_relay_parent)
          != 0ull) {
        return Error::DUPLICATE;
      }

      if (candidate_hash) {
        peer_data.collator_state->advertisements[on_relay_parent] = {
            *candidate_hash};
      }
    } else if (candidate_hash) {
      auto &candidates =
          peer_data.collator_state->advertisements[on_relay_parent];
      auto [it, inserted] = candidates.insert(*candidate_hash);
      if (!inserted) {
        return Error::DUPLICATE;
      }
      if (candidates.size() > relay_parent_mode->max_candidate_depth) {
        candidates.erase(*candidate_hash);
        return Error::PEER_LIMIT_REACHED;
      }
    } else {
      return Error::PROTOCOL_MISMATCH;
    }

    peer_data.collator_state->last_active = std::chrono::system_clock::now();
    return std::make_pair(peer_data.collator_state->collator_id,
                          peer_data.collator_state->para_id);
  }

  ParachainProcessorImpl::SecondingAllowed
  ParachainProcessorImpl::secondingSanityCheck(
      const HypotheticalCandidate &hypothetical_candidate,
      bool backed_in_path_only) {
    const auto &active_leaves = our_current_state_.per_leaf;
    const auto &implicit_view = *our_current_state_.implicit_view;

    fragment::FragmentTreeMembership membership;
    const auto candidate_para = candidatePara(hypothetical_candidate);
    const auto candidate_relay_parent = relayParent(hypothetical_candidate);
    const auto candidate_hash = candidateHash(hypothetical_candidate);

    auto proc_response = [&](std::vector<size_t> &&depths,
                             const Hash &head,
                             const ActiveLeafState &leaf_state) {
      for (auto depth : depths) {
        if (auto it = leaf_state.seconded_at_depth.find(candidate_para.get());
            it != leaf_state.seconded_at_depth.end()
            && it->second.count(depth) != 0ull) {
          return false;
        }
      }
      membership.emplace_back(head, std::move(depths));
      return true;
    };

    for (const auto &[head, leaf_state] : active_leaves) {
      if (leaf_state.prospective_parachains_mode) {
        const auto allowed_parents_for_para =
            implicit_view.knownAllowedRelayParentsUnder(head,
                                                        {candidate_para.get()});
        if (std::find(allowed_parents_for_para.begin(),
                      allowed_parents_for_para.end(),
                      candidate_relay_parent.get())
            == allowed_parents_for_para.end()) {
          continue;
        }

        std::vector<size_t> r;
        for (auto &&[candidate, memberships] :
             prospective_parachains_->answerHypotheticalFrontierRequest(
                 gsl::span<const HypotheticalCandidate>{&hypothetical_candidate,
                                                        1},
                 {{head}},
                 backed_in_path_only)) {
          BOOST_ASSERT(candidateHash(candidate).get() == candidate_hash.get());
          for (auto &&[relay_parent, depths] : memberships) {
            BOOST_ASSERT(relay_parent == head);
            r.insert(r.end(), depths.begin(), depths.end());
          }
        }

        if (!proc_response(std::move(r), head, leaf_state)) {
          return std::nullopt;
        }
      } else {
        if (head == candidate_relay_parent.get()) {
          if (auto it = leaf_state.seconded_at_depth.find(candidate_para.get());
              it != leaf_state.seconded_at_depth.end()
              && it->second.count(0) != 0ull) {
            return std::nullopt;
          }
          if (!proc_response(std::vector<size_t>{0ull}, head, leaf_state)) {
            return std::nullopt;
          }
        }
      }
    }

    if (membership.empty()) {
      return std::nullopt;
    }

    return membership;
  }

  bool ParachainProcessorImpl::canSecond(
      ParachainProcessorImpl::RelayParentState &per_relay_parent,
      ParachainId candidate_para_id,
      const Hash &relay_parent,
      const CandidateHash &candidate_hash,
      const Hash &parent_head_data_hash) {
    if (per_relay_parent.prospective_parachains_mode) {
      if (auto seconding_allowed = secondingSanityCheck(
              HypotheticalCandidateIncomplete{
                  .candidate_hash = candidate_hash,
                  .candidate_para = candidate_para_id,
                  .parent_head_data_hash = parent_head_data_hash,
                  .candidate_relay_parent = relay_parent},
              true)) {
        for (const auto &[_, m] : *seconding_allowed) {
          if (!m.empty()) {
            return true;
          }
        }
      }
    }
    return false;
  }

  void ParachainProcessorImpl::handleAdvertisement(
      network::CollationEvent &&pending_collation,
      std::optional<std::pair<CandidateHash, Hash>> &&prospective_candidate) {
    REINVOKE(*this_context_,
             handleAdvertisement,
             std::move(pending_collation),
             std::move(prospective_candidate));

    const RelayHash &relay_parent =
        pending_collation.pending_collation.relay_parent;
    const libp2p::peer::PeerId &peer_id =
        pending_collation.pending_collation.peer_id;
    const ParachainId &para_id = pending_collation.pending_collation.para_id;

    auto opt_per_relay_parent = tryGetStateByRelayParent(relay_parent);
    if (!opt_per_relay_parent) {
      SL_TRACE(
          logger_, "Relay parent unknown. (relay_parent={})", relay_parent);
      return;
    }

    auto &per_relay_parent = opt_per_relay_parent->get();
    const ProspectiveParachainsModeOpt &relay_parent_mode =
        per_relay_parent.prospective_parachains_mode;
    const std::optional<network::ParachainId> &assignment =
        per_relay_parent.assignment;

    auto peer_state = pm_->getPeerState(peer_id);
    if (!peer_state) {
      SL_TRACE(logger_, "Unknown peer. (peerd_id={})", peer_id);
      return;
    }

    const auto collator_state = peer_state->get().collator_state;
    if (!collator_state) {
      SL_TRACE(logger_, "Undeclared collator. (peerd_id={})", peer_id);
      return;
    }

    const ParachainId collator_para_id = collator_state->para_id;
    if (!assignment) {
      SL_TRACE(logger_,
               "Invalid assignment. (peerd_id={}, collator={})",
               peer_id,
               collator_para_id);
      return;
    }

    if (relay_parent_mode && !prospective_candidate) {
      SL_WARN(logger_, "Protocol mismatch. (peer_id={})", peer_id);
      return;
    }

    const auto candidate_hash =
        utils::map(prospective_candidate,
                   [](const auto &pair) { return std::cref(pair.first); });

    auto insert_res = insertAdvertisement(
        peer_state->get(), relay_parent, relay_parent_mode, candidate_hash);
    if (insert_res.has_error()) {
      SL_TRACE(logger_,
               "Insert advertisement error. (error={})",
               insert_res.error().message());
      return;
    }

    const auto &[collator_id, parachain_id] = insert_res.value();
    if (!per_relay_parent.collations.hasSecondedSpace(relay_parent_mode)) {
      SL_TRACE(logger_, "Seconded limit reached.");
      return;
    }

    if (prospective_candidate) {
      auto &&[ch, parent_head_data_hash] = *prospective_candidate;
      const bool is_seconding_allowed = !relay_parent_mode
                                     || canSecond(per_relay_parent,
                                                  collator_para_id,
                                                  relay_parent,
                                                  ch,
                                                  parent_head_data_hash);

      if (!is_seconding_allowed) {
        SL_TRACE(logger_,
                 "Seconding is not allowed by backing, queueing advertisement. "
                 "(candidate hash={}, relay_parent = {}, para id={})",
                 ch,
                 relay_parent,
                 para_id);

        our_current_state_
            .blocked_advertisements[collator_para_id][parent_head_data_hash]
            .emplace_back(
                BlockedAdvertisement{.peer_id = peer_id,
                                     .collator_id = collator_id,
                                     .candidate_relay_parent = relay_parent,
                                     .candidate_hash = ch});

        return;
      }
    }

    if (auto result = enqueueCollation(per_relay_parent,
                                       relay_parent,
                                       para_id,
                                       peer_id,
                                       collator_id,
                                       std::move(prospective_candidate));
        result.has_error()) {
      SL_TRACE(logger_,
               "Failed to request advertised collation. (relay parent={}, para "
               "id={}, peer_id={}, error={})",
               relay_parent,
               para_id,
               peer_id,
               result.error().message());
    }
  }

  outcome::result<void> ParachainProcessorImpl::enqueueCollation(
      ParachainProcessorImpl::RelayParentState &per_relay_parent,
      const RelayHash &relay_parent,
      ParachainId para_id,
      const libp2p::peer::PeerId &peer_id,
      const CollatorId &collator_id,
      std::optional<std::pair<CandidateHash, Hash>> &&prospective_candidate) {
    BOOST_ASSERT(
        this_context_->io_context()->get_executor().running_in_this_thread());

    SL_TRACE(logger_,
             "Received advertise collation. (peer id={}, para id={}, relay "
             "parent={})",
             peer_id,
             para_id,
             relay_parent);

    const auto &relay_parent_mode =
        per_relay_parent.prospective_parachains_mode;
    auto &collations = per_relay_parent.collations;

    if (!collations.hasSecondedSpace(relay_parent_mode)) {
      SL_TRACE(logger_,
               "Limit of seconded collations reached for valid advertisement. "
               "(peer={}, para id={}, relay parent={})",
               peer_id,
               para_id,
               relay_parent);
      return outcome::success();
    }

    PendingCollation pending_collation{
        .relay_parent = relay_parent,
        .para_id = para_id,
        .peer_id = peer_id,
        .prospective_candidate = std::move(prospective_candidate)};

    switch (collations.status) {
      case CollationStatus::Fetching:
      case CollationStatus::WaitingOnValidation: {
        SL_TRACE(logger_,
                 "Added collation to the pending list. (peer_id={}, para "
                 "id={}, relay parent={})",
                 peer_id,
                 para_id,
                 relay_parent);

        collations.waiting_queue.emplace_back(std::move(pending_collation),
                                              collator_id);
      } break;
      case CollationStatus::Waiting: {
        fetchCollation(
            per_relay_parent, std::move(pending_collation), collator_id);
      } break;
      case CollationStatus::Seconded: {
        if (relay_parent_mode) {
          // Limit is not reached, it's allowed to second another
          // collation.
          fetchCollation(
              per_relay_parent, std::move(pending_collation), collator_id);
        } else {
          SL_TRACE(logger_,
                   "A collation has already been seconded. (peer_id={}, para "
                   "id={}, relay parent={})",
                   peer_id,
                   para_id,
                   relay_parent);
        }
      } break;
    }

    return outcome::success();
  }

  void ParachainProcessorImpl::fetchCollation(
      ParachainProcessorImpl::RelayParentState &per_relay_parent,
      PendingCollation &&pc,
      const CollatorId &id) {
    auto peer_state = pm_->getPeerState(pc.peer_id);
    if (!peer_state) {
      SL_TRACE(
          logger_, "No peer state. Unknown peer. (peer id={})", pc.peer_id);
      return;
    }

    const auto candidate_hash =
        utils::map(pc.prospective_candidate,
                   [](const auto &pair) { return std::cref(pair.first); });

    if (peer_state->get().hasAdvertised(pc.relay_parent, candidate_hash)) {
      fetchCollation(
          per_relay_parent, std::move(pc), id, peer_state->get().version);
      return;
    }
    SL_WARN(logger_, "Not advertised. (peer id={})", pc.peer_id);
  }

  void ParachainProcessorImpl::fetchCollation(
      ParachainProcessorImpl::RelayParentState &per_relay_parent,
      PendingCollation &&pc,
      const CollatorId &id,
      network::CollationVersion version) {
    if (our_current_state_.collation_requests_cancel_handles.count(pc)
        != 0ull) {
      SL_WARN(logger_,
              "Already requested. (relay parent={}, para id={})",
              pc.relay_parent,
              pc.para_id);
      return;
    }

    const auto peer_id = pc.peer_id;
    auto response_callback =
        [pending_collation{pc}, wptr{weak_from_this()}](
            outcome::result<network::CollationFetchingResponse>
                &&result) mutable {
          auto self = wptr.lock();
          if (!self) {
            return;
          }

          const RelayHash &relay_parent = pending_collation.relay_parent;
          const libp2p::peer::PeerId &peer_id = pending_collation.peer_id;

          SL_TRACE(self->logger_,
                   "Fetching collation from(peer={}, relay parent={})",
                   peer_id,
                   relay_parent);
          if (!result) {
            SL_WARN(self->logger_,
                    "Fetch collation from {}:{} failed with: {}",
                    peer_id,
                    relay_parent,
                    result.error());
            /// TODO(iceseer): do
            /// dequeue_next_collation_and_fetch
            return;
          }

          self->handleFetchedCollation(std::move(pending_collation),
                                       std::move(result).value());
        };

    SL_TRACE(logger_,
             "Requesting collation. (peer id={}, para id={}, relay parent={})",
             pc.peer_id,
             pc.para_id,
             pc.relay_parent);

    our_current_state_.collation_requests_cancel_handles.insert(std::move(pc));
    const auto maybe_candidate_hash =
        utils::map(pc.prospective_candidate,
                   [](const auto &pair) { return std::cref(pair.first); });
    per_relay_parent.collations.status = CollationStatus::Fetching;
    per_relay_parent.collations.fetching_from.emplace(id, maybe_candidate_hash);

    if (network::CollationVersion::V1 == version) {
      network::CollationFetchingRequest fetch_collation_request{
          .relay_parent = pc.relay_parent,
          .para_id = pc.para_id,
      };
      router_->getReqCollationProtocol()->request(
          peer_id,
          std::move(fetch_collation_request),
          std::move(response_callback));
    } else if (network::CollationVersion::VStaging == version
               && maybe_candidate_hash) {
      network::vstaging::CollationFetchingRequest fetch_collation_request{
          .relay_parent = pc.relay_parent,
          .para_id = pc.para_id,
          .candidate_hash = maybe_candidate_hash->get(),
      };
      router_->getReqCollationProtocol()->request(
          peer_id,
          std::move(fetch_collation_request),
          std::move(response_callback));
    } else {
      UNREACHABLE;
    }
  }

}  // namespace kagome::parachain<|MERGE_RESOLUTION|>--- conflicted
+++ resolved
@@ -228,39 +228,7 @@
                                  auto /*event_type*/,
                                  const network::ExView &event) {
           if (auto self = wptr.lock()) {
-<<<<<<< HEAD
             self->onViewUpdated(event);
-=======
-            /// clear caches
-            BOOST_ASSERT(
-                self->this_context_->get_executor().running_in_this_thread());
-
-            self->our_current_state_.active_leaves.exclusiveAccess(
-                [&](auto &active_leaves) {
-                  for (auto const &lost : event.lost) {
-                    SL_TRACE(self->logger_,
-                             "Removed backing task.(relay parent={})",
-                             lost);
-
-                    self->our_current_state_.state_by_relay_parent.erase(lost);
-                    self->pending_candidates.exclusiveAccess(
-                        [&](auto &container) { container.erase(lost); });
-                    active_leaves.erase(lost);
-                  }
-                  active_leaves.insert(event.new_head.hash());
-                });
-            if (auto r = self->canProcessParachains(); r.has_error()) {
-              return;
-            }
-
-            self->createBackingTask(event.new_head.hash());
-            SL_TRACE(self->logger_,
-                     "Update my view.(new head={}, finalized={}, leaves={})",
-                     event.new_head.hash(),
-                     event.view.finalized_number_,
-                     event.view.heads_.size());
-            self->broadcastView(event.view);
->>>>>>> ee15e3d6
           }
         });
     return true;
@@ -482,7 +450,6 @@
       }
     }
 
-<<<<<<< HEAD
     std::optional<StatementStore> statement_store;
     auto mode =
         prospective_parachains_->prospectiveParachainsMode(relay_parent);
@@ -501,20 +468,12 @@
       }
     }
 
-    logger_->info(
+    SL_VERBOSE(logger_,
         "Inited new backing task.(assignment={}, our index={}, relay "
         "parent={})",
         assignment,
         validator->validatorIndex(),
         relay_parent);
-=======
-    SL_VERBOSE(logger_,
-               "Inited new backing task.(assignment={}, our index={}, relay "
-               "parent={})",
-               assignment,
-               validator->validatorIndex(),
-               relay_parent);
->>>>>>> ee15e3d6
 
     return RelayParentState{
         .prospective_parachains_mode = mode,
