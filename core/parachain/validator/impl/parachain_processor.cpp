/**
 * Copyright Quadrivium LLC
 * All Rights Reserved
 * SPDX-License-Identifier: Apache-2.0
 */

#include "parachain/validator/parachain_processor.hpp"

#include <array>
#include <span>
#include <unordered_map>

#include <fmt/std.h>
#include <libp2p/common/final_action.hpp>

#include "common/main_thread_pool.hpp"
#include "common/worker_thread_pool.hpp"
#include "crypto/hasher.hpp"
#include "crypto/sr25519_provider.hpp"
#include "dispute_coordinator/impl/runtime_info.hpp"
#include "network/common.hpp"
#include "network/impl/protocols/fetch_attested_candidate.hpp"
#include "network/impl/protocols/parachain_protocols.hpp"
#include "network/impl/protocols/protocol_req_collation.hpp"
#include "network/impl/protocols/protocol_req_pov.hpp"
#include "network/impl/stream_engine.hpp"
#include "network/peer_manager.hpp"
#include "network/router.hpp"
#include "parachain/availability/chunks.hpp"
#include "parachain/availability/proof.hpp"
#include "parachain/candidate_view.hpp"
#include "parachain/peer_relay_parent_knowledge.hpp"
#include "scale/scale.hpp"
#include "utils/async_sequence.hpp"
#include "utils/map.hpp"
#include "utils/pool_handler.hpp"
#include "utils/profiler.hpp"

OUTCOME_CPP_DEFINE_CATEGORY(kagome::parachain,
                            ParachainProcessorImpl::Error,
                            e) {
  using E = kagome::parachain::ParachainProcessorImpl::Error;
  switch (e) {
    case E::RESPONSE_ALREADY_RECEIVED:
      return "Response already present";
    case E::REJECTED_BY_PROSPECTIVE_PARACHAINS:
      return "Rejected by prospective parachains";
    case E::COLLATION_NOT_FOUND:
      return "Collation not found";
    case E::UNDECLARED_COLLATOR:
      return "Undeclared collator";
    case E::KEY_NOT_PRESENT:
      return "Private key is not present";
    case E::VALIDATION_FAILED:
      return "Validate and make available failed";
    case E::VALIDATION_SKIPPED:
      return "Validate and make available skipped";
    case E::OUT_OF_VIEW:
      return "Out of view";
    case E::DUPLICATE:
      return "Duplicate";
    case E::NO_INSTANCE:
      return "No self instance";
    case E::NOT_A_VALIDATOR:
      return "Node is not a validator";
    case E::NOT_SYNCHRONIZED:
      return "Node not synchronized";
    case E::PEER_LIMIT_REACHED:
      return "Peer limit reached";
    case E::PROTOCOL_MISMATCH:
      return "Protocol mismatch";
    case E::NOT_CONFIRMED:
      return "Candidate not confirmed";
    case E::NO_STATE:
      return "No parachain state";
    case E::NO_SESSION_INFO:
      return "No session info";
    case E::OUT_OF_BOUND:
      return "Index out of bound";
  }
  return "Unknown parachain processor error";
}

namespace {
  constexpr const char *kIsParachainValidator =
      "kagome_node_is_parachain_validator";
}

namespace kagome::parachain {
  constexpr size_t kMinGossipPeers = 25;

  ParachainProcessorImpl::ParachainProcessorImpl(
      std::shared_ptr<network::PeerManager> pm,
      std::shared_ptr<dispute::RuntimeInfo> runtime_info,
      std::shared_ptr<crypto::Sr25519Provider> crypto_provider,
      std::shared_ptr<network::Router> router,
      common::MainThreadPool &main_thread_pool,
      std::shared_ptr<crypto::Hasher> hasher,
      std::shared_ptr<network::PeerView> peer_view,
      common::WorkerThreadPool &worker_thread_pool,
      std::shared_ptr<parachain::BitfieldSigner> bitfield_signer,
      std::shared_ptr<parachain::PvfPrecheck> pvf_precheck,
      std::shared_ptr<parachain::BitfieldStore> bitfield_store,
      std::shared_ptr<parachain::BackingStore> backing_store,
      std::shared_ptr<parachain::Pvf> pvf,
      std::shared_ptr<parachain::AvailabilityStore> av_store,
      std::shared_ptr<runtime::ParachainHost> parachain_host,
      std::shared_ptr<parachain::ValidatorSignerFactory> signer_factory,
      const application::AppConfiguration &app_config,
      application::AppStateManager &app_state_manager,
      primitives::events::ChainSubscriptionEnginePtr chain_sub_engine,
      primitives::events::BabeStateSubscriptionEnginePtr babe_status_observable,
      std::shared_ptr<authority_discovery::Query> query_audi,
      std::shared_ptr<ProspectiveParachains> prospective_parachains)
      : pm_(std::move(pm)),
        runtime_info_(std::move(runtime_info)),
        crypto_provider_(std::move(crypto_provider)),
        router_(std::move(router)),
        main_pool_handler_{main_thread_pool.handler(app_state_manager)},
        hasher_(std::move(hasher)),
        peer_view_(std::move(peer_view)),
        pvf_(std::move(pvf)),
        signer_factory_(std::move(signer_factory)),
        bitfield_signer_(std::move(bitfield_signer)),
        pvf_precheck_(std::move(pvf_precheck)),
        bitfield_store_(std::move(bitfield_store)),
        backing_store_(std::move(backing_store)),
        av_store_(std::move(av_store)),
        parachain_host_(std::move(parachain_host)),
        app_config_(app_config),
        babe_status_observable_(std::move(babe_status_observable)),
        query_audi_{std::move(query_audi)},
        chain_sub_{std::move(chain_sub_engine)},
        worker_pool_handler_{worker_thread_pool.handler(app_state_manager)},
        prospective_parachains_{std::move(prospective_parachains)} {
    BOOST_ASSERT(pm_);
    BOOST_ASSERT(peer_view_);
    BOOST_ASSERT(crypto_provider_);
    BOOST_ASSERT(router_);
    BOOST_ASSERT(main_pool_handler_);
    BOOST_ASSERT(hasher_);
    BOOST_ASSERT(bitfield_signer_);
    BOOST_ASSERT(bitfield_store_);
    BOOST_ASSERT(backing_store_);
    BOOST_ASSERT(pvf_);
    BOOST_ASSERT(av_store_);
    BOOST_ASSERT(parachain_host_);
    BOOST_ASSERT(signer_factory_);
    BOOST_ASSERT(babe_status_observable_);
    BOOST_ASSERT(query_audi_);
    BOOST_ASSERT(prospective_parachains_);
    BOOST_ASSERT(worker_pool_handler_);
    app_state_manager.takeControl(*this);

    our_current_state_.implicit_view.emplace(prospective_parachains_);
    BOOST_ASSERT(our_current_state_.implicit_view);

    metrics_registry_->registerGaugeFamily(
        kIsParachainValidator,
        "Tracks if the validator participates in parachain consensus. "
        "Parachain validators are a subset of the active set validators that "
        "perform approval checking of all parachain candidates in a session. "
        "Updates at session boundary.");
    metric_is_parachain_validator_ =
        metrics_registry_->registerGaugeMetric(kIsParachainValidator);
    metric_is_parachain_validator_->set(false);
  }

  void ParachainProcessorImpl::OnBroadcastBitfields(
      const primitives::BlockHash &relay_parent,
      const network::SignedBitfield &bitfield) {
    REINVOKE(*main_pool_handler_, OnBroadcastBitfields, relay_parent, bitfield);

    SL_TRACE(logger_, "Distribute bitfield on {}", relay_parent);
    auto relay_parent_state = tryGetStateByRelayParent(relay_parent);
    if (!relay_parent_state) {
      SL_TRACE(logger_,
               "After `OnBroadcastBitfields` no parachain state on "
               "relay_parent. (relay "
               "parent={})",
               relay_parent);
      return;
    }

    send_to_validators_group(
        relay_parent,
        {network::VersionedValidatorProtocolMessage{
            network::vstaging::ValidatorProtocolMessage{
                network::vstaging::BitfieldDistributionMessage{
                    network::vstaging::BitfieldDistribution{relay_parent,
                                                            bitfield}}}}});
  }

  bool ParachainProcessorImpl::prepare() {
    bitfield_signer_->setBroadcastCallback(
        [wptr_self{weak_from_this()}](const primitives::BlockHash &relay_parent,
                                      const network::SignedBitfield &bitfield) {
          if (auto self = wptr_self.lock()) {
            self->OnBroadcastBitfields(relay_parent, bitfield);
          }
        });

    babe_status_observer_ =
        std::make_shared<primitives::events::BabeStateEventSubscriber>(
            babe_status_observable_, false);
    babe_status_observer_->setCallback(
        [wself{weak_from_this()}, was_synchronized = false](
            auto /*set_id*/,
            bool &synchronized,
            auto /*event_type*/,
            const primitives::events::SyncStateEventParams &event) mutable {
          if (auto self = wself.lock()) {
            if (event == consensus::SyncState::SYNCHRONIZED) {
              if (not was_synchronized) {
                self->bitfield_signer_->start();
                self->pvf_precheck_->start();
                was_synchronized = true;
              }
            }
            if (was_synchronized) {
              if (!synchronized) {
                synchronized = true;
                auto my_view = self->peer_view_->getMyView();
                if (!my_view) {
                  SL_WARN(self->logger_,
                          "Broadcast my view failed, "
                          "because my view still not exists.");
                  return;
                }

                SL_TRACE(self->logger_,
                         "Broadcast my view because synchronized.");
                self->broadcastView(my_view->get().view);
              }
            }
          }
        });
    babe_status_observer_->subscribe(
        babe_status_observer_->generateSubscriptionSetId(),
        primitives::events::SyncStateEventType::kSyncState);

    chain_sub_.onDeactivate(
        [wptr{weak_from_this()}](
            const primitives::events::RemoveAfterFinalizationParams &event) {
          if (auto self = wptr.lock()) {
            self->onDeactivateBlocks(event);
          }
        });

    my_view_sub_ = std::make_shared<network::PeerView::MyViewSubscriber>(
        peer_view_->getMyViewObservable(), false);
    primitives::events::subscribe(
        *my_view_sub_,
        network::PeerView::EventType::kViewUpdated,
        [wptr{weak_from_this()}](const network::ExView &event) {
          if (auto self = wptr.lock()) {
            self->onViewUpdated(event);
          }
        });

    remote_view_sub_ = std::make_shared<network::PeerView::PeerViewSubscriber>(
        peer_view_->getRemoteViewObservable(), false);
    primitives::events::subscribe(
        *remote_view_sub_,
        network::PeerView::EventType::kViewUpdated,
        [wptr{weak_from_this()}](const libp2p::peer::PeerId &peer_id,
                                 const network::View &view) {
          if (auto self = wptr.lock()) {
            self->onUpdatePeerView(peer_id, view);
          }
        });

    return true;
  }

  void ParachainProcessorImpl::onUpdatePeerView(
      const libp2p::peer::PeerId &peer_id, const network::View &view) {
    REINVOKE(*main_pool_handler_, onUpdatePeerView, peer_id, view);

    /// TODO(iceseer): do https://github.com/qdrvm/kagome/issues/1888
    /// `handle_peer_view_update` keep peer view to send only
    /// perfect messages
    for (const auto &h : view.heads_) {
      send_peer_messages_for_relay_parent({{peer_id}}, h);
    }
  }

  void ParachainProcessorImpl::send_peer_messages_for_relay_parent(
      std::optional<std::reference_wrapper<const libp2p::peer::PeerId>> peer_id,
      const RelayHash &relay_parent) {
    auto parachain_state = tryGetStateByRelayParent(relay_parent);
    if (!parachain_state) {
      SL_WARN(logger_,
              "After `send_peer_messages_for_relay_parent` no parachain state "
              "on relay_parent. (relay_parent={})",
              relay_parent);
      return;
    }

    auto opt_session_info = retrieveSessionInfo(relay_parent);
    if (!opt_session_info) {
      SL_WARN(logger_, "No session info. (relay_parent={})", relay_parent);
      return;
    }

    Groups groups{opt_session_info->validator_groups};
    std::deque<network::VersionedValidatorProtocolMessage> messages;

    for (const auto &candidate_hash :
         parachain_state->get().issued_statements) {
      if (auto confirmed_candidate =
              candidates_.get_confirmed(candidate_hash)) {
        const auto group_index = confirmed_candidate->get().group_index();
        const auto group_size = groups.groups[group_index].size();

        auto local_knowledge =
            local_knowledge_filter(group_size,
                                   group_index,
                                   candidate_hash,
                                   *parachain_state->get().statement_store);
        network::VersionedValidatorProtocolMessage manifest{
            kagome::network::vstaging::ValidatorProtocolMessage{
                kagome::network::vstaging::StatementDistributionMessage{
                    kagome::network::vstaging::BackedCandidateManifest{
                        .relay_parent = relay_parent,
                        .candidate_hash = candidate_hash,
                        .group_index = group_index,
                        .para_id = confirmed_candidate->get().para_id(),
                        .parent_head_data_hash =
                            confirmed_candidate->get().parent_head_data_hash(),
                        .statement_knowledge = local_knowledge,
                    }}}};

        auto m = acknowledgement_and_statement_messages(
            *parachain_state->get().statement_store,
            groups.groups[group_index],
            local_knowledge,
            candidate_hash,
            relay_parent);

        messages.emplace_back(std::move(manifest));
        messages.insert(messages.end(),
                        std::move_iterator(m.begin()),
                        std::move_iterator(m.end()));
      }
    }

    if (peer_id) {
      auto se = pm_->getStreamEngine();
      BOOST_ASSERT(se);

      for (auto &msg : messages) {
        if (auto m =
                if_type<network::vstaging::ValidatorProtocolMessage>(msg)) {
          auto message = std::make_shared<network::WireMessage<
              network::vstaging::ValidatorProtocolMessage>>(
              std::move(m->get()));
          se->send(peer_id->get(),
                   router_->getValidationProtocolVStaging(),
                   message);
        }
      }
    } else {
      send_to_validators_group(relay_parent, std::move(messages));
    }
  }

  void ParachainProcessorImpl::onViewUpdated(const network::ExView &event) {
    REINVOKE(*main_pool_handler_, onViewUpdated, event);

    const auto &relay_parent = event.new_head.hash();
    if (auto r = canProcessParachains(); r.has_error()) {
      return;
    }

    if (const auto r =
            prospective_parachains_->onActiveLeavesUpdate(network::ExViewRef{
                .new_head = {event.new_head},
                .lost = event.lost,
            });
        r.has_error()) {
      SL_WARN(
          logger_,
          "Prospective parachains leaf update failed. (relay_parent={}, error={})",
          relay_parent,
          r.error());
    }

    backing_store_->onActivateLeaf(relay_parent);
    createBackingTask(relay_parent);
    SL_TRACE(logger_,
             "Update my view.(new head={}, finalized={}, leaves={})",
             relay_parent,
             event.view.finalized_number_,
             event.view.heads_.size());
    broadcastView(event.view);
    broadcastViewToGroup(relay_parent, event.view);
    for (const auto &h : event.view.heads_) {
      send_peer_messages_for_relay_parent(std::nullopt, h);
    }
    new_leaf_fragment_tree_updates(relay_parent);

    for (const auto &lost : event.lost) {
      SL_TRACE(logger_, "Removed backing task.(relay parent={})", lost);

      our_current_state_.per_leaf.erase(lost);
      our_current_state_.implicit_view->deactivate_leaf(lost);
      our_current_state_.state_by_relay_parent.erase(lost);
      pending_candidates.erase(lost);
      our_current_state_.active_leaves.erase(lost);
    }
    our_current_state_.active_leaves[relay_parent] =
        prospective_parachains_->prospectiveParachainsMode(relay_parent);

    for (auto it = our_current_state_.per_candidate.begin();
         it != our_current_state_.per_candidate.end();) {
      if (our_current_state_.state_by_relay_parent.find(it->second.relay_parent)
          != our_current_state_.state_by_relay_parent.end()) {
        ++it;
      } else {
        it = our_current_state_.per_candidate.erase(it);
      }
    }

    auto it_rp = our_current_state_.state_by_relay_parent.find(relay_parent);
    if (it_rp == our_current_state_.state_by_relay_parent.end()) {
      return;
    }

    std::vector<Hash> fresh_relay_parents;
    if (!it_rp->second.prospective_parachains_mode) {
      if (our_current_state_.per_leaf.find(relay_parent)
          != our_current_state_.per_leaf.end()) {
        return;
      }

      our_current_state_.per_leaf.emplace(
          relay_parent,
          ActiveLeafState{
              .prospective_parachains_mode = std::nullopt,
              .seconded_at_depth = {},
          });
      fresh_relay_parents.emplace_back(relay_parent);
    } else {
      auto frps =
          our_current_state_.implicit_view->knownAllowedRelayParentsUnder(
              relay_parent, std::nullopt);

      std::unordered_map<ParachainId, std::map<size_t, CandidateHash>>
          seconded_at_depth;
      for (const auto &[c_hash, cd] : our_current_state_.per_candidate) {
        if (!cd.seconded_locally) {
          continue;
        }

        fragment::FragmentTreeMembership membership =
            prospective_parachains_->answerTreeMembershipRequest(cd.para_id,
                                                                 c_hash);
        for (const auto &[h, depths] : membership) {
          if (h == relay_parent) {
            auto &mm = seconded_at_depth[cd.para_id];
            for (const auto depth : depths) {
              mm.emplace(depth, c_hash);
            }
          }
        }
      }

      our_current_state_.per_leaf.emplace(
          relay_parent,
          ActiveLeafState{
              .prospective_parachains_mode =
                  it_rp->second.prospective_parachains_mode,
              .seconded_at_depth = std::move(seconded_at_depth),
          });

      if (frps.empty()) {
        SL_WARN(logger_,
                "Implicit view gave no relay-parents. (leaf_hash={})",
                relay_parent);
        fresh_relay_parents.emplace_back(relay_parent);
      } else {
        fresh_relay_parents.insert(
            fresh_relay_parents.end(), frps.begin(), frps.end());
      }
    }

    for (const auto &maybe_new : fresh_relay_parents) {
      if (our_current_state_.state_by_relay_parent.find(maybe_new)
          != our_current_state_.state_by_relay_parent.end()) {
        continue;
      }
      createBackingTask(maybe_new);
    }
  }

  void ParachainProcessorImpl::onDeactivateBlocks(
      const primitives::events::RemoveAfterFinalizationParams &event) {
    REINVOKE(*main_pool_handler_, onDeactivateBlocks, event);

    for (const auto &lost : event) {
      SL_TRACE(logger_, "Remove from storages.(relay parent={})", lost);

      backing_store_->onDeactivateLeaf(lost);
      av_store_->remove(lost);
      bitfield_store_->remove(lost);
      our_current_state_.active_leaves.erase(lost);
    }
  }

  void ParachainProcessorImpl::broadcastViewExcept(
      const libp2p::peer::PeerId &peer_id, const network::View &view) const {
    auto msg = std::make_shared<
        network::WireMessage<network::vstaging::ValidatorProtocolMessage>>(
        network::ViewUpdate{.view = view});
    pm_->getStreamEngine()->broadcast(
        router_->getValidationProtocolVStaging(),
        msg,
        [&](const libp2p::peer::PeerId &p) { return peer_id != p; });
  }

  void ParachainProcessorImpl::broadcastViewToGroup(
      const primitives::BlockHash &relay_parent, const network::View &view) {
    auto opt_parachain_state = tryGetStateByRelayParent(relay_parent);
    if (!opt_parachain_state) {
      SL_ERROR(
          logger_, "Relay state should exist. (relay_parent)", relay_parent);
      return;
    }

    std::deque<network::PeerId> group;
    if (auto r = runtime_info_->get_session_info(relay_parent)) {
      auto &[session, info] = r.value();
      if (info.our_group) {
        for (auto &i : session.validator_groups[*info.our_group]) {
          if (auto peer = query_audi_->get(session.discovery_keys[i])) {
            group.emplace_back(peer->id);
          }
        }
      }
    }

    auto protocol = [&]() -> std::shared_ptr<network::ProtocolBase> {
      return router_->getValidationProtocolVStaging();
    }();

    auto make_send = [&]<typename Msg>(
                         const Msg &msg,
                         const std::shared_ptr<network::ProtocolBase>
                             &protocol) {
      auto se = pm_->getStreamEngine();
      BOOST_ASSERT(se);

      auto message = std::make_shared<
          network::WireMessage<network::vstaging::ValidatorProtocolMessage>>(
          msg);
      SL_TRACE(
          logger_,
          "Broadcasting view update to group.(relay_parent={}, group_size={})",
          relay_parent,
          group.size());

      for (const auto &peer : group) {
        SL_TRACE(logger_, "Send to peer from group. (peer={})", peer);
        se->send(peer, protocol, message);
      }
    };

    make_send(network::vstaging::ViewUpdate{view},
              router_->getValidationProtocolVStaging());
  }

  void ParachainProcessorImpl::broadcastView(const network::View &view) const {
    auto msg = std::make_shared<
        network::WireMessage<network::vstaging::ValidatorProtocolMessage>>(
        network::ViewUpdate{.view = view});
    pm_->getStreamEngine()->broadcast(router_->getCollationProtocolVStaging(),
                                      msg);
    pm_->getStreamEngine()->broadcast(router_->getValidationProtocolVStaging(),
                                      msg);
  }

  outcome::result<std::optional<ValidatorSigner>>
  ParachainProcessorImpl::isParachainValidator(
      const primitives::BlockHash &relay_parent) const {
    return signer_factory_->at(relay_parent);
  }

  outcome::result<void> ParachainProcessorImpl::canProcessParachains() const {
    if (!isValidatingNode()) {
      return Error::NOT_A_VALIDATOR;
    }
    if (!babe_status_observer_->get()) {
      return Error::NOT_SYNCHRONIZED;
    }
    return outcome::success();
  }

  outcome::result<kagome::parachain::ParachainProcessorImpl::RelayParentState>
  ParachainProcessorImpl::initNewBackingTask(
      const primitives::BlockHash &relay_parent) {
    bool is_parachain_validator = false;
    ::libp2p::common::FinalAction metric_updater(
        [self{this}, &is_parachain_validator] {
          self->metric_is_parachain_validator_->set(is_parachain_validator);
        });
    OUTCOME_TRY(validators, parachain_host_->validators(relay_parent));
    OUTCOME_TRY(groups, parachain_host_->validator_groups(relay_parent));
    OUTCOME_TRY(cores, parachain_host_->availability_cores(relay_parent));
    OUTCOME_TRY(validator, isParachainValidator(relay_parent));
    OUTCOME_TRY(session_index,
                parachain_host_->session_index_for_child(relay_parent));
    OUTCOME_TRY(session_info,
                parachain_host_->session_info(relay_parent, session_index));
    auto &[validator_groups, group_rotation_info] = groups;

    if (!validator) {
      SL_TRACE(logger_, "Not a validator, or no para keys.");
      return Error::KEY_NOT_PRESENT;
    }
    is_parachain_validator = true;

    const auto n_cores = cores.size();
    std::optional<ParachainId> assignment;
    std::optional<CollatorId> required_collator;

    std::unordered_map<ParachainId, std::vector<ValidatorIndex>> out_groups;
    for (CoreIndex core_index = 0;
         core_index < static_cast<CoreIndex>(cores.size());
         ++core_index) {
      if (const auto *scheduled =
              std::get_if<network::ScheduledCore>(&cores[core_index])) {
        const auto group_index =
            group_rotation_info.groupForCore(core_index, n_cores);
        if (group_index < validator_groups.size()) {
          auto &g = validator_groups[group_index];
          if (g.contains(validator->validatorIndex())) {
            assignment = scheduled->para_id;
            required_collator = scheduled->collator;
          }
          out_groups[scheduled->para_id] = g.validators;
        }
      }
    }

    std::optional<StatementStore> statement_store;
    auto mode =
        prospective_parachains_->prospectiveParachainsMode(relay_parent);
    if (mode) {
      [[maybe_unused]] const auto _ =
          our_current_state_.implicit_view->activate_leaf(relay_parent);
      if (session_info) {
        std::unordered_map<GroupIndex, std::vector<ValidatorIndex>> groups;
        for (size_t g = 0; g < session_info->validator_groups.size(); ++g) {
          groups[g] = std::move(session_info->validator_groups[g]);
        }
        statement_store.emplace(Groups{std::move(groups)});
      }
    }

    SL_VERBOSE(logger_,
               "Inited new backing task v2.(assignment={}, our index={}, relay "
               "parent={})",
               assignment,
               validator->validatorIndex(),
               relay_parent);

    OUTCOME_TRY(
        minimum_backing_votes,
        parachain_host_->minimum_backing_votes(relay_parent, session_index));

    return RelayParentState{
        .prospective_parachains_mode = mode,
        .assignment = assignment,
        .seconded = {},
        .our_index = validator->validatorIndex(),
        .required_collator = required_collator,
        .collations = {},
        .table_context =
            TableContext{
                .validator = std::move(validator),
                .groups = std::move(out_groups),
                .validators = std::move(validators),
            },
        .statement_store = std::move(statement_store),
        .availability_cores = cores,
        .group_rotation_info = group_rotation_info,
        .minimum_backing_votes = minimum_backing_votes,
        .awaiting_validation = {},
        .issued_statements = {},
        .peers_advertised = {},
        .fallbacks = {},
    };
  }

  void ParachainProcessorImpl::createBackingTask(
      const primitives::BlockHash &relay_parent) {
    BOOST_ASSERT(main_pool_handler_->isInCurrentThread());
    auto rps_result = initNewBackingTask(relay_parent);
    if (rps_result.has_value()) {
      storeStateByRelayParent(relay_parent, std::move(rps_result.value()));
    } else if (rps_result.error() != Error::KEY_NOT_PRESENT) {
      logger_->error(
          "Relay parent state was not created. (relay parent={}, error={})",
          relay_parent,
          rps_result.error());
    }
  }

  void ParachainProcessorImpl::handleFetchedCollation(
      PendingCollation &&pending_collation,
      network::CollationFetchingResponse &&response) {
    REINVOKE(*main_pool_handler_,
             handleFetchedCollation,
             std::move(pending_collation),
             std::move(response));

    SL_TRACE(logger_,
             "Processing collation from {}, relay parent: {}, para id: {}",
             pending_collation.peer_id,
             pending_collation.relay_parent,
             pending_collation.para_id);

    our_current_state_.collation_requests_cancel_handles.erase(
        pending_collation);

    auto collation_response =
        if_type<network::CollationResponse>(response.response_data);
    if (!collation_response) {
      SL_WARN(logger_,
              "Not a CollationResponse message from {}.",
              pending_collation.peer_id);
      return;
    }

    auto opt_parachain_state =
        tryGetStateByRelayParent(pending_collation.relay_parent);
    if (!opt_parachain_state) {
      SL_TRACE(logger_,
               "Fetched collation from {}:{} out of view",
               pending_collation.peer_id,
               pending_collation.relay_parent);
      return;
    }

    auto &per_relay_parent = opt_parachain_state->get();
    auto &collations = per_relay_parent.collations;
    const auto &relay_parent_mode =
        per_relay_parent.prospective_parachains_mode;

    network::CandidateReceipt receipt(
        std::move(collation_response->get().receipt));
    network::ParachainBlock pov(std::move(collation_response->get().pov));
    const network::CandidateDescriptor &descriptor = receipt.descriptor;

    /// TODO(iceseer): do https://github.com/qdrvm/kagome/issues/1888
    /// fetched_candidates ???

    auto &parachain_state = opt_parachain_state->get();
    auto &assignment = parachain_state.assignment;
    // auto &seconded = parachain_state.seconded;
    auto &issued_statements = parachain_state.issued_statements;

    if (parachain_state.required_collator
        && *parachain_state.required_collator != descriptor.collator_id) {
      SL_WARN(logger_,
              "Fetched collation from wrong collator: received {} from {}",
              descriptor.collator_id,
              pending_collation.peer_id);
      return;
    }

    const auto candidate_para_id = descriptor.para_id;
    if (candidate_para_id != assignment) {
      SL_WARN(logger_,
              "Try to second for para_id {} out of our assignment {}.",
              candidate_para_id,
              assignment ? std::to_string(*assignment) : "{no assignment}");
      return;
    }

    if (issued_statements.count(receipt.hash(*hasher_)) != 0) {
      SL_DEBUG(
          logger_, "Statement of {} already issued.", receipt.hash(*hasher_));
      return;
    }

    if (auto it = pending_candidates.find(pending_collation.relay_parent);
        it != pending_candidates.end()) {
      SL_WARN(logger_,
              "Trying to insert a pending candidate on {} failed, because "
              "there is already one.",
              pending_collation.relay_parent);
      return;
    }

    pending_collation.commitments_hash = receipt.commitments_hash;

    std::optional<runtime::PersistedValidationData> pvd;
    if (relay_parent_mode && pending_collation.prospective_candidate) {
      pvd = requestProspectiveValidationData(
          pending_collation.relay_parent,
          pending_collation.prospective_candidate->second,
          pending_collation.para_id);
    } else if (!relay_parent_mode) {
      pvd = requestPersistedValidationData(receipt.descriptor.relay_parent,
                                           receipt.descriptor.para_id);
    } else {
      return;
    }

    if (!pvd) {
      SL_ERROR(
          logger_,
          "Persisted validation data not found. (relay parent={}, para={})",
          pending_collation.relay_parent,
          pending_collation.para_id);
      return;
    }

    /// TODO(iceseer): do https://github.com/qdrvm/kagome/issues/1888
    /// fetched_collation_sanity_check

    pending_candidates.insert(
        std::make_pair(pending_collation.relay_parent, pending_collation));

    collations.status = CollationStatus::WaitingOnValidation;
    validateAsync<ValidationTaskType::kSecond>(
        std::move(receipt),
        std::move(pov),
        std::move(*pvd),
        pending_collation.peer_id,
        pending_collation.relay_parent,
        parachain_state.table_context.validators.size());
  }

  std::optional<runtime::PersistedValidationData>
  ParachainProcessorImpl::requestProspectiveValidationData(
      const RelayHash &relay_parent,
      const Hash &parent_head_data_hash,
      ParachainId para_id) {
    return prospective_parachains_->answerProspectiveValidationDataRequest(
        relay_parent, parent_head_data_hash, para_id);
  }

  std::optional<runtime::PersistedValidationData>
  ParachainProcessorImpl::fetchPersistedValidationData(
      const RelayHash &relay_parent, ParachainId para_id) {
    return requestPersistedValidationData(relay_parent, para_id);
  }

  std::optional<runtime::PersistedValidationData>
  ParachainProcessorImpl::requestPersistedValidationData(
      const RelayHash &relay_parent, ParachainId para_id) {
    auto res_data = parachain_host_->persisted_validation_data(
        relay_parent, para_id, runtime::OccupiedCoreAssumption::Free);
    if (res_data.has_error()) {
      SL_VERBOSE(logger_,
                 "PersistedValidationData not found. (error={}, "
                 "relay_parent={} para_id={})",
                 res_data.error(),
                 relay_parent,
                 para_id);
      return std::nullopt;
    }
    return std::move(res_data.value());
  }

  void ParachainProcessorImpl::process_bitfield_distribution(
      const network::BitfieldDistributionMessage &val) {
    BOOST_ASSERT(main_pool_handler_->isInCurrentThread());
    auto bd{boost::get<const network::BitfieldDistribution>(&val)};
    BOOST_ASSERT_MSG(
        bd, "BitfieldDistribution is not present. Check message format.");

    auto opt_session_info = retrieveSessionInfo(bd->relay_parent);
    if (!opt_session_info) {
      SL_TRACE(logger_,
               "Unexpected relay parent. No session info. (validator index={}, "
               "relay_parent={})",
               bd->data.payload.ix,
               bd->relay_parent);
      return;
    }

    if (bd->data.payload.ix >= opt_session_info->validators.size()) {
      SL_TRACE(
          logger_,
          "Validator index out of bound. (validator index={}, relay_parent={})",
          bd->data.payload.ix,
          bd->relay_parent);
      return;
    }

    auto res_sc = SigningContext::make(parachain_host_, bd->relay_parent);
    if (res_sc.has_error()) {
      SL_TRACE(logger_,
               "Create signing context failed. (validator index={}, "
               "relay_parent={})",
               bd->data.payload.ix,
               bd->relay_parent);
      return;
    }
    SigningContext &context = res_sc.value();
    const auto buffer = context.signable(*hasher_, bd->data.payload.payload);

    auto res = crypto_provider_->verify(
        bd->data.signature,
        buffer,
        opt_session_info->validators[bd->data.payload.ix]);
    if (res.has_error() || !res.value()) {
      SL_TRACE(
          logger_,
          "Signature validation failed. (validator index={}, relay_parent={})",
          bd->data.payload.ix,
          bd->relay_parent);
      return;
    }

    SL_TRACE(logger_,
             "Imported bitfield {} {}",
             bd->data.payload.ix,
             bd->relay_parent);
    bitfield_store_->putBitfield(bd->relay_parent, bd->data);
  }

  ParachainProcessorImpl::ManifestImportSuccessOpt
  ParachainProcessorImpl::handle_incoming_manifest_common(
      const libp2p::peer::PeerId &peer_id,
      const CandidateHash &candidate_hash,
      const RelayHash &relay_parent,
      const ManifestSummary &manifest_summary,
      ParachainId para_id) {
    if (!candidates_.insert_unconfirmed(
            peer_id,
            candidate_hash,
            relay_parent,
            manifest_summary.claimed_group_index,
            {{manifest_summary.claimed_parent_hash, para_id}})) {
      SL_TRACE(logger_,
               "Insert unconfirmed candidate failed. (candidate hash={}, relay "
               "parent={}, para id={}, claimed parent={})",
               candidate_hash,
               relay_parent,
               para_id,
               manifest_summary.claimed_parent_hash);
      return std::nullopt;
    }

    /// TODO(iceseer): do https://github.com/qdrvm/kagome/issues/1888
    /// `grid_topology` and `local_validator`
    return ManifestImportSuccess{
        .acknowledge = false,
        .sender_index = 0,
    };
  }

  network::vstaging::StatementFilter
  ParachainProcessorImpl::local_knowledge_filter(
      size_t group_size,
      GroupIndex group_index,
      const CandidateHash &candidate_hash,
      const StatementStore &statement_store) {
    network::vstaging::StatementFilter f{group_size};
    statement_store.fill_statement_filter(group_index, candidate_hash, f);
    return f;
  }

  void ParachainProcessorImpl::send_to_validators_group(
      const RelayHash &relay_parent,
      const std::deque<network::VersionedValidatorProtocolMessage> &messages) {
    BOOST_ASSERT(main_pool_handler_->isInCurrentThread());

    auto relay_parent_state = tryGetStateByRelayParent(relay_parent);
    if (!relay_parent_state) {
      SL_TRACE(logger_,
               "After `send_to_validators_group` no parachain state on "
               "relay_parent. (relay "
               "parent={})",
               relay_parent);
      return;
    }

    auto se = pm_->getStreamEngine();
    BOOST_ASSERT(se);

    std::unordered_set<network::PeerId> group_set;
    if (auto r = runtime_info_->get_session_info(relay_parent)) {
      auto &[session, info] = r.value();
      if (info.our_group) {
        for (auto &i : session.validator_groups[*info.our_group]) {
          if (auto peer = query_audi_->get(session.discovery_keys[i])) {
            group_set.emplace(peer->id);
          }
        }
      }
    }

    std::deque<network::PeerId> group, any;
    for (const auto &p : group_set) {
      group.emplace_back(p);
    }

    auto protocol = [&]() -> std::shared_ptr<network::ProtocolBase> {
      return router_->getValidationProtocolVStaging();
    }();

    se->forEachPeer(protocol, [&](const network::PeerId &peer) {
      if (group_set.count(peer) == 0) {
        any.emplace_back(peer);
      }
    });
    auto lucky = kMinGossipPeers - std::min(group.size(), kMinGossipPeers);
    if (lucky != 0) {
      std::shuffle(any.begin(), any.end(), random_);
      any.erase(any.begin() + std::min(any.size(), lucky), any.end());
    } else {
      any.clear();
    }

    auto make_send = [&]<typename Msg>(
                         const Msg &msg,
                         const std::shared_ptr<network::ProtocolBase>
                             &protocol) {
      auto se = pm_->getStreamEngine();
      BOOST_ASSERT(se);

      auto message =
          std::make_shared<network::WireMessage<std::decay_t<decltype(msg)>>>(
              msg);
      logger_->trace(
          "Broadcasting messages.(relay_parent={}, group_size={}, "
          "lucky_size={})",
          relay_parent,
          group.size(),
          any.size());

      for (auto &peer : group) {
        SL_TRACE(logger_, "Send to peer from group. (peer={})", peer);
        se->send(peer, protocol, message);
      }

      for (auto &peer : any) {
        SL_TRACE(logger_, "Send to peer from any. (peer={})", peer);
        se->send(peer, protocol, message);
      }
    };

    for (const network::VersionedValidatorProtocolMessage &msg : messages) {
      visit_in_place(
          msg,
          [&](const kagome::network::vstaging::ValidatorProtocolMessage &m) {
            make_send(m, router_->getValidationProtocolVStaging());
          },
          [&](const kagome::network::ValidatorProtocolMessage &m) {
            make_send(m, router_->getValidationProtocol());
          });
    }
  }

  std::deque<network::VersionedValidatorProtocolMessage>
  ParachainProcessorImpl::acknowledgement_and_statement_messages(
      StatementStore &statement_store,
      const std::vector<ValidatorIndex> &group,
      const network::vstaging::StatementFilter &local_knowledge,
      const CandidateHash &candidate_hash,
      const RelayHash &relay_parent) {
    std::deque<network::VersionedValidatorProtocolMessage> messages;
    /// TODO(iceseer): do https://github.com/qdrvm/kagome/issues/1888
    /// Will sent to the whole group. Optimize when `grid_view` will be
    /// implemented
    messages.emplace_back(network::VersionedValidatorProtocolMessage{
        network::vstaging::ValidatorProtocolMessage{
            network::vstaging::StatementDistributionMessage{
                network::vstaging::BackedCandidateAcknowledgement{
                    .candidate_hash = candidate_hash,
                    .statement_knowledge = local_knowledge,
                }}}});
    statement_store.groupStatements(
        group,
        candidate_hash,
        local_knowledge,
        [&](const IndexedAndSigned<network::vstaging::CompactStatement>
                &statement) {
          messages.emplace_back(network::VersionedValidatorProtocolMessage{
              network::vstaging::ValidatorProtocolMessage{
                  network::vstaging::StatementDistributionMessage{
                      network::vstaging::StatementDistributionMessageStatement{
                          .relay_parent = relay_parent,
                          .compact = statement,
                      }}}});
        });
    return messages;
  }

  std::deque<network::VersionedValidatorProtocolMessage>
  ParachainProcessorImpl::post_acknowledgement_statement_messages(
      const RelayHash &relay_parent,
      const StatementStore &statement_store,
      const std::vector<ValidatorIndex> &group,
      const CandidateHash &candidate_hash) {
    /// TODO(iceseer): do https://github.com/qdrvm/kagome/issues/1888
    /// fill data from grid tracker
    network::vstaging::StatementFilter sending_filter{group.size()};

    std::deque<network::VersionedValidatorProtocolMessage> messages;
    statement_store.groupStatements(
        group,
        candidate_hash,
        sending_filter,
        [&](const IndexedAndSigned<network::vstaging::CompactStatement>
                &statement) {
          messages.emplace_back(network::VersionedValidatorProtocolMessage{
              network::vstaging::ValidatorProtocolMessage{
                  network::vstaging::StatementDistributionMessage{
                      network::vstaging::StatementDistributionMessageStatement{
                          .relay_parent = relay_parent,
                          .compact = statement,
                      }}}});
        });
    return messages;
  }

  void ParachainProcessorImpl::process_vstaging_statement(
      const libp2p::peer::PeerId &peer_id,
      const network::vstaging::StatementDistributionMessage &msg) {
    BOOST_ASSERT(main_pool_handler_->isInCurrentThread());
    SL_TRACE(
        logger_, "Incoming `StatementDistributionMessage`. (peer={})", peer_id);
    if (auto inner =
            if_type<const network::vstaging::BackedCandidateAcknowledgement>(
                msg)) {
      SL_TRACE(logger_,
               "`BackedCandidateAcknowledgement`. (candidate_hash={})",
               inner->get().candidate_hash);
      const network::vstaging::BackedCandidateAcknowledgement &acknowledgement =
          inner->get();
      const auto &candidate_hash = acknowledgement.candidate_hash;
      SL_TRACE(
          logger_,
          "Received incoming acknowledgement. (peer={}, candidate hash={})",
          peer_id,
          candidate_hash);

      auto c = candidates_.get_confirmed(candidate_hash);
      if (!c) {
        return;
      }
      const RelayHash &relay_parent = c->get().relay_parent();
      const Hash &parent_head_data_hash = c->get().parent_head_data_hash();
      GroupIndex group_index = c->get().group_index();
      ParachainId para_id = c->get().para_id();

      auto opt_parachain_state = tryGetStateByRelayParent(relay_parent);
      if (!opt_parachain_state) {
        SL_TRACE(
            logger_, "Handled statement from {} out of view", relay_parent);
        return;
      }
      auto &relay_parent_state = opt_parachain_state->get();
      BOOST_ASSERT(relay_parent_state.statement_store);

      std::optional<runtime::SessionInfo> opt_session_info =
          retrieveSessionInfo(relay_parent);
      if (!opt_session_info) {
        SL_WARN(logger_,
                "No session info for current parrent. (relay parent={})",
                relay_parent);
        return;
      }
      if (group_index >= opt_session_info->validator_groups.size()) {
        SL_WARN(logger_,
                "Group index out of bound. (relay parent={}, group={})",
                relay_parent,
                group_index);
        return;
      }
      const auto &group = opt_session_info->validator_groups[group_index];

      ManifestImportSuccessOpt x = handle_incoming_manifest_common(
          peer_id,
          candidate_hash,
          relay_parent,
          ManifestSummary{
              .claimed_parent_hash = parent_head_data_hash,
              .claimed_group_index = group_index,
              .statement_knowledge = acknowledgement.statement_knowledge,
          },
          para_id);
      if (!x) {
        return;
      }

      auto messages = post_acknowledgement_statement_messages(
          relay_parent,
          *relay_parent_state.statement_store,
          group,
          candidate_hash);
      if (!messages.empty()) {
        send_to_validators_group(relay_parent, messages);
      }
      return;
    }

    if (auto manifest =
            if_type<const network::vstaging::BackedCandidateManifest>(msg)) {
      SL_TRACE(logger_,
               "`BackedCandidateManifest`. (relay_parent={}, "
               "candidate_hash={}, para_id={}, parent_head_data_hash={})",
               manifest->get().relay_parent,
               manifest->get().candidate_hash,
               manifest->get().para_id,
               manifest->get().parent_head_data_hash);
      auto relay_parent_state =
          tryGetStateByRelayParent(manifest->get().relay_parent);
      if (!relay_parent_state) {
        SL_WARN(logger_,
                "After BackedCandidateManifest no parachain state on "
                "relay_parent. (relay "
                "parent={})",
                manifest->get().relay_parent);
        return;
      }

      if (!relay_parent_state->get().statement_store) {
        SL_ERROR(logger_,
                 "Statement store is not initialized. (relay parent={})",
                 manifest->get().relay_parent);
        return;
      }

      ManifestImportSuccessOpt x = handle_incoming_manifest_common(
          peer_id,
          manifest->get().candidate_hash,
          manifest->get().relay_parent,
          ManifestSummary{
              .claimed_parent_hash = manifest->get().parent_head_data_hash,
              .claimed_group_index = manifest->get().group_index,
              .statement_knowledge = manifest->get().statement_knowledge,
          },
          manifest->get().para_id);
      if (!x) {
        return;
      }

      std::optional<runtime::SessionInfo> opt_session_info =
          retrieveSessionInfo(manifest->get().relay_parent);
      if (!opt_session_info) {
        SL_WARN(logger_,
                "No session info for current parrent. (relay parent={})",
                manifest->get().relay_parent);
        return;
      }
      const auto &group =
          opt_session_info->validator_groups[manifest->get().group_index];

      if (x->acknowledge) {
        SL_TRACE(
            logger_,
            "Known candidate - acknowledging manifest. (candidate hash={})",
            manifest->get().candidate_hash);
        network::vstaging::StatementFilter local_knowledge =
            local_knowledge_filter(group.size(),
                                   manifest->get().group_index,
                                   manifest->get().candidate_hash,
                                   *relay_parent_state->get().statement_store);
        auto messages = acknowledgement_and_statement_messages(
            *relay_parent_state->get().statement_store,
            group,
            local_knowledge,
            manifest->get().candidate_hash,
            manifest->get().relay_parent);
        send_to_validators_group(manifest->get().relay_parent, messages);
      } else if (!candidates_.is_confirmed(manifest->get().candidate_hash)) {
        /// TODO(iceseer): do https://github.com/qdrvm/kagome/issues/1888
        /// not used because of `acknowledge` = true. Implement `grid_view` to
        /// retrieve real `acknowledge`.

        network::vstaging::StatementFilter unwanted_mask{group.size()};
        router_->getFetchAttestedCandidateProtocol()->doRequest(
            peer_id,
            network::vstaging::AttestedCandidateRequest{
                .candidate_hash = manifest->get().candidate_hash,
                .mask = std::move(unwanted_mask),
            },
            [wptr{weak_from_this()},
             relay_parent{manifest->get().relay_parent},
             candidate_hash{manifest->get().candidate_hash},
             groups{Groups{opt_session_info->validator_groups}},
             group_index{manifest->get().group_index}](
                outcome::result<network::vstaging::AttestedCandidateResponse>
                    r) mutable {
              if (auto self = wptr.lock()) {
                self->handleFetchedStatementResponse(std::move(r),
                                                     relay_parent,
                                                     candidate_hash,
                                                     std::move(groups),
                                                     group_index);
              }
            });
      }
      return;
    }

    if (auto stm = if_type<
            const network::vstaging::StatementDistributionMessageStatement>(
            msg)) {
      SL_TRACE(logger_,
               "`StatementDistributionMessageStatement`. (relay_parent={}, "
               "candidate_hash={})",
               stm->get().relay_parent,
               candidateHash(getPayload(stm->get().compact)));
      auto parachain_state = tryGetStateByRelayParent(stm->get().relay_parent);
      if (!parachain_state) {
        SL_TRACE(logger_,
                 "After request pov no parachain state on relay_parent. (relay "
                 "parent={})",
                 stm->get().relay_parent);
        return;
      }

      auto opt_session_info = retrieveSessionInfo(stm->get().relay_parent);
      if (!opt_session_info) {
        SL_WARN(logger_,
                "No session info for current parrent. (relay parent={})",
                stm->get().relay_parent);
        return;
      }

      std::optional<GroupIndex> originator_group =
          [&]() -> std::optional<GroupIndex> {
        for (GroupIndex g = 0; g < opt_session_info->validator_groups.size();
             ++g) {
          const auto &group = opt_session_info->validator_groups[g];
          for (const auto &v : group) {
            if (v == stm->get().compact.payload.ix) {
              return g;
            }
          }
        }
        return std::nullopt;
      }();
      if (!originator_group) {
        SL_TRACE(logger_,
                 "No correct validator index in statement. (relay parent={}, "
                 "validator={})",
                 stm->get().relay_parent,
                 stm->get().compact.payload.ix);
        return;
      }

      const auto &candidate_hash =
          candidateHash(getPayload(stm->get().compact));
      const bool res = candidates_.insert_unconfirmed(peer_id,
                                                      candidate_hash,
                                                      stm->get().relay_parent,
                                                      *originator_group,
                                                      std::nullopt);
      if (!res) {
        return;
      }

      const auto confirmed = candidates_.get_confirmed(candidate_hash);
      const auto is_confirmed = candidates_.is_confirmed(candidate_hash);
      const auto &group = opt_session_info->validator_groups[*originator_group];

      if (!is_confirmed) {
        network::vstaging::StatementFilter unwanted_mask{group.size()};

        if (!parachain_state->get().statement_store) {
          SL_ERROR(logger_, "Statement store is not initialized.");
          return;
        }
        if (!parachain_state->get().prospective_parachains_mode) {
          SL_ERROR(logger_, "No prospective parachains.");
          return;
        }

        const auto seconding_limit =
            parachain_state->get()
                .prospective_parachains_mode->max_candidate_depth
            + 1;
        for (size_t i = 0; i < group.size(); ++i) {
          const auto &v = group[i];
          if (parachain_state->get().statement_store->seconded_count(v)
              >= seconding_limit) {
            unwanted_mask.seconded_in_group.bits[i] = true;
          }
        }

        router_->getFetchAttestedCandidateProtocol()->doRequest(
            peer_id,
            network::vstaging::AttestedCandidateRequest{
                .candidate_hash = candidate_hash,
                .mask = std::move(unwanted_mask),
            },
            [wptr{weak_from_this()},
             relay_parent{stm->get().relay_parent},
             candidate_hash,
             groups{Groups{opt_session_info->validator_groups}},
             group_index{*originator_group}](
                outcome::result<network::vstaging::AttestedCandidateResponse>
                    r) mutable {
              if (auto self = wptr.lock()) {
                self->handleFetchedStatementResponse(std::move(r),
                                                     relay_parent,
                                                     candidate_hash,
                                                     std::move(groups),
                                                     group_index);
              }
            });
      }

      /// TODO(iceseer): do https://github.com/qdrvm/kagome/issues/1888
      /// check statement signature

      Groups groups{opt_session_info->validator_groups};
      const auto was_fresh_opt = parachain_state->get().statement_store->insert(
          groups, stm->get().compact, StatementOrigin::Remote);
      if (!was_fresh_opt) {
        SL_WARN(logger_,
                "Accepted message from unknown validator. (relay parent={}, "
                "validator={})",
                stm->get().relay_parent,
                stm->get().compact.payload.ix);
        return;
      }

      if (!*was_fresh_opt) {
        SL_TRACE(logger_,
                 "Statement was not fresh. (relay parent={}, validator={})",
                 stm->get().relay_parent,
                 stm->get().compact.payload.ix);
        return;
      }

      const auto is_importable = candidates_.is_importable(candidate_hash);
      if (is_importable && confirmed) {
        send_backing_fresh_statements(confirmed->get(),
                                      stm->get().relay_parent,
                                      parachain_state->get(),
                                      group,
                                      candidate_hash);
      }

      circulate_statement(stm->get().relay_parent, stm->get().compact);
      return;
    }

    SL_INFO(logger_, "Skipped message.");
  }

  void ParachainProcessorImpl::circulate_statement(
      const RelayHash &relay_parent,
      const IndexedAndSigned<network::vstaging::CompactStatement> &statement) {
    send_to_validators_group(
        relay_parent,
        {network::VersionedValidatorProtocolMessage{
            kagome::network::vstaging::ValidatorProtocolMessage{
                kagome::network::vstaging::StatementDistributionMessage{
                    kagome::network::vstaging::
                        StatementDistributionMessageStatement{
                            .relay_parent = relay_parent,
                            .compact = statement,
                        }}}}});
  }

  void ParachainProcessorImpl::handleFetchedStatementResponse(
      outcome::result<network::vstaging::AttestedCandidateResponse> &&r,
      const RelayHash &relay_parent,
      const CandidateHash &candidate_hash,
      Groups &&groups,
      GroupIndex group_index) {
    REINVOKE(*main_pool_handler_,
             handleFetchedStatementResponse,
             std::move(r),
             relay_parent,
             candidate_hash,
             std::move(groups),
             group_index);

    if (r.has_error()) {
      SL_INFO(logger_,
              "Fetch attested candidate returned an error. (relay parent={}, "
              "candidate={}, group index={}, error={})",
              relay_parent,
              candidate_hash,
              group_index,
              r.error());
      return;
    }

    /// TODO(iceseer): do https://github.com/qdrvm/kagome/issues/1888
    /// validate response

    auto parachain_state = tryGetStateByRelayParent(relay_parent);
    if (!parachain_state) {
      SL_TRACE(
          logger_,
          "No relay parent data on fetch attested candidate response. (relay "
          "parent={})",
          relay_parent);
      return;
    }

    if (!parachain_state->get().statement_store) {
      SL_WARN(logger_,
              "No statement store. (relay parent={}, candidate={})",
              relay_parent,
              candidate_hash);
      return;
    }

    const network::vstaging::AttestedCandidateResponse &response = r.value();
    for (const auto &statement : response.statements) {
      parachain_state->get().statement_store->insert(
          groups, statement, StatementOrigin::Remote);
    }

    auto opt_post_confirmation =
        candidates_.confirm_candidate(candidate_hash,
                                      response.candidate_receipt,
                                      response.persisted_validation_data,
                                      group_index,
                                      hasher_);
    if (!opt_post_confirmation) {
      SL_WARN(logger_,
              "Candidate re-confirmed by request/response: logic error. (relay "
              "parent={}, candidate={})",
              relay_parent,
              candidate_hash);
      return;
    }

    auto &post_confirmation = *opt_post_confirmation;
    apply_post_confirmation(post_confirmation);

    auto opt_confirmed = candidates_.get_confirmed(candidate_hash);
    BOOST_ASSERT(opt_confirmed);

    if (!opt_confirmed->get().is_importable(std::nullopt)) {
      return;
    }

    auto it = groups.groups.find(group_index);
    if (it == groups.groups.end()) {
      SL_WARN(logger_,
              "Group was not found. (relay parent={}, candidate={}, group "
              "index={})",
              relay_parent,
              candidate_hash,
              group_index);
      return;
    }

    send_backing_fresh_statements(opt_confirmed->get(),
                                  relay_parent,
                                  parachain_state->get(),
                                  it->second,
                                  candidate_hash);
  }

  void ParachainProcessorImpl::new_confirmed_candidate_fragment_tree_updates(
      const HypotheticalCandidate &candidate) {
    fragment_tree_update_inner(std::nullopt, std::nullopt, {candidate});
  }

  void ParachainProcessorImpl::new_leaf_fragment_tree_updates(
      const Hash &leaf_hash) {
    fragment_tree_update_inner({leaf_hash}, std::nullopt, std::nullopt);
  }

  void
  ParachainProcessorImpl::prospective_backed_notification_fragment_tree_updates(
      ParachainId para_id, const Hash &para_head) {
    std::pair<std::reference_wrapper<const Hash>, ParachainId> p{{para_head},
                                                                 para_id};
    fragment_tree_update_inner(std::nullopt, p, std::nullopt);
  }

  void ParachainProcessorImpl::fragment_tree_update_inner(
      std::optional<std::reference_wrapper<const Hash>> active_leaf_hash,
      std::optional<std::pair<std::reference_wrapper<const Hash>, ParachainId>>
          required_parent_info,
      std::optional<std::reference_wrapper<const HypotheticalCandidate>>
          known_hypotheticals) {
    std::vector<HypotheticalCandidate> hypotheticals;
    if (!known_hypotheticals) {
      hypotheticals = candidates_.frontier_hypotheticals(required_parent_info);
    } else {
      hypotheticals.emplace_back(known_hypotheticals->get());
    }

    auto frontier = prospective_parachains_->answerHypotheticalFrontierRequest(
        hypotheticals, active_leaf_hash, false);
    for (const auto &[hypo, membership] : frontier) {
      if (membership.empty()) {
        continue;
      }

      for (const auto &[leaf_hash, _] : membership) {
        candidates_.note_importable_under(hypo, leaf_hash);
      }

      if (auto c = if_type<const HypotheticalCandidateComplete>(hypo)) {
        auto confirmed_candidate =
            candidates_.get_confirmed(c->get().candidate_hash);
        auto prs =
            tryGetStateByRelayParent(c->get().receipt.descriptor.relay_parent);

        if (prs && confirmed_candidate) {
          const auto group_index =
              group_for_para(prs->get().availability_cores,
                             prs->get().group_rotation_info,
                             c->get().receipt.descriptor.para_id);
          auto opt_session_info =
              retrieveSessionInfo(c->get().receipt.descriptor.relay_parent);
          if (!opt_session_info || !group_index
              || *group_index >= opt_session_info->validator_groups.size()) {
            return;
          }

          const auto &group = opt_session_info->validator_groups[*group_index];
          send_backing_fresh_statements(
              *confirmed_candidate,
              c->get().receipt.descriptor.relay_parent,
              prs->get(),
              group,
              c->get().candidate_hash);
        }
      }
    }
  }

  std::optional<GroupIndex> ParachainProcessorImpl::group_for_para(
      const std::vector<runtime::CoreState> &availability_cores,
      const runtime::GroupDescriptor &group_rotation_info,
      ParachainId para_id) const {
    std::optional<CoreIndex> core_index;
    for (CoreIndex i = 0; i < availability_cores.size(); ++i) {
      const auto c = visit_in_place(
          availability_cores[i],
          [](const runtime::OccupiedCore &core) -> std::optional<ParachainId> {
            return core.candidate_descriptor.para_id;
          },
          [](const runtime::ScheduledCore &core) -> std::optional<ParachainId> {
            return core.para_id;
          },
          [](const auto &) -> std::optional<ParachainId> {
            return std::nullopt;
          });

      if (c && *c == para_id) {
        core_index = i;
        break;
      }
    }

    if (!core_index) {
      return std::nullopt;
    }
    return group_rotation_info.groupForCore(*core_index,
                                            availability_cores.size());
  }

  void ParachainProcessorImpl::apply_post_confirmation(
      const PostConfirmation &post_confirmation) {
    /// TODO(iceseer): do https://github.com/qdrvm/kagome/issues/1888
    /// `send_cluster_candidate_statements`

    new_confirmed_candidate_fragment_tree_updates(
        post_confirmation.hypothetical);
  }

  void ParachainProcessorImpl::send_backing_fresh_statements(
      const ConfirmedCandidate &confirmed,
      const RelayHash &relay_parent,
      ParachainProcessorImpl::RelayParentState &per_relay_parent,
      const std::vector<ValidatorIndex> &group,
      const CandidateHash &candidate_hash) {
    if (!per_relay_parent.statement_store) {
      return;
    }

    std::vector<std::pair<ValidatorIndex, network::vstaging::CompactStatement>>
        imported;
    per_relay_parent.statement_store->fresh_statements_for_backing(
        group,
        candidate_hash,
        [&](const IndexedAndSigned<network::vstaging::CompactStatement>
                &statement) {
          const auto &v = statement.payload.ix;
          const auto &compact = getPayload(statement);
          imported.emplace_back(v, compact);

          handleStatement(
              relay_parent,
              SignedFullStatementWithPVD{
                  .payload =
                      {
                          .payload = visit_in_place(
                              compact.inner_value,
                              [&](const network::vstaging::SecondedCandidateHash
                                      &) -> StatementWithPVD {
                                return StatementWithPVDSeconded{
                                    .committed_receipt = confirmed.receipt,
                                    .pvd = confirmed.persisted_validation_data,
                                };
                              },
                              [](const network::vstaging::ValidCandidateHash
                                     &val) -> StatementWithPVD {
                                return StatementWithPVDValid{
                                    .candidate_hash = val.hash,
                                };
                              },
                              [](const auto &) -> StatementWithPVD {
                                UNREACHABLE;
                              }),
                          .ix = statement.payload.ix,
                      },
                  .signature = statement.signature,
              });
        });

    for (const auto &[v, s] : imported) {
      per_relay_parent.statement_store->note_known_by_backing(v, s);
    }
  }

  void ParachainProcessorImpl::process_legacy_statement(
      const libp2p::peer::PeerId &peer_id,
      const network::StatementDistributionMessage &msg) {
    BOOST_ASSERT(main_pool_handler_->isInCurrentThread());
    if (auto statement_msg{boost::get<const network::Seconded>(&msg)}) {
      if (auto r = canProcessParachains(); r.has_error()) {
        return;
      }
      if (auto r = isParachainValidator(statement_msg->relay_parent);
          r.has_error() || !r.value()) {
        return;
      }

      SL_TRACE(
          logger_, "Imported statement on {}", statement_msg->relay_parent);

      std::optional<StatementWithPVD> stm;
      if (auto ccr = if_type<const network::CommittedCandidateReceipt>(
              getPayload(statement_msg->statement).candidate_state)) {
        std::optional<runtime::PersistedValidationData> pvd =
            fetchPersistedValidationData(statement_msg->relay_parent,
                                         ccr->get().descriptor.para_id);
        if (!pvd) {
          SL_TRACE(logger_, "No pvd fetched.");
          return;
        }
        stm = StatementWithPVDSeconded{
            .committed_receipt = ccr->get(),
            .pvd = std::move(*pvd),
        };
      } else if (auto h = if_type<const CandidateHash>(
                     getPayload(statement_msg->statement).candidate_state)) {
        stm = StatementWithPVDValid{
            .candidate_hash = h->get(),
        };
      }

      handleStatement(statement_msg->relay_parent,
                      SignedFullStatementWithPVD{
                          .payload =
                              {
                                  .payload = std::move(*stm),
                                  .ix = statement_msg->statement.payload.ix,
                              },
                          .signature = statement_msg->statement.signature,
                      });
    } else {
      const auto large = boost::get<const network::LargeStatement>(&msg);
      SL_ERROR(logger_,
               "Ignoring LargeStatement about {} from {}",
               large->payload.payload.candidate_hash,
               peer_id);
    }
  }

  void ParachainProcessorImpl::onValidationProtocolMsg(
      const libp2p::peer::PeerId &peer_id,
      const network::VersionedValidatorProtocolMessage &message) {
    REINVOKE(*main_pool_handler_, onValidationProtocolMsg, peer_id, message);

    SL_TRACE(
        logger_, "Incoming validator protocol message. (peer={})", peer_id);
    visit_in_place(
        message,
        [&](const network::ValidatorProtocolMessage &m) {
          SL_TRACE(logger_, "V1");
          visit_in_place(
              m,
              [&](const network::BitfieldDistributionMessage &val) {
                process_bitfield_distribution(val);
              },
              [&](const network::StatementDistributionMessage &val) {
                process_legacy_statement(peer_id, val);
              },
              [&](const auto &) {});
        },
        [&](const network::vstaging::ValidatorProtocolMessage &m) {
          SL_TRACE(logger_, "V2");
          visit_in_place(
              m,
              [&](const network::vstaging::BitfieldDistributionMessage &val) {
                process_bitfield_distribution(val);
              },
              [&](const network::vstaging::StatementDistributionMessage &val) {
                process_vstaging_statement(peer_id, val);
              },
              [&](const auto &) {});
        });

    //    if (auto
    //    msg{boost::get<network::StatementDistributionMessage>(&message)}) {
    //      return;
    //    }
  }

  template <typename F>
  void ParachainProcessorImpl::requestPoV(
      const libp2p::peer::PeerInfo &peer_info,
      const CandidateHash &candidate_hash,
      F &&callback) {
    /// TODO(iceseer): request PoV from validator, who seconded candidate
    /// But now we can assume, that if we received either `seconded` or `valid`
    /// from some peer, than we expect this peer has valid PoV, which we can
    /// request.

    logger_->info("Requesting PoV.(candidate hash={}, peer={})",
                  candidate_hash,
                  peer_info.id);

    auto protocol = router_->getReqPovProtocol();
    BOOST_ASSERT(protocol);

    protocol->request(peer_info, candidate_hash, std::forward<F>(callback));
  }

  std::optional<runtime::SessionInfo>
  ParachainProcessorImpl::retrieveSessionInfo(const RelayHash &relay_parent) {
    if (auto session_index =
            parachain_host_->session_index_for_child(relay_parent);
        session_index.has_value()) {
      if (auto session_info = parachain_host_->session_info(
              relay_parent, session_index.value());
          session_info.has_value()) {
        return session_info.value();
      }
    }
    return std::nullopt;
  }

  void ParachainProcessorImpl::kickOffValidationWork(
      const RelayHash &relay_parent,
      AttestingData &attesting_data,
      const runtime::PersistedValidationData &persisted_validation_data,
      RelayParentState &parachain_state) {
    BOOST_ASSERT(main_pool_handler_->isInCurrentThread());

    const auto candidate_hash{attesting_data.candidate.hash(*hasher_)};
    if (!parachain_state.awaiting_validation.insert(candidate_hash).second) {
      return;
    }

    const auto &collator_id =
        collatorIdFromDescriptor(attesting_data.candidate.descriptor);
    if (parachain_state.required_collator
        && collator_id != *parachain_state.required_collator) {
      parachain_state.issued_statements.insert(candidate_hash);
      return;
    }

    auto session_info = retrieveSessionInfo(relay_parent);
    if (!session_info) {
      SL_WARN(logger_, "No session info.(relay_parent={})", relay_parent);
      return;
    }

    if (session_info->discovery_keys.size() <= attesting_data.from_validator) {
      SL_ERROR(logger_,
               "Invalid validator index.(relay_parent={}, validator_index={})",
               relay_parent,
               attesting_data.from_validator);
      return;
    }

    const auto &authority_id =
        session_info->discovery_keys[attesting_data.from_validator];
    if (auto peer = query_audi_->get(authority_id)) {
      auto pvd{persisted_validation_data};
      requestPoV(
          *peer,
          candidate_hash,
          [candidate{attesting_data.candidate},
           pvd{std::move(pvd)},
           candidate_hash,
           wself{weak_from_this()},
           relay_parent,
           peer_id{peer->id}](auto &&pov_response_result) mutable {
            if (auto self = wself.lock()) {
              auto parachain_state =
                  self->tryGetStateByRelayParent(relay_parent);
              if (!parachain_state) {
                SL_TRACE(
                    self->logger_,
                    "After request pov no parachain state on relay_parent {}",
                    relay_parent);
                return;
              }

              if (!pov_response_result) {
                self->logger_->warn("Request PoV on relay_parent {} failed {}",
                                    relay_parent,
                                    pov_response_result.error());
                return;
              }

              network::ResponsePov &opt_pov = pov_response_result.value();
              auto p{boost::get<network::ParachainBlock>(&opt_pov)};
              if (!p) {
                self->logger_->warn("No PoV.(candidate={})", candidate_hash);
                self->onAttestNoPoVComplete(relay_parent, candidate_hash);
                return;
              }

              self->logger_->info(
                  "PoV received.(relay_parent={}, candidate hash={}, peer={})",
                  relay_parent,
                  candidate_hash,
                  peer_id);
              self->validateAsync<ValidationTaskType::kAttest>(
                  std::move(candidate),
                  std::move(*p),
                  std::move(pvd),
                  peer_id,
                  relay_parent,
                  parachain_state->get().table_context.validators.size());
            }
          });
    }
  }

  outcome::result<network::vstaging::AttestedCandidateResponse>
  ParachainProcessorImpl::OnFetchAttestedCandidateRequest(
      const network::vstaging::AttestedCandidateRequest &request) {
    auto confirmed = candidates_.get_confirmed(request.candidate_hash);
    if (!confirmed) {
      return Error::NOT_CONFIRMED;
    }

    auto relay_parent_state =
        tryGetStateByRelayParent(confirmed->get().relay_parent());
    if (!relay_parent_state) {
      return Error::NO_STATE;
    }
    BOOST_ASSERT(relay_parent_state->get().statement_store);
    BOOST_ASSERT(relay_parent_state->get().our_index);

    std::optional<runtime::SessionInfo> opt_session_info =
        retrieveSessionInfo(confirmed->get().relay_parent());
    if (!opt_session_info) {
      return Error::NO_SESSION_INFO;
    }
    if (confirmed->get().group_index()
        >= opt_session_info->validator_groups.size()) {
      SL_ERROR(logger_,
               "Unexpected array bound for groups. (relay parent={})",
               confirmed->get().relay_parent());
      return Error::OUT_OF_BOUND;
    }
    const auto &group =
        opt_session_info->validator_groups[confirmed->get().group_index()];

    auto init_with_not = [](scale::BitVec &dst, const scale::BitVec &src) {
      dst.bits.reserve(src.bits.size());
      for (const auto i : src.bits) {
        dst.bits.emplace_back(!i);
      }
    };

    network::vstaging::StatementFilter and_mask;
    init_with_not(and_mask.seconded_in_group, request.mask.seconded_in_group);
    init_with_not(and_mask.validated_in_group, request.mask.validated_in_group);

    std::vector<IndexedAndSigned<network::vstaging::CompactStatement>>
        statements;
    relay_parent_state->get().statement_store->groupStatements(
        group,
        request.candidate_hash,
        and_mask,
        [&](const IndexedAndSigned<network::vstaging::CompactStatement>
                &statement) { statements.emplace_back(statement); });

    return network::vstaging::AttestedCandidateResponse{
        .candidate_receipt = confirmed->get().receipt,
        .persisted_validation_data = confirmed->get().persisted_validation_data,
        .statements = std::move(statements),
    };
  }

  outcome::result<network::FetchChunkResponse>
  ParachainProcessorImpl::OnFetchChunkRequest(
      const network::FetchChunkRequest &request) {
    if (auto chunk =
            av_store_->getChunk(request.candidate, request.chunk_index)) {
      return network::Chunk{
          .data = chunk->chunk,
          .proof = chunk->proof,
      };
    }
    return network::FetchChunkResponse{};
  }

  std::optional<
      std::reference_wrapper<ParachainProcessorImpl::RelayParentState>>
  ParachainProcessorImpl::tryGetStateByRelayParent(
      const primitives::BlockHash &relay_parent) {
    BOOST_ASSERT(main_pool_handler_->isInCurrentThread());
    const auto it = our_current_state_.state_by_relay_parent.find(relay_parent);
    if (it != our_current_state_.state_by_relay_parent.end()) {
      return it->second;
    }
    return std::nullopt;
  }

  ParachainProcessorImpl::RelayParentState &
  ParachainProcessorImpl::storeStateByRelayParent(
      const primitives::BlockHash &relay_parent, RelayParentState &&val) {
    BOOST_ASSERT(main_pool_handler_->isInCurrentThread());
    const auto &[it, inserted] =
        our_current_state_.state_by_relay_parent.insert(
            {relay_parent, std::move(val)});
    BOOST_ASSERT(inserted);
    return it->second;
  }

  void ParachainProcessorImpl::handleStatement(
      const primitives::BlockHash &relay_parent,
      const SignedFullStatementWithPVD &statement) {
    BOOST_ASSERT(main_pool_handler_->isInCurrentThread());

    auto opt_parachain_state = tryGetStateByRelayParent(relay_parent);
    if (!opt_parachain_state) {
      logger_->trace("Handled statement from {} out of view", relay_parent);
      return;
    }

    auto &parachain_state = opt_parachain_state->get();
    auto &assignment = parachain_state.assignment;
    auto &fallbacks = parachain_state.fallbacks;
    auto &awaiting_validation = parachain_state.awaiting_validation;

    auto res = importStatement(relay_parent, statement, parachain_state);
    if (res.has_error()) {
      SL_TRACE(logger_,
               "Statement rejected. (relay_parent={}, error={}).",
               relay_parent,
               res.error());
      return;
    }

    post_import_statement_actions(relay_parent, parachain_state, res.value());
    if (auto result = res.value()) {
      if (result->group_id != assignment) {
        SL_TRACE(
            logger_,
            "Registered statement from not our group(our: {}, registered: {}).",
            assignment,
            result->group_id);
        return;
      }

      const auto &candidate_hash = result->candidate;
      SL_TRACE(logger_,
               "Registered incoming statement.(relay_parent={}).",
               relay_parent);
      std::optional<std::reference_wrapper<AttestingData>> attesting_ref =
          visit_in_place(
              parachain::getPayload(statement),
              [&](const StatementWithPVDSeconded &val)
                  -> std::optional<std::reference_wrapper<AttestingData>> {
                auto opt_candidate = backing_store_->getCadidateInfo(
                    relay_parent, candidate_hash);
                if (!opt_candidate) {
                  logger_->error("No candidate {}", candidate_hash);
                  return std::nullopt;
                }

                AttestingData attesting{
                    .candidate = candidateFromCommittedCandidateReceipt(
                        opt_candidate->get().candidate),
                    .pov_hash = val.committed_receipt.descriptor.pov_hash,
                    .from_validator = statement.payload.ix,
                    .backing = {}};

                auto const &[it, _] = fallbacks.insert(
                    std::make_pair(candidate_hash, std::move(attesting)));
                return it->second;
              },
              [&](const StatementWithPVDValid &val)
                  -> std::optional<std::reference_wrapper<AttestingData>> {
                auto it = fallbacks.find(val.candidate_hash);
                if (it == fallbacks.end()) {
                  return std::nullopt;
                }
                if (!parachain_state.our_index
                    || *parachain_state.our_index == statement.payload.ix) {
                  return std::nullopt;
                }
                if (awaiting_validation.find(val.candidate_hash)
                    != awaiting_validation.end()) {
                  it->second.backing.push(statement.payload.ix);
                  return std::nullopt;
                }
                it->second.from_validator = statement.payload.ix;
                return it->second;
              },
              [&](const auto &)
                  -> std::optional<std::reference_wrapper<AttestingData>> {
                BOOST_ASSERT(!"Not used!");
                return std::nullopt;
              });

      if (attesting_ref) {
        auto it = our_current_state_.per_candidate.find(candidate_hash);
        if (it != our_current_state_.per_candidate.end()) {
          kickOffValidationWork(relay_parent,
                                attesting_ref->get(),
                                it->second.persisted_validation_data,
                                parachain_state);
        }
      }
    }
  }

  std::optional<BackingStore::ImportResult>
  ParachainProcessorImpl::importStatementToTable(
      const RelayHash &relay_parent,
      ParachainProcessorImpl::RelayParentState &relayParentState,
      const primitives::BlockHash &candidate_hash,
      const network::SignedStatement &statement) {
    SL_TRACE(
        logger_, "Import statement into table.(candidate={})", candidate_hash);
    return backing_store_->put(
        relay_parent,
        relayParentState.table_context.groups,
        statement,
        relayParentState.prospective_parachains_mode.has_value());
  }

  void ParachainProcessorImpl::statementDistributionBackedCandidate(
      const CandidateHash &candidate_hash) {
    auto confirmed_opt = candidates_.get_confirmed(candidate_hash);
    if (!confirmed_opt) {
      SL_TRACE(logger_,
               "Received backed candidate notification for unknown or "
               "unconfirmed. (candidate_hash={})",
               candidate_hash);
      return;
    }
    const auto &confirmed = confirmed_opt->get();

    const auto relay_parent = confirmed.relay_parent();
    auto relay_parent_state_opt = tryGetStateByRelayParent(relay_parent);
    if (!relay_parent_state_opt) {
      return;
    }
    BOOST_ASSERT(relay_parent_state_opt->get().statement_store);

    std::optional<runtime::SessionInfo> opt_session_info =
        retrieveSessionInfo(relay_parent);
    if (!opt_session_info) {
      return;
    }

    const auto group_index = confirmed.group_index();
    if (group_index >= opt_session_info->validator_groups.size()) {
      return;
    }
    const auto group_size =
        opt_session_info->validator_groups[group_index].size();

    /// `provide_candidate_to_grid`
    network::vstaging::StatementFilter filter =
        local_knowledge_filter(group_size,
                               group_index,
                               candidate_hash,
                               *relay_parent_state_opt->get().statement_store);

    std::deque<network::VersionedValidatorProtocolMessage> messages = {
        network::VersionedValidatorProtocolMessage{
            kagome::network::vstaging::ValidatorProtocolMessage{
                kagome::network::vstaging::StatementDistributionMessage{
                    kagome::network::vstaging::BackedCandidateManifest{
                        .relay_parent = relay_parent,
                        .candidate_hash = candidate_hash,
                        .group_index = group_index,
                        .para_id = confirmed.para_id(),
                        .parent_head_data_hash =
                            confirmed.parent_head_data_hash(),
                        .statement_knowledge = filter}}}},
        network::VersionedValidatorProtocolMessage{
            kagome::network::vstaging::ValidatorProtocolMessage{
                kagome::network::vstaging::StatementDistributionMessage{
                    kagome::network::vstaging::BackedCandidateAcknowledgement{
                        .candidate_hash = candidate_hash,
                        .statement_knowledge = filter}}}}};

    auto ex = post_acknowledgement_statement_messages(
        relay_parent,
        *relay_parent_state_opt->get().statement_store,
        opt_session_info->validator_groups[group_index],
        candidate_hash);
    messages.insert(messages.end(),
                    std::make_move_iterator(ex.begin()),
                    std::make_move_iterator(ex.end()));
    send_to_validators_group(relay_parent, messages);

    prospective_backed_notification_fragment_tree_updates(
        confirmed.para_id(), confirmed.para_head());
  }

  std::vector<network::BackedCandidate>
  ParachainProcessorImpl::getBackedCandidates(const RelayHash &relay_parent) {
    BOOST_ASSERT(main_pool_handler_->isInCurrentThread());

    auto relay_parent_state_opt = tryGetStateByRelayParent(relay_parent);
    if (!relay_parent_state_opt) {
      return {};
    }

    if (relay_parent_state_opt->get().prospective_parachains_mode) {
      std::vector<network::BackedCandidate> backed;
      for (size_t core_idx = 0;
           core_idx < relay_parent_state_opt->get().availability_cores.size();
           ++core_idx) {
        const runtime::CoreState &core =
            relay_parent_state_opt->get().availability_cores[core_idx];
        std::optional<std::pair<CandidateHash, Hash>> response = visit_in_place(
            core,
            [&](const network::ScheduledCore &scheduled_core)
                -> std::optional<std::pair<CandidateHash, Hash>> {
              if (auto i = prospective_parachains_->answerGetBackableCandidates(
                      relay_parent, scheduled_core.para_id, 1, {});
                  !i.empty()) {
                return i[0];
              }
              return std::nullopt;
            },
            [&](const runtime::OccupiedCore &occupied_core)
                -> std::optional<std::pair<CandidateHash, Hash>> {
              /// TODO(iceseer): do https://github.com/qdrvm/kagome/issues/1888
              /// `bitfields_indicate_availability` check
              if (occupied_core.next_up_on_available) {
                if (auto i =
                        prospective_parachains_->answerGetBackableCandidates(
                            relay_parent,
                            occupied_core.next_up_on_available->para_id,
                            1,
                            {occupied_core.candidate_hash});
                    !i.empty()) {
                  return i[0];
                }
                return std::nullopt;
              }
              return std::nullopt;
            },
            [&](const runtime::FreeCore &)
                -> std::optional<std::pair<CandidateHash, Hash>> {
              return std::nullopt;
            });

        if (!response) {
          SL_TRACE(logger_,
                   "No backable candidate returned by prospective parachains. "
                   "(relay_parent={}, core_idx={})",
                   relay_parent,
                   core_idx);
          continue;
        }

        const CandidateHash &c_hash = response->first;
        const RelayHash &r_hash = response->second;

        auto per_relay_state = tryGetStateByRelayParent(r_hash);
        if (!per_relay_state) {
          continue;
        }

        if (auto attested = attested_candidate(
                r_hash,
                c_hash,
                per_relay_state->get().table_context,
                per_relay_state->get().minimum_backing_votes)) {
          if (auto b = table_attested_to_backed(
                  std::move(*attested), per_relay_state->get().table_context)) {
            backed.emplace_back(std::move(*b));
          }
        }
      }
      return backed;
    } else {
      return backing_store_->get(relay_parent);
    }
  }

  std::optional<ParachainProcessorImpl::AttestedCandidate>
  ParachainProcessorImpl::attested(
      const network::CommittedCandidateReceipt &candidate,
      const BackingStore::StatementInfo &data,
      size_t validity_threshold) {
    const auto &validity_votes = data.validity_votes;
    const auto valid_votes = validity_votes.size();
    if (valid_votes < validity_threshold) {
      return std::nullopt;
    }

    std::vector<std::pair<ValidatorIndex, network::ValidityAttestation>>
        validity_votes_out;
    validity_votes_out.reserve(validity_votes.size());

    for (auto &[validator_index, validity_vote] : validity_votes) {
      auto validity_attestation = visit_in_place(
          validity_vote,
          [](const BackingStore::ValidityVoteIssued &val) {
            return network::ValidityAttestation{
                network::ValidityAttestation::Implicit{},
                ((ValidatorSignature &)val),
            };
          },
          [](const BackingStore::ValidityVoteValid &val) {
            return network::ValidityAttestation{
                network::ValidityAttestation::Explicit{},
                ((ValidatorSignature &)val),
            };
          });

      validity_votes_out.emplace_back(validator_index,
                                      std::move(validity_attestation));
    }

    return AttestedCandidate{
        .group_id = data.group_id,
        .candidate = candidate,
        .validity_votes = std::move(validity_votes_out),
    };
  }

  std::optional<ParachainProcessorImpl::AttestedCandidate>
  ParachainProcessorImpl::attested_candidate(
      const RelayHash &relay_parent,
      const CandidateHash &digest,
      const ParachainProcessorImpl::TableContext &context,
      uint32_t minimum_backing_votes) {
    if (auto opt_validity_votes =
            backing_store_->getCadidateInfo(relay_parent, digest)) {
      auto &data = opt_validity_votes->get();

      size_t len = std::numeric_limits<size_t>::max();
      if (auto it = context.groups.find(data.group_id);
          it != context.groups.end()) {
        len = it->second.size();
      }

      const auto v_threshold = std::min(len, size_t(minimum_backing_votes));
      return attested(data.candidate, data, v_threshold);
    }
    return std::nullopt;
  }

  std::optional<BackingStore::BackedCandidate>
  ParachainProcessorImpl::table_attested_to_backed(
      AttestedCandidate &&attested, TableContext &table_context) {
    const auto para_id = attested.group_id;
    if (auto it = table_context.groups.find(para_id);
        it != table_context.groups.end()) {
      const auto &group = it->second;
      scale::BitVec validator_indices{};
      validator_indices.bits.resize(group.size(), false);

      std::vector<std::pair<size_t, size_t>> vote_positions;
      vote_positions.reserve(attested.validity_votes.size());

      auto position = [](const auto &container,
                         const auto &val) -> std::optional<size_t> {
        for (size_t ix = 0; ix < container.size(); ++ix) {
          if (val == container[ix]) {
            return ix;
          }
        }
        return std::nullopt;
      };

      for (size_t orig_idx = 0; orig_idx < attested.validity_votes.size();
           ++orig_idx) {
        const auto &id = attested.validity_votes[orig_idx].first;
        if (auto p = position(group, id)) {
          validator_indices.bits[*p] = true;
          vote_positions.emplace_back(orig_idx, *p);
        } else {
          logger_->critical(
              "Logic error: Validity vote from table does not correspond to "
              "group.");
          return std::nullopt;
        }
      }
      std::sort(
          vote_positions.begin(),
          vote_positions.end(),
          [](const auto &l, const auto &r) { return l.second < r.second; });

      std::vector<network::ValidityAttestation> validity_votes;
      validity_votes.reserve(vote_positions.size());
      for (const auto &[pos_in_votes, _pos_in_group] : vote_positions) {
        validity_votes.emplace_back(
            std::move(attested.validity_votes[pos_in_votes].second));
      }

      return BackingStore::BackedCandidate{
          .candidate = std::move(attested.candidate),
          .validity_votes = std::move(validity_votes),
          .validator_indices = std::move(validator_indices),
      };
    }
    return std::nullopt;
  }

  outcome::result<std::optional<BackingStore::ImportResult>>
  ParachainProcessorImpl::importStatement(
      const network::RelayHash &relay_parent,
      const SignedFullStatementWithPVD &statement,
      ParachainProcessorImpl::RelayParentState &rp_state) {
    const CandidateHash candidate_hash =
        candidateHashFrom(parachain::getPayload(statement));

    SL_TRACE(logger_,
             "Importing statement.(relay_parent={}, validator_index={}, "
             "candidate_hash={})",
             relay_parent,
             statement.payload.ix,
             candidate_hash);

    if (auto seconded = if_type<const StatementWithPVDSeconded>(
            parachain::getPayload(statement));
        seconded
        && our_current_state_.per_candidate.find(candidate_hash)
               == our_current_state_.per_candidate.end()) {
      auto &candidate = seconded->get().committed_receipt;
      if (rp_state.prospective_parachains_mode) {
        fragment::FragmentTreeMembership membership =
            prospective_parachains_->introduceCandidate(
                candidate.descriptor.para_id,
                candidate,
                crypto::Hashed<const runtime::PersistedValidationData &,
                               32,
                               crypto::Blake2b_StreamHasher<32>>{
                    seconded->get().pvd},
                candidate_hash);
        if (membership.empty()) {
          SL_TRACE(logger_, "`membership` is empty.");
          return Error::REJECTED_BY_PROSPECTIVE_PARACHAINS;
        }

        prospective_parachains_->candidateSeconded(candidate.descriptor.para_id,
                                                   candidate_hash);
      }
      our_current_state_.per_candidate.insert(
          {candidate_hash,
           PerCandidateState{
               .persisted_validation_data = seconded->get().pvd,
               .seconded_locally = false,
               .para_id = seconded->get().committed_receipt.descriptor.para_id,
               .relay_parent =
                   seconded->get().committed_receipt.descriptor.relay_parent,
           }});
    }

    network::SignedStatement stmnt{
        .payload =
            {
                .payload = visit_in_place(
                    parachain::getPayload(statement),
                    [&](const StatementWithPVDSeconded &val) {
                      return network::CandidateState{val.committed_receipt};
                    },
                    [&](const StatementWithPVDValid &val) {
                      return network::CandidateState{val.candidate_hash};
                    }),
                .ix = statement.payload.ix,
            },
        .signature = statement.signature,
    };
    return importStatementToTable(
        relay_parent, rp_state, candidate_hash, stmnt);
  }

  void ParachainProcessorImpl::unblockAdvertisements(
      ParachainProcessorImpl::RelayParentState &rp_state,
      ParachainId para_id,
      const Hash &para_head) {
    std::optional<std::vector<BlockedAdvertisement>> unblocked{};
    auto it = our_current_state_.blocked_advertisements.find(para_id);
    if (it != our_current_state_.blocked_advertisements.end()) {
      auto i = it->second.find(para_head);
      if (i != it->second.end()) {
        unblocked = std::move(i->second);
        it->second.erase(i);
      }
    }

    if (unblocked) {
      requestUnblockedCollations(
          rp_state, para_id, para_head, std::move(*unblocked));
    }
  }

  void ParachainProcessorImpl::requestUnblockedCollations(
      ParachainProcessorImpl::RelayParentState &rp_state,
      ParachainId para_id,
      const Hash &para_head,
      std::vector<BlockedAdvertisement> &&blocked_vec) {
    for (auto blocked = blocked_vec.begin(); blocked != blocked_vec.end();) {
      const auto is_seconding_allowed =
          canSecond(rp_state,
                    para_id,
                    blocked->candidate_relay_parent,
                    blocked->candidate_hash,
                    para_head);
      if (is_seconding_allowed) {
        auto result =
            enqueueCollation(rp_state,
                             blocked->candidate_relay_parent,
                             para_id,
                             blocked->peer_id,
                             blocked->collator_id,
                             std::make_optional(std::make_pair(
                                 blocked->candidate_hash, para_head)));
        if (result.has_error()) {
          SL_DEBUG(logger_,
                   "Enqueue collation failed.(candidate={}, para id={}, "
                   "relay_parent={}, para_head={}, peer_id={})",
                   blocked->candidate_hash,
                   para_id,
                   blocked->candidate_relay_parent,
                   para_head,
                   blocked->peer_id);
        }
        blocked = blocked_vec.erase(blocked);
      } else {
        ++blocked;
      }
    }
    if (!blocked_vec.empty()) {
      our_current_state_.blocked_advertisements[para_id][para_head] =
          std::move(blocked_vec);
    }
  }

  template <ParachainProcessorImpl::StatementType kStatementType>
  outcome::result<
      std::optional<ParachainProcessorImpl::SignedFullStatementWithPVD>>
  ParachainProcessorImpl::sign_import_and_distribute_statement(
      ParachainProcessorImpl::RelayParentState &rp_state,
      const ValidateAndSecondResult &validation_result) {
    if (auto statement =
            createAndSignStatement<kStatementType>(validation_result)) {
      const SignedFullStatementWithPVD stm = visit_in_place(
          getPayload(*statement).candidate_state,
          [&](const network::CommittedCandidateReceipt &receipt)
              -> SignedFullStatementWithPVD {
            return SignedFullStatementWithPVD{
                .payload =
                    {
                        .payload =
                            StatementWithPVDSeconded{
                                .committed_receipt = receipt,
                                .pvd = validation_result.pvd,
                            },
                        .ix = statement->payload.ix,
                    },
                .signature = statement->signature,
            };
          },
          [&](const network::CandidateHash &candidateHash)
              -> SignedFullStatementWithPVD {
            return SignedFullStatementWithPVD{
                .payload =
                    {
                        .payload =
                            StatementWithPVDValid{
                                .candidate_hash = candidateHash,
                            },
                        .ix = statement->payload.ix,
                    },
                .signature = statement->signature,
            };
          },
          [&](const auto &) -> SignedFullStatementWithPVD {
            return SignedFullStatementWithPVD{};
          });

      OUTCOME_TRY(
          summary,
          importStatement(validation_result.relay_parent, stm, rp_state));
      share_local_statement_vstaging(
          rp_state, validation_result.relay_parent, stm);

      post_import_statement_actions(
          validation_result.relay_parent, rp_state, summary);
      return stm;
    }
    return std::nullopt;
  }

  void ParachainProcessorImpl::post_import_statement_actions(
      const RelayHash &relay_parent,
      ParachainProcessorImpl::RelayParentState &rp_state,
      std::optional<BackingStore::ImportResult> &summary) {
    if (!summary) {
      return;
    }

    SL_TRACE(logger_,
             "Import result.(candidate={}, group id={}, validity votes={})",
             summary->candidate,
             summary->group_id,
             summary->validity_votes);

    if (auto attested = attested_candidate(relay_parent,
                                           summary->candidate,
                                           rp_state.table_context,
                                           rp_state.minimum_backing_votes)) {
      if (rp_state.backed_hashes
              .insert(candidateHash(*hasher_, attested->candidate))
              .second) {
        if (auto backed = table_attested_to_backed(std::move(*attested),
                                                   rp_state.table_context)) {
          const auto para_id = backed->candidate.descriptor.para_id;
          SL_INFO(
              logger_,
              "Candidate backed.(candidate={}, para id={}, relay_parent={})",
              summary->candidate,
              summary->group_id,
              relay_parent);
          if (rp_state.prospective_parachains_mode) {
            prospective_parachains_->candidateBacked(para_id,
                                                     summary->candidate);
            unblockAdvertisements(
                rp_state, para_id, backed->candidate.descriptor.para_head_hash);
            statementDistributionBackedCandidate(summary->candidate);
          } else {
            backing_store_->add(relay_parent, std::move(*backed));
          }
        }
      }
    }
  }

  template <ParachainProcessorImpl::StatementType kStatementType>
  std::optional<network::SignedStatement>
  ParachainProcessorImpl::createAndSignStatement(
      const ValidateAndSecondResult &validation_result) {
    static_assert(kStatementType == StatementType::kSeconded
                  || kStatementType == StatementType::kValid);

    auto parachain_state =
        tryGetStateByRelayParent(validation_result.relay_parent);
    if (!parachain_state) {
      logger_->error("Create and sign statement. No such relay_parent {}.",
                     validation_result.relay_parent);
      return std::nullopt;
    }

    if (!parachain_state->get().our_index) {
      logger_->template warn(
          "We are not validators or we have no validator index.");
      return std::nullopt;
    }

    if constexpr (kStatementType == StatementType::kSeconded) {
      return createAndSignStatementFromPayload(
          network::Statement{
              network::CandidateState{network::CommittedCandidateReceipt{
                  .descriptor = validation_result.candidate.descriptor,
                  .commitments = *validation_result.commitments}}},
          *parachain_state->get().our_index,
          parachain_state->get());
    } else if constexpr (kStatementType == StatementType::kValid) {
      return createAndSignStatementFromPayload(
          network::Statement{network::CandidateState{
              validation_result.candidate.hash(*hasher_)}},
          *parachain_state->get().our_index,
          parachain_state->get());
    }
  }

  template <typename T>
  std::optional<network::SignedStatement>
  ParachainProcessorImpl::createAndSignStatementFromPayload(
      T &&payload,
      ValidatorIndex validator_ix,
      RelayParentState &parachain_state) {
    /// TODO(iceseer):
    /// https://github.com/paritytech/polkadot/blob/master/primitives/src/v2/mod.rs#L1535-L1545
    auto sign_result =
        parachain_state.table_context.validator->sign(std::move(payload));
    if (sign_result.has_error()) {
      logger_->error(
          "Unable to sign Commited Candidate Receipt. Failed with error: {}",
          sign_result.error());
      return std::nullopt;
    }

    return sign_result.value();
  }

  template <typename F>
  bool ParachainProcessorImpl::tryOpenOutgoingStream(
      const libp2p::peer::PeerId &peer_id,
      std::shared_ptr<network::ProtocolBase> protocol,
      F &&callback) {
    auto stream_engine = pm_->getStreamEngine();
    BOOST_ASSERT(stream_engine);

    if (stream_engine->reserveOutgoing(peer_id, protocol)) {
      protocol->newOutgoingStream(
          libp2p::peer::PeerInfo{.id = peer_id, .addresses = {}},
          [callback{std::forward<F>(callback)},
           protocol,
           peer_id,
           wptr{weak_from_this()}](auto &&stream_result) mutable {
            auto self = wptr.lock();
            if (not self) {
              return;
            }

            auto stream_engine = self->pm_->getStreamEngine();
            stream_engine->dropReserveOutgoing(peer_id, protocol);

            if (!stream_result.has_value()) {
              self->logger_->verbose("Unable to create stream {} with {}: {}",
                                     protocol->protocolName(),
                                     peer_id,
                                     stream_result.error());
              return;
            }

            auto stream = stream_result.value();
            stream_engine->addOutgoing(std::move(stream_result.value()),
                                       protocol);

            std::forward<F>(callback)(std::move(stream));
          });
      return true;
    }
    return false;
  }

  template <typename F>
  bool ParachainProcessorImpl::tryOpenOutgoingCollatingStream(
      const libp2p::peer::PeerId &peer_id, F &&callback) {
    auto protocol = router_->getCollationProtocolVStaging();
    BOOST_ASSERT(protocol);

    return tryOpenOutgoingStream(
        peer_id, std::move(protocol), std::forward<F>(callback));
  }

  template <typename F>
  bool ParachainProcessorImpl::tryOpenOutgoingValidationStream(
      const libp2p::peer::PeerId &peer_id,
      network::CollationVersion version,
      F &&callback) {
    std::shared_ptr<network::ProtocolBase> protocol;
    switch (version) {
      case network::CollationVersion::V1:
      case network::CollationVersion::VStaging: {
        protocol = router_->getValidationProtocolVStaging();
      } break;
      default: {
        UNREACHABLE;
      } break;
    }
    BOOST_ASSERT(protocol);

    return tryOpenOutgoingStream(
        peer_id, std::move(protocol), std::forward<F>(callback));
  }

  void ParachainProcessorImpl::sendMyView(
      const libp2p::peer::PeerId &peer_id,
      const std::shared_ptr<network::Stream> &stream,
      const std::shared_ptr<network::ProtocolBase> &protocol) {
    auto my_view = peer_view_->getMyView();
    if (!my_view) {
      logger_->error("sendMyView failed, because my view still is not exists.");
      return;
    }

    BOOST_ASSERT(protocol);
    logger_->info("Send my view.(peer={}, protocol={})",
                  peer_id,
                  protocol->protocolName());
    pm_->getStreamEngine()->template send(
        peer_id,
        protocol,
        std::make_shared<
            network::WireMessage<network::vstaging::ValidatorProtocolMessage>>(
            network::ViewUpdate{.view = my_view->get().view}));
  }

  void ParachainProcessorImpl::onIncomingCollationStream(
      const libp2p::peer::PeerId &peer_id, network::CollationVersion version) {
    REINVOKE(*main_pool_handler_, onIncomingCollationStream, peer_id, version);

    auto peer_state = [&]() {
      auto res = pm_->getPeerState(peer_id);
      if (!res) {
        SL_TRACE(logger_, "From unknown peer {}", peer_id);
        res = pm_->createDefaultPeerState(peer_id);
      }
      return res;
    }();

    peer_state->get().version = version;
    if (tryOpenOutgoingCollatingStream(
            peer_id, [wptr{weak_from_this()}, peer_id, version](auto &&stream) {
              if (auto self = wptr.lock()) {
                switch (version) {
                  case network::CollationVersion::V1:
                  case network::CollationVersion::VStaging: {
                    self->sendMyView(
                        peer_id,
                        stream,
                        self->router_->getCollationProtocolVStaging());
                  } break;
                  default: {
                    UNREACHABLE;
                  } break;
                }
              }
            })) {
      SL_DEBUG(logger_, "Initiated collation protocol with {}", peer_id);
    }
  }

  void ParachainProcessorImpl::onIncomingValidationStream(
      const libp2p::peer::PeerId &peer_id, network::CollationVersion version) {
    REINVOKE(*main_pool_handler_, onIncomingValidationStream, peer_id, version);

    SL_TRACE(logger_, "Received incoming validation stream {}", peer_id);
    auto peer_state = [&]() {
      auto res = pm_->getPeerState(peer_id);
      if (!res) {
        SL_TRACE(logger_, "From unknown peer {}", peer_id);
        res = pm_->createDefaultPeerState(peer_id);
      }
      return res;
    }();

    peer_state->get().version = version;
    if (tryOpenOutgoingValidationStream(
            peer_id,
            version,
            [wptr{weak_from_this()}, peer_id, version](auto &&stream) {
              if (auto self = wptr.lock()) {
                switch (version) {
                  case network::CollationVersion::V1:
                  case network::CollationVersion::VStaging: {
                    self->sendMyView(
                        peer_id,
                        stream,
                        self->router_->getValidationProtocolVStaging());
                  } break;
                  default: {
                    UNREACHABLE;
                  } break;
                }
              }
            })) {
      logger_->info("Initiated validation protocol with {}", peer_id);
    }
  }

  network::ResponsePov ParachainProcessorImpl::getPov(
      CandidateHash &&candidate_hash) {
    if (auto res = av_store_->getPov(candidate_hash)) {
      return network::ResponsePov{*res};
    }
    return network::Empty{};
  }

  void ParachainProcessorImpl::onIncomingCollator(
      const libp2p::peer::PeerId &peer_id,
      network::CollatorPublicKey pubkey,
      network::ParachainId para_id) {
    pm_->setCollating(peer_id, pubkey, para_id);
  }

  void ParachainProcessorImpl::handleNotify(
      const libp2p::peer::PeerId &peer_id,
      const primitives::BlockHash &relay_parent) {
    if (tryOpenOutgoingCollatingStream(
            peer_id,
            [peer_id, relay_parent, wptr{weak_from_this()}](
                auto && /*stream*/) {
              auto self = wptr.lock();
              if (not self) {
                return;
              }
              self->handleNotify(peer_id, relay_parent);
            })) {
      return;
    }

    logger_->info("Send Seconded to collator.(peer={}, relay parent={})",
                  peer_id,
                  relay_parent);

    auto stream_engine = pm_->getStreamEngine();
    BOOST_ASSERT(stream_engine);

    auto collation_protocol = router_->getCollationProtocolVStaging();
    BOOST_ASSERT(collation_protocol);

    auto &statements_queue = our_current_state_.seconded_statements[peer_id];
    while (!statements_queue.empty()) {
      auto p{std::move(statements_queue.front())};
      statements_queue.pop_front();
      RelayHash &rp = p.first;

      network::SignedStatement statement = visit_in_place(
          getPayload(p.second),
          [&](const StatementWithPVDSeconded &s) -> network::SignedStatement {
            return {
                .payload =
                    {
                        .payload = network::CandidateState{s.committed_receipt},
                        .ix = p.second.payload.ix,
                    },
                .signature = p.second.signature,
            };
          },
          [&](const StatementWithPVDValid &s) -> network::SignedStatement {
            return {
                .payload =
                    {
                        .payload = network::CandidateState{s.candidate_hash},
                        .ix = p.second.payload.ix,
                    },
                .signature = p.second.signature,
            };
          });

      pending_candidates.erase(rp);
      stream_engine->send(
          peer_id,
          collation_protocol,
          std::make_shared<
              network::WireMessage<network::vstaging::CollatorProtocolMessage>>(
              network::vstaging::CollatorProtocolMessage(
                  network::vstaging::CollationMessage(
                      network::vstaging::
                          CollatorProtocolMessageCollationSeconded{
                              .relay_parent = rp,
                              .statement = std::move(statement)}))));
    }
  }

  void ParachainProcessorImpl::notify(
      const libp2p::peer::PeerId &peer_id,
      const primitives::BlockHash &relay_parent,
      const SignedFullStatementWithPVD &statement) {
    our_current_state_.seconded_statements[peer_id].emplace_back(
        std::make_pair(relay_parent, statement));
    handleNotify(peer_id, relay_parent);
  }

  bool ParachainProcessorImpl::isValidatingNode() const {
    return (app_config_.roles().flags.authority == 1);
  }

  outcome::result<void> ParachainProcessorImpl::advCanBeProcessed(
      const primitives::BlockHash &relay_parent,
      const libp2p::peer::PeerId &peer_id) {
    BOOST_ASSERT(main_pool_handler_->isInCurrentThread());
    OUTCOME_TRY(canProcessParachains());

    auto rps = our_current_state_.state_by_relay_parent.find(relay_parent);
    if (rps == our_current_state_.state_by_relay_parent.end()) {
      return Error::OUT_OF_VIEW;
    }

    if (rps->second.peers_advertised.count(peer_id) != 0ull) {
      return Error::DUPLICATE;
    }

    rps->second.peers_advertised.insert(peer_id);
    return outcome::success();
  }

  void ParachainProcessorImpl::onValidationComplete(
      const libp2p::peer::PeerId &peer_id,
      const ValidateAndSecondResult &validation_result) {
    logger_->trace("On validation complete. (peer={}, relay parent={})",
                   peer_id,
                   validation_result.relay_parent);

    auto opt_parachain_state =
        tryGetStateByRelayParent(validation_result.relay_parent);
    if (!opt_parachain_state) {
      logger_->trace("Validated candidate from {}:{} out of view",
                     peer_id,
                     validation_result.relay_parent);
      return;
    }

    auto &parachain_state = opt_parachain_state->get();
    auto &seconded = parachain_state.seconded;
    const auto candidate_hash = validation_result.candidate.hash(*hasher_);
    if (!validation_result.result) {
      SL_WARN(logger_,
              "Candidate {} validation failed with: {}",
              candidate_hash,
              validation_result.result.error());
      /// TODO(iceseer): do https://github.com/qdrvm/kagome/issues/1888
      /// send invalid
      return;
    }

    if (!seconded
        && parachain_state.issued_statements.count(candidate_hash) == 0) {
      logger_->trace(
          "Second candidate complete. (candidate={}, peer={}, relay parent={})",
          candidate_hash,
          peer_id,
          validation_result.relay_parent);

      const auto parent_head_data_hash =
          hasher_->blake2b_256(validation_result.pvd.parent_head);
      const auto ph =
          hasher_->blake2b_256(validation_result.commitments->para_head);
      if (parent_head_data_hash == ph) {
        return;
      }

      HypotheticalCandidateComplete hypothetical_candidate{
          .candidate_hash = candidate_hash,
          .receipt =
              network::CommittedCandidateReceipt{
                  .descriptor = validation_result.candidate.descriptor,
                  .commitments = *validation_result.commitments,
              },
          .persisted_validation_data = validation_result.pvd,
      };

      fragment::FragmentTreeMembership fragment_tree_membership;
      if (auto seconding_allowed =
              secondingSanityCheck(hypothetical_candidate, false)) {
        fragment_tree_membership = std::move(*seconding_allowed);
      } else {
        return;
      }

      seconded = candidate_hash;

      auto res = sign_import_and_distribute_statement<StatementType::kSeconded>(
          parachain_state, validation_result);
      if (res.has_error()) {
        SL_WARN(logger_,
                "Attempted to second candidate but was rejected by prospective "
                "parachains. (candidate_hash={}, relay_parent={}, error={})",
                candidate_hash,
                validation_result.relay_parent,
                res.error());
        /// TODO(iceseer): do https://github.com/qdrvm/kagome/issues/1888
        /// send invalid
        return;
      }

      if (!res.value()) {
        return;
      }

      auto &stmt = *res.value();
      if (auto it = our_current_state_.per_candidate.find(candidate_hash);
          it != our_current_state_.per_candidate.end()) {
        it->second.seconded_locally = true;
      } else {
        SL_WARN(logger_,
                "Missing `per_candidate` for seconded candidate. (candidate "
                "hash={})",
                candidate_hash);
      }

      for (const auto &[leaf, depths] : fragment_tree_membership) {
        auto it = our_current_state_.per_leaf.find(leaf);
        if (it == our_current_state_.per_leaf.end()) {
          SL_WARN(logger_,
                  "Missing `per_leaf` for known active leaf. (leaf={})",
                  leaf);
          continue;
        }

        ActiveLeafState &leaf_data = it->second;
        auto &seconded_at_depth =
            leaf_data.seconded_at_depth[validation_result.candidate.descriptor
                                            .para_id];

        for (const auto &depth : depths) {
          seconded_at_depth.emplace(depth, candidate_hash);
        }
      }

      parachain_state.issued_statements.insert(candidate_hash);
      notify(peer_id, validation_result.relay_parent, stmt);
    }
  }

  void ParachainProcessorImpl::share_local_statement_v1(
      RelayParentState &per_relay_parent,
      const primitives::BlockHash &relay_parent,
      const SignedFullStatementWithPVD &statement) {
    send_to_validators_group(
        relay_parent,
        {network::ValidatorProtocolMessage{
            network::StatementDistributionMessage{network::Seconded{
                .relay_parent = relay_parent,
                .statement = network::SignedStatement{
                    .payload =
                        {
                            .payload = visit_in_place(
                                parachain::getPayload(statement),
                                [&](const StatementWithPVDSeconded &val) {
                                  return network::CandidateState{
                                      val.committed_receipt};
                                },
                                [&](const StatementWithPVDValid &val) {
                                  return network::CandidateState{
                                      val.candidate_hash};
                                }),
                            .ix = statement.payload.ix,
                        },
                    .signature = statement.signature,
                }}}}});
  }

  void ParachainProcessorImpl::share_local_statement_vstaging(
      RelayParentState &per_relay_parent,
      const primitives::BlockHash &relay_parent,
      const SignedFullStatementWithPVD &statement) {
    const CandidateHash candidate_hash =
        candidateHashFrom(getPayload(statement));
    SL_TRACE(logger_,
             "Sharing statement. (relay parent={}, candidate hash={})",
             relay_parent,
             candidate_hash);

    BOOST_ASSERT(per_relay_parent.our_index);
    std::optional<runtime::SessionInfo> opt_session_info =
        retrieveSessionInfo(relay_parent);
    if (!opt_session_info) {
      SL_ERROR(logger_,
               "Retrieve session info failed. (relay parent={})",
               relay_parent);
      return;
    }

    Groups groups{opt_session_info->validator_groups};

    const std::optional<network::ParachainId> &local_assignment =
        per_relay_parent.assignment;
    const network::ValidatorIndex local_index = *per_relay_parent.our_index;
    const auto local_group_opt = groups.byValidatorIndex(local_index);
    if (!opt_session_info) {
      SL_ERROR(logger_,
               "Local validator info is not present. (relay parent={})",
               relay_parent);
      return;
    }
    const GroupIndex local_group = *local_group_opt;

    std::optional<std::pair<ParachainId, Hash>> expected = visit_in_place(
        getPayload(statement),
        [&](const StatementWithPVDSeconded &v)
            -> std::optional<std::pair<ParachainId, Hash>> {
          return std::make_pair(v.committed_receipt.descriptor.para_id,
                                v.committed_receipt.descriptor.relay_parent);
        },
        [&](const StatementWithPVDValid &v)
            -> std::optional<std::pair<ParachainId, Hash>> {
          if (auto p = candidates_.get_confirmed(v.candidate_hash)) {
            return std::make_pair(p->get().para_id(), p->get().relay_parent());
          }
          return std::nullopt;
        });
    const bool is_seconded =
        is_type<StatementWithPVDSeconded>(getPayload(statement));

    if (!expected) {
      SL_ERROR(
          logger_, "Invalid share statement. (relay parent={})", relay_parent);
      return;
    }
    const auto &[expected_para, expected_relay_parent] = *expected;

    if (local_index != statement.payload.ix) {
      SL_ERROR(logger_,
               "Invalid share statement because of validator index. (relay "
               "parent={})",
               relay_parent);
      return;
    }

    BOOST_ASSERT(per_relay_parent.statement_store);
    BOOST_ASSERT(per_relay_parent.prospective_parachains_mode);

    const auto seconding_limit =
        per_relay_parent.prospective_parachains_mode->max_candidate_depth + 1;
    if (is_seconded
        && per_relay_parent.statement_store->seconded_count(local_index)
               == seconding_limit) {
      SL_WARN(
          logger_,
          "Local node has issued too many `Seconded` statements. (limit={})",
          seconding_limit);
      return;
    }

    if (!local_assignment || *local_assignment != expected_para
        || relay_parent != expected_relay_parent) {
      SL_ERROR(
          logger_,
          "Invalid share statement because local assignment. (relay parent={})",
          relay_parent);
      return;
    }

    IndexedAndSigned<network::vstaging::CompactStatement> compact_statement =
        signed_to_compact(statement);
    std::optional<PostConfirmation> post_confirmation;
    if (auto s =
            if_type<const StatementWithPVDSeconded>(getPayload(statement))) {
      post_confirmation =
          candidates_.confirm_candidate(candidate_hash,
                                        s->get().committed_receipt,
                                        s->get().pvd,
                                        local_group,
                                        hasher_);
    }

    if (auto r = per_relay_parent.statement_store->insert(
            groups, compact_statement, StatementOrigin::Local);
        !r || !*r) {
      SL_ERROR(logger_,
               "Invalid share statement because statement store insertion "
               "failed. (relay parent={})",
               relay_parent);
      return;
    }

    circulate_statement(relay_parent, compact_statement);
    if (post_confirmation) {
      apply_post_confirmation(*post_confirmation);
    }
  }

  outcome::result<std::vector<network::ErasureChunk>>
  ParachainProcessorImpl::validateErasureCoding(
      const runtime::AvailableData &validating_data, size_t n_validators) {
    return toChunks(n_validators, validating_data);
  }

  void ParachainProcessorImpl::notifyAvailableData(
      std::vector<network::ErasureChunk> &&chunks,
      const primitives::BlockHash &relay_parent,
      const network::CandidateHash &candidate_hash,
      const network::ParachainBlock &pov,
      const runtime::PersistedValidationData &data) {
    makeTrieProof(chunks);
    /// TODO(iceseer): remove copy
    av_store_->storeData(
        relay_parent, candidate_hash, std::move(chunks), pov, data);
    logger_->trace("Put chunks set.(candidate={})", candidate_hash);
  }

  template <ParachainProcessorImpl::ValidationTaskType kMode>
  void ParachainProcessorImpl::makeAvailable(
      const libp2p::peer::PeerId &peer_id,
      const primitives::BlockHash &candidate_hash,
      ValidateAndSecondResult &&validate_and_second_result) {
    REINVOKE(*main_pool_handler_,
             makeAvailable<kMode>,
             peer_id,
             candidate_hash,
             std::move(validate_and_second_result));

    auto parachain_state =
        tryGetStateByRelayParent(validate_and_second_result.relay_parent);
    if (!parachain_state) {
      SL_TRACE(logger_,
               "After validation no parachain state on relay_parent {}",
               validate_and_second_result.relay_parent);
      return;
    }

    SL_INFO(logger_,
            "Async validation complete.(relay parent={}, para_id={})",
            validate_and_second_result.relay_parent,
            validate_and_second_result.candidate.descriptor.para_id);

    parachain_state->get().awaiting_validation.erase(candidate_hash);
    auto q{std::move(validate_and_second_result)};
    if constexpr (kMode == ValidationTaskType::kSecond) {
      onValidationComplete(peer_id, std::move(q));
    } else {
      onAttestComplete(peer_id, std::move(q));
    }
  }

  template <ParachainProcessorImpl::ValidationTaskType kMode>
  void ParachainProcessorImpl::validateAsync(
      network::CandidateReceipt &&candidate,
      network::ParachainBlock &&pov,
      runtime::PersistedValidationData &&pvd,
      const libp2p::peer::PeerId &peer_id,
      const primitives::BlockHash &relay_parent,
      size_t n_validators) {
    REINVOKE(*main_pool_handler_,
             validateAsync<kMode>,
             std::move(candidate),
             std::move(pov),
             std::move(pvd),
             peer_id,
             relay_parent,
             n_validators);

    SL_INFO(logger_,
            "Starting validation task.(para id={}, "
            "relay parent={}, peer={})",
            candidate.descriptor.para_id,
            relay_parent,
            peer_id);

    auto _measure = std::make_shared<TicToc>("Parachain validation", logger_);
    const auto candidate_hash{candidate.hash(*hasher_)};

    /// TODO(iceseer): do https://github.com/qdrvm/kagome/issues/1888
    /// checks if we still need to execute parachain task
    auto need_to_process =
        our_current_state_.active_leaves.count(relay_parent) != 0ull;

    if (!need_to_process) {
      SL_TRACE(logger_,
               "Candidate validation skipped because of extruded relay parent. "
               "(relay_parent={}, parachain_id={}, candidate_hash={})",
               relay_parent,
               candidate.descriptor.para_id,
               candidate_hash);
      return;
    }
    auto cb = [weak_self{weak_from_this()},
               candidate,
               pov,
               pvd,
               peer_id,
               relay_parent,
               n_validators,
               _measure,
               candidate_hash](
                  outcome::result<Pvf::Result> validation_result) mutable {
      auto self = weak_self.lock();
      if (not self) {
        return;
      }
      if (!validation_result) {
        SL_WARN(
            self->logger_,
            "Candidate {} on relay_parent {}, para_id {} validation failed with "
            "error: {}",
            candidate_hash,
            candidate.descriptor.relay_parent,
            candidate.descriptor.para_id,
            validation_result.error().message());
        return;
      }

<<<<<<< HEAD
    auto pvd_copy{pvd};
    auto validation_result = validateCandidate(candidate, pov, std::move(pvd));
    if (!validation_result) {
      logger_->warn(
          "Candidate {} on relay_parent {}, para_id {} validation failed with "
          "error: {}",
          candidate_hash,
          candidate.descriptor.relay_parent,
          candidate.descriptor.para_id,
          validation_result.error());
      return;
    }

    /// TODO(iceseer): do https://github.com/qdrvm/kagome/issues/1888
    /// checks if we still need to execute parachain task
    need_to_process =
        our_current_state_.active_leaves.count(relay_parent) != 0ull;
=======
      /// TODO(iceseer): do https://github.com/qdrvm/kagome/issues/1888
      /// checks if we still need to execute parachain task
      auto need_to_process =
          self->our_current_state_.active_leaves.count(relay_parent) != 0ull;
>>>>>>> 541d4835

      if (!need_to_process) {
        SL_TRACE(
            self->logger_,
            "Candidate validation skipped before erasure-coding because of "
            "extruded relay parent. "
            "(relay_parent={}, parachain_id={}, candidate_hash={})",
            relay_parent,
            candidate.descriptor.para_id,
            candidate_hash);
        return;
      }

      auto &[comms, data] = validation_result.value();
      runtime::AvailableData available_data{
          .pov = std::move(pov),
          .validation_data = std::move(data),
      };

<<<<<<< HEAD
    std::vector<network::ErasureChunk> chunks;
    if (auto res = validateErasureCoding(available_data, n_validators);
        res.has_error()) {
      SL_WARN(
          logger_, "Erasure coding validation failed. (error={})", res.error());
      return;
    } else {
      chunks = std::move(res.value());
    }
=======
      auto chunks_res =
          self->validateErasureCoding(available_data, n_validators);
      if (chunks_res.has_error()) {
        SL_WARN(self->logger_,
                "Erasure coding validation failed. (error={})",
                chunks_res.error());
        return;
      }
      auto &chunks = chunks_res.value();
>>>>>>> 541d4835

      self->notifyAvailableData(std::move(chunks),
                                relay_parent,
                                candidate_hash,
                                available_data.pov,
                                available_data.validation_data);

      self->makeAvailable<kMode>(
          peer_id,
          candidate_hash,
          ValidateAndSecondResult{
              .result = outcome::success(),
              .relay_parent = relay_parent,
              .commitments = std::make_shared<network::CandidateCommitments>(
                  std::move(comms)),
              .candidate = candidate,
              .pov = std::move(available_data.pov),
              .pvd = std::move(pvd),
          });
    };
    pvf_->pvf(candidate,
              pov,
              pvd,
              [weak_self{weak_from_this()},
               cb{std::move(cb)}](outcome::result<Pvf::Result> r) mutable {
                auto self = weak_self.lock();
                if (not self) {
                  return;
                }
                post(*self->main_pool_handler_,
                     [cb{std::move(cb)}, r{std::move(r)}]() mutable {
                       cb(std::move(r));
                     });
              });
  }

  void ParachainProcessorImpl::onAttestComplete(
      const libp2p::peer::PeerId &, const ValidateAndSecondResult &result) {
    auto parachain_state = tryGetStateByRelayParent(result.relay_parent);
    if (!parachain_state) {
      logger_->warn(
          "onAttestComplete result based on unexpected relay_parent {}",
          result.relay_parent);
      return;
    }

    logger_->info("Attest complete.(relay parent={}, para id={})",
                  result.relay_parent,
                  result.candidate.descriptor.para_id);

    const auto candidate_hash = result.candidate.hash(*hasher_);
    parachain_state->get().fallbacks.erase(candidate_hash);

    if (parachain_state->get().issued_statements.count(candidate_hash) == 0) {
      if (result.result) {
        if (const auto r =
                sign_import_and_distribute_statement<StatementType::kValid>(
                    parachain_state->get(), result);
            r.has_error()) {
          SL_WARN(logger_,
                  "Sign import and distribute failed. (relay_parent={}, "
                  "candidate_hash={}, para_id={}, error={})",
                  result.relay_parent,
                  candidate_hash,
                  result.candidate.descriptor.para_id,
                  r.error());
          return;
        }
      }
      parachain_state->get().issued_statements.insert(candidate_hash);
    }
  }

  void ParachainProcessorImpl::onAttestNoPoVComplete(
      const network::RelayHash &relay_parent,
      const CandidateHash &candidate_hash) {
    auto parachain_state = tryGetStateByRelayParent(relay_parent);
    if (!parachain_state) {
      logger_->warn(
          "onAttestNoPoVComplete result based on unexpected relay_parent. "
          "(relay_parent={}, candidate={})",
          relay_parent,
          candidate_hash);
      return;
    }

    auto it = parachain_state->get().fallbacks.find(candidate_hash);
    if (it == parachain_state->get().fallbacks.end()) {
      logger_->error(
          "Internal error. Fallbacks doesn't contain candidate hash {}",
          candidate_hash);
      return;
    }

    /// TODO(iceseer): make rotation on validators
    AttestingData &attesting = it->second;
    if (!attesting.backing.empty()) {
      attesting.from_validator = attesting.backing.front();
      attesting.backing.pop();
      auto it = our_current_state_.per_candidate.find(candidate_hash);
      if (it != our_current_state_.per_candidate.end()) {
        kickOffValidationWork(relay_parent,
                              attesting,
                              it->second.persisted_validation_data,
                              *parachain_state);
      }
    }
  }

  bool ParachainProcessorImpl::isRelayParentInImplicitView(
      const RelayHash &relay_parent,
      const ProspectiveParachainsModeOpt &relay_parent_mode,
      const ImplicitView &implicit_view,
      const std::unordered_map<Hash, ProspectiveParachainsModeOpt>
          &active_leaves,
      ParachainId para_id) {
    if (!relay_parent_mode) {
      return active_leaves.count(relay_parent) != 0ull;
    }

    for (const auto &[hash, mode] : active_leaves) {
      if (mode) {
        for (const auto &h :
             implicit_view.knownAllowedRelayParentsUnder(hash, para_id)) {
          if (h == relay_parent) {
            return true;
          }
        }
      }
    }
    return false;
  }

  outcome::result<std::pair<CollatorId, ParachainId>>
  ParachainProcessorImpl::insertAdvertisement(
      network::PeerState &peer_data,
      const RelayHash &on_relay_parent,
      const ProspectiveParachainsModeOpt &relay_parent_mode,
      const std::optional<std::reference_wrapper<const CandidateHash>>
          &candidate_hash) {
    if (!peer_data.collator_state) {
      SL_WARN(logger_, "Undeclared collator.");
      return Error::UNDECLARED_COLLATOR;
    }

    if (!isRelayParentInImplicitView(on_relay_parent,
                                     relay_parent_mode,
                                     *our_current_state_.implicit_view,
                                     our_current_state_.active_leaves,
                                     peer_data.collator_state->para_id)) {
      SL_TRACE(logger_, "Out of view. (relay_parent={})", on_relay_parent);
      return Error::OUT_OF_VIEW;
    }

    if (!relay_parent_mode) {
      if (peer_data.collator_state->advertisements.count(on_relay_parent)
          != 0ull) {
        return Error::DUPLICATE;
      }

      if (candidate_hash) {
        peer_data.collator_state->advertisements[on_relay_parent] = {
            *candidate_hash};
      }
    } else if (candidate_hash) {
      auto &candidates =
          peer_data.collator_state->advertisements[on_relay_parent];
      if (candidates.size() > relay_parent_mode->max_candidate_depth) {
        return Error::PEER_LIMIT_REACHED;
      }
      auto [_, inserted] = candidates.insert(*candidate_hash);
      if (!inserted) {
        return Error::DUPLICATE;
      }
    } else {
      return Error::PROTOCOL_MISMATCH;
    }

    peer_data.collator_state->last_active = std::chrono::system_clock::now();
    return std::make_pair(peer_data.collator_state->collator_id,
                          peer_data.collator_state->para_id);
  }

  ParachainProcessorImpl::SecondingAllowed
  ParachainProcessorImpl::secondingSanityCheck(
      const HypotheticalCandidate &hypothetical_candidate,
      bool backed_in_path_only) {
    const auto &active_leaves = our_current_state_.per_leaf;
    const auto &implicit_view = *our_current_state_.implicit_view;

    fragment::FragmentTreeMembership membership;
    const auto candidate_para = candidatePara(hypothetical_candidate);
    const auto candidate_relay_parent = relayParent(hypothetical_candidate);
    const auto candidate_hash = candidateHash(hypothetical_candidate);

    auto proc_response = [&](std::vector<size_t> &&depths,
                             const Hash &head,
                             const ActiveLeafState &leaf_state) {
      for (auto depth : depths) {
        if (auto it = leaf_state.seconded_at_depth.find(candidate_para.get());
            it != leaf_state.seconded_at_depth.end()
            && it->second.count(depth) != 0ull) {
          return false;
        }
      }
      membership.emplace_back(head, std::move(depths));
      return true;
    };

    for (const auto &[head, leaf_state] : active_leaves) {
      if (leaf_state.prospective_parachains_mode) {
        const auto allowed_parents_for_para =
            implicit_view.knownAllowedRelayParentsUnder(head,
                                                        {candidate_para.get()});
        if (std::find(allowed_parents_for_para.begin(),
                      allowed_parents_for_para.end(),
                      candidate_relay_parent.get())
            == allowed_parents_for_para.end()) {
          continue;
        }

        std::vector<size_t> r;
        for (auto &&[candidate, memberships] :
             prospective_parachains_->answerHypotheticalFrontierRequest(
                 std::span<const HypotheticalCandidate>{&hypothetical_candidate,
                                                        1},
                 {{head}},
                 backed_in_path_only)) {
          BOOST_ASSERT(candidateHash(candidate).get() == candidate_hash.get());
          for (auto &&[relay_parent, depths] : memberships) {
            BOOST_ASSERT(relay_parent == head);
            r.insert(r.end(), depths.begin(), depths.end());
          }
        }

        if (!proc_response(std::move(r), head, leaf_state)) {
          return std::nullopt;
        }
      } else {
        if (head == candidate_relay_parent.get()) {
          if (auto it = leaf_state.seconded_at_depth.find(candidate_para.get());
              it != leaf_state.seconded_at_depth.end()
              && it->second.count(0) != 0ull) {
            return std::nullopt;
          }
          if (!proc_response(std::vector<size_t>{0ull}, head, leaf_state)) {
            return std::nullopt;
          }
        }
      }
    }

    if (membership.empty()) {
      return std::nullopt;
    }

    return membership;
  }

  bool ParachainProcessorImpl::canSecond(
      ParachainProcessorImpl::RelayParentState &per_relay_parent,
      ParachainId candidate_para_id,
      const Hash &relay_parent,
      const CandidateHash &candidate_hash,
      const Hash &parent_head_data_hash) {
    if (per_relay_parent.prospective_parachains_mode) {
      if (auto seconding_allowed = secondingSanityCheck(
              HypotheticalCandidateIncomplete{
                  .candidate_hash = candidate_hash,
                  .candidate_para = candidate_para_id,
                  .parent_head_data_hash = parent_head_data_hash,
                  .candidate_relay_parent = relay_parent},
              true)) {
        for (const auto &[_, m] : *seconding_allowed) {
          if (!m.empty()) {
            return true;
          }
        }
      }
    }
    return false;
  }

  void ParachainProcessorImpl::handleAdvertisement(
      network::CollationEvent &&pending_collation,
      std::optional<std::pair<CandidateHash, Hash>> &&prospective_candidate) {
    REINVOKE(*main_pool_handler_,
             handleAdvertisement,
             std::move(pending_collation),
             std::move(prospective_candidate));

    const RelayHash &relay_parent =
        pending_collation.pending_collation.relay_parent;
    const libp2p::peer::PeerId &peer_id =
        pending_collation.pending_collation.peer_id;
    const ParachainId &para_id = pending_collation.pending_collation.para_id;

    auto opt_per_relay_parent = tryGetStateByRelayParent(relay_parent);
    if (!opt_per_relay_parent) {
      SL_TRACE(
          logger_, "Relay parent unknown. (relay_parent={})", relay_parent);
      return;
    }

    auto &per_relay_parent = opt_per_relay_parent->get();
    const ProspectiveParachainsModeOpt &relay_parent_mode =
        per_relay_parent.prospective_parachains_mode;
    const std::optional<network::ParachainId> &assignment =
        per_relay_parent.assignment;

    auto peer_state = pm_->getPeerState(peer_id);
    if (!peer_state) {
      SL_TRACE(logger_, "Unknown peer. (peerd_id={})", peer_id);
      return;
    }

    const auto collator_state = peer_state->get().collator_state;
    if (!collator_state) {
      SL_TRACE(logger_, "Undeclared collator. (peerd_id={})", peer_id);
      return;
    }

    const ParachainId collator_para_id = collator_state->para_id;
    if (!assignment) {
      SL_TRACE(logger_,
               "Invalid assignment. (peerd_id={}, collator={})",
               peer_id,
               collator_para_id);
      return;
    }

    if (relay_parent_mode && !prospective_candidate) {
      SL_WARN(logger_, "Protocol mismatch. (peer_id={})", peer_id);
      return;
    }

    const auto candidate_hash =
        utils::map(prospective_candidate,
                   [](const auto &pair) { return std::cref(pair.first); });

    auto insert_res = insertAdvertisement(
        peer_state->get(), relay_parent, relay_parent_mode, candidate_hash);
    if (insert_res.has_error()) {
      SL_TRACE(logger_,
               "Insert advertisement error. (error={})",
               insert_res.error());
      return;
    }

    const auto &[collator_id, parachain_id] = insert_res.value();
    if (!per_relay_parent.collations.hasSecondedSpace(relay_parent_mode)) {
      SL_TRACE(logger_, "Seconded limit reached.");
      return;
    }

    if (prospective_candidate) {
      auto &&[ch, parent_head_data_hash] = *prospective_candidate;
      const bool is_seconding_allowed = !relay_parent_mode
                                     || canSecond(per_relay_parent,
                                                  collator_para_id,
                                                  relay_parent,
                                                  ch,
                                                  parent_head_data_hash);

      if (!is_seconding_allowed) {
        SL_TRACE(logger_,
                 "Seconding is not allowed by backing, queueing advertisement. "
                 "(candidate hash={}, relay_parent = {}, para id={})",
                 ch,
                 relay_parent,
                 para_id);

        our_current_state_
            .blocked_advertisements[collator_para_id][parent_head_data_hash]
            .emplace_back(
                BlockedAdvertisement{.peer_id = peer_id,
                                     .collator_id = collator_id,
                                     .candidate_relay_parent = relay_parent,
                                     .candidate_hash = ch});

        return;
      }
    }

    if (auto result = enqueueCollation(per_relay_parent,
                                       relay_parent,
                                       para_id,
                                       peer_id,
                                       collator_id,
                                       std::move(prospective_candidate));
        result.has_error()) {
      SL_TRACE(logger_,
               "Failed to request advertised collation. (relay parent={}, para "
               "id={}, peer_id={}, error={})",
               relay_parent,
               para_id,
               peer_id,
               result.error());
    }
  }

  outcome::result<void> ParachainProcessorImpl::enqueueCollation(
      ParachainProcessorImpl::RelayParentState &per_relay_parent,
      const RelayHash &relay_parent,
      ParachainId para_id,
      const libp2p::peer::PeerId &peer_id,
      const CollatorId &collator_id,
      std::optional<std::pair<CandidateHash, Hash>> &&prospective_candidate) {
    BOOST_ASSERT(main_pool_handler_->isInCurrentThread());
    SL_TRACE(logger_,
             "Received advertise collation. (peer id={}, para id={}, relay "
             "parent={})",
             peer_id,
             para_id,
             relay_parent);

    const auto &relay_parent_mode =
        per_relay_parent.prospective_parachains_mode;
    auto &collations = per_relay_parent.collations;

    if (!collations.hasSecondedSpace(relay_parent_mode)) {
      SL_TRACE(logger_,
               "Limit of seconded collations reached for valid advertisement. "
               "(peer={}, para id={}, relay parent={})",
               peer_id,
               para_id,
               relay_parent);
      return outcome::success();
    }

    PendingCollation pending_collation{
        .relay_parent = relay_parent,
        .para_id = para_id,
        .peer_id = peer_id,
        .commitments_hash = {},
        .prospective_candidate = std::move(prospective_candidate),
    };

    switch (collations.status) {
      case CollationStatus::Fetching:
      case CollationStatus::WaitingOnValidation: {
        SL_TRACE(logger_,
                 "Added collation to the pending list. (peer_id={}, para "
                 "id={}, relay parent={})",
                 peer_id,
                 para_id,
                 relay_parent);

        collations.waiting_queue.emplace_back(std::move(pending_collation),
                                              collator_id);
      } break;
      case CollationStatus::Waiting: {
        fetchCollation(
            per_relay_parent, std::move(pending_collation), collator_id);
      } break;
      case CollationStatus::Seconded: {
        if (relay_parent_mode) {
          // Limit is not reached, it's allowed to second another
          // collation.
          fetchCollation(
              per_relay_parent, std::move(pending_collation), collator_id);
        } else {
          SL_TRACE(logger_,
                   "A collation has already been seconded. (peer_id={}, para "
                   "id={}, relay parent={})",
                   peer_id,
                   para_id,
                   relay_parent);
        }
      } break;
    }

    return outcome::success();
  }

  void ParachainProcessorImpl::fetchCollation(
      ParachainProcessorImpl::RelayParentState &per_relay_parent,
      PendingCollation &&pc,
      const CollatorId &id) {
    auto peer_state = pm_->getPeerState(pc.peer_id);
    if (!peer_state) {
      SL_TRACE(
          logger_, "No peer state. Unknown peer. (peer id={})", pc.peer_id);
      return;
    }

    const auto candidate_hash =
        utils::map(pc.prospective_candidate,
                   [](const auto &pair) { return std::cref(pair.first); });

    if (peer_state->get().hasAdvertised(pc.relay_parent, candidate_hash)) {
      fetchCollation(
          per_relay_parent, std::move(pc), id, peer_state->get().version);
      return;
    }
    SL_WARN(logger_, "Not advertised. (peer id={})", pc.peer_id);
  }

  void ParachainProcessorImpl::fetchCollation(
      ParachainProcessorImpl::RelayParentState &per_relay_parent,
      PendingCollation &&pc,
      const CollatorId &id,
      network::CollationVersion version) {
    if (our_current_state_.collation_requests_cancel_handles.count(pc)
        != 0ull) {
      SL_WARN(logger_,
              "Already requested. (relay parent={}, para id={})",
              pc.relay_parent,
              pc.para_id);
      return;
    }

    const auto peer_id = pc.peer_id;
    auto response_callback =
        [pending_collation{pc}, wptr{weak_from_this()}](
            outcome::result<network::CollationFetchingResponse>
                &&result) mutable {
          auto self = wptr.lock();
          if (!self) {
            return;
          }

          const RelayHash &relay_parent = pending_collation.relay_parent;
          const libp2p::peer::PeerId &peer_id = pending_collation.peer_id;

          SL_TRACE(self->logger_,
                   "Fetching collation from(peer={}, relay parent={})",
                   peer_id,
                   relay_parent);
          if (!result) {
            SL_WARN(self->logger_,
                    "Fetch collation from {}:{} failed with: {}",
                    peer_id,
                    relay_parent,
                    result.error());
            /// TODO(iceseer): do https://github.com/qdrvm/kagome/issues/1888
            /// dequeue_next_collation_and_fetch
            return;
          }

          self->handleFetchedCollation(std::move(pending_collation),
                                       std::move(result).value());
        };

    SL_TRACE(logger_,
             "Requesting collation. (peer id={}, para id={}, relay parent={})",
             pc.peer_id,
             pc.para_id,
             pc.relay_parent);

    our_current_state_.collation_requests_cancel_handles.insert(std::move(pc));
    const auto maybe_candidate_hash =
        utils::map(pc.prospective_candidate,
                   [](const auto &pair) { return std::cref(pair.first); });
    per_relay_parent.collations.status = CollationStatus::Fetching;
    per_relay_parent.collations.fetching_from.emplace(id, maybe_candidate_hash);

    if (network::CollationVersion::V1 == version) {
      network::CollationFetchingRequest fetch_collation_request{
          .relay_parent = pc.relay_parent,
          .para_id = pc.para_id,
      };
      router_->getReqCollationProtocol()->request(
          peer_id,
          std::move(fetch_collation_request),
          std::move(response_callback));
    } else if (network::CollationVersion::VStaging == version
               && maybe_candidate_hash) {
      network::vstaging::CollationFetchingRequest fetch_collation_request{
          .relay_parent = pc.relay_parent,
          .para_id = pc.para_id,
          .candidate_hash = maybe_candidate_hash->get(),
      };
      router_->getReqCollationProtocol()->request(
          peer_id,
          std::move(fetch_collation_request),
          std::move(response_callback));
    } else {
      UNREACHABLE;
    }
  }

}  // namespace kagome::parachain<|MERGE_RESOLUTION|>--- conflicted
+++ resolved
@@ -3387,34 +3387,14 @@
             candidate_hash,
             candidate.descriptor.relay_parent,
             candidate.descriptor.para_id,
-            validation_result.error().message());
+            validation_result.error());
         return;
       }
 
-<<<<<<< HEAD
-    auto pvd_copy{pvd};
-    auto validation_result = validateCandidate(candidate, pov, std::move(pvd));
-    if (!validation_result) {
-      logger_->warn(
-          "Candidate {} on relay_parent {}, para_id {} validation failed with "
-          "error: {}",
-          candidate_hash,
-          candidate.descriptor.relay_parent,
-          candidate.descriptor.para_id,
-          validation_result.error());
-      return;
-    }
-
-    /// TODO(iceseer): do https://github.com/qdrvm/kagome/issues/1888
-    /// checks if we still need to execute parachain task
-    need_to_process =
-        our_current_state_.active_leaves.count(relay_parent) != 0ull;
-=======
       /// TODO(iceseer): do https://github.com/qdrvm/kagome/issues/1888
       /// checks if we still need to execute parachain task
       auto need_to_process =
           self->our_current_state_.active_leaves.count(relay_parent) != 0ull;
->>>>>>> 541d4835
 
       if (!need_to_process) {
         SL_TRACE(
@@ -3434,17 +3414,6 @@
           .validation_data = std::move(data),
       };
 
-<<<<<<< HEAD
-    std::vector<network::ErasureChunk> chunks;
-    if (auto res = validateErasureCoding(available_data, n_validators);
-        res.has_error()) {
-      SL_WARN(
-          logger_, "Erasure coding validation failed. (error={})", res.error());
-      return;
-    } else {
-      chunks = std::move(res.value());
-    }
-=======
       auto chunks_res =
           self->validateErasureCoding(available_data, n_validators);
       if (chunks_res.has_error()) {
@@ -3454,7 +3423,6 @@
         return;
       }
       auto &chunks = chunks_res.value();
->>>>>>> 541d4835
 
       self->notifyAvailableData(std::move(chunks),
                                 relay_parent,
