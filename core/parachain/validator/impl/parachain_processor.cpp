/**
 * Copyright Quadrivium LLC
 * All Rights Reserved
 * SPDX-License-Identifier: Apache-2.0
 */

#include "parachain/validator/parachain_processor.hpp"

#include <array>
#include <span>
#include <unordered_map>

#include <fmt/std.h>
#include <libp2p/common/final_action.hpp>

#include "common/main_thread_pool.hpp"
#include "common/worker_thread_pool.hpp"
#include "crypto/hasher.hpp"
#include "crypto/sr25519_provider.hpp"
#include "dispute_coordinator/impl/runtime_info.hpp"
#include "network/common.hpp"
#include "network/impl/protocols/fetch_attested_candidate.hpp"
#include "network/impl/protocols/parachain_protocols.hpp"
#include "network/impl/protocols/protocol_req_collation.hpp"
#include "network/impl/protocols/protocol_req_pov.hpp"
#include "network/impl/stream_engine.hpp"
#include "network/peer_manager.hpp"
#include "network/router.hpp"
#include "parachain/availability/chunks.hpp"
#include "parachain/availability/proof.hpp"
#include "parachain/candidate_view.hpp"
#include "parachain/peer_relay_parent_knowledge.hpp"
#include "scale/scale.hpp"
#include "utils/async_sequence.hpp"
#include "utils/map.hpp"
#include "utils/pool_handler.hpp"
#include "utils/profiler.hpp"

OUTCOME_CPP_DEFINE_CATEGORY(kagome::parachain,
                            ParachainProcessorImpl::Error,
                            e) {
  using E = kagome::parachain::ParachainProcessorImpl::Error;
  switch (e) {
    case E::RESPONSE_ALREADY_RECEIVED:
      return "Response already present";
    case E::REJECTED_BY_PROSPECTIVE_PARACHAINS:
      return "Rejected by prospective parachains";
    case E::COLLATION_NOT_FOUND:
      return "Collation not found";
    case E::UNDECLARED_COLLATOR:
      return "Undeclared collator";
    case E::KEY_NOT_PRESENT:
      return "Private key is not present";
    case E::VALIDATION_FAILED:
      return "Validate and make available failed";
    case E::VALIDATION_SKIPPED:
      return "Validate and make available skipped";
    case E::OUT_OF_VIEW:
      return "Out of view";
    case E::DUPLICATE:
      return "Duplicate";
    case E::NO_INSTANCE:
      return "No self instance";
    case E::NOT_A_VALIDATOR:
      return "Node is not a validator";
    case E::NOT_SYNCHRONIZED:
      return "Node not synchronized";
    case E::PEER_LIMIT_REACHED:
      return "Peer limit reached";
    case E::PROTOCOL_MISMATCH:
      return "Protocol mismatch";
    case E::NOT_CONFIRMED:
      return "Candidate not confirmed";
    case E::NO_STATE:
      return "No parachain state";
    case E::NO_SESSION_INFO:
      return "No session info";
    case E::OUT_OF_BOUND:
      return "Index out of bound";
  }
  return "Unknown parachain processor error";
}

namespace {
  constexpr const char *kIsParachainValidator =
      "kagome_node_is_parachain_validator";
}

namespace kagome::parachain {
  constexpr size_t kMinGossipPeers = 25;

  ParachainProcessorImpl::ParachainProcessorImpl(
      std::shared_ptr<network::PeerManager> pm,
      std::shared_ptr<dispute::RuntimeInfo> runtime_info,
      std::shared_ptr<crypto::Sr25519Provider> crypto_provider,
      std::shared_ptr<network::Router> router,
      common::MainThreadPool &main_thread_pool,
      std::shared_ptr<crypto::Hasher> hasher,
      std::shared_ptr<network::PeerView> peer_view,
      common::WorkerThreadPool &worker_thread_pool,
      std::shared_ptr<parachain::BitfieldSigner> bitfield_signer,
      std::shared_ptr<parachain::PvfPrecheck> pvf_precheck,
      std::shared_ptr<parachain::BitfieldStore> bitfield_store,
      std::shared_ptr<parachain::BackingStore> backing_store,
      std::shared_ptr<parachain::Pvf> pvf,
      std::shared_ptr<parachain::AvailabilityStore> av_store,
      std::shared_ptr<runtime::ParachainHost> parachain_host,
      std::shared_ptr<parachain::ValidatorSignerFactory> signer_factory,
      const application::AppConfiguration &app_config,
      application::AppStateManager &app_state_manager,
      primitives::events::ChainSubscriptionEnginePtr chain_sub_engine,
      primitives::events::BabeStateSubscriptionEnginePtr babe_status_observable,
      std::shared_ptr<authority_discovery::Query> query_audi,
      std::shared_ptr<ProspectiveParachains> prospective_parachains)
      : pm_(std::move(pm)),
        runtime_info_(std::move(runtime_info)),
        crypto_provider_(std::move(crypto_provider)),
        router_(std::move(router)),
        main_pool_handler_{main_thread_pool.handler(app_state_manager)},
        hasher_(std::move(hasher)),
        peer_view_(std::move(peer_view)),
        pvf_(std::move(pvf)),
        signer_factory_(std::move(signer_factory)),
        bitfield_signer_(std::move(bitfield_signer)),
        pvf_precheck_(std::move(pvf_precheck)),
        bitfield_store_(std::move(bitfield_store)),
        backing_store_(std::move(backing_store)),
        av_store_(std::move(av_store)),
        parachain_host_(std::move(parachain_host)),
        app_config_(app_config),
        babe_status_observable_(std::move(babe_status_observable)),
        query_audi_{std::move(query_audi)},
        chain_sub_{std::move(chain_sub_engine)},
        worker_pool_handler_{worker_thread_pool.handler(app_state_manager)},
        prospective_parachains_{std::move(prospective_parachains)} {
    BOOST_ASSERT(pm_);
    BOOST_ASSERT(peer_view_);
    BOOST_ASSERT(crypto_provider_);
    BOOST_ASSERT(router_);
    BOOST_ASSERT(main_pool_handler_);
    BOOST_ASSERT(hasher_);
    BOOST_ASSERT(bitfield_signer_);
    BOOST_ASSERT(bitfield_store_);
    BOOST_ASSERT(backing_store_);
    BOOST_ASSERT(pvf_);
    BOOST_ASSERT(av_store_);
    BOOST_ASSERT(parachain_host_);
    BOOST_ASSERT(signer_factory_);
    BOOST_ASSERT(babe_status_observable_);
    BOOST_ASSERT(query_audi_);
    BOOST_ASSERT(prospective_parachains_);
    BOOST_ASSERT(worker_pool_handler_);
    app_state_manager.takeControl(*this);

    our_current_state_.implicit_view.emplace(prospective_parachains_);
    BOOST_ASSERT(our_current_state_.implicit_view);

    metrics_registry_->registerGaugeFamily(
        kIsParachainValidator,
        "Tracks if the validator participates in parachain consensus. "
        "Parachain validators are a subset of the active set validators that "
        "perform approval checking of all parachain candidates in a session. "
        "Updates at session boundary.");
    metric_is_parachain_validator_ =
        metrics_registry_->registerGaugeMetric(kIsParachainValidator);
    metric_is_parachain_validator_->set(false);
  }

  void ParachainProcessorImpl::OnBroadcastBitfields(
      const primitives::BlockHash &relay_parent,
      const network::SignedBitfield &bitfield) {
    REINVOKE(*main_pool_handler_, OnBroadcastBitfields, relay_parent, bitfield);

    SL_TRACE(logger_, "Distribute bitfield on {}", relay_parent);
    auto relay_parent_state = tryGetStateByRelayParent(relay_parent);
    if (!relay_parent_state) {
      SL_TRACE(logger_,
               "After `OnBroadcastBitfields` no parachain state on "
               "relay_parent. (relay "
               "parent={})",
               relay_parent);
      return;
    }

    send_to_validators_group(
        relay_parent,
        {network::VersionedValidatorProtocolMessage{
            network::vstaging::ValidatorProtocolMessage{
                network::vstaging::BitfieldDistributionMessage{
                    network::vstaging::BitfieldDistribution{relay_parent,
                                                            bitfield}}}}});
  }

  /**
   * The `prepare` function is responsible for setting up the necessary
   * components for the `ParachainProcessorImpl` class. It sets up the broadcast
   * callback for the bitfield signer, subscribes to the BABE status observable,
   * chain events engine, and my view observable. It also prepares the active
   * leaves for processing parachains.
   * @return true if the preparation is successful.
   */
  bool ParachainProcessorImpl::prepare() {
    // Set the broadcast callback for the bitfield signer
    bitfield_signer_->setBroadcastCallback(
        [wptr_self{weak_from_this()}](const primitives::BlockHash &relay_parent,
                                      const network::SignedBitfield &bitfield) {
          if (auto self = wptr_self.lock()) {
            self->OnBroadcastBitfields(relay_parent, bitfield);
          }
        });

    // Subscribe to the BABE status observable
    babe_status_observer_ =
        std::make_shared<primitives::events::BabeStateEventSubscriber>(
            babe_status_observable_, false);
    babe_status_observer_->setCallback(
        [wself{weak_from_this()}, was_synchronized = false](
            auto /*set_id*/,
            bool &synchronized,
            auto /*event_type*/,
            const primitives::events::SyncStateEventParams &event) mutable {
          if (auto self = wself.lock()) {
            if (event == consensus::SyncState::SYNCHRONIZED) {
              if (not was_synchronized) {
                self->bitfield_signer_->start();
                self->pvf_precheck_->start();
                was_synchronized = true;
              }
            }
            if (was_synchronized) {
              if (!synchronized) {
                synchronized = true;
                auto my_view = self->peer_view_->getMyView();
                if (!my_view) {
                  SL_WARN(self->logger_,
                          "Broadcast my view failed, "
                          "because my view still not exists.");
                  return;
                }

                SL_TRACE(self->logger_,
                         "Broadcast my view because synchronized.");
                self->broadcastView(my_view->get().view);
              }
            }
          }
        });
    babe_status_observer_->subscribe(
        babe_status_observer_->generateSubscriptionSetId(),
        primitives::events::SyncStateEventType::kSyncState);

<<<<<<< HEAD
    // Subscribe to the chain events engine
    chain_sub_ = std::make_shared<primitives::events::ChainEventSubscriber>(
        peer_view_->intoChainEventsEngine());
    chain_sub_->subscribe(
        chain_sub_->generateSubscriptionSetId(),
        primitives::events::ChainEventType::kDeactivateAfterFinalization);
    chain_sub_->setCallback(
=======
    chain_sub_.onDeactivate(
>>>>>>> e1854262
        [wptr{weak_from_this()}](
            const primitives::events::RemoveAfterFinalizationParams &event) {
          if (auto self = wptr.lock()) {
            self->onDeactivateBlocks(event);
          }
        });

    // Set the callback for the my view observable
    // This callback is triggered when the kViewUpdate event is fired.
    // It updates the active leaves, checks if parachains can be processed,
    // creates a new backing task for the new head, and broadcasts the updated
    // view.
    my_view_sub_ = std::make_shared<network::PeerView::MyViewSubscriber>(
        peer_view_->getMyViewObservable(), false);
    primitives::events::subscribe(
        *my_view_sub_,
        network::PeerView::EventType::kViewUpdated,
        [wptr{weak_from_this()}](const network::ExView &event) {
          if (auto self = wptr.lock()) {
            self->onViewUpdated(event);
          }
        });

    remote_view_sub_ = std::make_shared<network::PeerView::PeerViewSubscriber>(
        peer_view_->getRemoteViewObservable(), false);
    primitives::events::subscribe(
        *remote_view_sub_,
        network::PeerView::EventType::kViewUpdated,
        [wptr{weak_from_this()}](const libp2p::peer::PeerId &peer_id,
                                 const network::View &view) {
          if (auto self = wptr.lock()) {
            self->onUpdatePeerView(peer_id, view);
          }
        });

    return true;
  }

  void ParachainProcessorImpl::onUpdatePeerView(
      const libp2p::peer::PeerId &peer_id, const network::View &view) {
    REINVOKE(*main_pool_handler_, onUpdatePeerView, peer_id, view);

    /// TODO(iceseer): do https://github.com/qdrvm/kagome/issues/1888
    /// `handle_peer_view_update` keep peer view to send only
    /// perfect messages
    for (const auto &h : view.heads_) {
      send_peer_messages_for_relay_parent({{peer_id}}, h);
    }
  }

  /*
   * This function is responsible for sending peer messages for a given relay
   * parent. If a peer_id is provided, the messages are sent to that specific
   * peer. Otherwise, the messages are sent to all peers in the validators group
   * corresponding to the given relay parent. The messages include information
   * about the candidate validation and the erasure coding validation.
   */
  void ParachainProcessorImpl::send_peer_messages_for_relay_parent(
      std::optional<std::reference_wrapper<const libp2p::peer::PeerId>> peer_id,
      const RelayHash &relay_parent) {
    auto parachain_state = tryGetStateByRelayParent(relay_parent);
    if (!parachain_state) {
      SL_WARN(logger_,
              "After `send_peer_messages_for_relay_parent` no parachain state "
              "on relay_parent. (relay_parent={})",
              relay_parent);
      return;
    }

    auto opt_session_info = retrieveSessionInfo(relay_parent);
    if (!opt_session_info) {
      SL_WARN(logger_, "No session info. (relay_parent={})", relay_parent);
      return;
    }

    Groups groups{opt_session_info->validator_groups};
    std::deque<network::VersionedValidatorProtocolMessage> messages;

    for (const auto &candidate_hash :
         parachain_state->get().issued_statements) {
      if (auto confirmed_candidate =
              candidates_.get_confirmed(candidate_hash)) {
        const auto group_index = confirmed_candidate->get().group_index();
        const auto group_size = groups.groups[group_index].size();

        auto local_knowledge =
            local_knowledge_filter(group_size,
                                   group_index,
                                   candidate_hash,
                                   *parachain_state->get().statement_store);
        network::VersionedValidatorProtocolMessage manifest{
            kagome::network::vstaging::ValidatorProtocolMessage{
                kagome::network::vstaging::StatementDistributionMessage{
                    kagome::network::vstaging::BackedCandidateManifest{
                        .relay_parent = relay_parent,
                        .candidate_hash = candidate_hash,
                        .group_index = group_index,
                        .para_id = confirmed_candidate->get().para_id(),
                        .parent_head_data_hash =
                            confirmed_candidate->get().parent_head_data_hash(),
                        .statement_knowledge = local_knowledge,
                    }}}};

        auto m = acknowledgement_and_statement_messages(
            *parachain_state->get().statement_store,
            groups.groups[group_index],
            local_knowledge,
            candidate_hash,
            relay_parent);

        messages.emplace_back(std::move(manifest));
        messages.insert(messages.end(),
                        std::move_iterator(m.begin()),
                        std::move_iterator(m.end()));
      }
    }

    if (peer_id) {
      auto se = pm_->getStreamEngine();
      BOOST_ASSERT(se);

      for (auto &msg : messages) {
        if (auto m =
                if_type<network::vstaging::ValidatorProtocolMessage>(msg)) {
          auto message = std::make_shared<network::WireMessage<
              network::vstaging::ValidatorProtocolMessage>>(
              std::move(m->get()));
          se->send(peer_id->get(),
                   router_->getValidationProtocolVStaging(),
                   message);
        }
      }
    } else {
      send_to_validators_group(relay_parent, std::move(messages));
    }
  }

  void ParachainProcessorImpl::onViewUpdated(const network::ExView &event) {
    REINVOKE(*main_pool_handler_, onViewUpdated, event);

    const auto &relay_parent = event.new_head.hash();
    if (auto r = canProcessParachains(); r.has_error()) {
      return;
    }

    if (const auto r =
            prospective_parachains_->onActiveLeavesUpdate(network::ExViewRef{
                .new_head = {event.new_head},
                .lost = event.lost,
            });
        r.has_error()) {
      SL_WARN(
          logger_,
          "Prospective parachains leaf update failed. (relay_parent={}, error={})",
          relay_parent,
          r.error().message());
    }

    backing_store_->onActivateLeaf(relay_parent);
    createBackingTask(relay_parent);
    SL_TRACE(logger_,
             "Update my view.(new head={}, finalized={}, leaves={})",
             relay_parent,
             event.view.finalized_number_,
             event.view.heads_.size());
    broadcastView(event.view);
    broadcastViewToGroup(relay_parent, event.view);
    for (const auto &h : event.view.heads_) {
      send_peer_messages_for_relay_parent(std::nullopt, h);
    }
    new_leaf_fragment_tree_updates(relay_parent);

    for (const auto &lost : event.lost) {
      SL_TRACE(logger_, "Removed backing task.(relay parent={})", lost);

      our_current_state_.per_leaf.erase(lost);
      our_current_state_.implicit_view->deactivate_leaf(lost);
      our_current_state_.state_by_relay_parent.erase(lost);
      pending_candidates.erase(lost);
      our_current_state_.active_leaves.erase(lost);
    }
    our_current_state_.active_leaves[relay_parent] =
        prospective_parachains_->prospectiveParachainsMode(relay_parent);

    for (auto it = our_current_state_.per_candidate.begin();
         it != our_current_state_.per_candidate.end();) {
      if (our_current_state_.state_by_relay_parent.find(it->second.relay_parent)
          != our_current_state_.state_by_relay_parent.end()) {
        ++it;
      } else {
        it = our_current_state_.per_candidate.erase(it);
      }
    }

    auto it_rp = our_current_state_.state_by_relay_parent.find(relay_parent);
    if (it_rp == our_current_state_.state_by_relay_parent.end()) {
      return;
    }

    std::vector<Hash> fresh_relay_parents;
    if (!it_rp->second.prospective_parachains_mode) {
      if (our_current_state_.per_leaf.find(relay_parent)
          != our_current_state_.per_leaf.end()) {
        return;
      }

      our_current_state_.per_leaf.emplace(
          relay_parent,
          ActiveLeafState{
              .prospective_parachains_mode = std::nullopt,
              .seconded_at_depth = {},
          });
      fresh_relay_parents.emplace_back(relay_parent);
    } else {
      auto frps =
          our_current_state_.implicit_view->knownAllowedRelayParentsUnder(
              relay_parent, std::nullopt);

      std::unordered_map<ParachainId, std::map<size_t, CandidateHash>>
          seconded_at_depth;
      for (const auto &[c_hash, cd] : our_current_state_.per_candidate) {
        if (!cd.seconded_locally) {
          continue;
        }

        fragment::FragmentTreeMembership membership =
            prospective_parachains_->answerTreeMembershipRequest(cd.para_id,
                                                                 c_hash);
        for (const auto &[h, depths] : membership) {
          if (h == relay_parent) {
            auto &mm = seconded_at_depth[cd.para_id];
            for (const auto depth : depths) {
              mm.emplace(depth, c_hash);
            }
          }
        }
      }

      our_current_state_.per_leaf.emplace(
          relay_parent,
          ActiveLeafState{
              .prospective_parachains_mode =
                  it_rp->second.prospective_parachains_mode,
              .seconded_at_depth = std::move(seconded_at_depth),
          });

      if (frps.empty()) {
        SL_WARN(logger_,
                "Implicit view gave no relay-parents. (leaf_hash={})",
                relay_parent);
        fresh_relay_parents.emplace_back(relay_parent);
      } else {
        fresh_relay_parents.insert(
            fresh_relay_parents.end(), frps.begin(), frps.end());
      }
    }

    for (const auto &maybe_new : fresh_relay_parents) {
      if (our_current_state_.state_by_relay_parent.find(maybe_new)
          != our_current_state_.state_by_relay_parent.end()) {
        continue;
      }
      createBackingTask(maybe_new);
    }
  }

  void ParachainProcessorImpl::onDeactivateBlocks(
      const primitives::events::RemoveAfterFinalizationParams &event) {
    REINVOKE(*main_pool_handler_, onDeactivateBlocks, event);

    for (const auto &lost : event) {
      SL_TRACE(logger_, "Remove from storages.(relay parent={})", lost);

      backing_store_->onDeactivateLeaf(lost);
      av_store_->remove(lost);
      bitfield_store_->remove(lost);
      our_current_state_.active_leaves.erase(lost);
    }
  }

  void ParachainProcessorImpl::broadcastViewExcept(
      const libp2p::peer::PeerId &peer_id, const network::View &view) const {
    auto msg = std::make_shared<
        network::WireMessage<network::vstaging::ValidatorProtocolMessage>>(
        network::ViewUpdate{.view = view});
    pm_->getStreamEngine()->broadcast(
        router_->getValidationProtocolVStaging(),
        msg,
        [&](const libp2p::peer::PeerId &p) { return peer_id != p; });
  }

  void ParachainProcessorImpl::broadcastViewToGroup(
      const primitives::BlockHash &relay_parent, const network::View &view) {
    auto opt_parachain_state = tryGetStateByRelayParent(relay_parent);
    if (!opt_parachain_state) {
      SL_ERROR(
          logger_, "Relay state should exist. (relay_parent)", relay_parent);
      return;
    }

    std::deque<network::PeerId> group;
    if (auto r = runtime_info_->get_session_info(relay_parent)) {
      auto &[session, info] = r.value();
      if (info.our_group) {
        for (auto &i : session.validator_groups[*info.our_group]) {
          if (auto peer = query_audi_->get(session.discovery_keys[i])) {
            group.emplace_back(peer->id);
          }
        }
      }
    }

    auto protocol = [&]() -> std::shared_ptr<network::ProtocolBase> {
      return router_->getValidationProtocolVStaging();
    }();

    auto make_send = [&]<typename Msg>(
                         const Msg &msg,
                         const std::shared_ptr<network::ProtocolBase>
                             &protocol) {
      auto se = pm_->getStreamEngine();
      BOOST_ASSERT(se);

      auto message = std::make_shared<
          network::WireMessage<network::vstaging::ValidatorProtocolMessage>>(
          msg);
      SL_TRACE(
          logger_,
          "Broadcasting view update to group.(relay_parent={}, group_size={})",
          relay_parent,
          group.size());

      for (const auto &peer : group) {
        SL_TRACE(logger_, "Send to peer from group. (peer={})", peer);
        se->send(peer, protocol, message);
      }
    };

    make_send(network::vstaging::ViewUpdate{view},
              router_->getValidationProtocolVStaging());
  }

  void ParachainProcessorImpl::broadcastView(const network::View &view) const {
    auto msg = std::make_shared<
        network::WireMessage<network::vstaging::ValidatorProtocolMessage>>(
        network::ViewUpdate{.view = view});
    pm_->getStreamEngine()->broadcast(router_->getCollationProtocolVStaging(),
                                      msg);
    pm_->getStreamEngine()->broadcast(router_->getValidationProtocolVStaging(),
                                      msg);
  }

  outcome::result<std::optional<ValidatorSigner>>
  ParachainProcessorImpl::isParachainValidator(
      const primitives::BlockHash &relay_parent) const {
    return signer_factory_->at(relay_parent);
  }

  outcome::result<void> ParachainProcessorImpl::canProcessParachains() const {
    if (!isValidatingNode()) {
      return Error::NOT_A_VALIDATOR;
    }
    if (!babe_status_observer_->get()) {
      return Error::NOT_SYNCHRONIZED;
    }
    return outcome::success();
  }

  outcome::result<kagome::parachain::ParachainProcessorImpl::RelayParentState>
  ParachainProcessorImpl::initNewBackingTask(
      const primitives::BlockHash &relay_parent) {
    /**
     * It first checks if our node is a parachain validator for the relay
     * parent. If it is not, it returns an error. If the node is a validator, it
     * retrieves the validator groups, availability cores, and validators for
     * the relay parent. It then iterates over the cores and for each scheduled
     * core, it checks if the node is part of the validator group for that core.
     * If it is, it assigns the parachain ID and collator ID of the scheduled
     * core to the node. It also maps the parachain ID to the validators of the
     * group. Finally, it returns a `RelayParentState` object that contains the
     * assignment, validator index, required collator, and table context.
     */
    bool is_parachain_validator = false;
    ::libp2p::common::FinalAction metric_updater(
        [self{this}, &is_parachain_validator] {
          self->metric_is_parachain_validator_->set(is_parachain_validator);
        });
    OUTCOME_TRY(validators, parachain_host_->validators(relay_parent));
    OUTCOME_TRY(groups, parachain_host_->validator_groups(relay_parent));
    OUTCOME_TRY(cores, parachain_host_->availability_cores(relay_parent));
    OUTCOME_TRY(validator, isParachainValidator(relay_parent));
    OUTCOME_TRY(session_index,
                parachain_host_->session_index_for_child(relay_parent));
    OUTCOME_TRY(session_info,
                parachain_host_->session_info(relay_parent, session_index));
    auto &[validator_groups, group_rotation_info] = groups;

    if (!validator) {
      SL_TRACE(logger_, "Not a validator, or no para keys.");
      return Error::KEY_NOT_PRESENT;
    }
    is_parachain_validator = true;

    const auto n_cores = cores.size();
    std::optional<ParachainId> assignment;
    std::optional<CollatorId> required_collator;

    std::unordered_map<ParachainId, std::vector<ValidatorIndex>> out_groups;
    for (CoreIndex core_index = 0;
         core_index < static_cast<CoreIndex>(cores.size());
         ++core_index) {
      if (const auto *scheduled =
              std::get_if<network::ScheduledCore>(&cores[core_index])) {
        const auto group_index =
            group_rotation_info.groupForCore(core_index, n_cores);
        if (group_index < validator_groups.size()) {
          auto &g = validator_groups[group_index];
          if (g.contains(validator->validatorIndex())) {
            assignment = scheduled->para_id;
            required_collator = scheduled->collator;
          }
          out_groups[scheduled->para_id] = g.validators;
        }
      }
    }

    std::optional<StatementStore> statement_store;
    auto mode =
        prospective_parachains_->prospectiveParachainsMode(relay_parent);
    if (mode) {
      [[maybe_unused]] const auto _ =
          our_current_state_.implicit_view->activate_leaf(relay_parent);
      if (session_info) {
        std::unordered_map<GroupIndex, std::vector<ValidatorIndex>> groups;
        for (size_t g = 0; g < session_info->validator_groups.size(); ++g) {
          groups[g] = std::move(session_info->validator_groups[g]);
        }
        statement_store.emplace(Groups{std::move(groups)});
      }
    }

    SL_VERBOSE(logger_,
               "Inited new backing task v2.(assignment={}, our index={}, relay "
               "parent={})",
               assignment,
               validator->validatorIndex(),
               relay_parent);

    OUTCOME_TRY(
        minimum_backing_votes,
        parachain_host_->minimum_backing_votes(relay_parent, session_index));

    return RelayParentState{
        .prospective_parachains_mode = mode,
        .assignment = assignment,
        .seconded = {},
        .our_index = validator->validatorIndex(),
        .required_collator = required_collator,
        .collations = {},
        .table_context =
            TableContext{
                .validator = std::move(validator),
                .groups = std::move(out_groups),
                .validators = std::move(validators),
            },
        .statement_store = std::move(statement_store),
        .availability_cores = cores,
        .group_rotation_info = group_rotation_info,
        .minimum_backing_votes = minimum_backing_votes,
        .awaiting_validation = {},
        .issued_statements = {},
        .peers_advertised = {},
        .fallbacks = {},
    };
  }

  void ParachainProcessorImpl::createBackingTask(
      const primitives::BlockHash &relay_parent) {
    BOOST_ASSERT(main_pool_handler_->isInCurrentThread());
    auto rps_result = initNewBackingTask(relay_parent);
    if (rps_result.has_value()) {
      storeStateByRelayParent(relay_parent, std::move(rps_result.value()));
    } else if (rps_result.error() != Error::KEY_NOT_PRESENT) {
      logger_->error(
          "Relay parent state was not created. (relay parent={}, error={})",
          relay_parent,
          rps_result.error().message());
    }
  }

  void ParachainProcessorImpl::handleFetchedCollation(
      PendingCollation &&pending_collation,
      network::CollationFetchingResponse &&response) {
    REINVOKE(*main_pool_handler_,
             handleFetchedCollation,
             std::move(pending_collation),
             std::move(response));

    SL_TRACE(logger_,
             "Processing collation from {}, relay parent: {}, para id: {}",
             pending_collation.peer_id,
             pending_collation.relay_parent,
             pending_collation.para_id);

    our_current_state_.collation_requests_cancel_handles.erase(
        pending_collation);

    auto collation_response =
        if_type<network::CollationResponse>(response.response_data);
    if (!collation_response) {
      SL_WARN(logger_,
              "Not a CollationResponse message from {}.",
              pending_collation.peer_id);
      return;
    }

    auto opt_parachain_state =
        tryGetStateByRelayParent(pending_collation.relay_parent);
    if (!opt_parachain_state) {
      SL_TRACE(logger_,
               "Fetched collation from {}:{} out of view",
               pending_collation.peer_id,
               pending_collation.relay_parent);
      return;
    }

    auto &per_relay_parent = opt_parachain_state->get();
    auto &collations = per_relay_parent.collations;
    const auto &relay_parent_mode =
        per_relay_parent.prospective_parachains_mode;

    network::CandidateReceipt receipt(
        std::move(collation_response->get().receipt));
    network::ParachainBlock pov(std::move(collation_response->get().pov));
    const network::CandidateDescriptor &descriptor = receipt.descriptor;

    /// TODO(iceseer): do https://github.com/qdrvm/kagome/issues/1888
    /// fetched_candidates ???

    auto &parachain_state = opt_parachain_state->get();
    auto &assignment = parachain_state.assignment;
    // auto &seconded = parachain_state.seconded;
    auto &issued_statements = parachain_state.issued_statements;

    if (parachain_state.required_collator
        && *parachain_state.required_collator != descriptor.collator_id) {
      SL_WARN(logger_,
              "Fetched collation from wrong collator: received {} from {}",
              descriptor.collator_id,
              pending_collation.peer_id);
      return;
    }

    const auto candidate_para_id = descriptor.para_id;
    if (candidate_para_id != assignment) {
      SL_WARN(logger_,
              "Try to second for para_id {} out of our assignment {}.",
              candidate_para_id,
              assignment ? std::to_string(*assignment) : "{no assignment}");
      return;
    }

    if (issued_statements.count(receipt.hash(*hasher_)) != 0) {
      SL_DEBUG(
          logger_, "Statement of {} already issued.", receipt.hash(*hasher_));
      return;
    }

    if (auto it = pending_candidates.find(pending_collation.relay_parent);
        it != pending_candidates.end()) {
      SL_WARN(logger_,
              "Trying to insert a pending candidate on {} failed, because "
              "there is already one.",
              pending_collation.relay_parent);
      return;
    }

    pending_collation.commitments_hash = receipt.commitments_hash;

    std::optional<runtime::PersistedValidationData> pvd;
    if (relay_parent_mode && pending_collation.prospective_candidate) {
      pvd = requestProspectiveValidationData(
          pending_collation.relay_parent,
          pending_collation.prospective_candidate->second,
          pending_collation.para_id);
    } else if (!relay_parent_mode) {
      pvd = requestPersistedValidationData(receipt.descriptor.relay_parent,
                                           receipt.descriptor.para_id);
    } else {
      return;
    }

    if (!pvd) {
      SL_ERROR(
          logger_,
          "Persisted validation data not found. (relay parent={}, para={})",
          pending_collation.relay_parent,
          pending_collation.para_id);
      return;
    }

    /// TODO(iceseer): do https://github.com/qdrvm/kagome/issues/1888
    /// fetched_collation_sanity_check

    pending_candidates.insert(
        std::make_pair(pending_collation.relay_parent, pending_collation));

    collations.status = CollationStatus::WaitingOnValidation;
    validateAsync<ValidationTaskType::kSecond>(
        std::move(receipt),
        std::move(pov),
        std::move(*pvd),
        pending_collation.peer_id,
        pending_collation.relay_parent,
        parachain_state.table_context.validators.size());
  }

  std::optional<runtime::PersistedValidationData>
  ParachainProcessorImpl::requestProspectiveValidationData(
      const RelayHash &relay_parent,
      const Hash &parent_head_data_hash,
      ParachainId para_id) {
    return prospective_parachains_->answerProspectiveValidationDataRequest(
        relay_parent, parent_head_data_hash, para_id);
  }

  std::optional<runtime::PersistedValidationData>
  ParachainProcessorImpl::fetchPersistedValidationData(
      const RelayHash &relay_parent, ParachainId para_id) {
    return requestPersistedValidationData(relay_parent, para_id);
  }

  std::optional<runtime::PersistedValidationData>
  ParachainProcessorImpl::requestPersistedValidationData(
      const RelayHash &relay_parent, ParachainId para_id) {
    auto res_data = parachain_host_->persisted_validation_data(
        relay_parent, para_id, runtime::OccupiedCoreAssumption::Free);
    if (res_data.has_error()) {
      SL_VERBOSE(logger_,
                 "PersistedValidationData not found. (error={}, "
                 "relay_parent={} para_id={})",
                 res_data.error().message(),
                 relay_parent,
                 para_id);
      return std::nullopt;
    }
    return std::move(res_data.value());
  }

  void ParachainProcessorImpl::process_bitfield_distribution(
      const network::BitfieldDistributionMessage &val) {
    BOOST_ASSERT(main_pool_handler_->isInCurrentThread());
    auto bd{boost::get<const network::BitfieldDistribution>(&val)};
    BOOST_ASSERT_MSG(
        bd, "BitfieldDistribution is not present. Check message format.");

    auto opt_session_info = retrieveSessionInfo(bd->relay_parent);
    if (!opt_session_info) {
      SL_TRACE(logger_,
               "Unexpected relay parent. No session info. (validator index={}, "
               "relay_parent={})",
               bd->data.payload.ix,
               bd->relay_parent);
      return;
    }

    if (bd->data.payload.ix >= opt_session_info->validators.size()) {
      SL_TRACE(
          logger_,
          "Validator index out of bound. (validator index={}, relay_parent={})",
          bd->data.payload.ix,
          bd->relay_parent);
      return;
    }

    auto res_sc = SigningContext::make(parachain_host_, bd->relay_parent);
    if (res_sc.has_error()) {
      SL_TRACE(logger_,
               "Create signing context failed. (validator index={}, "
               "relay_parent={})",
               bd->data.payload.ix,
               bd->relay_parent);
      return;
    }
    SigningContext &context = res_sc.value();
    const auto buffer = context.signable(*hasher_, bd->data.payload.payload);

    auto res = crypto_provider_->verify(
        bd->data.signature,
        buffer,
        opt_session_info->validators[bd->data.payload.ix]);
    if (res.has_error() || !res.value()) {
      SL_TRACE(
          logger_,
          "Signature validation failed. (validator index={}, relay_parent={})",
          bd->data.payload.ix,
          bd->relay_parent);
      return;
    }

    SL_TRACE(logger_,
             "Imported bitfield {} {}",
             bd->data.payload.ix,
             bd->relay_parent);
    bitfield_store_->putBitfield(bd->relay_parent, bd->data);
  }

  ParachainProcessorImpl::ManifestImportSuccessOpt
  ParachainProcessorImpl::handle_incoming_manifest_common(
      const libp2p::peer::PeerId &peer_id,
      const CandidateHash &candidate_hash,
      const RelayHash &relay_parent,
      const ManifestSummary &manifest_summary,
      ParachainId para_id) {
    if (!candidates_.insert_unconfirmed(
            peer_id,
            candidate_hash,
            relay_parent,
            manifest_summary.claimed_group_index,
            {{manifest_summary.claimed_parent_hash, para_id}})) {
      SL_TRACE(logger_,
               "Insert unconfirmed candidate failed. (candidate hash={}, relay "
               "parent={}, para id={}, claimed parent={})",
               candidate_hash,
               relay_parent,
               para_id,
               manifest_summary.claimed_parent_hash);
      return std::nullopt;
    }

    /// TODO(iceseer): do https://github.com/qdrvm/kagome/issues/1888
    /// `grid_topology` and `local_validator`
    return ManifestImportSuccess{
        .acknowledge = false,
        .sender_index = 0,
    };
  }

  network::vstaging::StatementFilter
  ParachainProcessorImpl::local_knowledge_filter(
      size_t group_size,
      GroupIndex group_index,
      const CandidateHash &candidate_hash,
      const StatementStore &statement_store) {
    network::vstaging::StatementFilter f{group_size};
    statement_store.fill_statement_filter(group_index, candidate_hash, f);
    return f;
  }

  void ParachainProcessorImpl::send_to_validators_group(
      const RelayHash &relay_parent,
      const std::deque<network::VersionedValidatorProtocolMessage> &messages) {
    BOOST_ASSERT(main_pool_handler_->isInCurrentThread());

    auto relay_parent_state = tryGetStateByRelayParent(relay_parent);
    if (!relay_parent_state) {
      SL_TRACE(logger_,
               "After `send_to_validators_group` no parachain state on "
               "relay_parent. (relay "
               "parent={})",
               relay_parent);
      return;
    }

    auto se = pm_->getStreamEngine();
    BOOST_ASSERT(se);

    std::unordered_set<network::PeerId> group_set;
    if (auto r = runtime_info_->get_session_info(relay_parent)) {
      auto &[session, info] = r.value();
      if (info.our_group) {
        for (auto &i : session.validator_groups[*info.our_group]) {
          if (auto peer = query_audi_->get(session.discovery_keys[i])) {
            group_set.emplace(peer->id);
          }
        }
      }
    }

    std::deque<network::PeerId> group, any;
    for (const auto &p : group_set) {
      group.emplace_back(p);
    }

    auto protocol = [&]() -> std::shared_ptr<network::ProtocolBase> {
      return router_->getValidationProtocolVStaging();
    }();

    se->forEachPeer(protocol, [&](const network::PeerId &peer) {
      if (group_set.count(peer) == 0) {
        any.emplace_back(peer);
      }
    });
    auto lucky = kMinGossipPeers - std::min(group.size(), kMinGossipPeers);
    if (lucky != 0) {
      std::shuffle(any.begin(), any.end(), random_);
      any.erase(any.begin() + std::min(any.size(), lucky), any.end());
    } else {
      any.clear();
    }

    auto make_send = [&]<typename Msg>(
                         const Msg &msg,
                         const std::shared_ptr<network::ProtocolBase>
                             &protocol) {
      auto se = pm_->getStreamEngine();
      BOOST_ASSERT(se);

      auto message =
          std::make_shared<network::WireMessage<std::decay_t<decltype(msg)>>>(
              msg);
      logger_->trace(
          "Broadcasting messages.(relay_parent={}, group_size={}, "
          "lucky_size={})",
          relay_parent,
          group.size(),
          any.size());

      for (auto &peer : group) {
        SL_TRACE(logger_, "Send to peer from group. (peer={})", peer);
        se->send(peer, protocol, message);
      }

      for (auto &peer : any) {
        SL_TRACE(logger_, "Send to peer from any. (peer={})", peer);
        se->send(peer, protocol, message);
      }
    };

    for (const network::VersionedValidatorProtocolMessage &msg : messages) {
      visit_in_place(
          msg,
          [&](const kagome::network::vstaging::ValidatorProtocolMessage &m) {
            make_send(m, router_->getValidationProtocolVStaging());
          },
          [&](const kagome::network::ValidatorProtocolMessage &m) {
            make_send(m, router_->getValidationProtocol());
          });
    }
  }

  std::deque<network::VersionedValidatorProtocolMessage>
  ParachainProcessorImpl::acknowledgement_and_statement_messages(
      StatementStore &statement_store,
      const std::vector<ValidatorIndex> &group,
      const network::vstaging::StatementFilter &local_knowledge,
      const CandidateHash &candidate_hash,
      const RelayHash &relay_parent) {
    std::deque<network::VersionedValidatorProtocolMessage> messages;
    /// TODO(iceseer): do https://github.com/qdrvm/kagome/issues/1888
    /// Will sent to the whole group. Optimize when `grid_view` will be
    /// implemented
    messages.emplace_back(network::VersionedValidatorProtocolMessage{
        network::vstaging::ValidatorProtocolMessage{
            network::vstaging::StatementDistributionMessage{
                network::vstaging::BackedCandidateAcknowledgement{
                    .candidate_hash = candidate_hash,
                    .statement_knowledge = local_knowledge,
                }}}});
    statement_store.groupStatements(
        group,
        candidate_hash,
        local_knowledge,
        [&](const IndexedAndSigned<network::vstaging::CompactStatement>
                &statement) {
          messages.emplace_back(network::VersionedValidatorProtocolMessage{
              network::vstaging::ValidatorProtocolMessage{
                  network::vstaging::StatementDistributionMessage{
                      network::vstaging::StatementDistributionMessageStatement{
                          .relay_parent = relay_parent,
                          .compact = statement,
                      }}}});
        });
    return messages;
  }

  std::deque<network::VersionedValidatorProtocolMessage>
  ParachainProcessorImpl::post_acknowledgement_statement_messages(
      const RelayHash &relay_parent,
      const StatementStore &statement_store,
      const std::vector<ValidatorIndex> &group,
      const CandidateHash &candidate_hash) {
    /// TODO(iceseer): do https://github.com/qdrvm/kagome/issues/1888
    /// fill data from grid tracker
    network::vstaging::StatementFilter sending_filter{group.size()};

    std::deque<network::VersionedValidatorProtocolMessage> messages;
    statement_store.groupStatements(
        group,
        candidate_hash,
        sending_filter,
        [&](const IndexedAndSigned<network::vstaging::CompactStatement>
                &statement) {
          messages.emplace_back(network::VersionedValidatorProtocolMessage{
              network::vstaging::ValidatorProtocolMessage{
                  network::vstaging::StatementDistributionMessage{
                      network::vstaging::StatementDistributionMessageStatement{
                          .relay_parent = relay_parent,
                          .compact = statement,
                      }}}});
        });
    return messages;
  }

  void ParachainProcessorImpl::process_vstaging_statement(
      const libp2p::peer::PeerId &peer_id,
      const network::vstaging::StatementDistributionMessage &msg) {
    BOOST_ASSERT(main_pool_handler_->isInCurrentThread());
    SL_TRACE(
        logger_, "Incoming `StatementDistributionMessage`. (peer={})", peer_id);

    // Handles BackedCandidateAcknowledgement message
    // code handles the case when a BackedCandidateAcknowledgement message is
    // received. It performs various checks and operations, and if everything is
    // successful, it sends post-acknowledgement statement messages to the
    // validators group.
    if (auto inner =
            if_type<const network::vstaging::BackedCandidateAcknowledgement>(
                msg)) {
      SL_TRACE(logger_,
               "`BackedCandidateAcknowledgement`. (candidate_hash={})",
               inner->get().candidate_hash);
      const network::vstaging::BackedCandidateAcknowledgement &acknowledgement =
          inner->get();
      const auto &candidate_hash = acknowledgement.candidate_hash;
      SL_TRACE(
          logger_,
          "Received incoming acknowledgement. (peer={}, candidate hash={})",
          peer_id,
          candidate_hash);

      auto c = candidates_.get_confirmed(candidate_hash);
      if (!c) {
        return;
      }
      const RelayHash &relay_parent = c->get().relay_parent();
      const Hash &parent_head_data_hash = c->get().parent_head_data_hash();
      GroupIndex group_index = c->get().group_index();
      ParachainId para_id = c->get().para_id();

      auto opt_parachain_state = tryGetStateByRelayParent(relay_parent);
      if (!opt_parachain_state) {
        SL_TRACE(
            logger_, "Handled statement from {} out of view", relay_parent);
        return;
      }
      auto &relay_parent_state = opt_parachain_state->get();
      BOOST_ASSERT(relay_parent_state.statement_store);

      std::optional<runtime::SessionInfo> opt_session_info =
          retrieveSessionInfo(relay_parent);
      if (!opt_session_info) {
        SL_WARN(logger_,
                "No session info for current parrent. (relay parent={})",
                relay_parent);
        return;
      }
      if (group_index >= opt_session_info->validator_groups.size()) {
        SL_WARN(logger_,
                "Group index out of bound. (relay parent={}, group={})",
                relay_parent,
                group_index);
        return;
      }
      const auto &group = opt_session_info->validator_groups[group_index];

      ManifestImportSuccessOpt x = handle_incoming_manifest_common(
          peer_id,
          candidate_hash,
          relay_parent,
          ManifestSummary{
              .claimed_parent_hash = parent_head_data_hash,
              .claimed_group_index = group_index,
              .statement_knowledge = acknowledgement.statement_knowledge,
          },
          para_id);
      if (!x) {
        return;
      }

      auto messages = post_acknowledgement_statement_messages(
          relay_parent,
          *relay_parent_state.statement_store,
          group,
          candidate_hash);
      if (!messages.empty()) {
        send_to_validators_group(relay_parent, messages);
      }
      return;
    }

    // Handles BackedCandidateManifest message
    //  It performs various checks and operations, and if everything is
    //  successful, it sends acknowledgement and statement messages to the
    //  validators group or sends a request to fetch the attested candidate.
    if (auto manifest =
            if_type<const network::vstaging::BackedCandidateManifest>(msg)) {
      SL_TRACE(logger_,
               "`BackedCandidateManifest`. (relay_parent={}, "
               "candidate_hash={}, para_id={}, parent_head_data_hash={})",
               manifest->get().relay_parent,
               manifest->get().candidate_hash,
               manifest->get().para_id,
               manifest->get().parent_head_data_hash);
      auto relay_parent_state =
          tryGetStateByRelayParent(manifest->get().relay_parent);
      if (!relay_parent_state) {
        SL_WARN(logger_,
                "After BackedCandidateManifest no parachain state on "
                "relay_parent. (relay "
                "parent={})",
                manifest->get().relay_parent);
        return;
      }

      if (!relay_parent_state->get().statement_store) {
        SL_ERROR(logger_,
                 "Statement store is not initialized. (relay parent={})",
                 manifest->get().relay_parent);
        return;
      }

      ManifestImportSuccessOpt x = handle_incoming_manifest_common(
          peer_id,
          manifest->get().candidate_hash,
          manifest->get().relay_parent,
          ManifestSummary{
              .claimed_parent_hash = manifest->get().parent_head_data_hash,
              .claimed_group_index = manifest->get().group_index,
              .statement_knowledge = manifest->get().statement_knowledge,
          },
          manifest->get().para_id);
      if (!x) {
        return;
      }

      std::optional<runtime::SessionInfo> opt_session_info =
          retrieveSessionInfo(manifest->get().relay_parent);
      if (!opt_session_info) {
        SL_WARN(logger_,
                "No session info for current parrent. (relay parent={})",
                manifest->get().relay_parent);
        return;
      }
      const auto &group =
          opt_session_info->validator_groups[manifest->get().group_index];

      if (x->acknowledge) {
        SL_TRACE(
            logger_,
            "Known candidate - acknowledging manifest. (candidate hash={})",
            manifest->get().candidate_hash);
        network::vstaging::StatementFilter local_knowledge =
            local_knowledge_filter(group.size(),
                                   manifest->get().group_index,
                                   manifest->get().candidate_hash,
                                   *relay_parent_state->get().statement_store);
        auto messages = acknowledgement_and_statement_messages(
            *relay_parent_state->get().statement_store,
            group,
            local_knowledge,
            manifest->get().candidate_hash,
            manifest->get().relay_parent);
        send_to_validators_group(manifest->get().relay_parent, messages);
      } else if (!candidates_.is_confirmed(manifest->get().candidate_hash)) {
        /// TODO(iceseer): do https://github.com/qdrvm/kagome/issues/1888
        /// not used because of `acknowledge` = true. Implement `grid_view` to
        /// retrieve real `acknowledge`.

        network::vstaging::StatementFilter unwanted_mask{group.size()};
        router_->getFetchAttestedCandidateProtocol()->doRequest(
            peer_id,
            network::vstaging::AttestedCandidateRequest{
                .candidate_hash = manifest->get().candidate_hash,
                .mask = std::move(unwanted_mask),
            },
            [wptr{weak_from_this()},
             relay_parent{manifest->get().relay_parent},
             candidate_hash{manifest->get().candidate_hash},
             groups{Groups{opt_session_info->validator_groups}},
             group_index{manifest->get().group_index}](
                outcome::result<network::vstaging::AttestedCandidateResponse>
                    r) mutable {
              if (auto self = wptr.lock()) {
                self->handleFetchedStatementResponse(std::move(r),
                                                     relay_parent,
                                                     candidate_hash,
                                                     std::move(groups),
                                                     group_index);
              }
            });
      }
      return;
    }

    // Handles StatementDistributionMessageStatement message
    // It performs various checks and operations, and if everything is
    // successful, it sends backing fresh statements and circulates the
    // statement.
    if (auto stm = if_type<
            const network::vstaging::StatementDistributionMessageStatement>(
            msg)) {
      SL_TRACE(logger_,
               "`StatementDistributionMessageStatement`. (relay_parent={}, "
               "candidate_hash={})",
               stm->get().relay_parent,
               candidateHash(getPayload(stm->get().compact)));
      auto parachain_state = tryGetStateByRelayParent(stm->get().relay_parent);
      if (!parachain_state) {
        SL_TRACE(logger_,
                 "After request pov no parachain state on relay_parent. (relay "
                 "parent={})",
                 stm->get().relay_parent);
        return;
      }

      auto opt_session_info = retrieveSessionInfo(stm->get().relay_parent);
      if (!opt_session_info) {
        SL_WARN(logger_,
                "No session info for current parrent. (relay parent={})",
                stm->get().relay_parent);
        return;
      }

      std::optional<GroupIndex> originator_group =
          [&]() -> std::optional<GroupIndex> {
        for (GroupIndex g = 0; g < opt_session_info->validator_groups.size();
             ++g) {
          const auto &group = opt_session_info->validator_groups[g];
          for (const auto &v : group) {
            if (v == stm->get().compact.payload.ix) {
              return g;
            }
          }
        }
        return std::nullopt;
      }();
      if (!originator_group) {
        SL_TRACE(logger_,
                 "No correct validator index in statement. (relay parent={}, "
                 "validator={})",
                 stm->get().relay_parent,
                 stm->get().compact.payload.ix);
        return;
      }

      const auto &candidate_hash =
          candidateHash(getPayload(stm->get().compact));
      const bool res = candidates_.insert_unconfirmed(peer_id,
                                                      candidate_hash,
                                                      stm->get().relay_parent,
                                                      *originator_group,
                                                      std::nullopt);
      if (!res) {
        return;
      }

      const auto confirmed = candidates_.get_confirmed(candidate_hash);
      const auto is_confirmed = candidates_.is_confirmed(candidate_hash);
      const auto &group = opt_session_info->validator_groups[*originator_group];

      if (!is_confirmed) {
        network::vstaging::StatementFilter unwanted_mask{group.size()};

        if (!parachain_state->get().statement_store) {
          SL_ERROR(logger_, "Statement store is not initialized.");
          return;
        }
        if (!parachain_state->get().prospective_parachains_mode) {
          SL_ERROR(logger_, "No prospective parachains.");
          return;
        }

        const auto seconding_limit =
            parachain_state->get()
                .prospective_parachains_mode->max_candidate_depth
            + 1;
        for (size_t i = 0; i < group.size(); ++i) {
          const auto &v = group[i];
          if (parachain_state->get().statement_store->seconded_count(v)
              >= seconding_limit) {
            unwanted_mask.seconded_in_group.bits[i] = true;
          }
        }

        router_->getFetchAttestedCandidateProtocol()->doRequest(
            peer_id,
            network::vstaging::AttestedCandidateRequest{
                .candidate_hash = candidate_hash,
                .mask = std::move(unwanted_mask),
            },
            [wptr{weak_from_this()},
             relay_parent{stm->get().relay_parent},
             candidate_hash,
             groups{Groups{opt_session_info->validator_groups}},
             group_index{*originator_group}](
                outcome::result<network::vstaging::AttestedCandidateResponse>
                    r) mutable {
              if (auto self = wptr.lock()) {
                self->handleFetchedStatementResponse(std::move(r),
                                                     relay_parent,
                                                     candidate_hash,
                                                     std::move(groups),
                                                     group_index);
              }
            });
      }

      /// TODO(iceseer): do https://github.com/qdrvm/kagome/issues/1888
      /// check statement signature

      Groups groups{opt_session_info->validator_groups};
      const auto was_fresh_opt = parachain_state->get().statement_store->insert(
          groups, stm->get().compact, StatementOrigin::Remote);
      if (!was_fresh_opt) {
        SL_WARN(logger_,
                "Accepted message from unknown validator. (relay parent={}, "
                "validator={})",
                stm->get().relay_parent,
                stm->get().compact.payload.ix);
        return;
      }

      if (!*was_fresh_opt) {
        SL_TRACE(logger_,
                 "Statement was not fresh. (relay parent={}, validator={})",
                 stm->get().relay_parent,
                 stm->get().compact.payload.ix);
        return;
      }

      const auto is_importable = candidates_.is_importable(candidate_hash);
      if (is_importable && confirmed) {
        send_backing_fresh_statements(confirmed->get(),
                                      stm->get().relay_parent,
                                      parachain_state->get(),
                                      group,
                                      candidate_hash);
      }

      circulate_statement(stm->get().relay_parent, stm->get().compact);
      return;
    }

    SL_INFO(logger_, "Skipped message.");
  }

  void ParachainProcessorImpl::circulate_statement(
      const RelayHash &relay_parent,
      const IndexedAndSigned<network::vstaging::CompactStatement> &statement) {
    send_to_validators_group(
        relay_parent,
        {network::VersionedValidatorProtocolMessage{
            kagome::network::vstaging::ValidatorProtocolMessage{
                kagome::network::vstaging::StatementDistributionMessage{
                    kagome::network::vstaging::
                        StatementDistributionMessageStatement{
                            .relay_parent = relay_parent,
                            .compact = statement,
                        }}}}});
  }

  void ParachainProcessorImpl::handleFetchedStatementResponse(
      outcome::result<network::vstaging::AttestedCandidateResponse> &&r,
      const RelayHash &relay_parent,
      const CandidateHash &candidate_hash,
      Groups &&groups,
      GroupIndex group_index) {
    REINVOKE(*main_pool_handler_,
             handleFetchedStatementResponse,
             std::move(r),
             relay_parent,
             candidate_hash,
             std::move(groups),
             group_index);

    if (r.has_error()) {
      SL_INFO(logger_,
              "Fetch attested candidate returned an error. (relay parent={}, "
              "candidate={}, group index={}, error={})",
              relay_parent,
              candidate_hash,
              group_index,
              r.error());
      return;
    }

    /// TODO(iceseer): do https://github.com/qdrvm/kagome/issues/1888
    /// validate response

    auto parachain_state = tryGetStateByRelayParent(relay_parent);
    if (!parachain_state) {
      SL_TRACE(
          logger_,
          "No relay parent data on fetch attested candidate response. (relay "
          "parent={})",
          relay_parent);
      return;
    }

    if (!parachain_state->get().statement_store) {
      SL_WARN(logger_,
              "No statement store. (relay parent={}, candidate={})",
              relay_parent,
              candidate_hash);
      return;
    }

    const network::vstaging::AttestedCandidateResponse &response = r.value();
    for (const auto &statement : response.statements) {
      parachain_state->get().statement_store->insert(
          groups, statement, StatementOrigin::Remote);
    }

    auto opt_post_confirmation =
        candidates_.confirm_candidate(candidate_hash,
                                      response.candidate_receipt,
                                      response.persisted_validation_data,
                                      group_index,
                                      hasher_);
    if (!opt_post_confirmation) {
      SL_WARN(logger_,
              "Candidate re-confirmed by request/response: logic error. (relay "
              "parent={}, candidate={})",
              relay_parent,
              candidate_hash);
      return;
    }

    auto &post_confirmation = *opt_post_confirmation;
    apply_post_confirmation(post_confirmation);

    auto opt_confirmed = candidates_.get_confirmed(candidate_hash);
    BOOST_ASSERT(opt_confirmed);

    if (!opt_confirmed->get().is_importable(std::nullopt)) {
      return;
    }

    auto it = groups.groups.find(group_index);
    if (it == groups.groups.end()) {
      SL_WARN(logger_,
              "Group was not found. (relay parent={}, candidate={}, group "
              "index={})",
              relay_parent,
              candidate_hash,
              group_index);
      return;
    }

    send_backing_fresh_statements(opt_confirmed->get(),
                                  relay_parent,
                                  parachain_state->get(),
                                  it->second,
                                  candidate_hash);
  }

  void ParachainProcessorImpl::new_confirmed_candidate_fragment_tree_updates(
      const HypotheticalCandidate &candidate) {
    fragment_tree_update_inner(std::nullopt, std::nullopt, {candidate});
  }

  void ParachainProcessorImpl::new_leaf_fragment_tree_updates(
      const Hash &leaf_hash) {
    fragment_tree_update_inner({leaf_hash}, std::nullopt, std::nullopt);
  }

  void
  ParachainProcessorImpl::prospective_backed_notification_fragment_tree_updates(
      ParachainId para_id, const Hash &para_head) {
    std::pair<std::reference_wrapper<const Hash>, ParachainId> p{{para_head},
                                                                 para_id};
    fragment_tree_update_inner(std::nullopt, p, std::nullopt);
  }

  void ParachainProcessorImpl::fragment_tree_update_inner(
      std::optional<std::reference_wrapper<const Hash>> active_leaf_hash,
      std::optional<std::pair<std::reference_wrapper<const Hash>, ParachainId>>
          required_parent_info,
      std::optional<std::reference_wrapper<const HypotheticalCandidate>>
          known_hypotheticals) {
    std::vector<HypotheticalCandidate> hypotheticals;
    if (!known_hypotheticals) {
      hypotheticals = candidates_.frontier_hypotheticals(required_parent_info);
    } else {
      hypotheticals.emplace_back(known_hypotheticals->get());
    }

    auto frontier = prospective_parachains_->answerHypotheticalFrontierRequest(
        hypotheticals, active_leaf_hash, false);
    for (const auto &[hypo, membership] : frontier) {
      if (membership.empty()) {
        continue;
      }

      for (const auto &[leaf_hash, _] : membership) {
        candidates_.note_importable_under(hypo, leaf_hash);
      }

      if (auto c = if_type<const HypotheticalCandidateComplete>(hypo)) {
        auto confirmed_candidate =
            candidates_.get_confirmed(c->get().candidate_hash);
        auto prs =
            tryGetStateByRelayParent(c->get().receipt.descriptor.relay_parent);

        if (prs && confirmed_candidate) {
          const auto group_index =
              group_for_para(prs->get().availability_cores,
                             prs->get().group_rotation_info,
                             c->get().receipt.descriptor.para_id);
          auto opt_session_info =
              retrieveSessionInfo(c->get().receipt.descriptor.relay_parent);
          if (!opt_session_info || !group_index
              || *group_index >= opt_session_info->validator_groups.size()) {
            return;
          }

          const auto &group = opt_session_info->validator_groups[*group_index];
          send_backing_fresh_statements(
              *confirmed_candidate,
              c->get().receipt.descriptor.relay_parent,
              prs->get(),
              group,
              c->get().candidate_hash);
        }
      }
    }
  }

  std::optional<GroupIndex> ParachainProcessorImpl::group_for_para(
      const std::vector<runtime::CoreState> &availability_cores,
      const runtime::GroupDescriptor &group_rotation_info,
      ParachainId para_id) const {
    std::optional<CoreIndex> core_index;
    for (CoreIndex i = 0; i < availability_cores.size(); ++i) {
      const auto c = visit_in_place(
          availability_cores[i],
          [](const runtime::OccupiedCore &core) -> std::optional<ParachainId> {
            return core.candidate_descriptor.para_id;
          },
          [](const runtime::ScheduledCore &core) -> std::optional<ParachainId> {
            return core.para_id;
          },
          [](const auto &) -> std::optional<ParachainId> {
            return std::nullopt;
          });

      if (c && *c == para_id) {
        core_index = i;
        break;
      }
    }

    if (!core_index) {
      return std::nullopt;
    }
    return group_rotation_info.groupForCore(*core_index,
                                            availability_cores.size());
  }

  void ParachainProcessorImpl::apply_post_confirmation(
      const PostConfirmation &post_confirmation) {
    /// TODO(iceseer): do https://github.com/qdrvm/kagome/issues/1888
    /// `send_cluster_candidate_statements`

    new_confirmed_candidate_fragment_tree_updates(
        post_confirmation.hypothetical);
  }

  void ParachainProcessorImpl::send_backing_fresh_statements(
      const ConfirmedCandidate &confirmed,
      const RelayHash &relay_parent,
      ParachainProcessorImpl::RelayParentState &per_relay_parent,
      const std::vector<ValidatorIndex> &group,
      const CandidateHash &candidate_hash) {
    if (!per_relay_parent.statement_store) {
      return;
    }

    std::vector<std::pair<ValidatorIndex, network::vstaging::CompactStatement>>
        imported;
    per_relay_parent.statement_store->fresh_statements_for_backing(
        group,
        candidate_hash,
        [&](const IndexedAndSigned<network::vstaging::CompactStatement>
                &statement) {
          const auto &v = statement.payload.ix;
          const auto &compact = getPayload(statement);
          imported.emplace_back(v, compact);

          handleStatement(
              relay_parent,
              SignedFullStatementWithPVD{
                  .payload =
                      {
                          .payload = visit_in_place(
                              compact.inner_value,
                              [&](const network::vstaging::SecondedCandidateHash
                                      &) -> StatementWithPVD {
                                return StatementWithPVDSeconded{
                                    .committed_receipt = confirmed.receipt,
                                    .pvd = confirmed.persisted_validation_data,
                                };
                              },
                              [](const network::vstaging::ValidCandidateHash
                                     &val) -> StatementWithPVD {
                                return StatementWithPVDValid{
                                    .candidate_hash = val.hash,
                                };
                              },
                              [](const auto &) -> StatementWithPVD {
                                UNREACHABLE;
                              }),
                          .ix = statement.payload.ix,
                      },
                  .signature = statement.signature,
              });
        });

    for (const auto &[v, s] : imported) {
      per_relay_parent.statement_store->note_known_by_backing(v, s);
    }
  }

  void ParachainProcessorImpl::process_legacy_statement(
      const libp2p::peer::PeerId &peer_id,
      const network::StatementDistributionMessage &msg) {
    BOOST_ASSERT(main_pool_handler_->isInCurrentThread());
    if (auto statement_msg{boost::get<const network::Seconded>(&msg)}) {
      if (auto r = canProcessParachains(); r.has_error()) {
        return;
      }
      if (auto r = isParachainValidator(statement_msg->relay_parent);
          r.has_error() || !r.value()) {
        return;
      }

      SL_TRACE(
          logger_, "Imported statement on {}", statement_msg->relay_parent);

      std::optional<StatementWithPVD> stm;
      if (auto ccr = if_type<const network::CommittedCandidateReceipt>(
              getPayload(statement_msg->statement).candidate_state)) {
        std::optional<runtime::PersistedValidationData> pvd =
            fetchPersistedValidationData(statement_msg->relay_parent,
                                         ccr->get().descriptor.para_id);
        if (!pvd) {
          SL_TRACE(logger_, "No pvd fetched.");
          return;
        }
        stm = StatementWithPVDSeconded{
            .committed_receipt = ccr->get(),
            .pvd = std::move(*pvd),
        };
      } else if (auto h = if_type<const CandidateHash>(
                     getPayload(statement_msg->statement).candidate_state)) {
        stm = StatementWithPVDValid{
            .candidate_hash = h->get(),
        };
      }

      handleStatement(statement_msg->relay_parent,
                      SignedFullStatementWithPVD{
                          .payload =
                              {
                                  .payload = std::move(*stm),
                                  .ix = statement_msg->statement.payload.ix,
                              },
                          .signature = statement_msg->statement.signature,
                      });
    } else {
      const auto large = boost::get<const network::LargeStatement>(&msg);
      SL_ERROR(logger_,
               "Ignoring LargeStatement about {} from {}",
               large->payload.payload.candidate_hash,
               peer_id);
    }
  }

  void ParachainProcessorImpl::onValidationProtocolMsg(
      const libp2p::peer::PeerId &peer_id,
      const network::VersionedValidatorProtocolMessage &message) {
    REINVOKE(*main_pool_handler_, onValidationProtocolMsg, peer_id, message);

    SL_TRACE(
        logger_, "Incoming validator protocol message. (peer={})", peer_id);
    visit_in_place(
        message,
        [&](const network::ValidatorProtocolMessage &m) {
          SL_TRACE(logger_, "V1");
          visit_in_place(
              m,
              [&](const network::BitfieldDistributionMessage &val) {
                process_bitfield_distribution(val);
              },
              [&](const network::StatementDistributionMessage &val) {
                process_legacy_statement(peer_id, val);
              },
              [&](const auto &) {});
        },
        [&](const network::vstaging::ValidatorProtocolMessage &m) {
          SL_TRACE(logger_, "V2");
          visit_in_place(
              m,
              [&](const network::vstaging::BitfieldDistributionMessage &val) {
                process_bitfield_distribution(val);
              },
              [&](const network::vstaging::StatementDistributionMessage &val) {
                process_vstaging_statement(peer_id, val);
              },
              [&](const auto &) {});
        });

    //    if (auto
    //    msg{boost::get<network::StatementDistributionMessage>(&message)}) {
    //      return;
    //    }
  }

  template <typename F>
  void ParachainProcessorImpl::requestPoV(
      const libp2p::peer::PeerInfo &peer_info,
      const CandidateHash &candidate_hash,
      F &&callback) {
    /// TODO(iceseer): request PoV from validator, who seconded candidate
    /// But now we can assume, that if we received either `seconded` or `valid`
    /// from some peer, than we expect this peer has valid PoV, which we can
    /// request.

    logger_->info("Requesting PoV.(candidate hash={}, peer={})",
                  candidate_hash,
                  peer_info.id);

    auto protocol = router_->getReqPovProtocol();
    BOOST_ASSERT(protocol);

    protocol->request(peer_info, candidate_hash, std::forward<F>(callback));
  }

  std::optional<runtime::SessionInfo>
  ParachainProcessorImpl::retrieveSessionInfo(const RelayHash &relay_parent) {
    if (auto session_index =
            parachain_host_->session_index_for_child(relay_parent);
        session_index.has_value()) {
      if (auto session_info = parachain_host_->session_info(
              relay_parent, session_index.value());
          session_info.has_value()) {
        return session_info.value();
      }
    }
    return std::nullopt;
  }

  void ParachainProcessorImpl::kickOffValidationWork(
      const RelayHash &relay_parent,
      AttestingData &attesting_data,
      const runtime::PersistedValidationData &persisted_validation_data,
      RelayParentState &parachain_state) {
    BOOST_ASSERT(main_pool_handler_->isInCurrentThread());

    const auto candidate_hash{attesting_data.candidate.hash(*hasher_)};
    if (!parachain_state.awaiting_validation.insert(candidate_hash).second) {
      return;
    }

    const auto &collator_id =
        collatorIdFromDescriptor(attesting_data.candidate.descriptor);
    if (parachain_state.required_collator
        && collator_id != *parachain_state.required_collator) {
      parachain_state.issued_statements.insert(candidate_hash);
      return;
    }

    auto session_info = retrieveSessionInfo(relay_parent);
    if (!session_info) {
      SL_WARN(logger_, "No session info.(relay_parent={})", relay_parent);
      return;
    }

    if (session_info->discovery_keys.size() <= attesting_data.from_validator) {
      SL_ERROR(logger_,
               "Invalid validator index.(relay_parent={}, validator_index={})",
               relay_parent,
               attesting_data.from_validator);
      return;
    }

    const auto &authority_id =
        session_info->discovery_keys[attesting_data.from_validator];
    if (auto peer = query_audi_->get(authority_id)) {
      auto pvd{persisted_validation_data};
      requestPoV(
          *peer,
          candidate_hash,
          [candidate{attesting_data.candidate},
           pvd{std::move(pvd)},
           candidate_hash,
           wself{weak_from_this()},
           relay_parent,
           peer_id{peer->id}](auto &&pov_response_result) mutable {
            if (auto self = wself.lock()) {
              auto parachain_state =
                  self->tryGetStateByRelayParent(relay_parent);
              if (!parachain_state) {
                SL_TRACE(
                    self->logger_,
                    "After request pov no parachain state on relay_parent {}",
                    relay_parent);
                return;
              }

              if (!pov_response_result) {
                self->logger_->warn("Request PoV on relay_parent {} failed {}",
                                    relay_parent,
                                    pov_response_result.error().message());
                return;
              }

              network::ResponsePov &opt_pov = pov_response_result.value();
              auto p{boost::get<network::ParachainBlock>(&opt_pov)};
              if (!p) {
                self->logger_->warn("No PoV.(candidate={})", candidate_hash);
                self->onAttestNoPoVComplete(relay_parent, candidate_hash);
                return;
              }

              self->logger_->info(
                  "PoV received.(relay_parent={}, candidate hash={}, peer={})",
                  relay_parent,
                  candidate_hash,
                  peer_id);
              self->validateAsync<ValidationTaskType::kAttest>(
                  std::move(candidate),
                  std::move(*p),
                  std::move(pvd),
                  peer_id,
                  relay_parent,
                  parachain_state->get().table_context.validators.size());
            }
          });
    }
  }

  outcome::result<network::vstaging::AttestedCandidateResponse>
  ParachainProcessorImpl::OnFetchAttestedCandidateRequest(
      const network::vstaging::AttestedCandidateRequest &request) {
    auto confirmed = candidates_.get_confirmed(request.candidate_hash);
    if (!confirmed) {
      return Error::NOT_CONFIRMED;
    }

    auto relay_parent_state =
        tryGetStateByRelayParent(confirmed->get().relay_parent());
    if (!relay_parent_state) {
      return Error::NO_STATE;
    }
    BOOST_ASSERT(relay_parent_state->get().statement_store);
    BOOST_ASSERT(relay_parent_state->get().our_index);

    std::optional<runtime::SessionInfo> opt_session_info =
        retrieveSessionInfo(confirmed->get().relay_parent());
    if (!opt_session_info) {
      return Error::NO_SESSION_INFO;
    }
    if (confirmed->get().group_index()
        >= opt_session_info->validator_groups.size()) {
      SL_ERROR(logger_,
               "Unexpected array bound for groups. (relay parent={})",
               confirmed->get().relay_parent());
      return Error::OUT_OF_BOUND;
    }
    const auto &group =
        opt_session_info->validator_groups[confirmed->get().group_index()];

    auto init_with_not = [](scale::BitVec &dst, const scale::BitVec &src) {
      dst.bits.reserve(src.bits.size());
      for (const auto i : src.bits) {
        dst.bits.emplace_back(!i);
      }
    };

    network::vstaging::StatementFilter and_mask;
    init_with_not(and_mask.seconded_in_group, request.mask.seconded_in_group);
    init_with_not(and_mask.validated_in_group, request.mask.validated_in_group);

    std::vector<IndexedAndSigned<network::vstaging::CompactStatement>>
        statements;
    relay_parent_state->get().statement_store->groupStatements(
        group,
        request.candidate_hash,
        and_mask,
        [&](const IndexedAndSigned<network::vstaging::CompactStatement>
                &statement) { statements.emplace_back(statement); });

    return network::vstaging::AttestedCandidateResponse{
        .candidate_receipt = confirmed->get().receipt,
        .persisted_validation_data = confirmed->get().persisted_validation_data,
        .statements = std::move(statements),
    };
  }

  outcome::result<network::FetchChunkResponse>
  ParachainProcessorImpl::OnFetchChunkRequest(
      const network::FetchChunkRequest &request) {
    if (auto chunk =
            av_store_->getChunk(request.candidate, request.chunk_index)) {
      return network::Chunk{
          .data = chunk->chunk,
          .proof = chunk->proof,
      };
    }
    return network::FetchChunkResponse{};
  }

  std::optional<
      std::reference_wrapper<ParachainProcessorImpl::RelayParentState>>
  ParachainProcessorImpl::tryGetStateByRelayParent(
      const primitives::BlockHash &relay_parent) {
    BOOST_ASSERT(main_pool_handler_->isInCurrentThread());
    const auto it = our_current_state_.state_by_relay_parent.find(relay_parent);
    if (it != our_current_state_.state_by_relay_parent.end()) {
      return it->second;
    }
    return std::nullopt;
  }

  ParachainProcessorImpl::RelayParentState &
  ParachainProcessorImpl::storeStateByRelayParent(
      const primitives::BlockHash &relay_parent, RelayParentState &&val) {
    BOOST_ASSERT(main_pool_handler_->isInCurrentThread());
    const auto &[it, inserted] =
        our_current_state_.state_by_relay_parent.insert(
            {relay_parent, std::move(val)});
    BOOST_ASSERT(inserted);
    return it->second;
  }

  void ParachainProcessorImpl::handleStatement(
      const primitives::BlockHash &relay_parent,
      const SignedFullStatementWithPVD &statement) {
    BOOST_ASSERT(main_pool_handler_->isInCurrentThread());

    auto opt_parachain_state = tryGetStateByRelayParent(relay_parent);
    if (!opt_parachain_state) {
      logger_->trace("Handled statement from {} out of view", relay_parent);
      return;
    }

    auto &parachain_state = opt_parachain_state->get();
    auto &assignment = parachain_state.assignment;
    auto &fallbacks = parachain_state.fallbacks;
    auto &awaiting_validation = parachain_state.awaiting_validation;

    auto res = importStatement(relay_parent, statement, parachain_state);
    if (res.has_error()) {
      SL_TRACE(logger_,
               "Statement rejected. (relay_parent={}, error={}).",
               relay_parent,
               res.error());
      return;
    }

    post_import_statement_actions(relay_parent, parachain_state, res.value());
    if (auto result = res.value()) {
      if (result->group_id != assignment) {
        SL_TRACE(
            logger_,
            "Registered statement from not our group(our: {}, registered: {}).",
            assignment,
            result->group_id);
        return;
      }

      const auto &candidate_hash = result->candidate;
      SL_TRACE(logger_,
               "Registered incoming statement.(relay_parent={}).",
               relay_parent);
      std::optional<std::reference_wrapper<AttestingData>> attesting_ref =
          visit_in_place(
              parachain::getPayload(statement),
              [&](const StatementWithPVDSeconded &val)
                  -> std::optional<std::reference_wrapper<AttestingData>> {
                auto opt_candidate = backing_store_->getCadidateInfo(
                    relay_parent, candidate_hash);
                if (!opt_candidate) {
                  logger_->error("No candidate {}", candidate_hash);
                  return std::nullopt;
                }

                AttestingData attesting{
                    .candidate = candidateFromCommittedCandidateReceipt(
                        opt_candidate->get().candidate),
                    .pov_hash = val.committed_receipt.descriptor.pov_hash,
                    .from_validator = statement.payload.ix,
                    .backing = {}};

                auto const &[it, _] = fallbacks.insert(
                    std::make_pair(candidate_hash, std::move(attesting)));
                return it->second;
              },
              [&](const StatementWithPVDValid &val)
                  -> std::optional<std::reference_wrapper<AttestingData>> {
                auto it = fallbacks.find(val.candidate_hash);
                if (it == fallbacks.end()) {
                  return std::nullopt;
                }
                if (!parachain_state.our_index
                    || *parachain_state.our_index == statement.payload.ix) {
                  return std::nullopt;
                }
                if (awaiting_validation.find(val.candidate_hash)
                    != awaiting_validation.end()) {
                  it->second.backing.push(statement.payload.ix);
                  return std::nullopt;
                }
                it->second.from_validator = statement.payload.ix;
                return it->second;
              },
              [&](const auto &)
                  -> std::optional<std::reference_wrapper<AttestingData>> {
                BOOST_ASSERT(!"Not used!");
                return std::nullopt;
              });

      if (attesting_ref) {
        auto it = our_current_state_.per_candidate.find(candidate_hash);
        if (it != our_current_state_.per_candidate.end()) {
          kickOffValidationWork(relay_parent,
                                attesting_ref->get(),
                                it->second.persisted_validation_data,
                                parachain_state);
        }
      }
    }
  }

  std::optional<BackingStore::ImportResult>
  ParachainProcessorImpl::importStatementToTable(
      const RelayHash &relay_parent,
      ParachainProcessorImpl::RelayParentState &relayParentState,
      const primitives::BlockHash &candidate_hash,
      const network::SignedStatement &statement) {
    SL_TRACE(
        logger_, "Import statement into table.(candidate={})", candidate_hash);
    return backing_store_->put(
        relay_parent,
        relayParentState.table_context.groups,
        statement,
        relayParentState.prospective_parachains_mode.has_value());
  }

  void ParachainProcessorImpl::statementDistributionBackedCandidate(
      const CandidateHash &candidate_hash) {
    auto confirmed_opt = candidates_.get_confirmed(candidate_hash);
    if (!confirmed_opt) {
      SL_TRACE(logger_,
               "Received backed candidate notification for unknown or "
               "unconfirmed. (candidate_hash={})",
               candidate_hash);
      return;
    }
    const auto &confirmed = confirmed_opt->get();

    const auto relay_parent = confirmed.relay_parent();
    auto relay_parent_state_opt = tryGetStateByRelayParent(relay_parent);
    if (!relay_parent_state_opt) {
      return;
    }
    BOOST_ASSERT(relay_parent_state_opt->get().statement_store);

    std::optional<runtime::SessionInfo> opt_session_info =
        retrieveSessionInfo(relay_parent);
    if (!opt_session_info) {
      return;
    }

    const auto group_index = confirmed.group_index();
    if (group_index >= opt_session_info->validator_groups.size()) {
      return;
    }
    const auto group_size =
        opt_session_info->validator_groups[group_index].size();

    /// `provide_candidate_to_grid`
    network::vstaging::StatementFilter filter =
        local_knowledge_filter(group_size,
                               group_index,
                               candidate_hash,
                               *relay_parent_state_opt->get().statement_store);

    std::deque<network::VersionedValidatorProtocolMessage> messages = {
        network::VersionedValidatorProtocolMessage{
            kagome::network::vstaging::ValidatorProtocolMessage{
                kagome::network::vstaging::StatementDistributionMessage{
                    kagome::network::vstaging::BackedCandidateManifest{
                        .relay_parent = relay_parent,
                        .candidate_hash = candidate_hash,
                        .group_index = group_index,
                        .para_id = confirmed.para_id(),
                        .parent_head_data_hash =
                            confirmed.parent_head_data_hash(),
                        .statement_knowledge = filter}}}},
        network::VersionedValidatorProtocolMessage{
            kagome::network::vstaging::ValidatorProtocolMessage{
                kagome::network::vstaging::StatementDistributionMessage{
                    kagome::network::vstaging::BackedCandidateAcknowledgement{
                        .candidate_hash = candidate_hash,
                        .statement_knowledge = filter}}}}};

    auto ex = post_acknowledgement_statement_messages(
        relay_parent,
        *relay_parent_state_opt->get().statement_store,
        opt_session_info->validator_groups[group_index],
        candidate_hash);
    messages.insert(messages.end(),
                    std::make_move_iterator(ex.begin()),
                    std::make_move_iterator(ex.end()));
    send_to_validators_group(relay_parent, messages);

    prospective_backed_notification_fragment_tree_updates(
        confirmed.para_id(), confirmed.para_head());
  }

  std::vector<network::BackedCandidate>
  ParachainProcessorImpl::getBackedCandidates(const RelayHash &relay_parent) {
    BOOST_ASSERT(main_pool_handler_->isInCurrentThread());

    auto relay_parent_state_opt = tryGetStateByRelayParent(relay_parent);
    if (!relay_parent_state_opt) {
      return {};
    }

    // If the relay parent state has a prospective parachains mode
    if (relay_parent_state_opt->get().prospective_parachains_mode) {
      std::vector<network::BackedCandidate> backed;

      // Iterate over the availability cores of the relay parent state
      for (size_t core_idx = 0;
           core_idx < relay_parent_state_opt->get().availability_cores.size();
           ++core_idx) {
        const runtime::CoreState &core =
            relay_parent_state_opt->get().availability_cores[core_idx];

        // Get the response based on its type based on the core state
        std::optional<std::pair<CandidateHash, Hash>> response = visit_in_place(
            core,
            [&](const network::ScheduledCore &scheduled_core)
                -> std::optional<std::pair<CandidateHash, Hash>> {
              if (auto i = prospective_parachains_->answerGetBackableCandidates(
                      relay_parent, scheduled_core.para_id, 1, {});
                  !i.empty()) {
                return i[0];
              }
              return std::nullopt;
            },
            [&](const runtime::OccupiedCore &occupied_core)
                -> std::optional<std::pair<CandidateHash, Hash>> {
              /// TODO(iceseer): do https://github.com/qdrvm/kagome/issues/1888
              /// `bitfields_indicate_availability` check
              if (occupied_core.next_up_on_available) {
                if (auto i =
                        prospective_parachains_->answerGetBackableCandidates(
                            relay_parent,
                            occupied_core.next_up_on_available->para_id,
                            1,
                            {occupied_core.candidate_hash});
                    !i.empty()) {
                  return i[0];
                }
                return std::nullopt;
              }
              return std::nullopt;
            },
            [&](const runtime::FreeCore &)
                -> std::optional<std::pair<CandidateHash, Hash>> {
              return std::nullopt;
            });

        if (!response) {
          SL_TRACE(logger_,
                   "No backable candidate returned by prospective parachains. "
                   "(relay_parent={}, core_idx={})",
                   relay_parent,
                   core_idx);
          continue;
        }

        const CandidateHash &c_hash = response->first;
        const RelayHash &r_hash = response->second;

        auto per_relay_state = tryGetStateByRelayParent(r_hash);
        if (!per_relay_state) {
          continue;
        }

        // If the attested candidate is found, add it to the backed vector
        if (auto attested = attested_candidate(
                r_hash,
                c_hash,
                per_relay_state->get().table_context,
                per_relay_state->get().minimum_backing_votes)) {
          if (auto b = table_attested_to_backed(
                  std::move(*attested), per_relay_state->get().table_context)) {
            backed.emplace_back(std::move(*b));
          }
        }
      }
      return backed;
    } else {
      return backing_store_->get(relay_parent);
    }
  }

  std::optional<ParachainProcessorImpl::AttestedCandidate>
  ParachainProcessorImpl::attested(
      const network::CommittedCandidateReceipt &candidate,
      const BackingStore::StatementInfo &data,
      size_t validity_threshold) {
    const auto &validity_votes = data.validity_votes;
    const auto valid_votes = validity_votes.size();
    if (valid_votes < validity_threshold) {
      return std::nullopt;
    }

    std::vector<std::pair<ValidatorIndex, network::ValidityAttestation>>
        validity_votes_out;
    validity_votes_out.reserve(validity_votes.size());

    for (auto &[validator_index, validity_vote] : validity_votes) {
      auto validity_attestation = visit_in_place(
          validity_vote,
          [](const BackingStore::ValidityVoteIssued &val) {
            return network::ValidityAttestation{
                network::ValidityAttestation::Implicit{},
                ((ValidatorSignature &)val),
            };
          },
          [](const BackingStore::ValidityVoteValid &val) {
            return network::ValidityAttestation{
                network::ValidityAttestation::Explicit{},
                ((ValidatorSignature &)val),
            };
          });

      validity_votes_out.emplace_back(validator_index,
                                      std::move(validity_attestation));
    }

    return AttestedCandidate{
        .group_id = data.group_id,
        .candidate = candidate,
        .validity_votes = std::move(validity_votes_out),
    };
  }

  std::optional<ParachainProcessorImpl::AttestedCandidate>
  ParachainProcessorImpl::attested_candidate(
      const RelayHash &relay_parent,
      const CandidateHash &digest,
      const ParachainProcessorImpl::TableContext &context,
      uint32_t minimum_backing_votes) {
    if (auto opt_validity_votes =
            backing_store_->getCadidateInfo(relay_parent, digest)) {
      auto &data = opt_validity_votes->get();

      size_t len = std::numeric_limits<size_t>::max();
      if (auto it = context.groups.find(data.group_id);
          it != context.groups.end()) {
        len = it->second.size();
      }

      const auto v_threshold = std::min(len, size_t(minimum_backing_votes));
      return attested(data.candidate, data, v_threshold);
    }
    return std::nullopt;
  }

  std::optional<BackingStore::BackedCandidate>
  ParachainProcessorImpl::table_attested_to_backed(
      AttestedCandidate &&attested, TableContext &table_context) {
    const auto para_id = attested.group_id;
    if (auto it = table_context.groups.find(para_id);
        it != table_context.groups.end()) {
      const auto &group = it->second;
      scale::BitVec validator_indices{};
      validator_indices.bits.resize(group.size(), false);

      std::vector<std::pair<size_t, size_t>> vote_positions;
      vote_positions.reserve(attested.validity_votes.size());

      auto position = [](const auto &container,
                         const auto &val) -> std::optional<size_t> {
        for (size_t ix = 0; ix < container.size(); ++ix) {
          if (val == container[ix]) {
            return ix;
          }
        }
        return std::nullopt;
      };

      for (size_t orig_idx = 0; orig_idx < attested.validity_votes.size();
           ++orig_idx) {
        const auto &id = attested.validity_votes[orig_idx].first;
        if (auto p = position(group, id)) {
          validator_indices.bits[*p] = true;
          vote_positions.emplace_back(orig_idx, *p);
        } else {
          logger_->critical(
              "Logic error: Validity vote from table does not correspond to "
              "group.");
          return std::nullopt;
        }
      }
      std::sort(
          vote_positions.begin(),
          vote_positions.end(),
          [](const auto &l, const auto &r) { return l.second < r.second; });

      std::vector<network::ValidityAttestation> validity_votes;
      validity_votes.reserve(vote_positions.size());
      for (const auto &[pos_in_votes, _pos_in_group] : vote_positions) {
        validity_votes.emplace_back(
            std::move(attested.validity_votes[pos_in_votes].second));
      }

      return BackingStore::BackedCandidate{
          .candidate = std::move(attested.candidate),
          .validity_votes = std::move(validity_votes),
          .validator_indices = std::move(validator_indices),
      };
    }
    return std::nullopt;
  }

  outcome::result<std::optional<BackingStore::ImportResult>>
  ParachainProcessorImpl::importStatement(
      const network::RelayHash &relay_parent,
      const SignedFullStatementWithPVD &statement,
      ParachainProcessorImpl::RelayParentState &rp_state) {
    const CandidateHash candidate_hash =
        candidateHashFrom(parachain::getPayload(statement));

    SL_TRACE(logger_,
             "Importing statement.(relay_parent={}, validator_index={}, "
             "candidate_hash={})",
             relay_parent,
             statement.payload.ix,
             candidate_hash);

    if (auto seconded = if_type<const StatementWithPVDSeconded>(
            parachain::getPayload(statement));
        seconded
        && our_current_state_.per_candidate.find(candidate_hash)
               == our_current_state_.per_candidate.end()) {
      auto &candidate = seconded->get().committed_receipt;
      if (rp_state.prospective_parachains_mode) {
        fragment::FragmentTreeMembership membership =
            prospective_parachains_->introduceCandidate(
                candidate.descriptor.para_id,
                candidate,
                crypto::Hashed<const runtime::PersistedValidationData &,
                               32,
                               crypto::Blake2b_StreamHasher<32>>{
                    seconded->get().pvd},
                candidate_hash);
        if (membership.empty()) {
          SL_TRACE(logger_, "`membership` is empty.");
          return Error::REJECTED_BY_PROSPECTIVE_PARACHAINS;
        }

        prospective_parachains_->candidateSeconded(candidate.descriptor.para_id,
                                                   candidate_hash);
      }
      our_current_state_.per_candidate.insert(
          {candidate_hash,
           PerCandidateState{
               .persisted_validation_data = seconded->get().pvd,
               .seconded_locally = false,
               .para_id = seconded->get().committed_receipt.descriptor.para_id,
               .relay_parent =
                   seconded->get().committed_receipt.descriptor.relay_parent,
           }});
    }

    network::SignedStatement stmnt{
        .payload =
            {
                .payload = visit_in_place(
                    parachain::getPayload(statement),
                    [&](const StatementWithPVDSeconded &val) {
                      return network::CandidateState{val.committed_receipt};
                    },
                    [&](const StatementWithPVDValid &val) {
                      return network::CandidateState{val.candidate_hash};
                    }),
                .ix = statement.payload.ix,
            },
        .signature = statement.signature,
    };
    return importStatementToTable(
        relay_parent, rp_state, candidate_hash, stmnt);
  }

  void ParachainProcessorImpl::unblockAdvertisements(
      ParachainProcessorImpl::RelayParentState &rp_state,
      ParachainId para_id,
      const Hash &para_head) {
    std::optional<std::vector<BlockedAdvertisement>> unblocked{};
    auto it = our_current_state_.blocked_advertisements.find(para_id);
    if (it != our_current_state_.blocked_advertisements.end()) {
      auto i = it->second.find(para_head);
      if (i != it->second.end()) {
        unblocked = std::move(i->second);
        it->second.erase(i);
      }
    }

    if (unblocked) {
      requestUnblockedCollations(
          rp_state, para_id, para_head, std::move(*unblocked));
    }
  }

  void ParachainProcessorImpl::requestUnblockedCollations(
      ParachainProcessorImpl::RelayParentState &rp_state,
      ParachainId para_id,
      const Hash &para_head,
      std::vector<BlockedAdvertisement> &&blocked_vec) {
    for (auto blocked = blocked_vec.begin(); blocked != blocked_vec.end();) {
      const auto is_seconding_allowed =
          canSecond(rp_state,
                    para_id,
                    blocked->candidate_relay_parent,
                    blocked->candidate_hash,
                    para_head);
      if (is_seconding_allowed) {
        auto result =
            enqueueCollation(rp_state,
                             blocked->candidate_relay_parent,
                             para_id,
                             blocked->peer_id,
                             blocked->collator_id,
                             std::make_optional(std::make_pair(
                                 blocked->candidate_hash, para_head)));
        if (result.has_error()) {
          SL_DEBUG(logger_,
                   "Enqueue collation failed.(candidate={}, para id={}, "
                   "relay_parent={}, para_head={}, peer_id={})",
                   blocked->candidate_hash,
                   para_id,
                   blocked->candidate_relay_parent,
                   para_head,
                   blocked->peer_id);
        }
        blocked = blocked_vec.erase(blocked);
      } else {
        ++blocked;
      }
    }
    if (!blocked_vec.empty()) {
      our_current_state_.blocked_advertisements[para_id][para_head] =
          std::move(blocked_vec);
    }
  }

  template <ParachainProcessorImpl::StatementType kStatementType>
  outcome::result<
      std::optional<ParachainProcessorImpl::SignedFullStatementWithPVD>>
  ParachainProcessorImpl::sign_import_and_distribute_statement(
      ParachainProcessorImpl::RelayParentState &rp_state,
      const ValidateAndSecondResult &validation_result) {
    if (auto statement =
            createAndSignStatement<kStatementType>(validation_result)) {
      const SignedFullStatementWithPVD stm = visit_in_place(
          getPayload(*statement).candidate_state,
          [&](const network::CommittedCandidateReceipt &receipt)
              -> SignedFullStatementWithPVD {
            return SignedFullStatementWithPVD{
                .payload =
                    {
                        .payload =
                            StatementWithPVDSeconded{
                                .committed_receipt = receipt,
                                .pvd = validation_result.pvd,
                            },
                        .ix = statement->payload.ix,
                    },
                .signature = statement->signature,
            };
          },
          [&](const network::CandidateHash &candidateHash)
              -> SignedFullStatementWithPVD {
            return SignedFullStatementWithPVD{
                .payload =
                    {
                        .payload =
                            StatementWithPVDValid{
                                .candidate_hash = candidateHash,
                            },
                        .ix = statement->payload.ix,
                    },
                .signature = statement->signature,
            };
          },
          [&](const auto &) -> SignedFullStatementWithPVD {
            return SignedFullStatementWithPVD{};
          });

      OUTCOME_TRY(
          summary,
          importStatement(validation_result.relay_parent, stm, rp_state));
      share_local_statement_vstaging(
          rp_state, validation_result.relay_parent, stm);

      post_import_statement_actions(
          validation_result.relay_parent, rp_state, summary);
      return stm;
    }
    return std::nullopt;
  }

  void ParachainProcessorImpl::post_import_statement_actions(
      const RelayHash &relay_parent,
      ParachainProcessorImpl::RelayParentState &rp_state,
      std::optional<BackingStore::ImportResult> &summary) {
    if (!summary) {
      return;
    }

    SL_TRACE(logger_,
             "Import result.(candidate={}, group id={}, validity votes={})",
             summary->candidate,
             summary->group_id,
             summary->validity_votes);

    if (auto attested = attested_candidate(relay_parent,
                                           summary->candidate,
                                           rp_state.table_context,
                                           rp_state.minimum_backing_votes)) {
      if (rp_state.backed_hashes
              .insert(candidateHash(*hasher_, attested->candidate))
              .second) {
        if (auto backed = table_attested_to_backed(std::move(*attested),
                                                   rp_state.table_context)) {
          const auto para_id = backed->candidate.descriptor.para_id;
          SL_INFO(
              logger_,
              "Candidate backed.(candidate={}, para id={}, relay_parent={})",
              summary->candidate,
              summary->group_id,
              relay_parent);
          if (rp_state.prospective_parachains_mode) {
            prospective_parachains_->candidateBacked(para_id,
                                                     summary->candidate);
            unblockAdvertisements(
                rp_state, para_id, backed->candidate.descriptor.para_head_hash);
            statementDistributionBackedCandidate(summary->candidate);
          } else {
            backing_store_->add(relay_parent, std::move(*backed));
          }
        }
      }
    }
  }

  template <ParachainProcessorImpl::StatementType kStatementType>
  std::optional<network::SignedStatement>
  ParachainProcessorImpl::createAndSignStatement(
      const ValidateAndSecondResult &validation_result) {
    static_assert(kStatementType == StatementType::kSeconded
                  || kStatementType == StatementType::kValid);

    auto parachain_state =
        tryGetStateByRelayParent(validation_result.relay_parent);
    if (!parachain_state) {
      logger_->error("Create and sign statement. No such relay_parent {}.",
                     validation_result.relay_parent);
      return std::nullopt;
    }

    if (!parachain_state->get().our_index) {
      logger_->template warn(
          "We are not validators or we have no validator index.");
      return std::nullopt;
    }

    if constexpr (kStatementType == StatementType::kSeconded) {
      return createAndSignStatementFromPayload(
          network::Statement{
              network::CandidateState{network::CommittedCandidateReceipt{
                  .descriptor = validation_result.candidate.descriptor,
                  .commitments = *validation_result.commitments}}},
          *parachain_state->get().our_index,
          parachain_state->get());
    } else if constexpr (kStatementType == StatementType::kValid) {
      return createAndSignStatementFromPayload(
          network::Statement{network::CandidateState{
              validation_result.candidate.hash(*hasher_)}},
          *parachain_state->get().our_index,
          parachain_state->get());
    }
  }

  template <typename T>
  std::optional<network::SignedStatement>
  ParachainProcessorImpl::createAndSignStatementFromPayload(
      T &&payload,
      ValidatorIndex validator_ix,
      RelayParentState &parachain_state) {
    /// TODO(iceseer):
    /// https://github.com/paritytech/polkadot/blob/master/primitives/src/v2/mod.rs#L1535-L1545
    auto sign_result =
        parachain_state.table_context.validator->sign(std::move(payload));
    if (sign_result.has_error()) {
      logger_->error(
          "Unable to sign Commited Candidate Receipt. Failed with error: {}",
          sign_result.error().message());
      return std::nullopt;
    }

    return sign_result.value();
  }

  template <typename F>
  bool ParachainProcessorImpl::tryOpenOutgoingStream(
      const libp2p::peer::PeerId &peer_id,
      std::shared_ptr<network::ProtocolBase> protocol,
      F &&callback) {
    auto stream_engine = pm_->getStreamEngine();
    BOOST_ASSERT(stream_engine);

    if (stream_engine->reserveOutgoing(peer_id, protocol)) {
      protocol->newOutgoingStream(
          libp2p::peer::PeerInfo{.id = peer_id, .addresses = {}},
          [callback{std::forward<F>(callback)},
           protocol,
           peer_id,
           wptr{weak_from_this()}](auto &&stream_result) mutable {
            auto self = wptr.lock();
            if (not self) {
              return;
            }

            auto stream_engine = self->pm_->getStreamEngine();
            stream_engine->dropReserveOutgoing(peer_id, protocol);

            if (!stream_result.has_value()) {
              self->logger_->verbose("Unable to create stream {} with {}: {}",
                                     protocol->protocolName(),
                                     peer_id,
                                     stream_result.error());
              return;
            }

            auto stream = stream_result.value();
            stream_engine->addOutgoing(std::move(stream_result.value()),
                                       protocol);

            std::forward<F>(callback)(std::move(stream));
          });
      return true;
    }
    return false;
  }

  template <typename F>
  bool ParachainProcessorImpl::tryOpenOutgoingCollatingStream(
      const libp2p::peer::PeerId &peer_id, F &&callback) {
    auto protocol = router_->getCollationProtocolVStaging();
    BOOST_ASSERT(protocol);

    return tryOpenOutgoingStream(
        peer_id, std::move(protocol), std::forward<F>(callback));
  }

  template <typename F>
  bool ParachainProcessorImpl::tryOpenOutgoingValidationStream(
      const libp2p::peer::PeerId &peer_id,
      network::CollationVersion version,
      F &&callback) {
    std::shared_ptr<network::ProtocolBase> protocol;
    switch (version) {
      case network::CollationVersion::V1:
      case network::CollationVersion::VStaging: {
        protocol = router_->getValidationProtocolVStaging();
      } break;
      default: {
        UNREACHABLE;
      } break;
    }
    BOOST_ASSERT(protocol);

    return tryOpenOutgoingStream(
        peer_id, std::move(protocol), std::forward<F>(callback));
  }

  void ParachainProcessorImpl::sendMyView(
      const libp2p::peer::PeerId &peer_id,
      const std::shared_ptr<network::Stream> &stream,
      const std::shared_ptr<network::ProtocolBase> &protocol) {
    auto my_view = peer_view_->getMyView();
    if (!my_view) {
      logger_->error("sendMyView failed, because my view still is not exists.");
      return;
    }

    BOOST_ASSERT(protocol);
    logger_->info("Send my view.(peer={}, protocol={})",
                  peer_id,
                  protocol->protocolName());
    pm_->getStreamEngine()->template send(
        peer_id,
        protocol,
        std::make_shared<
            network::WireMessage<network::vstaging::ValidatorProtocolMessage>>(
            network::ViewUpdate{.view = my_view->get().view}));
  }

  void ParachainProcessorImpl::onIncomingCollationStream(
      const libp2p::peer::PeerId &peer_id, network::CollationVersion version) {
    REINVOKE(*main_pool_handler_, onIncomingCollationStream, peer_id, version);

    auto peer_state = [&]() {
      auto res = pm_->getPeerState(peer_id);
      if (!res) {
        SL_TRACE(logger_, "From unknown peer {}", peer_id);
        res = pm_->createDefaultPeerState(peer_id);
      }
      return res;
    }();

    peer_state->get().version = version;
    if (tryOpenOutgoingCollatingStream(
            peer_id, [wptr{weak_from_this()}, peer_id, version](auto &&stream) {
              if (auto self = wptr.lock()) {
                switch (version) {
                  case network::CollationVersion::V1:
                  case network::CollationVersion::VStaging: {
                    self->sendMyView(
                        peer_id,
                        stream,
                        self->router_->getCollationProtocolVStaging());
                  } break;
                  default: {
                    UNREACHABLE;
                  } break;
                }
              }
            })) {
      SL_DEBUG(logger_, "Initiated collation protocol with {}", peer_id);
    }
  }

  void ParachainProcessorImpl::onIncomingValidationStream(
      const libp2p::peer::PeerId &peer_id, network::CollationVersion version) {
    REINVOKE(*main_pool_handler_, onIncomingValidationStream, peer_id, version);

    SL_TRACE(logger_, "Received incoming validation stream {}", peer_id);
    auto peer_state = [&]() {
      auto res = pm_->getPeerState(peer_id);
      if (!res) {
        SL_TRACE(logger_, "From unknown peer {}", peer_id);
        res = pm_->createDefaultPeerState(peer_id);
      }
      return res;
    }();

    peer_state->get().version = version;
    if (tryOpenOutgoingValidationStream(
            peer_id,
            version,
            [wptr{weak_from_this()}, peer_id, version](auto &&stream) {
              if (auto self = wptr.lock()) {
                switch (version) {
                  case network::CollationVersion::V1:
                  case network::CollationVersion::VStaging: {
                    self->sendMyView(
                        peer_id,
                        stream,
                        self->router_->getValidationProtocolVStaging());
                  } break;
                  default: {
                    UNREACHABLE;
                  } break;
                }
              }
            })) {
      logger_->info("Initiated validation protocol with {}", peer_id);
    }
  }

  network::ResponsePov ParachainProcessorImpl::getPov(
      CandidateHash &&candidate_hash) {
    if (auto res = av_store_->getPov(candidate_hash)) {
      return network::ResponsePov{*res};
    }
    return network::Empty{};
  }

  void ParachainProcessorImpl::onIncomingCollator(
      const libp2p::peer::PeerId &peer_id,
      network::CollatorPublicKey pubkey,
      network::ParachainId para_id) {
    pm_->setCollating(peer_id, pubkey, para_id);
  }

  void ParachainProcessorImpl::handleNotify(
      const libp2p::peer::PeerId &peer_id,
      const primitives::BlockHash &relay_parent) {
    if (tryOpenOutgoingCollatingStream(
            peer_id,
            [peer_id, relay_parent, wptr{weak_from_this()}](
                auto && /*stream*/) {
              auto self = wptr.lock();
              if (not self) {
                return;
              }
              self->handleNotify(peer_id, relay_parent);
            })) {
      return;
    }

    logger_->info("Send Seconded to collator.(peer={}, relay parent={})",
                  peer_id,
                  relay_parent);

    auto stream_engine = pm_->getStreamEngine();
    BOOST_ASSERT(stream_engine);

    auto collation_protocol = router_->getCollationProtocolVStaging();
    BOOST_ASSERT(collation_protocol);

    auto &statements_queue = our_current_state_.seconded_statements[peer_id];
    while (!statements_queue.empty()) {
      auto p{std::move(statements_queue.front())};
      statements_queue.pop_front();
      RelayHash &rp = p.first;

      network::SignedStatement statement = visit_in_place(
          getPayload(p.second),
          [&](const StatementWithPVDSeconded &s) -> network::SignedStatement {
            return {
                .payload =
                    {
                        .payload = network::CandidateState{s.committed_receipt},
                        .ix = p.second.payload.ix,
                    },
                .signature = p.second.signature,
            };
          },
          [&](const StatementWithPVDValid &s) -> network::SignedStatement {
            return {
                .payload =
                    {
                        .payload = network::CandidateState{s.candidate_hash},
                        .ix = p.second.payload.ix,
                    },
                .signature = p.second.signature,
            };
          });

      pending_candidates.erase(rp);
      stream_engine->send(
          peer_id,
          collation_protocol,
          std::make_shared<
              network::WireMessage<network::vstaging::CollatorProtocolMessage>>(
              network::vstaging::CollatorProtocolMessage(
                  network::vstaging::CollationMessage(
                      network::vstaging::
                          CollatorProtocolMessageCollationSeconded{
                              .relay_parent = rp,
                              .statement = std::move(statement)}))));
    }
  }

  void ParachainProcessorImpl::notify(
      const libp2p::peer::PeerId &peer_id,
      const primitives::BlockHash &relay_parent,
      const SignedFullStatementWithPVD &statement) {
    our_current_state_.seconded_statements[peer_id].emplace_back(
        std::make_pair(relay_parent, statement));
    handleNotify(peer_id, relay_parent);
  }

  bool ParachainProcessorImpl::isValidatingNode() const {
    return (app_config_.roles().flags.authority == 1);
  }

  outcome::result<void> ParachainProcessorImpl::advCanBeProcessed(
      const primitives::BlockHash &relay_parent,
      const libp2p::peer::PeerId &peer_id) {
    BOOST_ASSERT(main_pool_handler_->isInCurrentThread());
    OUTCOME_TRY(canProcessParachains());

    auto rps = our_current_state_.state_by_relay_parent.find(relay_parent);
    if (rps == our_current_state_.state_by_relay_parent.end()) {
      return Error::OUT_OF_VIEW;
    }

    if (rps->second.peers_advertised.count(peer_id) != 0ull) {
      return Error::DUPLICATE;
    }

    rps->second.peers_advertised.insert(peer_id);
    return outcome::success();
  }

  void ParachainProcessorImpl::onValidationComplete(
      const libp2p::peer::PeerId &peer_id,
      const ValidateAndSecondResult &validation_result) {
    logger_->trace("On validation complete. (peer={}, relay parent={})",
                   peer_id,
                   validation_result.relay_parent);

    auto opt_parachain_state =
        tryGetStateByRelayParent(validation_result.relay_parent);
    if (!opt_parachain_state) {
      logger_->trace("Validated candidate from {}:{} out of view",
                     peer_id,
                     validation_result.relay_parent);
      return;
    }

    auto &parachain_state = opt_parachain_state->get();
    auto &seconded = parachain_state.seconded;
    const auto candidate_hash = validation_result.candidate.hash(*hasher_);
    if (!validation_result.result) {
      SL_WARN(logger_,
              "Candidate {} validation failed with: {}",
              candidate_hash,
              validation_result.result.error());
      /// TODO(iceseer): do https://github.com/qdrvm/kagome/issues/1888
      /// send invalid
      return;
    }

    if (!seconded
        && parachain_state.issued_statements.count(candidate_hash) == 0) {
      logger_->trace(
          "Second candidate complete. (candidate={}, peer={}, relay parent={})",
          candidate_hash,
          peer_id,
          validation_result.relay_parent);

      const auto parent_head_data_hash =
          hasher_->blake2b_256(validation_result.pvd.parent_head);
      const auto ph =
          hasher_->blake2b_256(validation_result.commitments->para_head);
      if (parent_head_data_hash == ph) {
        return;
      }

      HypotheticalCandidateComplete hypothetical_candidate{
          .candidate_hash = candidate_hash,
          .receipt =
              network::CommittedCandidateReceipt{
                  .descriptor = validation_result.candidate.descriptor,
                  .commitments = *validation_result.commitments,
              },
          .persisted_validation_data = validation_result.pvd,
      };

      fragment::FragmentTreeMembership fragment_tree_membership;
      if (auto seconding_allowed =
              secondingSanityCheck(hypothetical_candidate, false)) {
        fragment_tree_membership = std::move(*seconding_allowed);
      } else {
        return;
      }

      seconded = candidate_hash;

      auto res = sign_import_and_distribute_statement<StatementType::kSeconded>(
          parachain_state, validation_result);
      if (res.has_error()) {
        SL_WARN(logger_,
                "Attempted to second candidate but was rejected by prospective "
                "parachains. (candidate_hash={}, relay_parent={}, error={})",
                candidate_hash,
                validation_result.relay_parent,
                res.error());
        /// TODO(iceseer): do https://github.com/qdrvm/kagome/issues/1888
        /// send invalid
        return;
      }

      if (!res.value()) {
        return;
      }

      auto &stmt = *res.value();
      if (auto it = our_current_state_.per_candidate.find(candidate_hash);
          it != our_current_state_.per_candidate.end()) {
        it->second.seconded_locally = true;
      } else {
        SL_WARN(logger_,
                "Missing `per_candidate` for seconded candidate. (candidate "
                "hash={})",
                candidate_hash);
      }

      for (const auto &[leaf, depths] : fragment_tree_membership) {
        auto it = our_current_state_.per_leaf.find(leaf);
        if (it == our_current_state_.per_leaf.end()) {
          SL_WARN(logger_,
                  "Missing `per_leaf` for known active leaf. (leaf={})",
                  leaf);
          continue;
        }

        ActiveLeafState &leaf_data = it->second;
        auto &seconded_at_depth =
            leaf_data.seconded_at_depth[validation_result.candidate.descriptor
                                            .para_id];

        for (const auto &depth : depths) {
          seconded_at_depth.emplace(depth, candidate_hash);
        }
      }

      parachain_state.issued_statements.insert(candidate_hash);
      notify(peer_id, validation_result.relay_parent, stmt);
    }
  }

  void ParachainProcessorImpl::share_local_statement_v1(
      RelayParentState &per_relay_parent,
      const primitives::BlockHash &relay_parent,
      const SignedFullStatementWithPVD &statement) {
    send_to_validators_group(
        relay_parent,
        {network::ValidatorProtocolMessage{
            network::StatementDistributionMessage{network::Seconded{
                .relay_parent = relay_parent,
                .statement = network::SignedStatement{
                    .payload =
                        {
                            .payload = visit_in_place(
                                parachain::getPayload(statement),
                                [&](const StatementWithPVDSeconded &val) {
                                  return network::CandidateState{
                                      val.committed_receipt};
                                },
                                [&](const StatementWithPVDValid &val) {
                                  return network::CandidateState{
                                      val.candidate_hash};
                                }),
                            .ix = statement.payload.ix,
                        },
                    .signature = statement.signature,
                }}}}});
  }

  void ParachainProcessorImpl::share_local_statement_vstaging(
      RelayParentState &per_relay_parent,
      const primitives::BlockHash &relay_parent,
      const SignedFullStatementWithPVD &statement) {
    const CandidateHash candidate_hash =
        candidateHashFrom(getPayload(statement));
    SL_TRACE(logger_,
             "Sharing statement. (relay parent={}, candidate hash={})",
             relay_parent,
             candidate_hash);

    BOOST_ASSERT(per_relay_parent.our_index);
    std::optional<runtime::SessionInfo> opt_session_info =
        retrieveSessionInfo(relay_parent);
    if (!opt_session_info) {
      SL_ERROR(logger_,
               "Retrieve session info failed. (relay parent={})",
               relay_parent);
      return;
    }

    Groups groups{opt_session_info->validator_groups};

    const std::optional<network::ParachainId> &local_assignment =
        per_relay_parent.assignment;
    const network::ValidatorIndex local_index = *per_relay_parent.our_index;
    const auto local_group_opt = groups.byValidatorIndex(local_index);
    if (!opt_session_info) {
      SL_ERROR(logger_,
               "Local validator info is not present. (relay parent={})",
               relay_parent);
      return;
    }
    const GroupIndex local_group = *local_group_opt;

    std::optional<std::pair<ParachainId, Hash>> expected = visit_in_place(
        getPayload(statement),
        [&](const StatementWithPVDSeconded &v)
            -> std::optional<std::pair<ParachainId, Hash>> {
          return std::make_pair(v.committed_receipt.descriptor.para_id,
                                v.committed_receipt.descriptor.relay_parent);
        },
        [&](const StatementWithPVDValid &v)
            -> std::optional<std::pair<ParachainId, Hash>> {
          if (auto p = candidates_.get_confirmed(v.candidate_hash)) {
            return std::make_pair(p->get().para_id(), p->get().relay_parent());
          }
          return std::nullopt;
        });
    const bool is_seconded =
        is_type<StatementWithPVDSeconded>(getPayload(statement));

    if (!expected) {
      SL_ERROR(
          logger_, "Invalid share statement. (relay parent={})", relay_parent);
      return;
    }
    const auto &[expected_para, expected_relay_parent] = *expected;

    if (local_index != statement.payload.ix) {
      SL_ERROR(logger_,
               "Invalid share statement because of validator index. (relay "
               "parent={})",
               relay_parent);
      return;
    }

    BOOST_ASSERT(per_relay_parent.statement_store);
    BOOST_ASSERT(per_relay_parent.prospective_parachains_mode);

    const auto seconding_limit =
        per_relay_parent.prospective_parachains_mode->max_candidate_depth + 1;
    if (is_seconded
        && per_relay_parent.statement_store->seconded_count(local_index)
               == seconding_limit) {
      SL_WARN(
          logger_,
          "Local node has issued too many `Seconded` statements. (limit={})",
          seconding_limit);
      return;
    }

    if (!local_assignment || *local_assignment != expected_para
        || relay_parent != expected_relay_parent) {
      SL_ERROR(
          logger_,
          "Invalid share statement because local assignment. (relay parent={})",
          relay_parent);
      return;
    }

    IndexedAndSigned<network::vstaging::CompactStatement> compact_statement =
        signed_to_compact(statement);
    std::optional<PostConfirmation> post_confirmation;
    if (auto s =
            if_type<const StatementWithPVDSeconded>(getPayload(statement))) {
      post_confirmation =
          candidates_.confirm_candidate(candidate_hash,
                                        s->get().committed_receipt,
                                        s->get().pvd,
                                        local_group,
                                        hasher_);
    }

    if (auto r = per_relay_parent.statement_store->insert(
            groups, compact_statement, StatementOrigin::Local);
        !r || !*r) {
      SL_ERROR(logger_,
               "Invalid share statement because statement store insertion "
               "failed. (relay parent={})",
               relay_parent);
      return;
    }

    circulate_statement(relay_parent, compact_statement);
    if (post_confirmation) {
      apply_post_confirmation(*post_confirmation);
    }
  }

  outcome::result<std::vector<network::ErasureChunk>>
  ParachainProcessorImpl::validateErasureCoding(
      const runtime::AvailableData &validating_data, size_t n_validators) {
    return toChunks(n_validators, validating_data);
  }

  void ParachainProcessorImpl::notifyAvailableData(
      std::vector<network::ErasureChunk> &&chunks,
      const primitives::BlockHash &relay_parent,
      const network::CandidateHash &candidate_hash,
      const network::ParachainBlock &pov,
      const runtime::PersistedValidationData &data) {
    makeTrieProof(chunks);
    /// TODO(iceseer): remove copy
    av_store_->storeData(
        relay_parent, candidate_hash, std::move(chunks), pov, data);
    logger_->trace("Put chunks set.(candidate={})", candidate_hash);
  }

  template <ParachainProcessorImpl::ValidationTaskType kMode>
  void ParachainProcessorImpl::makeAvailable(
      const libp2p::peer::PeerId &peer_id,
      const primitives::BlockHash &candidate_hash,
      ValidateAndSecondResult &&validate_and_second_result) {
    REINVOKE(*main_pool_handler_,
             makeAvailable<kMode>,
             peer_id,
             candidate_hash,
             std::move(validate_and_second_result));

    auto parachain_state =
        tryGetStateByRelayParent(validate_and_second_result.relay_parent);
    if (!parachain_state) {
      SL_TRACE(logger_,
               "After validation no parachain state on relay_parent {}",
               validate_and_second_result.relay_parent);
      return;
    }

    SL_INFO(logger_,
            "Async validation complete.(relay parent={}, para_id={})",
            validate_and_second_result.relay_parent,
            validate_and_second_result.candidate.descriptor.para_id);

    parachain_state->get().awaiting_validation.erase(candidate_hash);
    auto q{std::move(validate_and_second_result)};
    if constexpr (kMode == ValidationTaskType::kSecond) {
      onValidationComplete(peer_id, std::move(q));
    } else {
      onAttestComplete(peer_id, std::move(q));
    }
  }

  template <ParachainProcessorImpl::ValidationTaskType kMode>
  void ParachainProcessorImpl::validateAsync(
      network::CandidateReceipt &&candidate,
      network::ParachainBlock &&pov,
      runtime::PersistedValidationData &&pvd,
      const libp2p::peer::PeerId &peer_id,
      const primitives::BlockHash &relay_parent,
      size_t n_validators) {
    REINVOKE(*main_pool_handler_,
             validateAsync<kMode>,
             std::move(candidate),
             std::move(pov),
             std::move(pvd),
             peer_id,
             relay_parent,
             n_validators);

    SL_INFO(logger_,
            "Starting validation task.(para id={}, "
            "relay parent={}, peer={})",
            candidate.descriptor.para_id,
            relay_parent,
            peer_id);

<<<<<<< HEAD
    // Start the timer for the validation task
    TicToc _measure{"Parachain validation", logger_};
=======
    auto _measure = std::make_shared<TicToc>("Parachain validation", logger_);
>>>>>>> e1854262
    const auto candidate_hash{candidate.hash(*hasher_)};

    /// TODO(iceseer): do https://github.com/qdrvm/kagome/issues/1888
    /// checks if we still need to execute parachain task
    auto need_to_process =
        our_current_state_.active_leaves.count(relay_parent) != 0ull;

    // If not needed, skip the validation and return
    if (!need_to_process) {
      SL_TRACE(logger_,
               "Candidate validation skipped because of extruded relay parent. "
               "(relay_parent={}, parachain_id={}, candidate_hash={})",
               relay_parent,
               candidate.descriptor.para_id,
               candidate_hash);
      return;
    }
    auto cb = [weak_self{weak_from_this()},
               candidate,
               pov,
               pvd,
               peer_id,
               relay_parent,
               n_validators,
               _measure,
               candidate_hash](
                  outcome::result<Pvf::Result> validation_result) mutable {
      auto self = weak_self.lock();
      if (not self) {
        return;
      }
      if (!validation_result) {
        SL_WARN(
            self->logger_,
            "Candidate {} on relay_parent {}, para_id {} validation failed with "
            "error: {}",
            candidate_hash,
            candidate.descriptor.relay_parent,
            candidate.descriptor.para_id,
            validation_result.error().message());
        return;
      }

<<<<<<< HEAD
    auto pvd_copy{pvd};

    // Validate the candidate, if validation fails, log the error and return
    auto validation_result = validateCandidate(candidate, pov, std::move(pvd));
    if (!validation_result) {
      logger_->warn(
          "Candidate {} on relay_parent {}, para_id {} validation failed with "
          "error: {}",
          candidate_hash,
          candidate.descriptor.relay_parent,
          candidate.descriptor.para_id,
          validation_result.error().message());
      return;
    }

    /// TODO(iceseer): do https://github.com/qdrvm/kagome/issues/1888
    /// checks if we still need to execute parachain task, if not needed, skip
    /// the erasure-coding and return
    need_to_process =
        our_current_state_.active_leaves.count(relay_parent) != 0ull;
    if (!need_to_process) {
      SL_TRACE(logger_,
               "Candidate validation skipped before erasure-coding because of "
               "extruded relay parent. "
               "(relay_parent={}, parachain_id={}, candidate_hash={})",
               relay_parent,
               candidate.descriptor.para_id,
               candidate_hash);
      return;
    }

    // Get the commitments and data from the validation result
    auto &[comms, data] = validation_result.value();
    runtime::AvailableData available_data{
        .pov = std::move(pov),
        .validation_data = std::move(data),
    };

    // Initialize the chunks
    std::vector<network::ErasureChunk> chunks;
    // Validate the erasure coding, if validation fails, log the error and
    // return
    if (auto res = validateErasureCoding(available_data, n_validators);
        res.has_error()) {
      SL_WARN(logger_,
              "Erasure coding validation failed. (error={})",
              res.error().message());
      return;
    } else {
      chunks = std::move(res.value());
    }

    // Notify peers about the data availability
    notifyAvailableData(std::move(chunks),
                        relay_parent,
                        candidate_hash,
                        available_data.pov,
                        available_data.validation_data);
=======
      /// TODO(iceseer): do https://github.com/qdrvm/kagome/issues/1888
      /// checks if we still need to execute parachain task
      auto need_to_process =
          self->our_current_state_.active_leaves.count(relay_parent) != 0ull;

      if (!need_to_process) {
        SL_TRACE(
            self->logger_,
            "Candidate validation skipped before erasure-coding because of "
            "extruded relay parent. "
            "(relay_parent={}, parachain_id={}, candidate_hash={})",
            relay_parent,
            candidate.descriptor.para_id,
            candidate_hash);
        return;
      }

      auto &[comms, data] = validation_result.value();
      runtime::AvailableData available_data{
          .pov = std::move(pov),
          .validation_data = std::move(data),
      };

      auto chunks_res =
          self->validateErasureCoding(available_data, n_validators);
      if (chunks_res.has_error()) {
        SL_WARN(self->logger_,
                "Erasure coding validation failed. (error={})",
                chunks_res.error());
        return;
      }
      auto &chunks = chunks_res.value();

      self->notifyAvailableData(std::move(chunks),
                                relay_parent,
                                candidate_hash,
                                available_data.pov,
                                available_data.validation_data);
>>>>>>> e1854262

      self->makeAvailable<kMode>(
          peer_id,
          candidate_hash,
          ValidateAndSecondResult{
              .result = outcome::success(),
              .relay_parent = relay_parent,
              .commitments = std::make_shared<network::CandidateCommitments>(
                  std::move(comms)),
              .candidate = candidate,
              .pov = std::move(available_data.pov),
              .pvd = std::move(pvd),
          });
    };
    pvf_->pvf(candidate,
              pov,
              pvd,
              [weak_self{weak_from_this()},
               cb{std::move(cb)}](outcome::result<Pvf::Result> r) mutable {
                auto self = weak_self.lock();
                if (not self) {
                  return;
                }
                post(*self->main_pool_handler_,
                     [cb{std::move(cb)}, r{std::move(r)}]() mutable {
                       cb(std::move(r));
                     });
              });
  }

  void ParachainProcessorImpl::onAttestComplete(
      const libp2p::peer::PeerId &, const ValidateAndSecondResult &result) {
    auto parachain_state = tryGetStateByRelayParent(result.relay_parent);
    if (!parachain_state) {
      logger_->warn(
          "onAttestComplete result based on unexpected relay_parent {}",
          result.relay_parent);
      return;
    }

    logger_->info("Attest complete.(relay parent={}, para id={})",
                  result.relay_parent,
                  result.candidate.descriptor.para_id);

    const auto candidate_hash = result.candidate.hash(*hasher_);
    parachain_state->get().fallbacks.erase(candidate_hash);

    if (parachain_state->get().issued_statements.count(candidate_hash) == 0) {
      if (result.result) {
        if (const auto r =
                sign_import_and_distribute_statement<StatementType::kValid>(
                    parachain_state->get(), result);
            r.has_error()) {
          SL_WARN(logger_,
                  "Sign import and distribute failed. (relay_parent={}, "
                  "candidate_hash={}, para_id={}, error={})",
                  result.relay_parent,
                  candidate_hash,
                  result.candidate.descriptor.para_id,
                  r.error());
          return;
        }
      }
      parachain_state->get().issued_statements.insert(candidate_hash);
    }
  }

  void ParachainProcessorImpl::onAttestNoPoVComplete(
      const network::RelayHash &relay_parent,
      const CandidateHash &candidate_hash) {
    auto parachain_state = tryGetStateByRelayParent(relay_parent);
    if (!parachain_state) {
      logger_->warn(
          "onAttestNoPoVComplete result based on unexpected relay_parent. "
          "(relay_parent={}, candidate={})",
          relay_parent,
          candidate_hash);
      return;
    }

    auto it = parachain_state->get().fallbacks.find(candidate_hash);
    if (it == parachain_state->get().fallbacks.end()) {
      logger_->error(
          "Internal error. Fallbacks doesn't contain candidate hash {}",
          candidate_hash);
      return;
    }

    /// TODO(iceseer): make rotation on validators
    AttestingData &attesting = it->second;
    if (!attesting.backing.empty()) {
      attesting.from_validator = attesting.backing.front();
      attesting.backing.pop();
      auto it = our_current_state_.per_candidate.find(candidate_hash);
      if (it != our_current_state_.per_candidate.end()) {
        kickOffValidationWork(relay_parent,
                              attesting,
                              it->second.persisted_validation_data,
                              *parachain_state);
      }
    }
  }

  bool ParachainProcessorImpl::isRelayParentInImplicitView(
      const RelayHash &relay_parent,
      const ProspectiveParachainsModeOpt &relay_parent_mode,
      const ImplicitView &implicit_view,
      const std::unordered_map<Hash, ProspectiveParachainsModeOpt>
          &active_leaves,
      ParachainId para_id) {
    if (!relay_parent_mode) {
      return active_leaves.count(relay_parent) != 0ull;
    }

    for (const auto &[hash, mode] : active_leaves) {
      if (mode) {
        for (const auto &h :
             implicit_view.knownAllowedRelayParentsUnder(hash, para_id)) {
          if (h == relay_parent) {
            return true;
          }
        }
      }
    }
    return false;
  }

  outcome::result<std::pair<CollatorId, ParachainId>>
  ParachainProcessorImpl::insertAdvertisement(
      network::PeerState &peer_data,
      const RelayHash &on_relay_parent,
      const ProspectiveParachainsModeOpt &relay_parent_mode,
      const std::optional<std::reference_wrapper<const CandidateHash>>
          &candidate_hash) {
    if (!peer_data.collator_state) {
      SL_WARN(logger_, "Undeclared collator.");
      return Error::UNDECLARED_COLLATOR;
    }

    if (!isRelayParentInImplicitView(on_relay_parent,
                                     relay_parent_mode,
                                     *our_current_state_.implicit_view,
                                     our_current_state_.active_leaves,
                                     peer_data.collator_state->para_id)) {
      SL_TRACE(logger_, "Out of view. (relay_parent={})", on_relay_parent);
      return Error::OUT_OF_VIEW;
    }

    if (!relay_parent_mode) {
      if (peer_data.collator_state->advertisements.count(on_relay_parent)
          != 0ull) {
        return Error::DUPLICATE;
      }

      if (candidate_hash) {
        peer_data.collator_state->advertisements[on_relay_parent] = {
            *candidate_hash};
      }
    } else if (candidate_hash) {
      auto &candidates =
          peer_data.collator_state->advertisements[on_relay_parent];
      if (candidates.size() > relay_parent_mode->max_candidate_depth) {
        return Error::PEER_LIMIT_REACHED;
      }
      auto [_, inserted] = candidates.insert(*candidate_hash);
      if (!inserted) {
        return Error::DUPLICATE;
      }
    } else {
      return Error::PROTOCOL_MISMATCH;
    }

    peer_data.collator_state->last_active = std::chrono::system_clock::now();
    return std::make_pair(peer_data.collator_state->collator_id,
                          peer_data.collator_state->para_id);
  }

  ParachainProcessorImpl::SecondingAllowed
  ParachainProcessorImpl::secondingSanityCheck(
      const HypotheticalCandidate &hypothetical_candidate,
      bool backed_in_path_only) {
    const auto &active_leaves = our_current_state_.per_leaf;
    const auto &implicit_view = *our_current_state_.implicit_view;

    fragment::FragmentTreeMembership membership;
    const auto candidate_para = candidatePara(hypothetical_candidate);
    const auto candidate_relay_parent = relayParent(hypothetical_candidate);
    const auto candidate_hash = candidateHash(hypothetical_candidate);

    auto proc_response = [&](std::vector<size_t> &&depths,
                             const Hash &head,
                             const ActiveLeafState &leaf_state) {
      for (auto depth : depths) {
        if (auto it = leaf_state.seconded_at_depth.find(candidate_para.get());
            it != leaf_state.seconded_at_depth.end()
            && it->second.count(depth) != 0ull) {
          return false;
        }
      }
      membership.emplace_back(head, std::move(depths));
      return true;
    };

    for (const auto &[head, leaf_state] : active_leaves) {
      if (leaf_state.prospective_parachains_mode) {
        const auto allowed_parents_for_para =
            implicit_view.knownAllowedRelayParentsUnder(head,
                                                        {candidate_para.get()});
        if (std::find(allowed_parents_for_para.begin(),
                      allowed_parents_for_para.end(),
                      candidate_relay_parent.get())
            == allowed_parents_for_para.end()) {
          continue;
        }

        std::vector<size_t> r;
        for (auto &&[candidate, memberships] :
             prospective_parachains_->answerHypotheticalFrontierRequest(
                 std::span<const HypotheticalCandidate>{&hypothetical_candidate,
                                                        1},
                 {{head}},
                 backed_in_path_only)) {
          BOOST_ASSERT(candidateHash(candidate).get() == candidate_hash.get());
          for (auto &&[relay_parent, depths] : memberships) {
            BOOST_ASSERT(relay_parent == head);
            r.insert(r.end(), depths.begin(), depths.end());
          }
        }

        if (!proc_response(std::move(r), head, leaf_state)) {
          return std::nullopt;
        }
      } else {
        if (head == candidate_relay_parent.get()) {
          if (auto it = leaf_state.seconded_at_depth.find(candidate_para.get());
              it != leaf_state.seconded_at_depth.end()
              && it->second.count(0) != 0ull) {
            return std::nullopt;
          }
          if (!proc_response(std::vector<size_t>{0ull}, head, leaf_state)) {
            return std::nullopt;
          }
        }
      }
    }

    if (membership.empty()) {
      return std::nullopt;
    }

    return membership;
  }

  bool ParachainProcessorImpl::canSecond(
      ParachainProcessorImpl::RelayParentState &per_relay_parent,
      ParachainId candidate_para_id,
      const Hash &relay_parent,
      const CandidateHash &candidate_hash,
      const Hash &parent_head_data_hash) {
    if (per_relay_parent.prospective_parachains_mode) {
      if (auto seconding_allowed = secondingSanityCheck(
              HypotheticalCandidateIncomplete{
                  .candidate_hash = candidate_hash,
                  .candidate_para = candidate_para_id,
                  .parent_head_data_hash = parent_head_data_hash,
                  .candidate_relay_parent = relay_parent},
              true)) {
        for (const auto &[_, m] : *seconding_allowed) {
          if (!m.empty()) {
            return true;
          }
        }
      }
    }
    return false;
  }

  void ParachainProcessorImpl::handleAdvertisement(
      network::CollationEvent &&pending_collation,
      std::optional<std::pair<CandidateHash, Hash>> &&prospective_candidate) {
    REINVOKE(*main_pool_handler_,
             handleAdvertisement,
             std::move(pending_collation),
             std::move(prospective_candidate));

    // Extract relay parent, peer id and parachain id from the pending collation
    const RelayHash &relay_parent =
        pending_collation.pending_collation.relay_parent;
    const libp2p::peer::PeerId &peer_id =
        pending_collation.pending_collation.peer_id;
    const ParachainId &para_id = pending_collation.pending_collation.para_id;

    // Try to get the state of the relay parent in the context of parachain
    // processing
    auto opt_per_relay_parent = tryGetStateByRelayParent(relay_parent);
    if (!opt_per_relay_parent) {
      SL_TRACE(
          logger_, "Relay parent unknown. (relay_parent={})", relay_parent);
      return;
    }

    auto &per_relay_parent = opt_per_relay_parent->get();
    const ProspectiveParachainsModeOpt &relay_parent_mode =
        per_relay_parent.prospective_parachains_mode;
    const std::optional<network::ParachainId> &assignment =
        per_relay_parent.assignment;

    // Get the state of the remote peer
    auto peer_state = pm_->getPeerState(peer_id);
    if (!peer_state) {
      SL_TRACE(logger_, "Unknown peer. (peerd_id={})", peer_id);
      return;
    }

    // Get the state of the collator
    const auto collator_state = peer_state->get().collator_state;
    if (!collator_state) {
      SL_TRACE(logger_, "Undeclared collator. (peerd_id={})", peer_id);
      return;
    }

    const ParachainId collator_para_id = collator_state->para_id;
    if (!assignment) {
      // If the assignment is invalid, log a trace message and return
      SL_TRACE(logger_,
               "Invalid assignment. (peerd_id={}, collator={})",
               peer_id,
               collator_para_id);
      return;
    }

    // Check for protocol mismatch
    if (relay_parent_mode && !prospective_candidate) {
      SL_WARN(logger_, "Protocol mismatch. (peer_id={})", peer_id);
      return;
    }

    const auto candidate_hash =
        utils::map(prospective_candidate,
                   [](const auto &pair) { return std::cref(pair.first); });

    // Try to insert the advertisement
    auto insert_res = insertAdvertisement(
        peer_state->get(), relay_parent, relay_parent_mode, candidate_hash);
    if (insert_res.has_error()) {
      // If there is an error inserting the advertisement, log a trace message
      // and return
      SL_TRACE(logger_,
               "Insert advertisement error. (error={})",
               insert_res.error().message());
      return;
    }

    // Get the collator id and parachain id from the result of the advertisement
    // insertion
    const auto &[collator_id, parachain_id] = insert_res.value();
    if (!per_relay_parent.collations.hasSecondedSpace(relay_parent_mode)) {
      SL_TRACE(logger_, "Seconded limit reached.");
      return;
    }

    if (prospective_candidate) {
      auto &&[ch, parent_head_data_hash] = *prospective_candidate;
      const bool is_seconding_allowed = !relay_parent_mode
                                     || canSecond(per_relay_parent,
                                                  collator_para_id,
                                                  relay_parent,
                                                  ch,
                                                  parent_head_data_hash);

      // If seconding is not allowed by backing, queue the advertisement
      if (!is_seconding_allowed) {
        SL_TRACE(logger_,
                 "Seconding is not allowed by backing, queueing advertisement. "
                 "(candidate hash={}, relay_parent = {}, para id={})",
                 ch,
                 relay_parent,
                 para_id);

        our_current_state_
            .blocked_advertisements[collator_para_id][parent_head_data_hash]
            .emplace_back(
                BlockedAdvertisement{.peer_id = peer_id,
                                     .collator_id = collator_id,
                                     .candidate_relay_parent = relay_parent,
                                     .candidate_hash = ch});

        return;
      }
    }

    // Try to enqueue the collation
    if (auto result = enqueueCollation(per_relay_parent,
                                       relay_parent,
                                       para_id,
                                       peer_id,
                                       collator_id,
                                       std::move(prospective_candidate));
        result.has_error()) {
      SL_TRACE(logger_,
               "Failed to request advertised collation. (relay parent={}, para "
               "id={}, peer_id={}, error={})",
               relay_parent,
               para_id,
               peer_id,
               result.error().message());
    }
  }

  outcome::result<void> ParachainProcessorImpl::enqueueCollation(
      ParachainProcessorImpl::RelayParentState &per_relay_parent,
      const RelayHash &relay_parent,
      ParachainId para_id,
      const libp2p::peer::PeerId &peer_id,
      const CollatorId &collator_id,
      std::optional<std::pair<CandidateHash, Hash>> &&prospective_candidate) {
    BOOST_ASSERT(main_pool_handler_->isInCurrentThread());
    SL_TRACE(logger_,
             "Received advertise collation. (peer id={}, para id={}, relay "
             "parent={})",
             peer_id,
             para_id,
             relay_parent);

    const auto &relay_parent_mode =
        per_relay_parent.prospective_parachains_mode;
    auto &collations = per_relay_parent.collations;

    if (!collations.hasSecondedSpace(relay_parent_mode)) {
      SL_TRACE(logger_,
               "Limit of seconded collations reached for valid advertisement. "
               "(peer={}, para id={}, relay parent={})",
               peer_id,
               para_id,
               relay_parent);
      return outcome::success();
    }

    PendingCollation pending_collation{
        .relay_parent = relay_parent,
        .para_id = para_id,
        .peer_id = peer_id,
        .commitments_hash = {},
        .prospective_candidate = std::move(prospective_candidate),
    };

    switch (collations.status) {
      case CollationStatus::Fetching:
      case CollationStatus::WaitingOnValidation: {
        SL_TRACE(logger_,
                 "Added collation to the pending list. (peer_id={}, para "
                 "id={}, relay parent={})",
                 peer_id,
                 para_id,
                 relay_parent);

        collations.waiting_queue.emplace_back(std::move(pending_collation),
                                              collator_id);
      } break;
      case CollationStatus::Waiting: {
        fetchCollation(
            per_relay_parent, std::move(pending_collation), collator_id);
      } break;
      case CollationStatus::Seconded: {
        if (relay_parent_mode) {
          // Limit is not reached, it's allowed to second another
          // collation.
          fetchCollation(
              per_relay_parent, std::move(pending_collation), collator_id);
        } else {
          SL_TRACE(logger_,
                   "A collation has already been seconded. (peer_id={}, para "
                   "id={}, relay parent={})",
                   peer_id,
                   para_id,
                   relay_parent);
        }
      } break;
    }

    return outcome::success();
  }

  void ParachainProcessorImpl::fetchCollation(
      ParachainProcessorImpl::RelayParentState &per_relay_parent,
      PendingCollation &&pc,
      const CollatorId &id) {
    auto peer_state = pm_->getPeerState(pc.peer_id);
    if (!peer_state) {
      SL_TRACE(
          logger_, "No peer state. Unknown peer. (peer id={})", pc.peer_id);
      return;
    }

    const auto candidate_hash =
        utils::map(pc.prospective_candidate,
                   [](const auto &pair) { return std::cref(pair.first); });

    if (peer_state->get().hasAdvertised(pc.relay_parent, candidate_hash)) {
      fetchCollation(
          per_relay_parent, std::move(pc), id, peer_state->get().version);
      return;
    }
    SL_WARN(logger_, "Not advertised. (peer id={})", pc.peer_id);
  }

  void ParachainProcessorImpl::fetchCollation(
      ParachainProcessorImpl::RelayParentState &per_relay_parent,
      PendingCollation &&pc,
      const CollatorId &id,
      network::CollationVersion version) {
    if (our_current_state_.collation_requests_cancel_handles.count(pc)
        != 0ull) {
      SL_WARN(logger_,
              "Already requested. (relay parent={}, para id={})",
              pc.relay_parent,
              pc.para_id);
      return;
    }

    const auto peer_id = pc.peer_id;
    auto response_callback =
        [pending_collation{pc}, wptr{weak_from_this()}](
            outcome::result<network::CollationFetchingResponse>
                &&result) mutable {
          auto self = wptr.lock();
          if (!self) {
            return;
          }

          const RelayHash &relay_parent = pending_collation.relay_parent;
          const libp2p::peer::PeerId &peer_id = pending_collation.peer_id;

          SL_TRACE(self->logger_,
                   "Fetching collation from(peer={}, relay parent={})",
                   peer_id,
                   relay_parent);
          if (!result) {
            SL_WARN(self->logger_,
                    "Fetch collation from {}:{} failed with: {}",
                    peer_id,
                    relay_parent,
                    result.error());
            /// TODO(iceseer): do https://github.com/qdrvm/kagome/issues/1888
            /// dequeue_next_collation_and_fetch
            return;
          }

          self->handleFetchedCollation(std::move(pending_collation),
                                       std::move(result).value());
        };

    SL_TRACE(logger_,
             "Requesting collation. (peer id={}, para id={}, relay parent={})",
             pc.peer_id,
             pc.para_id,
             pc.relay_parent);

    our_current_state_.collation_requests_cancel_handles.insert(std::move(pc));
    const auto maybe_candidate_hash =
        utils::map(pc.prospective_candidate,
                   [](const auto &pair) { return std::cref(pair.first); });
    per_relay_parent.collations.status = CollationStatus::Fetching;
    per_relay_parent.collations.fetching_from.emplace(id, maybe_candidate_hash);

    if (network::CollationVersion::V1 == version) {
      network::CollationFetchingRequest fetch_collation_request{
          .relay_parent = pc.relay_parent,
          .para_id = pc.para_id,
      };
      router_->getReqCollationProtocol()->request(
          peer_id,
          std::move(fetch_collation_request),
          std::move(response_callback));
    } else if (network::CollationVersion::VStaging == version
               && maybe_candidate_hash) {
      network::vstaging::CollationFetchingRequest fetch_collation_request{
          .relay_parent = pc.relay_parent,
          .para_id = pc.para_id,
          .candidate_hash = maybe_candidate_hash->get(),
      };
      router_->getReqCollationProtocol()->request(
          peer_id,
          std::move(fetch_collation_request),
          std::move(response_callback));
    } else {
      UNREACHABLE;
    }
  }

}  // namespace kagome::parachain<|MERGE_RESOLUTION|>--- conflicted
+++ resolved
@@ -249,17 +249,8 @@
         babe_status_observer_->generateSubscriptionSetId(),
         primitives::events::SyncStateEventType::kSyncState);
 
-<<<<<<< HEAD
     // Subscribe to the chain events engine
-    chain_sub_ = std::make_shared<primitives::events::ChainEventSubscriber>(
-        peer_view_->intoChainEventsEngine());
-    chain_sub_->subscribe(
-        chain_sub_->generateSubscriptionSetId(),
-        primitives::events::ChainEventType::kDeactivateAfterFinalization);
-    chain_sub_->setCallback(
-=======
     chain_sub_.onDeactivate(
->>>>>>> e1854262
         [wptr{weak_from_this()}](
             const primitives::events::RemoveAfterFinalizationParams &event) {
           if (auto self = wptr.lock()) {
@@ -3411,12 +3402,8 @@
             relay_parent,
             peer_id);
 
-<<<<<<< HEAD
     // Start the timer for the validation task
-    TicToc _measure{"Parachain validation", logger_};
-=======
     auto _measure = std::make_shared<TicToc>("Parachain validation", logger_);
->>>>>>> e1854262
     const auto candidate_hash{candidate.hash(*hasher_)};
 
     /// TODO(iceseer): do https://github.com/qdrvm/kagome/issues/1888
@@ -3460,71 +3447,11 @@
         return;
       }
 
-<<<<<<< HEAD
-    auto pvd_copy{pvd};
-
-    // Validate the candidate, if validation fails, log the error and return
-    auto validation_result = validateCandidate(candidate, pov, std::move(pvd));
-    if (!validation_result) {
-      logger_->warn(
-          "Candidate {} on relay_parent {}, para_id {} validation failed with "
-          "error: {}",
-          candidate_hash,
-          candidate.descriptor.relay_parent,
-          candidate.descriptor.para_id,
-          validation_result.error().message());
-      return;
-    }
-
-    /// TODO(iceseer): do https://github.com/qdrvm/kagome/issues/1888
-    /// checks if we still need to execute parachain task, if not needed, skip
+      /// TODO(iceseer): do https://github.com/qdrvm/kagome/issues/1888
+      /// checks if we still need to execute parachain task, if not needed, skip
     /// the erasure-coding and return
-    need_to_process =
-        our_current_state_.active_leaves.count(relay_parent) != 0ull;
-    if (!need_to_process) {
-      SL_TRACE(logger_,
-               "Candidate validation skipped before erasure-coding because of "
-               "extruded relay parent. "
-               "(relay_parent={}, parachain_id={}, candidate_hash={})",
-               relay_parent,
-               candidate.descriptor.para_id,
-               candidate_hash);
-      return;
-    }
-
-    // Get the commitments and data from the validation result
-    auto &[comms, data] = validation_result.value();
-    runtime::AvailableData available_data{
-        .pov = std::move(pov),
-        .validation_data = std::move(data),
-    };
-
-    // Initialize the chunks
-    std::vector<network::ErasureChunk> chunks;
-    // Validate the erasure coding, if validation fails, log the error and
-    // return
-    if (auto res = validateErasureCoding(available_data, n_validators);
-        res.has_error()) {
-      SL_WARN(logger_,
-              "Erasure coding validation failed. (error={})",
-              res.error().message());
-      return;
-    } else {
-      chunks = std::move(res.value());
-    }
-
-    // Notify peers about the data availability
-    notifyAvailableData(std::move(chunks),
-                        relay_parent,
-                        candidate_hash,
-                        available_data.pov,
-                        available_data.validation_data);
-=======
-      /// TODO(iceseer): do https://github.com/qdrvm/kagome/issues/1888
-      /// checks if we still need to execute parachain task
       auto need_to_process =
           self->our_current_state_.active_leaves.count(relay_parent) != 0ull;
-
       if (!need_to_process) {
         SL_TRACE(
             self->logger_,
@@ -3537,11 +3464,12 @@
         return;
       }
 
-      auto &[comms, data] = validation_result.value();
-      runtime::AvailableData available_data{
-          .pov = std::move(pov),
-          .validation_data = std::move(data),
-      };
+      // Get the commitments and data from the validation result
+    auto &[comms, data] = validation_result.value();
+    runtime::AvailableData available_data{
+        .pov = std::move(pov),
+        .validation_data = std::move(data),
+    };
 
       auto chunks_res =
           self->validateErasureCoding(available_data, n_validators);
@@ -3553,12 +3481,12 @@
       }
       auto &chunks = chunks_res.value();
 
+    // Notify peers about the data availability
       self->notifyAvailableData(std::move(chunks),
                                 relay_parent,
                                 candidate_hash,
                                 available_data.pov,
                                 available_data.validation_data);
->>>>>>> e1854262
 
       self->makeAvailable<kMode>(
           peer_id,
