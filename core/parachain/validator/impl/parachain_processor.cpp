/**
 * Copyright Quadrivium LLC
 * All Rights Reserved
 * SPDX-License-Identifier: Apache-2.0
 */

#include "parachain/validator/parachain_processor.hpp"

#include <array>
#include <span>
#include <unordered_map>

#include <fmt/std.h>
#include <libp2p/common/final_action.hpp>

#include "common/main_thread_pool.hpp"
#include "common/worker_thread_pool.hpp"
#include "consensus/babe/impl/babe_digests_util.hpp"
#include "crypto/hasher.hpp"
#include "crypto/sr25519_provider.hpp"
#include "dispute_coordinator/impl/runtime_info.hpp"
#include "network/common.hpp"
#include "network/impl/protocols/fetch_attested_candidate.hpp"
#include "network/impl/protocols/parachain.hpp"
#include "network/impl/protocols/protocol_req_collation.hpp"
#include "network/impl/protocols/protocol_req_pov.hpp"
#include "network/peer_manager.hpp"
#include "network/router.hpp"
#include "parachain/availability/chunks.hpp"
#include "parachain/availability/proof.hpp"
#include "parachain/candidate_descriptor_v2.hpp"
#include "parachain/candidate_view.hpp"
#include "parachain/peer_relay_parent_knowledge.hpp"
#include "scale/scale.hpp"
#include "utils/async_sequence.hpp"
#include "utils/map.hpp"
#include "utils/pool_handler.hpp"
#include "utils/profiler.hpp"
#include "utils/weak_macro.hpp"

#ifndef TRY_GET_OR_RET
#define TRY_GET_OR_RET(name, op) \
  auto name = (op);              \
  if (!name) {                   \
    return;                      \
  }
#endif  // TRY_GET_OR_RET

#ifndef CHECK_OR_RET
#define CHECK_OR_RET(op) \
  if (!(op)) {           \
    return;              \
  }
#endif  // CHECK_OR_RET

namespace {
  constexpr const char *kIsParachainValidator =
      "kagome_node_is_parachain_validator";
}

namespace kagome::parachain {
  std::vector<network::BackedCandidate>
  ParachainProcessorEmpty::getBackedCandidates(const RelayHash &relay_parent) {
    return {};
  }

  void ParachainProcessorEmpty::process_vstaging_statement(
      const libp2p::peer::PeerId &peer_id,
      const network::vstaging::StatementDistributionMessage &msg) {
    SL_TRACE(
        logger_, "Incoming `StatementDistributionMessage`. (peer={})", peer_id);

    if (auto inner =
            if_type<const network::vstaging::BackedCandidateAcknowledgement>(
                msg)) {
      status_.exclusiveAccess([](Status &status) { ++status.ack_counter_; });
      statement_distribution_->handle_incoming_acknowledgement(peer_id,
                                                               inner->get());
    } else if (auto manifest =
                   if_type<const network::vstaging::BackedCandidateManifest>(
                       msg)) {
      status_.exclusiveAccess(
          [](Status &status) { ++status.manifest_counter_; });
      statement_distribution_->handle_incoming_manifest(peer_id,
                                                        manifest->get());
    } else if (auto stm =
                   if_type<const network::vstaging::
                               StatementDistributionMessageStatement>(msg)) {
      status_.exclusiveAccess(
          [](Status &status) { ++status.statement_counter_; });
      statement_distribution_->handle_incoming_statement(peer_id, stm->get());
    } else {
      SL_ERROR(logger_, "Skipped message.");
    }
  }

  void ParachainProcessorEmpty::process_legacy_statement(
      const libp2p::peer::PeerId &peer_id,
      const network::StatementDistributionMessage &msg) {
    status_.exclusiveAccess(
        [](Status &status) { ++status.legacy_statement_counter_; });
  }

  ParachainProcessorEmpty::ParachainProcessorEmpty(
      application::AppStateManager &app_state_manager,
      std::shared_ptr<parachain::AvailabilityStore> av_store,
      std::shared_ptr<statement_distribution::IStatementDistribution>
          statement_distribution)
      : ParachainStorageImpl(std::move(av_store)),
        statement_distribution_(statement_distribution) {
    app_state_manager.takeControl(*this);
  }

  bool ParachainProcessorEmpty::prepare() {
    statement_distribution_->store_parachain_processor(weak_from_this());
    std::thread t4([wself{weak_from_this()}]() {
      log::Logger logger =
          log::createLogger("ParachainProcessorEmpty1", "parachain");

      SL_TRACE(logger, "enter");

      auto prev = std::chrono::steady_clock::now();
      while (true) {
        std::this_thread::sleep_for(std::chrono::seconds(2));
        if (auto self = wself.lock()) {
          const auto now = std::chrono::steady_clock::now();
          const auto diff =
              std::chrono::duration_cast<std::chrono::minutes>(now - prev)
                  .count();
          if (diff > 0) {
            self->status_.exclusiveAccess([&](Status &status) {
              SL_TRACE(
                  logger,
                  "[STATISTICS]:\nlegacy_statement_counter:{}\nack_counter:{}"
                  "\nmanifest_counter:{}\nstatement_counter:{}",
                  status.legacy_statement_counter_,
                  status.ack_counter_,
                  status.manifest_counter_,
                  status.statement_counter_);

              status.legacy_statement_counter_ = 0;
              status.ack_counter_ = 0;
              status.manifest_counter_ = 0;
              status.statement_counter_ = 0;
            });
            prev = now;
          }
        } else {
          break;
        }
      }

      SL_TRACE(logger, "exit");
    });
    t4.detach();
    return true;
  }

  void ParachainProcessorEmpty::onValidationProtocolMsg(
      const libp2p::peer::PeerId &peer_id,
      const network::VersionedValidatorProtocolMessage &message) {
    SL_TRACE(
        logger_, "Incoming validator protocol message. (peer={})", peer_id);
    visit_in_place(
        message,
        [&](const network::ValidatorProtocolMessage &m) {
          SL_TRACE(logger_, "V1");
          visit_in_place(
              m,
              [&](const network::StatementDistributionMessage &val) {
                process_legacy_statement(peer_id, val);
              },
              [&](const auto &) {});
        },
        [&](const network::vstaging::ValidatorProtocolMessage &m) {
          SL_TRACE(logger_, "V2");
          visit_in_place(
              m,
              [&](const network::vstaging::StatementDistributionMessage &val) {
                process_vstaging_statement(peer_id, val);
              },
              [&](const auto &) {});
        },
        [&](const auto &m) { SL_WARN(logger_, "UNSUPPORTED Version"); });
  }

  void ParachainProcessorEmpty::handle_advertisement(
      const RelayHash &relay_parent,
      const libp2p::peer::PeerId &peer_id,
      std::optional<std::pair<CandidateHash, Hash>> &&prospective_candidate) {}

  void ParachainProcessorEmpty::onIncomingCollator(
      const libp2p::peer::PeerId &peer_id,
      network::CollatorPublicKey pubkey,
      network::ParachainId para_id) {}

  outcome::result<void> ParachainProcessorEmpty::canProcessParachains() const {
    return outcome::success();
  }

  void ParachainProcessorEmpty::handleStatement(
      const primitives::BlockHash &relay_parent,
      const SignedFullStatementWithPVD &statement) {}

  ParachainProcessorImpl::ParachainProcessorImpl(
      std::shared_ptr<network::PeerManager> pm,
      std::shared_ptr<crypto::Sr25519Provider> crypto_provider,
      std::shared_ptr<network::Router> router,
      std::shared_ptr<crypto::Hasher> hasher,
      std::shared_ptr<network::IPeerView> peer_view,
      std::shared_ptr<parachain::IBitfieldSigner> bitfield_signer,
      std::shared_ptr<parachain::IPvfPrecheck> pvf_precheck,
      std::shared_ptr<parachain::BitfieldStore> bitfield_store,
      std::shared_ptr<parachain::BackingStore> backing_store,
      std::shared_ptr<parachain::Pvf> pvf,
      std::shared_ptr<parachain::AvailabilityStore> av_store,
      std::shared_ptr<runtime::ParachainHost> parachain_host,
      std::shared_ptr<parachain::IValidatorSignerFactory> signer_factory,
      const application::AppConfiguration &app_config,
      application::AppStateManager &app_state_manager,
      primitives::events::ChainSubscriptionEnginePtr chain_sub_engine,
      primitives::events::SyncStateSubscriptionEnginePtr sync_state_observable,
      std::shared_ptr<authority_discovery::Query> query_audi,
      std::shared_ptr<IProspectiveParachains> prospective_parachains,
      std::shared_ptr<blockchain::BlockTree> block_tree,
      LazySPtr<consensus::SlotsUtil> slots_util,
      std::shared_ptr<consensus::babe::BabeConfigRepository> babe_config_repo,
      std::shared_ptr<statement_distribution::IStatementDistribution> sd)
      : ParachainStorageImpl(std::move(av_store)),
        pm_(std::move(pm)),
        crypto_provider_(std::move(crypto_provider)),
        router_(std::move(router)),
        hasher_(std::move(hasher)),
        peer_view_(std::move(peer_view)),
        pvf_(std::move(pvf)),
        signer_factory_(std::move(signer_factory)),
        bitfield_signer_(std::move(bitfield_signer)),
        pvf_precheck_(std::move(pvf_precheck)),
        bitfield_store_(std::move(bitfield_store)),
        backing_store_(std::move(backing_store)),
        parachain_host_(std::move(parachain_host)),
        app_config_(app_config),
        sync_state_observable_(std::move(sync_state_observable)),
        query_audi_{std::move(query_audi)},
        slots_util_(slots_util),
        babe_config_repo_(std::move(babe_config_repo)),
        chain_sub_{std::move(chain_sub_engine)},
        prospective_parachains_{std::move(prospective_parachains)},
        block_tree_{std::move(block_tree)},
        statement_distribution(std::move(sd)),
        per_session(RefCache<SessionIndex, PerSessionState>::create()) {
    BOOST_ASSERT(pm_);
    BOOST_ASSERT(peer_view_);
    BOOST_ASSERT(crypto_provider_);
    BOOST_ASSERT(babe_config_repo_);
    BOOST_ASSERT(router_);
    BOOST_ASSERT(hasher_);
    BOOST_ASSERT(bitfield_signer_);
    BOOST_ASSERT(bitfield_store_);
    BOOST_ASSERT(backing_store_);
    BOOST_ASSERT(pvf_);
    BOOST_ASSERT(parachain_host_);
    BOOST_ASSERT(signer_factory_);
    BOOST_ASSERT(sync_state_observable_);
    BOOST_ASSERT(query_audi_);
    BOOST_ASSERT(prospective_parachains_);
    BOOST_ASSERT(block_tree_);
    BOOST_ASSERT(statement_distribution);
    app_state_manager.takeControl(*this);

    our_current_state_.implicit_view.emplace(
        prospective_parachains_, parachain_host_, block_tree_, std::nullopt);
    BOOST_ASSERT(our_current_state_.implicit_view);

    metrics_registry_->registerGaugeFamily(
        kIsParachainValidator,
        "Tracks if the validator participates in parachain consensus. "
        "Parachain validators are a subset of the active set validators that "
        "perform approval checking of all parachain candidates in a session. "
        "Updates at session boundary.");
    metric_is_parachain_validator_ =
        metrics_registry_->registerGaugeMetric(kIsParachainValidator);
    metric_is_parachain_validator_->set(false);

    metrics_registry_->registerCounterFamily(
        "kagome_parachain_candidate_backing_signed_statements_total",
        "Block height info of the chain");
    metric_kagome_parachain_candidate_backing_signed_statements_total_ =
        metrics_registry_->registerCounterMetric(
            "kagome_parachain_candidate_backing_signed_statements_total");

    metrics_registry_->registerCounterFamily(
        "kagome_parachain_candidate_backing_candidates_seconded_total",
        "Number of candidates seconded");
    metric_kagome_parachain_candidate_backing_candidates_seconded_total_ =
        metrics_registry_->registerCounterMetric(
            "kagome_parachain_candidate_backing_candidates_seconded_total");
  }

  void ParachainProcessorImpl::OnBroadcastBitfields(
      const primitives::BlockHash &relay_parent,
      const network::SignedBitfield &bitfield) {
    SL_TRACE(logger_, "Distribute bitfield on {}", relay_parent);
    router_->getValidationProtocol()->write(network::BitfieldDistribution{
        .relay_parent = relay_parent,
        .data = bitfield,
    });
  }

  /**
   * The `prepare` function is responsible for setting up the necessary
   * components for the `ParachainProcessorImpl` class. It sets up the broadcast
   * callback for the bitfield signer, subscribes to the BABE status observable,
   * chain events engine, and my view observable. It also prepares the active
   * leaves for processing parachains.
   * @return true if the preparation is successful.
   */
  bool ParachainProcessorImpl::prepare() {
    statement_distribution->store_parachain_processor(weak_from_this());
    // Set the broadcast callback for the bitfield signer
    bitfield_signer_->setBroadcastCallback(
        [wptr_self{weak_from_this()}](const primitives::BlockHash &relay_parent,
                                      const network::SignedBitfield &bitfield) {
          TRY_GET_OR_RET(self, wptr_self.lock());
          self->OnBroadcastBitfields(relay_parent, bitfield);
        });

    // Subscribe to the BABE status observable
    sync_state_observer_ =
        primitives::events::onSync(sync_state_observable_, [WEAK_SELF] {
          WEAK_LOCK(self);
          self->synchronized_ = true;
          self->bitfield_signer_->start();
          self->pvf_precheck_->start();
        });

    // Set the callback for the my view observable
    // This callback is triggered when the kViewUpdate event is fired.
    // It updates the active leaves, checks if parachains can be processed,
    // creates a new backing task for the new head, and broadcasts the updated
    // view.
    my_view_sub_ = primitives::events::subscribe(
        peer_view_->getMyViewObservable(),
        network::IPeerView::EventType::kViewUpdated,
        [WEAK_SELF](const network::ExView &event) {
          WEAK_LOCK(self);
          self->onViewUpdated(event);
        });

    return true;
  }

  void ParachainProcessorImpl::onViewUpdated(const network::ExView &event) {
    const auto &relay_parent = event.new_head.hash();
    existed_leaves_[relay_parent] = event.new_head.number;
    for (const auto &l : event.lost) {
      existed_leaves_.erase(l);
    }

    if ((event.new_head.number % 10) == 0) {
      std::map<BlockNumber, std::deque<Hash>> tmp;
      for (const auto &[h, i] : existed_leaves_) {
        tmp[i].emplace_back(h);
      }

      size_t counter = 0;
      for (const auto &[n, hs] : tmp) {
        for (const auto &h : hs) {
          SL_TRACE(logger_, "[PARACHAIN PROC]: ACTIVE LEAF {}  -   {}", n, h);
          if (++counter >= 10) {
            break;
          }
        }
        if (counter >= 10) {
          break;
        }
      }
    }

    CHECK_OR_RET(canProcessParachains().has_value());
    SL_TRACE(logger_, "===> ACTIVE LEAF {}", relay_parent);

    /// init `prospective_parachains` subsystem
    if (const auto r =
            prospective_parachains_->onActiveLeavesUpdate(network::ExViewRef{
                .new_head = {event.new_head},
                .lost = event.lost,
            });
        r.has_error()) {
      SL_WARN(logger_,
              "Prospective parachains leaf update failed. (relay_parent={}, "
              "error={})",
              relay_parent,
              r.error());
    }

    /// init `backing_store` subsystem
    backing_store_->onActivateLeaf(relay_parent);

    /// init `backing` subsystem
    auto pruned = create_backing_task(relay_parent, event.new_head, event.lost);

    SL_TRACE(logger_,
             "Update my view.(new head={}, finalized={}, leaves={})",
             relay_parent,
             event.view.finalized_number_,
             event.view.heads_.size());

    handle_active_leaves_update_for_validator(event, std::move(pruned));
  }

  void ParachainProcessorImpl::handle_active_leaves_update_for_validator(
      const network::ExView &event, std::vector<Hash> pruned_h) {
    const auto current_leaves = our_current_state_.validator_side.active_leaves;
    std::unordered_map<Hash, ProspectiveParachainsModeOpt> removed;
    for (const auto &[h, m] : current_leaves) {
      if (!event.view.contains(h)) {
        removed.emplace(h, m);
      }
    }
    std::vector<Hash> added;
    for (const auto &h : event.view.heads_) {
      if (!current_leaves.contains(h)) {
        added.emplace_back(h);
      }
    }

    for (const auto &leaf : added) {
      const auto mode =
          prospective_parachains_->prospectiveParachainsMode(leaf);
      our_current_state_.validator_side.active_leaves[leaf] = mode;
    }

    for (const auto &[removed, mode] : removed) {
      our_current_state_.validator_side.active_leaves.erase(removed);
      const std::vector<Hash> pruned =
          mode ? std::move(pruned_h) : std::vector<Hash>{removed};

      for (const auto &removed : pruned) {
        std::cout << fmt::format("---> PRUNED {}\n", removed);
        our_current_state_.state_by_relay_parent.erase(removed);

        {  /// remove cancelations
          auto &container =
              our_current_state_.collation_requests_cancel_handles;
          for (auto pc = container.begin(); pc != container.end();) {
            if (pc->relay_parent != removed) {
              ++pc;
            } else {
              pc = container.erase(pc);
            }
          }
        }
        {  /// remove fetched candidates
          auto &container =
              our_current_state_.validator_side.fetched_candidates;
          for (auto pc = container.begin(); pc != container.end();) {
            if (pc->first.relay_parent != removed) {
              ++pc;
            } else {
              pc = container.erase(pc);
            }
          }
        }
      }
    }

    retain_if(our_current_state_.validator_side.blocked_from_seconding,
              [&](auto &pair) {
                auto &collations = pair.second;
                retain_if(collations, [&](const auto &collation) {
                  return our_current_state_.state_by_relay_parent.contains(
                      collation.candidate_receipt.descriptor.relay_parent);
                });
                return !collations.empty();
              });

    prune_old_advertisements(*our_current_state_.implicit_view,
                             our_current_state_.validator_side.active_leaves,
                             our_current_state_.state_by_relay_parent);
    printStoragesLoad();
  }

<<<<<<< HEAD
  void ParachainProcessorImpl::onDeactivateBlocks(
      const primitives::events::RemoveAfterFinalizationParams &event) {
    for (const auto &lost : event.removed) {
      SL_TRACE(logger_,
               "Remove from storages.(relay parent={}, number={})",
               lost.hash,
               lost.number);

      backing_store_->onDeactivateLeaf(lost.hash);
      bitfield_store_->remove(lost.hash);
    }
  }

  outcome::result<std::optional<std::shared_ptr<IValidatorSigner>>>
=======
  outcome::result<std::optional<ValidatorSigner>>
>>>>>>> 07b82c1f
  ParachainProcessorImpl::isParachainValidator(
      const primitives::BlockHash &relay_parent) const {
    return signer_factory_->at(relay_parent);
  }

  outcome::result<void> ParachainProcessorImpl::canProcessParachains() const {
    if (!isValidatingNode()) {
      return Error::NOT_A_VALIDATOR;
    }
    if (not synchronized_) {
      return Error::NOT_SYNCHRONIZED;
    }
    return outcome::success();
  }

  outcome::result<consensus::Randomness>
  ParachainProcessorImpl::getBabeRandomness(const RelayHash &relay_parent) {
    OUTCOME_TRY(block_header, block_tree_->getBlockHeader(relay_parent));
    OUTCOME_TRY(babe_header, consensus::babe::getBabeBlockHeader(block_header));
    OUTCOME_TRY(epoch,
                slots_util_.get()->slotToEpoch(*block_header.parentInfo(),
                                               babe_header.slot_number));
    OUTCOME_TRY(babe_config,
                babe_config_repo_->config(*block_header.parentInfo(), epoch));

    return babe_config->randomness;
  }

  outcome::result<kagome::parachain::ParachainProcessorImpl::RelayParentState>
  ParachainProcessorImpl::construct_per_relay_parent_state(
      const primitives::BlockHash &relay_parent,
      const ProspectiveParachainsModeOpt &mode) {
    /**
     * It first checks if our node is a parachain validator for the relay
     * parent. If it is not, it returns an error. If the node is a validator, it
     * retrieves the validator groups, availability cores, and validators for
     * the relay parent. It then iterates over the cores and for each scheduled
     * core, it checks if the node is part of the validator group for that core.
     * If it is, it assigns the parachain ID and collator ID of the scheduled
     * core to the node. It also maps the parachain ID to the validators of the
     * group. Finally, it returns a `RelayParentState` object that contains the
     * assignment, validator index, required collator, and table context.
     */

    bool is_parachain_validator = false;
    ::libp2p::common::FinalAction metric_updater{
        [&] { metric_is_parachain_validator_->set(is_parachain_validator); }};
    OUTCOME_TRY(validators, parachain_host_->validators(relay_parent));
    OUTCOME_TRY(groups, parachain_host_->validator_groups(relay_parent));
    OUTCOME_TRY(cores, parachain_host_->availability_cores(relay_parent));
    OUTCOME_TRY(validator, isParachainValidator(relay_parent));
    OUTCOME_TRY(session_index,
                parachain_host_->session_index_for_child(relay_parent));
    OUTCOME_TRY(session_info,
                parachain_host_->session_info(relay_parent, session_index));
    const auto &[validator_groups, group_rotation_info] = groups;

    if (!validator) {
      SL_TRACE(logger_, "Not a parachain validator, or no para keys.");
    } else {
      is_parachain_validator = true;
    }

    if (!session_info) {
      return Error::NO_SESSION_INFO;
    }

    OUTCOME_TRY(node_features, parachain_host_->node_features(relay_parent));
    auto inject_core_index =
        node_features.has(runtime::NodeFeatures::ElasticScalingMVP);

    uint32_t minimum_backing_votes = 2;  /// legacy value
    if (auto r =
            parachain_host_->minimum_backing_votes(relay_parent, session_index);
        r.has_value()) {
      minimum_backing_votes = r.value();
    } else {
      SL_TRACE(logger_,
               "Querying the backing threshold from the runtime is not "
               "supported by the current Runtime API. (relay_parent={})",
               relay_parent);
    }

    std::optional<ValidatorIndex> validator_index;
    // https://github.com/paritytech/polkadot-sdk/blob/1e3b8e1639c1cf784eabf0a9afcab1f3987e0ca4/polkadot/node/network/collator-protocol/src/validator_side/mod.rs#L487-L495
    CoreIndex current_core = 0;
    if (validator) {
      validator_index = (*validator)->validatorIndex();

      size_t i_group = 0;
      for (auto &group : validator_groups) {
        if (group.contains((*validator)->validatorIndex())) {
          current_core =
              group_rotation_info.coreForGroup(i_group, cores.size());
          break;
        }
        ++i_group;
      }
    }

    OUTCOME_TRY(maybe_claim_queue, parachain_host_->claim_queue(relay_parent));

    OUTCOME_TRY(global_v_index,
                signer_factory_->getAuthorityValidatorIndex(relay_parent));
    if (!global_v_index) {
      SL_TRACE(logger_, "Not a validator, or no para keys.");
      return Error::NOT_A_VALIDATOR;
    }

    OUTCOME_TRY(per_session_state,
                per_session->get_or_insert(
                    session_index,
                    [&]() -> outcome::result<
                              RefCache<SessionIndex, PerSessionState>::RefObj> {
                      return outcome::success(
                          RefCache<SessionIndex, PerSessionState>::RefObj(
                              session_index, *session_info));
                    }));

    const auto n_cores = cores.size();
    std::unordered_map<CoreIndex, std::vector<ValidatorIndex>> out_groups;
    std::optional<CoreIndex> assigned_core;

    const auto has_claim_queue = maybe_claim_queue.has_value();
    runtime::ClaimQueueSnapshot &claim_queue = *maybe_claim_queue;

    // Iterate over each core index and assign the parachain ID to the node
    for (CoreIndex idx = 0; idx < static_cast<CoreIndex>(cores.size()); ++idx) {
      const auto core_index = idx;
      const auto &core = cores[core_index];

      // If there is no claim queue, determine the parachain ID for the core
      if (!has_claim_queue) {
        std::optional<ParachainId> core_para_id = visit_in_place(
            core,
            // If the core is occupied, get the next parachain ID if available
            [&](const runtime::OccupiedCore &occupied)
                -> std::optional<ParachainId> {
              if (mode && occupied.next_up_on_available) {
                return occupied.next_up_on_available->para_id;
              }
              return std::nullopt;
            },
            // If the core is scheduled, get the parachain ID
            [&](const runtime::ScheduledCore &scheduled)
                -> std::optional<ParachainId> { return scheduled.para_id; },
            // If the core is free, return no parachain ID
            [](const runtime::FreeCore &) -> std::optional<ParachainId> {
              return std::nullopt;
            });
        // If no parachain ID is found, continue to the next core
        if (!core_para_id) {
          continue;
        }
        // Add the parachain ID to the claim queue for the core
        claim_queue.claimes.emplace(core_index,
                                    std::vector<ParachainId>{*core_para_id});
      } else if (!claim_queue.claimes.contains(core_index)) {
        // If the claim queue does not contain the core index, continue to the
        // next core
        continue;
      }

      // Get the group index for the core
      const GroupIndex group_index =
          group_rotation_info.groupForCore(core_index, n_cores);
      // If the group index is valid, process the validator group
      if (group_index < validator_groups.size()) {
        const auto &g = validator_groups[group_index];
        // If the validator index is part of the group, assign the core
        if (validator_index && g.contains(*validator_index)) {
          assigned_core = core_index;
        }
        // Add the core index and its validators to the output groups
        out_groups.emplace(core_index, g.validators);
      }
    }

    std::vector<std::optional<GroupIndex>> validator_to_group;
    validator_to_group.resize(validators.size());
    for (GroupIndex group_idx = 0; group_idx < validator_groups.size();
         ++group_idx) {
      const auto &validator_group = validator_groups[group_idx];
      for (const auto v : validator_group.validators) {
        validator_to_group[v] = group_idx;
      }
    }

    SL_VERBOSE(logger_,
               "Inited new backing task v3.("
               "assigned_core={}, our index={}, relay parent={})",
               assigned_core,
               global_v_index,
               relay_parent);

    return RelayParentState{
        .prospective_parachains_mode = mode,
        .assigned_core = assigned_core,
        .validator_to_group = std::move(validator_to_group),
        .collations = {},
        .table_context =
            TableContext{
                .validator = std::move(validator),
                .groups = std::move(out_groups),
                .validators = std::move(validators),
            },
        .availability_cores = cores,
        .group_rotation_info = group_rotation_info,
        .minimum_backing_votes = minimum_backing_votes,
        .claim_queue = std::move(claim_queue),
        .awaiting_validation = {},
        .issued_statements = {},
        .peers_advertised = {},
        .fallbacks = {},
        .backed_hashes = {},
        .inject_core_index = inject_core_index,
        .v2_receipts =
            node_features.has(runtime::NodeFeatures::CandidateReceiptV2),
        .current_core = current_core,
        .per_session_state = per_session_state,
    };
  }

  std::vector<Hash> ParachainProcessorImpl::create_backing_task(
      const primitives::BlockHash &relay_parent,
      const network::HashedBlockHeader &block_header,
      const std::vector<primitives::BlockHash> &lost) {
    using LeafHasProspectiveParachains =
        std::optional<outcome::result<ProspectiveParachainsMode>>;
    LeafHasProspectiveParachains res;

    if (auto mode =
            prospective_parachains_->prospectiveParachainsMode(relay_parent)) {
      if (auto r =
              our_current_state_.implicit_view->activate_leaf(relay_parent);
          r.has_error()) {
        res = r.as_failure();
      } else {
        res = *mode;
      }
    } else {
      res = std::nullopt;
    }

    std::vector<Hash> pruned;
    for (const auto &l : lost) {
      our_current_state_.per_leaf.erase(l);
      pruned = our_current_state_.implicit_view->deactivate_leaf(l);
      backing_store_->onDeactivateLeaf(l);
      bitfield_store_->remove(l);
    }

    std::vector<
        std::shared_ptr<RefCache<SessionIndex, PerSessionState>::RefObj>>
        _keeper_;
    _keeper_.reserve(lost.size());
    {
      std::unordered_set<Hash> remaining;
      for (const auto &[h, _] : our_current_state_.per_leaf) {
        remaining.emplace(h);
      }
      for (const auto &h :
           our_current_state_.implicit_view->all_allowed_relay_parents()) {
        remaining.emplace(h);
      }

      for (auto it = our_current_state_.state_by_relay_parent.begin();
           it != our_current_state_.state_by_relay_parent.end();) {
        if (remaining.contains(it->first)) {
          ++it;
        } else {
          _keeper_.emplace_back(it->second.per_session_state);
          std::cout << fmt::format("---> ERASED {}\n", it->first);
          it = our_current_state_.state_by_relay_parent.erase(it);
        }
      }
    }

    for (auto it = our_current_state_.per_candidate.begin();
         it != our_current_state_.per_candidate.end();) {
      if (our_current_state_.state_by_relay_parent.contains(
              it->second.relay_parent)) {
        ++it;
      } else {
        it = our_current_state_.per_candidate.erase(it);
      }
    }

    std::vector<Hash> fresh_relay_parents;
    ProspectiveParachainsModeOpt leaf_mode;
    if (!res) {
      if (our_current_state_.per_leaf.contains(relay_parent)) {
        return pruned;
      }

      our_current_state_.per_leaf.insert_or_assign(relay_parent,
                                                   SecondedList{});
      fresh_relay_parents.emplace_back(relay_parent);
      leaf_mode = std::nullopt;
    } else if (res->has_value()) {
      const ActiveLeafState active_leaf_state = res->value();
      our_current_state_.per_leaf.insert_or_assign(relay_parent,
                                                   active_leaf_state);

      if (auto f = our_current_state_.implicit_view
                       ->known_allowed_relay_parents_under(relay_parent,
                                                           std::nullopt)) {
        fresh_relay_parents.insert(
            fresh_relay_parents.end(), f->begin(), f->end());
        leaf_mode = res->value();
      } else {
        SL_TRACE(logger_,
                 "Implicit view gave no relay-parents. (leaf_hash={})",
                 relay_parent);
        fresh_relay_parents.emplace_back(relay_parent);
        leaf_mode = res->value();
      }
    } else {
      SL_TRACE(
          logger_,
          "Failed to load implicit view for leaf. (leaf_hash={}, error={})",
          relay_parent,
          res->error());

      return pruned;
    }

    for (const auto &maybe_new : fresh_relay_parents) {
      if (our_current_state_.state_by_relay_parent.contains(maybe_new)) {
        continue;
      }

      ProspectiveParachainsModeOpt mode_;
      if (auto l = utils::get(our_current_state_.per_leaf, maybe_new)) {
        mode_ = from(l->get());
      } else {
        mode_ = leaf_mode;
      }

      auto rps_result = construct_per_relay_parent_state(maybe_new, mode_);
      if (rps_result.has_value()) {
        our_current_state_.state_by_relay_parent.insert_or_assign(
            maybe_new, std::move(rps_result.value()));
      } else if (rps_result.error() != Error::KEY_NOT_PRESENT) {
        SL_TRACE(
            logger_,
            "Relay parent state was not created. (relay parent={}, error={})",
            maybe_new,
            rps_result.error());
      }
    }

    return pruned;
  }

  void ParachainProcessorImpl::second_unblocked_collations(
      ParachainId para_id,
      const HeadData &head_data,
      const Hash &head_data_hash) {
    auto unblocked_collations_it =
        our_current_state_.validator_side.blocked_from_seconding.find(
            BlockedCollationId(para_id, head_data_hash));

    if (unblocked_collations_it
        != our_current_state_.validator_side.blocked_from_seconding.end()) {
      auto &unblocked_collations = unblocked_collations_it->second;

      if (!unblocked_collations.empty()) {
        SL_TRACE(logger_,
                 "Candidate outputting head data with hash {} unblocked {} "
                 "collations for seconding.",
                 head_data_hash,
                 unblocked_collations.size());
      }

      for (auto &unblocked_collation : unblocked_collations) {
        unblocked_collation.maybe_parent_head_data = head_data;
        const auto peer_id =
            unblocked_collation.collation_event.pending_collation.peer_id;
        const auto relay_parent =
            unblocked_collation.candidate_receipt.descriptor.relay_parent;

        if (auto res = kick_off_seconding(std::move(unblocked_collation));
            res.has_error()) {
          SL_WARN(logger_,
                  "Seconding aborted due to an error. (relay_parent={}, "
                  "para_id={}, peer_id={}, error={})",
                  relay_parent,
                  para_id,
                  peer_id,
                  res.error());
        }
      }

      our_current_state_.validator_side.blocked_from_seconding.erase(
          unblocked_collations_it);
    }
  }

  void ParachainProcessorImpl::handle_collation_fetch_response(
      network::CollationEvent &&collation_event,
      network::CollationFetchingResponse &&response) {
    const auto &pending_collation = collation_event.pending_collation;
    SL_TRACE(logger_,
             "Processing collation from {}, relay parent: {}, para id: {}",
             pending_collation.peer_id,
             pending_collation.relay_parent,
             pending_collation.para_id);

    our_current_state_.collation_requests_cancel_handles.erase(
        pending_collation);

    outcome::result<network::PendingCollationFetch> p = visit_in_place(
        std::move(response.response_data),
        [&](network::CollationResponse &&value)
            -> outcome::result<network::PendingCollationFetch> {
          if (value.receipt.descriptor.para_id != pending_collation.para_id) {
            SL_TRACE(logger_,
                     "Got wrong para ID for requested collation. "
                     "(expected_para_id={}, got_para_id={}, peer_id={})",
                     pending_collation.para_id,
                     value.receipt.descriptor.para_id,
                     pending_collation.peer_id);
            return Error::WRONG_PARA;
          }

          SL_TRACE(logger_,
                   "Received collation (para_id={}, relay_parent={}, "
                   "candidate_hash={})",
                   pending_collation.para_id,
                   pending_collation.relay_parent,
                   value.receipt.hash(*hasher_));

          return network::PendingCollationFetch{
              .collation_event = std::move(collation_event),
              .candidate_receipt = value.receipt,
              .pov = std::move(value.pov),
              .maybe_parent_head_data = std::nullopt,
          };
        },
        [&](network::CollationWithParentHeadData &&value)
            -> outcome::result<network::PendingCollationFetch> {
          if (value.receipt.descriptor.para_id != pending_collation.para_id) {
            SL_TRACE(logger_,
                     "Got wrong para ID for requested collation (v3). "
                     "(expected_para_id={}, got_para_id={}, peer_id={})",
                     pending_collation.para_id,
                     value.receipt.descriptor.para_id,
                     pending_collation.peer_id);
            return Error::WRONG_PARA;
          }

          SL_TRACE(logger_,
                   "Received collation (v3) (para_id={}, relay_parent={}, "
                   "candidate_hash={})",
                   pending_collation.para_id,
                   pending_collation.relay_parent,
                   value.receipt.hash(*hasher_));

          return network::PendingCollationFetch{
              .collation_event = std::move(collation_event),
              .candidate_receipt = value.receipt,
              .pov = std::move(value.pov),
              .maybe_parent_head_data = std::move(value.parent_head_data),
          };
        });

    CHECK_OR_RET(p.has_value());
    CollatorId collator_id = p.value().collation_event.collator_id;
    PendingCollation pending_collation_copy =
        p.value().collation_event.pending_collation;

    if (auto res = kick_off_seconding(std::move(p.value())); res.has_error()) {
      SL_WARN(logger_,
              "Seconding aborted due to an error. (relay_parent={}, "
              "para_id={}, peer_id={}, error={})",
              pending_collation_copy.relay_parent,
              pending_collation_copy.para_id,
              pending_collation_copy.peer_id,
              res.error());

      const auto maybe_candidate_hash =
          utils::map(pending_collation_copy.prospective_candidate,
                     [](const auto &v) { return v.candidate_hash; });
      dequeue_next_collation_and_fetch(pending_collation_copy.relay_parent,
                                       {collator_id, maybe_candidate_hash});
    } else if (res.value() == false) {
      const auto maybe_candidate_hash =
          utils::map(pending_collation_copy.prospective_candidate,
                     [](const auto &v) { return v.candidate_hash; });
      dequeue_next_collation_and_fetch(pending_collation_copy.relay_parent,
                                       {collator_id, maybe_candidate_hash});
    }
  }

  outcome::result<void> ParachainProcessorImpl::fetched_collation_sanity_check(
      const PendingCollation &advertised,
      const network::CandidateReceipt &fetched,
      const crypto::Hashed<const runtime::PersistedValidationData &,
                           32,
                           crypto::Blake2b_StreamHasher<32>>
          &persisted_validation_data,
      std::optional<std::pair<std::reference_wrapper<const HeadData>,
                              std::reference_wrapper<const Hash>>>
          maybe_parent_head_and_hash) {
    if (persisted_validation_data.getHash()
        != fetched.descriptor.persisted_data_hash) {
      return Error::PERSISTED_VALIDATION_DATA_MISMATCH;
    }

    if (advertised.prospective_candidate
        && advertised.prospective_candidate->candidate_hash
               != fetched.hash(*hasher_)) {
      return Error::CANDIDATE_HASH_MISMATCH;
    }

    if (maybe_parent_head_and_hash
        && hasher_->blake2b_256(maybe_parent_head_and_hash->first.get())
               != maybe_parent_head_and_hash->second.get()) {
      return Error::PARENT_HEAD_DATA_MISMATCH;
    }

    return outcome::success();
  }

  void ParachainProcessorImpl::dequeue_next_collation_and_fetch(
      const RelayHash &relay_parent,
      std::pair<CollatorId, std::optional<CandidateHash>> previous_fetch) {
    TRY_GET_OR_RET(per_relay_state, tryGetStateByRelayParent(relay_parent));

    while (auto collation =
               per_relay_state->get().collations.get_next_collation_to_fetch(
                   previous_fetch,
                   per_relay_state->get().prospective_parachains_mode,
                   logger_)) {
      const auto &[next, id] = std::move(*collation);
      SL_TRACE(logger_,
               "Successfully dequeued next advertisement - fetching ... "
               "(relay_parent={}, id={})",
               relay_parent,
               id);
      if (auto res = fetchCollation(next, id); res.has_error()) {
        SL_TRACE(logger_,
                 "Failed to request a collation, dequeueing next one "
                 "(relay_parent={}, para_id={}, peer_id={}, error={})",
                 next.relay_parent,
                 next.para_id,
                 next.peer_id,
                 res.error());
      } else {
        break;
      }
    }
  }

  outcome::result<std::optional<runtime::PersistedValidationData>>
  ParachainProcessorImpl::requestProspectiveValidationData(
      const RelayHash &candidate_relay_parent,
      const Hash &parent_head_data_hash,
      ParachainId para_id,
      const std::optional<HeadData> &maybe_parent_head_data) {
    auto parent_head_data = [&]() -> ParentHeadData {
      if (maybe_parent_head_data) {
        return ParentHeadData_WithData{*maybe_parent_head_data,
                                       parent_head_data_hash};
      }
      return parent_head_data_hash;
    }();

    OUTCOME_TRY(opt_pvd,
                prospective_parachains_->answerProspectiveValidationDataRequest(
                    candidate_relay_parent, parent_head_data, para_id));
    return opt_pvd;
  }

  outcome::result<std::optional<runtime::PersistedValidationData>>
  ParachainProcessorImpl::fetchPersistedValidationData(
      const RelayHash &relay_parent, ParachainId para_id) {
    return requestPersistedValidationData(relay_parent, para_id);
  }

  outcome::result<std::optional<runtime::PersistedValidationData>>
  ParachainProcessorImpl::requestPersistedValidationData(
      const RelayHash &relay_parent, ParachainId para_id) {
    OUTCOME_TRY(
        pvd,
        parachain_host_->persisted_validation_data(
            relay_parent, para_id, runtime::OccupiedCoreAssumption::Free));
    return pvd;
  }

  void ParachainProcessorImpl::process_bitfield_distribution(
      const network::BitfieldDistributionMessage &val) {
    auto bd{boost::get<const network::BitfieldDistribution>(&val)};
    BOOST_ASSERT_MSG(
        bd, "BitfieldDistribution is not present. Check message format.");

    SL_TRACE(logger_,
             "Incoming `BitfieldDistributionMessage`. (relay_parent={})",
             bd->relay_parent);
    TRY_GET_OR_RET(parachain_state, tryGetStateByRelayParent(bd->relay_parent));

    const auto &session_info =
        parachain_state->get().per_session_state->value().session_info;
    if (bd->data.payload.ix >= session_info.validators.size()) {
      SL_TRACE(
          logger_,
          "Validator index out of bound. (validator index={}, relay_parent={})",
          bd->data.payload.ix,
          bd->relay_parent);
      return;
    }

    auto res_sc = SigningContext::make(parachain_host_, bd->relay_parent);
    if (res_sc.has_error()) {
      SL_TRACE(logger_,
               "Create signing context failed. (validator index={}, "
               "relay_parent={})",
               bd->data.payload.ix,
               bd->relay_parent);
      return;
    }
    SigningContext &context = res_sc.value();
    const auto buffer = context.signable(*hasher_, bd->data.payload.payload);

    auto res =
        crypto_provider_->verify(bd->data.signature,
                                 buffer,
                                 session_info.validators[bd->data.payload.ix]);
    if (res.has_error() || !res.value()) {
      SL_TRACE(
          logger_,
          "Signature validation failed. (validator index={}, relay_parent={})",
          bd->data.payload.ix,
          bd->relay_parent);
      return;
    }

    SL_TRACE(logger_,
             "Imported bitfield {} {}",
             bd->data.payload.ix,
             bd->relay_parent);
    bitfield_store_->putBitfield(bd->relay_parent, bd->data);
  }

  void ParachainProcessorImpl::process_vstaging_statement(
      const libp2p::peer::PeerId &peer_id,
      const network::vstaging::StatementDistributionMessage &msg) {
    SL_TRACE(
        logger_, "Incoming `StatementDistributionMessage`. (peer={})", peer_id);

    if (auto inner =
            if_type<const network::vstaging::BackedCandidateAcknowledgement>(
                msg)) {
      statement_distribution->handle_incoming_acknowledgement(peer_id,
                                                              inner->get());
    } else if (auto manifest =
                   if_type<const network::vstaging::BackedCandidateManifest>(
                       msg)) {
      statement_distribution->handle_incoming_manifest(peer_id,
                                                       manifest->get());
    } else if (auto stm =
                   if_type<const network::vstaging::
                               StatementDistributionMessageStatement>(msg)) {
      statement_distribution->handle_incoming_statement(peer_id, stm->get());
    } else {
      SL_ERROR(logger_, "Skipped message.");
    }
  }

  void ParachainProcessorImpl::process_legacy_statement(
      const libp2p::peer::PeerId &peer_id,
      const network::StatementDistributionMessage &msg) {
    if (auto statement_msg{boost::get<const network::Seconded>(&msg)}) {
      CHECK_OR_RET(canProcessParachains().has_value());
      if (auto r = isParachainValidator(statement_msg->relay_parent);
          r.has_error() || !r.value()) {
        return;
      }

      SL_TRACE(
          logger_, "Imported statement on {}", statement_msg->relay_parent);

      std::optional<StatementWithPVD> stm;
      if (auto ccr = if_type<const network::CommittedCandidateReceipt>(
              getPayload(statement_msg->statement).candidate_state)) {
        auto res_pvd = fetchPersistedValidationData(
            statement_msg->relay_parent, ccr->get().descriptor.para_id);
        if (res_pvd.has_error()) {
          SL_TRACE(logger_, "No pvd fetched. (error={})", res_pvd.error());
          return;
        }
        std::optional<runtime::PersistedValidationData> pvd =
            std::move(*res_pvd.value());
        if (!pvd) {
          SL_TRACE(logger_, "No pvd fetched.");
          return;
        }
        stm = StatementWithPVDSeconded{
            .committed_receipt = ccr->get(),
            .pvd = std::move(*pvd),
        };
      } else if (auto h = if_type<const CandidateHash>(
                     getPayload(statement_msg->statement).candidate_state)) {
        stm = StatementWithPVDValid{
            .candidate_hash = h->get(),
        };
      }

      handleStatement(statement_msg->relay_parent,
                      SignedFullStatementWithPVD{
                          .payload =
                              {
                                  .payload = std::move(*stm),
                                  .ix = statement_msg->statement.payload.ix,
                              },
                          .signature = statement_msg->statement.signature,
                      });
    } else {
      const auto large = boost::get<const network::LargeStatement>(&msg);
      SL_ERROR(logger_,
               "Ignoring LargeStatement about {} from {}",
               large->payload.payload.candidate_hash,
               peer_id);
    }
  }

  void ParachainProcessorImpl::onValidationProtocolMsg(
      const libp2p::peer::PeerId &peer_id,
      const network::VersionedValidatorProtocolMessage &message) {
    SL_TRACE(
        logger_, "Incoming validator protocol message. (peer={})", peer_id);
    visit_in_place(
        message,
        [&](const network::ValidatorProtocolMessage &m) {
          SL_TRACE(logger_, "V1");
          visit_in_place(
              m,
              [&](const network::BitfieldDistributionMessage &val) {
                process_bitfield_distribution(val);
              },
              [&](const network::StatementDistributionMessage &val) {
                process_legacy_statement(peer_id, val);
              },
              [&](const auto &) {});
        },
        [&](const network::vstaging::ValidatorProtocolMessage &m) {
          SL_TRACE(logger_, "V2");
          visit_in_place(
              m,
              [&](const network::vstaging::BitfieldDistributionMessage &val) {
                process_bitfield_distribution(val);
              },
              [&](const network::vstaging::StatementDistributionMessage &val) {
                process_vstaging_statement(peer_id, val);
              },
              [&](const auto &) {});
        },
        [&](const auto &m) { SL_WARN(logger_, "UNSUPPORTED Version"); });
  }

  template <typename F>
  void ParachainProcessorImpl::requestPoV(const libp2p::peer::PeerId &peer_id,
                                          const CandidateHash &candidate_hash,
                                          F &&callback) {
    /// TODO(iceseer): request PoV from validator, who seconded candidate
    /// But now we can assume, that if we received either `seconded` or `valid`
    /// from some peer, than we expect this peer has valid PoV, which we can
    /// request.

    logger_->info(
        "Requesting PoV.(candidate hash={}, peer={})", candidate_hash, peer_id);

    auto protocol = router_->getReqPovProtocol();
    protocol->request(peer_id, candidate_hash, std::forward<F>(callback));
  }

  void ParachainProcessorImpl::kickOffValidationWork(
      const RelayHash &relay_parent,
      AttestingData &attesting_data,
      const runtime::PersistedValidationData &persisted_validation_data,
      RelayParentState &parachain_state) {
    const auto candidate_hash{attesting_data.candidate.hash(*hasher_)};
    CHECK_OR_RET(!parachain_state.issued_statements.contains(candidate_hash));

    const auto &session_info =
        parachain_state.per_session_state->value().session_info;
    if (session_info.discovery_keys.size() <= attesting_data.from_validator) {
      SL_ERROR(logger_,
               "Invalid validator index.(relay_parent={}, validator_index={})",
               relay_parent,
               attesting_data.from_validator);
      return;
    }

    const auto &authority_id =
        session_info.discovery_keys[attesting_data.from_validator];
    if (auto peer = query_audi_->get(authority_id)) {
      auto pvd{persisted_validation_data};
      requestPoV(
          peer->id,
          candidate_hash,
          [candidate{attesting_data.candidate},
           pvd{std::move(pvd)},
           candidate_hash,
           wself{weak_from_this()},
           relay_parent,
           peer_id{peer->id}](auto &&pov_response_result) mutable {
            TRY_GET_OR_RET(self, wself.lock());
            auto parachain_state = self->tryGetStateByRelayParent(relay_parent);
            if (!parachain_state) {
              SL_TRACE(
                  self->logger_,
                  "After request pov no parachain state on relay_parent {}",
                  relay_parent);
              return;
            }

            if (!pov_response_result) {
              self->logger_->warn("Request PoV on relay_parent {} failed {}",
                                  relay_parent,
                                  pov_response_result.error());
              return;
            }

            network::ResponsePov &opt_pov = pov_response_result.value();
            auto p{boost::get<network::ParachainBlock>(&opt_pov)};
            if (!p) {
              self->logger_->warn("No PoV.(candidate={})", candidate_hash);
              self->onAttestNoPoVComplete(relay_parent, candidate_hash);
              return;
            }

            self->logger_->info(
                "PoV received.(relay_parent={}, candidate hash={}, peer={})",
                relay_parent,
                candidate_hash,
                peer_id);
            self->validateAsync(ValidationTaskType::kAttest,
                                candidate,
                                std::move(*p),
                                std::move(pvd),
                                relay_parent);
          });
    } else {
      SL_WARN(logger_,
              "No audi for PoV request. (relay_parent={}, candidate_hash={})",
              relay_parent,
              candidate_hash);
    }
  }

  std::optional<
      std::reference_wrapper<ParachainProcessorImpl::RelayParentState>>
  ParachainProcessorImpl::tryGetStateByRelayParent(
      const primitives::BlockHash &relay_parent) {
    const auto it = our_current_state_.state_by_relay_parent.find(relay_parent);
    if (it != our_current_state_.state_by_relay_parent.end()) {
      return it->second;
    }
    return std::nullopt;
  }

  outcome::result<
      std::reference_wrapper<ParachainProcessorImpl::RelayParentState>>
  ParachainProcessorImpl::getStateByRelayParent(
      const primitives::BlockHash &relay_parent) {
    if (auto per_relay_parent = tryGetStateByRelayParent(relay_parent)) {
      return *per_relay_parent;
    }
    return Error::OUT_OF_VIEW;
  }

  ParachainProcessorImpl::RelayParentState &
  ParachainProcessorImpl::storeStateByRelayParent(
      const primitives::BlockHash &relay_parent, RelayParentState &&val) {
    const auto &[it, inserted] =
        our_current_state_.state_by_relay_parent.insert(
            {relay_parent, std::move(val)});
    BOOST_ASSERT(inserted);
    return it->second;
  }

  void ParachainProcessorImpl::handleStatement(
      const primitives::BlockHash &relay_parent,
      const SignedFullStatementWithPVD &statement) {
    TRY_GET_OR_RET(opt_parachain_state, tryGetStateByRelayParent(relay_parent));

    auto &parachain_state = opt_parachain_state->get();
    const auto &assigned_core = parachain_state.assigned_core;
    auto &fallbacks = parachain_state.fallbacks;
    auto &awaiting_validation = parachain_state.awaiting_validation;
    auto &table_context = parachain_state.table_context;

    auto res = importStatement(relay_parent, statement, parachain_state);
    if (res.has_error()) {
      SL_TRACE(logger_,
               "Statement rejected. (relay_parent={}, error={}).",
               relay_parent,
               res.error());
      return;
    }

    post_import_statement_actions(relay_parent, parachain_state, res.value());
    if (auto summary = res.value()) {
      const auto &candidate_hash = summary->candidate;
      if (!assigned_core || summary->group_id != *assigned_core) {
        return;
      }

      SL_TRACE(logger_,
               "Registered incoming statement. (relay_parent={}, "
               "candidate_hash={}).",
               relay_parent,
               candidate_hash);
      std::optional<std::reference_wrapper<AttestingData>> attesting_ref =
          visit_in_place(
              parachain::getPayload(statement),
              [&](const StatementWithPVDSeconded &val)
                  -> std::optional<std::reference_wrapper<AttestingData>> {
                auto opt_candidate = backing_store_->getCadidateInfo(
                    relay_parent, candidate_hash);
                if (!opt_candidate) {
                  logger_->error("No candidate {}", candidate_hash);
                  return std::nullopt;
                }

                AttestingData attesting{
                    .candidate =
                        opt_candidate->get().candidate.to_plain(*hasher_),
                    .pov_hash = val.committed_receipt.descriptor.pov_hash,
                    .from_validator = statement.payload.ix,
                    .backing = {}};

                const auto &[it, _] = fallbacks.insert(
                    std::make_pair(candidate_hash, std::move(attesting)));
                return it->second;
              },
              [&](const StatementWithPVDValid &val)
                  -> std::optional<std::reference_wrapper<AttestingData>> {
                auto it = fallbacks.find(val.candidate_hash);
                if (it == fallbacks.end()) {
                  return std::nullopt;
                }

                const auto our_index =
                    utils::map(table_context.validator, [](const auto &signer) {
                      return signer->validatorIndex();
                    });
                if (our_index && *our_index == statement.payload.ix) {
                  return std::nullopt;
                }
                if (awaiting_validation.find(val.candidate_hash)
                    != awaiting_validation.end()) {
                  it->second.backing.push(statement.payload.ix);
                  return std::nullopt;
                }
                it->second.from_validator = statement.payload.ix;
                return it->second;
              },
              [&](const auto &)
                  -> std::optional<std::reference_wrapper<AttestingData>> {
                BOOST_ASSERT(!"Not used!");
                return std::nullopt;
              });

      if (attesting_ref) {
        auto it = our_current_state_.per_candidate.find(candidate_hash);
        if (it != our_current_state_.per_candidate.end()) {
          kickOffValidationWork(relay_parent,
                                attesting_ref->get(),
                                it->second.persisted_validation_data,
                                parachain_state);
        } else {
          SL_TRACE(logger_,
                   "Candidate not found.(relay_parent={}, candidate_hash={}).",
                   relay_parent,
                   candidate_hash);
        }
      }
    }
  }

  std::optional<BackingStore::ImportResult>
  ParachainProcessorImpl::importStatementToTable(
      const RelayHash &relay_parent,
      ParachainProcessorImpl::RelayParentState &relayParentState,
      GroupIndex group_id,
      const primitives::BlockHash &candidate_hash,
      const network::SignedStatement &statement) {
    SL_TRACE(
        logger_, "Import statement into table.(candidate={})", candidate_hash);
    return backing_store_->put(
        relay_parent,
        group_id,
        relayParentState.table_context.groups,
        statement,
        relayParentState.prospective_parachains_mode.has_value());
  }

  outcome::result<BlockNumber>
  ParachainProcessorImpl::get_block_number_under_construction(
      const RelayHash &relay_parent) const {
    OUTCOME_TRY(header, block_tree_->tryGetBlockHeader(relay_parent));
    if (not header) {
      return 0;
    }
    return header.value().number + 1;
  }

  bool ParachainProcessorImpl::bitfields_indicate_availability(
      size_t core_idx,
      const std::vector<BitfieldStore::SignedBitfield> &bitfields,
      const scale::BitVec &availability_) {
    scale::BitVec availability{availability_};
    const auto availability_len = availability.bits.size();

    for (const auto &bitfield : bitfields) {
      const auto validator_idx{size_t(bitfield.payload.ix)};
      if (validator_idx >= availability.bits.size()) {
        SL_WARN(logger_,
                "attempted to set a transverse bit at idx which is greater "
                "than bitfield size. (validator_idx={}, availability_len={})",
                validator_idx,
                availability_len);

        return false;
      }

      availability.bits[validator_idx] =
          availability.bits[validator_idx]
          || bitfield.payload.payload.bits[core_idx];
    }

    return 3 * approval::count_ones(availability)
        >= 2 * availability.bits.size();
  }

  std::vector<network::BackedCandidate>
  ParachainProcessorImpl::getBackedCandidates(const RelayHash &relay_parent) {
    SL_TRACE(logger_, "Get backed candidates. (relay_parent={})", relay_parent);

    auto relay_parent_state_opt = tryGetStateByRelayParent(relay_parent);
    if (!relay_parent_state_opt) {
      return {};
    }

    if (!relay_parent_state_opt->get().prospective_parachains_mode) {
      return backing_store_->get(relay_parent);
    }

    auto r = get_block_number_under_construction(relay_parent);
    if (r.has_error()) {
      return {};
    }
    BlockNumber block_number = r.value();

    using Ancestors = std::unordered_set<CandidateHash>;
    const auto &availability_cores =
        relay_parent_state_opt->get().availability_cores;

    std::map<ParachainId, size_t> scheduled_cores_per_para;
    std::unordered_map<ParachainId, Ancestors> ancestors;
    ancestors.reserve(availability_cores.size());

    const auto elastic_scaling_mvp =
        relay_parent_state_opt->get().inject_core_index;
    const auto bitfields = bitfield_store_->getBitfields(relay_parent);
    const auto cores_len =
        relay_parent_state_opt->get().availability_cores.size();

    for (size_t core_idx = 0; core_idx < cores_len; ++core_idx) {
      const runtime::CoreState &core =
          relay_parent_state_opt->get().availability_cores[core_idx];
      visit_in_place(
          core,
          [&](const network::ScheduledCore &scheduled_core) {
            scheduled_cores_per_para[scheduled_core.para_id] += 1;
          },
          [&](const runtime::OccupiedCore &occupied_core) {
            const bool is_available = bitfields_indicate_availability(
                core_idx, bitfields, occupied_core.availability);
            if (is_available) {
              ancestors[occupied_core.candidate_descriptor.para_id].insert(
                  occupied_core.candidate_hash);
              if (occupied_core.next_up_on_available) {
                scheduled_cores_per_para[occupied_core.next_up_on_available
                                             ->para_id] += 1;
              }
            } else if (occupied_core.time_out_at <= block_number) {
              if (occupied_core.next_up_on_time_out) {
                scheduled_cores_per_para[occupied_core.next_up_on_time_out
                                             ->para_id] += 1;
              }
            } else {
              ancestors[occupied_core.candidate_descriptor.para_id].insert(
                  occupied_core.candidate_hash);
            }
          },
          [&](const runtime::FreeCore &) {});
    }

    std::unordered_map<ParachainId, std::vector<std::pair<CandidateHash, Hash>>>
        selected_candidates;
    selected_candidates.reserve(scheduled_cores_per_para.size());

    auto ancestor_remove = [&](ParachainId para_id) -> Ancestors {
      auto it = ancestors.find(para_id);
      if (it == ancestors.end()) {
        return {};
      }

      auto result{std::move(it->second)};
      ancestors.erase(it);
      return result;
    };

    for (const auto &[para_id, core_count] : scheduled_cores_per_para) {
      auto para_ancestors = ancestor_remove(para_id);
      if (!elastic_scaling_mvp && core_count > 1) {
        continue;
      }

      std::unordered_set<CandidateHash> para_ancestors_vec(
          std::move_iterator(para_ancestors.begin()),
          std::move_iterator(para_ancestors.end()));
      auto response = prospective_parachains_->answerGetBackableCandidates(
          relay_parent, para_id, core_count, para_ancestors_vec);

      if (response.empty()) {
        SL_TRACE(logger_,
                 "No backable candidate returned by prospective parachains. "
                 "(relay_parent={}, para_id={})",
                 relay_parent,
                 para_id);
        continue;
      }

      selected_candidates.emplace(para_id, std::move(response));
    }
    SL_TRACE(logger_,
             "Got backable candidates. (count={})",
             selected_candidates.size());

    std::unordered_map<ParachainId, std::vector<BackingStore::BackedCandidate>>
        backed;
    backed.reserve(selected_candidates.size());

    for (const auto &[para_id, para_candidates] : selected_candidates) {
      for (const auto &[c_hash, r_hash] : para_candidates) {
        auto rp_state = tryGetStateByRelayParent(r_hash);
        if (!rp_state) {
          SL_TRACE(logger_,
                   "Requested candidate's relay parent is out of view. "
                   "(relay_parent={}, r_hash={}, c_hash={})",
                   relay_parent,
                   r_hash,
                   c_hash);
          break;
        }

        if (auto attested =
                attested_candidate(r_hash,
                                   c_hash,
                                   rp_state->get().table_context,
                                   rp_state->get().minimum_backing_votes)) {
          if (auto b =
                  table_attested_to_backed(std::move(*attested),
                                           rp_state->get().table_context,
                                           rp_state->get().inject_core_index)) {
            backed[para_id].emplace_back(std::move(*b));
          } else {
            SL_TRACE(logger_,
                     "Candidate not attested -> backed. "
                     "(relay_parent={}, r_state={}, c_hash={})",
                     relay_parent,
                     r_hash,
                     c_hash);
          }
        } else {
          SL_TRACE(logger_,
                   "Candidate not attested. "
                   "(relay_parent={}, r_state={}, c_hash={})",
                   relay_parent,
                   r_hash,
                   c_hash);
        }
      }
    }

    SL_TRACE(logger_,
             "Got backed candidates. (relay_parent={}, backed_len={})",
             relay_parent,
             backed.size());
    bool with_validation_code = false;
    std::vector<BackingStore::BackedCandidate> merged_candidates;
    merged_candidates.reserve(availability_cores.size());

    for (const auto &[_, para_candidates] : backed) {
      for (const auto &candidate : para_candidates) {
        if (candidate.candidate.commitments.opt_para_runtime) {
          if (with_validation_code) {
            break;
          }
          with_validation_code = true;
        }

        merged_candidates.emplace_back(candidate);
      }
    }

    SL_TRACE(logger_,
             "Selected backed candidates. (n_candidates={}, n_cores={}, "
             "relay_parent={})",
             merged_candidates.size(),
             availability_cores.size(),
             relay_parent);

    return merged_candidates;
  }

  std::optional<ParachainProcessorImpl::AttestedCandidate>
  ParachainProcessorImpl::attested(
      const network::CommittedCandidateReceipt &candidate,
      const BackingStore::StatementInfo &data,
      size_t validity_threshold) {
    const auto &validity_votes = data.validity_votes;
    const auto valid_votes = validity_votes.size();
    if (valid_votes < validity_threshold) {
      SL_TRACE(logger_,
               "Under threshold. (valid_votes={}, validity_threshold={})",
               valid_votes,
               validity_threshold);
      return std::nullopt;
    }

    std::vector<std::pair<ValidatorIndex, network::ValidityAttestation>>
        validity_votes_out;
    validity_votes_out.reserve(validity_votes.size());

    for (auto &[validator_index, validity_vote] : validity_votes) {
      auto validity_attestation = visit_in_place(
          validity_vote,
          [](const BackingStore::ValidityVoteIssued &val) {
            return network::ValidityAttestation{
                .kind = network::ValidityAttestation::Implicit{},
                .signature = ((ValidatorSignature &)val),
            };
          },
          [](const BackingStore::ValidityVoteValid &val) {
            return network::ValidityAttestation{
                .kind = network::ValidityAttestation::Explicit{},
                .signature = ((ValidatorSignature &)val),
            };
          });

      validity_votes_out.emplace_back(validator_index,
                                      std::move(validity_attestation));
    }

    return AttestedCandidate{
        .group_id = data.group_id,
        .candidate = candidate,
        .validity_votes = std::move(validity_votes_out),
    };
  }

  std::optional<ParachainProcessorImpl::AttestedCandidate>
  ParachainProcessorImpl::attested_candidate(
      const RelayHash &relay_parent,
      const CandidateHash &digest,
      const ParachainProcessorImpl::TableContext &context,
      uint32_t minimum_backing_votes) {
    if (auto opt_validity_votes =
            backing_store_->getCadidateInfo(relay_parent, digest)) {
      auto &data = opt_validity_votes->get();

      size_t len = std::numeric_limits<size_t>::max();
      if (auto it = context.groups.find(data.group_id);
          it != context.groups.end()) {
        len = it->second.size();
      } else {
        SL_TRACE(logger_,
                 "No table group. (relay_parent={}, group_id={})",
                 relay_parent,
                 data.group_id);
      }

      const auto v_threshold = std::min(len, size_t(minimum_backing_votes));
      return attested(data.candidate, data, v_threshold);
    }

    SL_TRACE(logger_, "No candidate info. (relay_parent={})", relay_parent);
    return std::nullopt;
  }

  std::optional<BackingStore::BackedCandidate>
  ParachainProcessorImpl::table_attested_to_backed(AttestedCandidate &&attested,
                                                   TableContext &table_context,
                                                   bool inject_core_index) {
    const auto core_index = attested.group_id;
    auto it = table_context.groups.find(core_index);
    if (it == table_context.groups.end()) {
      return std::nullopt;
    }

    const auto &group = it->second;
    scale::BitVec validator_indices{};
    validator_indices.bits.resize(group.size(), false);

    std::vector<std::pair<size_t, size_t>> vote_positions;
    vote_positions.reserve(attested.validity_votes.size());

    auto position = [](const auto &container,
                       const auto &val) -> std::optional<size_t> {
      for (size_t ix = 0; ix < container.size(); ++ix) {
        if (val == container[ix]) {
          return ix;
        }
      }
      return std::nullopt;
    };

    for (size_t orig_idx = 0; orig_idx < attested.validity_votes.size();
         ++orig_idx) {
      const auto &id = attested.validity_votes[orig_idx].first;
      if (auto p = position(group, id)) {
        validator_indices.bits[*p] = true;
        vote_positions.emplace_back(orig_idx, *p);
      } else {
        logger_->critical(
            "Logic error: Validity vote from table does not correspond to "
            "group.");
        return std::nullopt;
      }
    }
    std::ranges::sort(vote_positions, [](const auto &l, const auto &r) {
      return l.second < r.second;
    });

    std::vector<network::ValidityAttestation> validity_votes;
    validity_votes.reserve(vote_positions.size());
    for (const auto &[pos_in_votes, _pos_in_group] : vote_positions) {
      validity_votes.emplace_back(
          std::move(attested.validity_votes[pos_in_votes].second));
    }

    return BackingStore::BackedCandidate::from(
        std::move(attested.candidate),
        std::move(validity_votes),
        std::move(validator_indices),
        inject_core_index ? std::optional<CoreIndex>{core_index}
                          : std::optional<CoreIndex>{});
  }

  outcome::result<std::optional<BackingStore::ImportResult>>
  ParachainProcessorImpl::importStatement(
      const network::RelayHash &relay_parent,
      const SignedFullStatementWithPVD &statement,
      ParachainProcessorImpl::RelayParentState &rp_state) {
    const CandidateHash candidate_hash =
        candidateHashFrom(parachain::getPayload(statement), hasher_);

    SL_TRACE(logger_,
             "Importing statement.(relay_parent={}, validator_index={}, "
             "candidate_hash={})",
             relay_parent,
             statement.payload.ix,
             candidate_hash);

    if (auto seconded = if_type<const StatementWithPVDSeconded>(
            parachain::getPayload(statement));
        seconded
        && our_current_state_.per_candidate.find(candidate_hash)
               == our_current_state_.per_candidate.end()) {
      auto &candidate = seconded->get().committed_receipt;
      if (rp_state.prospective_parachains_mode) {
        if (!prospective_parachains_->introduce_seconded_candidate(
                candidate.descriptor.para_id,
                candidate,
                crypto::Hashed<runtime::PersistedValidationData,
                               32,
                               crypto::Blake2b_StreamHasher<32>>{
                    seconded->get().pvd},
                candidate_hash)) {
          return Error::REJECTED_BY_PROSPECTIVE_PARACHAINS;
        }
      }
      our_current_state_.per_candidate.insert(
          {candidate_hash,
           PerCandidateState{
               .persisted_validation_data = seconded->get().pvd,
               .seconded_locally = false,
               .para_id = seconded->get().committed_receipt.descriptor.para_id,
               .relay_parent =
                   seconded->get().committed_receipt.descriptor.relay_parent,
           }});
    }

    network::SignedStatement stmnt{
        .payload =
            {
                .payload = visit_in_place(
                    parachain::getPayload(statement),
                    [&](const StatementWithPVDSeconded &val) {
                      return network::CandidateState{val.committed_receipt};
                    },
                    [&](const StatementWithPVDValid &val) {
                      return network::CandidateState{val.candidate_hash};
                    }),
                .ix = statement.payload.ix,
            },
        .signature = statement.signature,
    };

    auto core =
        core_index_from_statement(rp_state.validator_to_group,
                                  rp_state.group_rotation_info,
                                  uint32_t(rp_state.availability_cores.size()),
                                  statement,
                                  rp_state.claim_queue);
    if (!core) {
      return Error::CORE_INDEX_UNAVAILABLE;
    };

    return importStatementToTable(
        relay_parent, rp_state, *core, candidate_hash, stmnt);
  }

  std::optional<CoreIndex> ParachainProcessorImpl::core_index_from_statement(
      const std::vector<std::optional<GroupIndex>> &validator_to_group,
      const runtime::GroupDescriptor &group_rotation_info,
      uint32_t n_cores,
      const SignedFullStatementWithPVD &statement,
      const runtime::ClaimQueueSnapshot &claim_queue) {
    const auto &compact_statement = getPayload(statement);
    const auto candidate_hash = candidateHashFrom(compact_statement, hasher_);

    SL_TRACE(
        logger_,
        "Extracting core index from statement. (candidate_hash={}, n_cores={})",
        candidate_hash,
        n_cores);

    const auto statement_validator_index = statement.payload.ix;
    if (statement_validator_index >= validator_to_group.size()) {
      SL_TRACE(
          logger_,
          "Invalid validator index. (candidate_hash={}, validator_to_group={}, "
          "statement_validator_index={}, n_cores={})",
          candidate_hash,
          validator_to_group.size(),
          statement_validator_index,
          n_cores);
      return std::nullopt;
    }

    const auto group_index = validator_to_group[statement_validator_index];
    if (!group_index) {
      SL_TRACE(logger_,
               "Invalid validator index. Empty group. (candidate_hash={}, "
               "statement_validator_index={}, n_cores={})",
               candidate_hash,
               statement_validator_index,
               n_cores);
      return std::nullopt;
    }

    const auto core_index =
        group_rotation_info.coreForGroup(*group_index, n_cores);

    if (size_t(core_index) > n_cores) {
      SL_WARN(logger_,
              "Invalid CoreIndex. (candidate_hash={}, core_index={}, "
              "validator={}, n_cores={})",
              candidate_hash,
              core_index,
              statement_validator_index,
              n_cores);
      return std::nullopt;
    }

    if (auto s =
            if_type<const StatementWithPVDSeconded>(getPayload(statement))) {
      const auto candidate_para_id =
          s->get().committed_receipt.descriptor.para_id;
      const auto assigned_paras = claim_queue.iter_claims_for_core(core_index);

      const bool any = (std::ranges::find(assigned_paras, candidate_para_id)
                        != assigned_paras.end());
      if (!any) {
        SL_DEBUG(logger_,
                 "Invalid CoreIndex, core is not assigned to this para_id. "
                 "(candidate_hash={}, core_index={}, para_id={})",
                 candidate_hash,
                 core_index,
                 candidate_para_id);
        return std::nullopt;
      }
      return core_index;
    }
    return core_index;
  }

  template <ParachainProcessorImpl::StatementType kStatementType>
  outcome::result<std::optional<SignedFullStatementWithPVD>>
  ParachainProcessorImpl::sign_import_and_distribute_statement(
      ParachainProcessorImpl::RelayParentState &rp_state,
      const ValidateAndSecondResult &validation_result) {
    if (auto statement =
            createAndSignStatement<kStatementType>(validation_result)) {
      metric_kagome_parachain_candidate_backing_signed_statements_total_->inc();
      const SignedFullStatementWithPVD stm = visit_in_place(
          getPayload(*statement).candidate_state,
          [&](const network::CommittedCandidateReceipt &receipt)
              -> SignedFullStatementWithPVD {
            return SignedFullStatementWithPVD{
                .payload =
                    {
                        .payload =
                            StatementWithPVDSeconded{
                                .committed_receipt = receipt,
                                .pvd = validation_result.pvd,
                            },
                        .ix = statement->payload.ix,
                    },
                .signature = statement->signature,
            };
          },
          [&](const network::CandidateHash &candidateHash)
              -> SignedFullStatementWithPVD {
            return SignedFullStatementWithPVD{
                .payload =
                    {
                        .payload =
                            StatementWithPVDValid{
                                .candidate_hash = candidateHash,
                            },
                        .ix = statement->payload.ix,
                    },
                .signature = statement->signature,
            };
          },
          [&](const auto &) -> SignedFullStatementWithPVD {
            return SignedFullStatementWithPVD{};
          });

      OUTCOME_TRY(
          summary,
          importStatement(validation_result.relay_parent, stm, rp_state));
      statement_distribution->share_local_statement(
          validation_result.relay_parent, stm);

      post_import_statement_actions(
          validation_result.relay_parent, rp_state, summary);
      return stm;
    }
    return std::nullopt;
  }

  void ParachainProcessorImpl::post_import_statement_actions(
      const RelayHash &relay_parent,
      ParachainProcessorImpl::RelayParentState &rp_state,
      std::optional<BackingStore::ImportResult> &summary) {
    CHECK_OR_RET(summary);
    SL_TRACE(logger_,
             "Import result.(candidate={}, para id={}, validity votes={})",
             summary->candidate,
             summary->group_id,
             summary->validity_votes);

    if (auto attested = attested_candidate(relay_parent,
                                           summary->candidate,
                                           rp_state.table_context,
                                           rp_state.minimum_backing_votes)) {
      const auto candidate_hash{candidateHash(*hasher_, attested->candidate)};

      if (rp_state.backed_hashes.insert(candidate_hash).second) {
        if (auto backed =
                table_attested_to_backed(std::move(*attested),
                                         rp_state.table_context,
                                         rp_state.inject_core_index)) {
          const auto para_id = backed->candidate.descriptor.para_id;
          SL_DEBUG(
              logger_,
              "Candidate backed.(candidate={}, para id={}, relay_parent={})",
              summary->candidate,
              summary->group_id,
              relay_parent);
          if (rp_state.prospective_parachains_mode) {
            prospective_parachains_->candidate_backed(para_id,
                                                      summary->candidate);
            statement_distribution->handle_backed_candidate_message(
                summary->candidate);
          } else {
            backing_store_->add(relay_parent, std::move(*backed));
          }
        } else {
          SL_TRACE(logger_,
                   "Cannot get BackedCandidate. (candidate_hash={})",
                   candidate_hash);
        }
      } else {
        SL_TRACE(logger_,
                 "Candidate already known. (candidate_hash={})",
                 candidate_hash);
      }
    } else {
      SL_TRACE(logger_, "No attested candidate.");
    }
  }

  template <ParachainProcessorImpl::StatementType kStatementType>
  std::optional<network::SignedStatement>
  ParachainProcessorImpl::createAndSignStatement(
      const ValidateAndSecondResult &validation_result) {
    static_assert(kStatementType == StatementType::kSeconded
                  || kStatementType == StatementType::kValid);

    auto parachain_state =
        tryGetStateByRelayParent(validation_result.relay_parent);
    if (!parachain_state) {
      logger_->error("Create and sign statement. No such relay_parent {}.",
                     validation_result.relay_parent);
      return std::nullopt;
    }

    if (!parachain_state->get().table_context.validator) {
      logger_->warn("We are not validators or we have no validator index.");
      return std::nullopt;
    }

    if constexpr (kStatementType == StatementType::kSeconded) {
      return createAndSignStatementFromPayload(
          network::Statement{
              network::CandidateState{network::CommittedCandidateReceipt{
                  .descriptor = validation_result.candidate.descriptor,
                  .commitments = *validation_result.commitments}}},
          parachain_state->get());
    } else if constexpr (kStatementType == StatementType::kValid) {
      return createAndSignStatementFromPayload(
          network::Statement{network::CandidateState{
              validation_result.candidate.hash(*hasher_)}},
          parachain_state->get());
    }
  }

  template <typename T>
  std::optional<network::SignedStatement>
  ParachainProcessorImpl::createAndSignStatementFromPayload(
      T &&payload, RelayParentState &parachain_state) {
    /// TODO(iceseer):
    /// https://github.com/paritytech/polkadot/blob/master/primitives/src/v2/mod.rs#L1535-L1545
    auto sign_result = (*parachain_state.table_context.validator)
                           ->sign(std::forward<T>(payload));
    if (sign_result.has_error()) {
      logger_->error(
          "Unable to sign Commited Candidate Receipt. Failed with error: {}",
          sign_result.error());
      return std::nullopt;
    }

    return sign_result.value();
  }

  void ParachainProcessorImpl::onIncomingCollator(
      const libp2p::peer::PeerId &peer_id,
      network::CollatorPublicKey pubkey,
      network::ParachainId para_id) {
    pm_->setCollating(peer_id, pubkey, para_id);
  }

  void ParachainProcessorImpl::notify_collation_seconded(
      const libp2p::peer::PeerId &peer_id,
      network::CollationVersion version,
      const RelayHash &relay_parent,
      const SignedFullStatementWithPVD &statement) {
    logger_->info("Send Seconded to collator.(peer={}, relay parent={})",
                  peer_id,
                  relay_parent);

    network::SignedStatement stm = visit_in_place(
        getPayload(statement),
        [&](const StatementWithPVDSeconded &s) -> network::SignedStatement {
          return {
              .payload =
                  {
                      .payload = network::CandidateState{s.committed_receipt},
                      .ix = statement.payload.ix,
                  },
              .signature = statement.signature,
          };
        },
        [&](const StatementWithPVDValid &s) -> network::SignedStatement {
          return {
              .payload =
                  {
                      .payload = network::CandidateState{s.candidate_hash},
                      .ix = statement.payload.ix,
                  },
              .signature = statement.signature,
          };
        });

    router_->getCollationProtocol()->write(peer_id,
                                           network::Seconded{
                                               .relay_parent = relay_parent,
                                               .statement = std::move(stm),
                                           });
  }

  void ParachainProcessorImpl::notifyInvalid(
      const primitives::BlockHash &parent,
      const network::CandidateReceipt &candidate_receipt) {
    our_current_state_.validator_side.blocked_from_seconding.erase(
        BlockedCollationId(candidate_receipt.descriptor.para_id,
                           candidate_receipt.descriptor.para_head_hash));

    auto fetched_collation =
        network::FetchedCollation::from(candidate_receipt, *hasher_);
    const auto &candidate_hash = fetched_collation.candidate_hash;

    auto it = our_current_state_.validator_side.fetched_candidates.find(
        fetched_collation);
    CHECK_OR_RET(it
                 != our_current_state_.validator_side.fetched_candidates.end());

    if (!it->second.pending_collation.commitments_hash
        || *it->second.pending_collation.commitments_hash
               != candidate_receipt.commitments_hash) {
      SL_ERROR(logger_,
               "Reported invalid candidate for unknown `pending_candidate`! "
               "(relay_parent={}, candidate_hash={})",
               parent,
               candidate_hash);
      return;
    }

    auto id = it->second.collator_id;
    our_current_state_.validator_side.fetched_candidates.erase(it);

    /// TODO(iceseer): reduce collator's reputation
    /// https://github.com/qdrvm/kagome/issues/2134
    dequeue_next_collation_and_fetch(parent, {id, candidate_hash});
  }

  void ParachainProcessorImpl::notifySeconded(
      const primitives::BlockHash &parent,
      const SignedFullStatementWithPVD &statement) {
    auto seconded =
        if_type<const StatementWithPVDSeconded>(getPayload(statement));
    if (!seconded) {
      SL_TRACE(logger_,
               "Seconded message received with a `Valid` statement. "
               "(relay_parent={})",
               parent);
      return;
    }

    auto output_head_data =
        seconded->get().committed_receipt.commitments.para_head;
    auto output_head_data_hash =
        seconded->get().committed_receipt.descriptor.para_head_hash;
    auto fetched_collation = network::FetchedCollation::from(
        seconded->get().committed_receipt.to_plain(*hasher_), *hasher_);
    auto it = our_current_state_.validator_side.fetched_candidates.find(
        fetched_collation);
    if (it == our_current_state_.validator_side.fetched_candidates.end()) {
      SL_TRACE(logger_,
               "Collation has been seconded, but the relay parent is "
               "deactivated. (relay_parent={})",
               parent);
      return;
    }

    auto collation_event{std::move(it->second)};
    our_current_state_.validator_side.fetched_candidates.erase(it);

    auto &collator_id = collation_event.collator_id;
    auto &pending_collation = collation_event.pending_collation;

    auto &relay_parent = pending_collation.relay_parent;
    auto &peer_id = pending_collation.peer_id;
    auto &prospective_candidate = pending_collation.prospective_candidate;

    if (auto peer_data = pm_->getPeerState(peer_id)) {
      network::CollationVersion version = network::CollationVersion::VStaging;
      if (peer_data->get().collation_version) {
        version = *peer_data->get().collation_version;
      }
      notify_collation_seconded(peer_id, version, relay_parent, statement);
    }

    if (auto rp_state = tryGetStateByRelayParent(parent)) {
      rp_state->get().collations.status = CollationStatus::Seconded;
      rp_state->get().collations.note_seconded();
    }

    second_unblocked_collations(
        fetched_collation.para_id, output_head_data, output_head_data_hash);

    const auto maybe_candidate_hash = utils::map(
        prospective_candidate, [](const auto &v) { return v.candidate_hash; });

    dequeue_next_collation_and_fetch(parent,
                                     {collator_id, maybe_candidate_hash});

    /// TODO(iceseer): Bump collator reputation
  }

  bool ParachainProcessorImpl::isValidatingNode() const {
    return app_config_.roles().isAuthority();
  }

  void ParachainProcessorImpl::onValidationComplete(
      const ValidateAndSecondResult &validation_result) {
    logger_->trace("On validation complete. (relay parent={})",
                   validation_result.relay_parent);

    TRY_GET_OR_RET(opt_parachain_state,
                   tryGetStateByRelayParent(validation_result.relay_parent));
    auto &parachain_state = opt_parachain_state->get();
    const auto candidate_hash = validation_result.candidate.hash(*hasher_);

    if (!validation_result.result) {
      SL_WARN(logger_,
              "Candidate {} validation failed with: {}",
              candidate_hash,
              validation_result.result.error());
      notifyInvalid(validation_result.candidate.descriptor.relay_parent,
                    validation_result.candidate);
      return;
    }

    CHECK_OR_RET(!parachain_state.issued_statements.contains(candidate_hash));
    logger_->trace("Second candidate complete. (candidate={}, relay parent={})",
                   candidate_hash,
                   validation_result.relay_parent);

    metric_kagome_parachain_candidate_backing_candidates_seconded_total_->inc();

    const auto parent_head_data_hash =
        hasher_->blake2b_256(validation_result.pvd.parent_head);
    const auto ph =
        hasher_->blake2b_256(validation_result.commitments->para_head);
    CHECK_OR_RET(parent_head_data_hash != ph);

    HypotheticalCandidateComplete hypothetical_candidate{
        .candidate_hash = candidate_hash,
        .receipt =
            network::CommittedCandidateReceipt{
                .descriptor = validation_result.candidate.descriptor,
                .commitments = *validation_result.commitments,
            },
        .persisted_validation_data = validation_result.pvd,
    };

    TRY_GET_OR_RET(hypothetical_membership,
                   seconding_sanity_check(hypothetical_candidate));

    auto res = sign_import_and_distribute_statement<StatementType::kSeconded>(
        parachain_state, validation_result);
    if (res.has_error()) {
      SL_WARN(logger_,
              "Attempted to second candidate but was rejected by prospective "
              "parachains. (candidate_hash={}, relay_parent={}, error={})",
              candidate_hash,
              validation_result.relay_parent,
              res.error());
      notifyInvalid(validation_result.candidate.descriptor.relay_parent,
                    validation_result.candidate);
      return;
    }

    CHECK_OR_RET(res.value());
    auto &stmt = *res.value();
    if (auto it = our_current_state_.per_candidate.find(candidate_hash);
        it != our_current_state_.per_candidate.end()) {
      it->second.seconded_locally = true;
    } else {
      SL_WARN(logger_,
              "Missing `per_candidate` for seconded candidate. (candidate "
              "hash={})",
              candidate_hash);
    }

    for (const auto &leaf : *hypothetical_membership) {
      auto it = our_current_state_.per_leaf.find(leaf);
      if (it == our_current_state_.per_leaf.end()) {
        SL_WARN(logger_,
                "Missing `per_leaf` for known active leaf. (leaf={})",
                leaf);
        continue;
      }

      ActiveLeafState &leaf_data = it->second;
      add_seconded_candidate(leaf_data,
                             validation_result.candidate.descriptor.para_id);
    }

    parachain_state.issued_statements.insert(candidate_hash);
    notifySeconded(validation_result.relay_parent, stmt);
  }

  outcome::result<std::vector<network::ErasureChunk>>
  ParachainProcessorImpl::validateErasureCoding(
      const runtime::AvailableData &validating_data, size_t n_validators) {
    return toChunks(n_validators, validating_data);
  }

  void ParachainProcessorImpl::notifyAvailableData(
      std::vector<network::ErasureChunk> &&chunks,
      const primitives::BlockHash &relay_parent,
      const network::CandidateHash &candidate_hash,
      const network::ParachainBlock &pov,
      const runtime::PersistedValidationData &data) {
    makeTrieProof(chunks);
    /// TODO(iceseer): remove copy

    av_store_->storeData(
        relay_parent, candidate_hash, std::move(chunks), pov, data);
    logger_->trace("Put chunks set.(candidate={})", candidate_hash);
  }

  void ParachainProcessorImpl::makeAvailable(
      ValidationTaskType kMode,
      const primitives::BlockHash &candidate_hash,
      ValidateAndSecondResult &&validate_and_second_result) {
    TRY_GET_OR_RET(
        parachain_state,
        tryGetStateByRelayParent(validate_and_second_result.relay_parent));
    SL_INFO(logger_,
            "Async validation complete.(relay parent={}, para_id={})",
            validate_and_second_result.relay_parent,
            validate_and_second_result.candidate.descriptor.para_id);

    parachain_state->get().awaiting_validation.erase(candidate_hash);
    auto q{std::move(validate_and_second_result)};
    if (kMode == ValidationTaskType::kSecond) {
      onValidationComplete(q);
    } else {
      onAttestComplete(q);
    }
  }

  void ParachainProcessorImpl::validateAsync(
<<<<<<< HEAD
      ValidationTaskType kMode,
      const network::CandidateReceipt &candidate,
      const network::ParachainBlock &pov,
      const runtime::PersistedValidationData &pvd,
      const primitives::BlockHash &) {
    const auto relay_parent = candidate.descriptor.relay_parent;
=======
      network::CandidateReceipt candidate,
      network::ParachainBlock &&pov,
      runtime::PersistedValidationData &&pvd,
      const primitives::BlockHash &_relay_parent) {
    REINVOKE(*main_pool_handler_,
             validateAsync<kMode>,
             candidate,
             std::move(pov),
             std::move(pvd),
             _relay_parent);
    const auto relay_parent = candidate.descriptor.relay_parent;

>>>>>>> 07b82c1f
    TRY_GET_OR_RET(parachain_state,
                   tryGetStateByRelayParent(candidate.descriptor.relay_parent));
    const auto candidate_hash{candidate.hash(*hasher_)};
    if (kMode == ValidationTaskType::kAttest) {
      CHECK_OR_RET(
          !parachain_state->get().issued_statements.contains(candidate_hash));
    }

    CHECK_OR_RET(parachain_state->get()
                     .awaiting_validation.insert(candidate_hash)
                     .second);
    SL_INFO(logger_,
            "Starting validation task.(para id={}, "
            "relay parent={}, candidate_hash={})",
            candidate.descriptor.para_id,
            relay_parent,
            candidate_hash);

    /// TODO(iceseer): do https://github.com/qdrvm/kagome/issues/1888
    /// checks if we still need to execute parachain task
    auto _measure = std::make_shared<TicToc>("Parachain validation", logger_);
    pvf_->pvf(
        candidate,
        pov,
        pvd,
        [weak_self{weak_from_this()},
         kMode,
         candidate,
         pov,
         pvd,
         relay_parent,
         n_validators{parachain_state->get().table_context.validators.size()},
         _measure,
         candidate_hash](outcome::result<Pvf::Result> r) mutable {
          TRY_GET_OR_RET(self, weak_self.lock());
          self->on_pvf_result_received(kMode,
                                       n_validators,
                                       candidate,
                                       pov,
                                       pvd,
                                       relay_parent,
                                       candidate_hash,
                                       r);
        });
  }

  void ParachainProcessorImpl::on_pvf_result_received(
      ValidationTaskType kMode,
      size_t n_validators,
      const network::CandidateReceipt &candidate,
      const network::ParachainBlock &pov,
      const runtime::PersistedValidationData &pvd,
      const primitives::BlockHash &relay_parent,
      const Hash &candidate_hash,
      const outcome::result<Pvf::Result> &validation_result) {
    if (!validation_result) {
      SL_WARN(logger_,
              "Candidate {} on relay_parent {}, para_id {} validation failed "
              "with "
              "error: {}",
              candidate_hash,
              candidate.descriptor.relay_parent,
              candidate.descriptor.para_id,
              validation_result.error());
      return;
    }

    const auto &[comms, data] = validation_result.value();
    runtime::AvailableData available_data{
        .pov = pov,
        .validation_data = data,
    };

    auto chunks_res = validateErasureCoding(available_data, n_validators);
    if (chunks_res.has_error()) {
      SL_WARN(logger_,
              "Erasure coding validation failed. (error={})",
              chunks_res.error());
      return;
    }
    auto &chunks = chunks_res.value();

    notifyAvailableData(std::move(chunks),
                        relay_parent,
                        candidate_hash,
                        available_data.pov,
                        available_data.validation_data);

    makeAvailable(
        kMode,
        candidate_hash,
        ValidateAndSecondResult{
            .result = outcome::success(),
            .relay_parent = relay_parent,
            .commitments = std::make_shared<network::CandidateCommitments>(
                std::move(comms)),
            .candidate = candidate,
            .pov = std::move(available_data.pov),
            .pvd = std::move(pvd),
        });
  }

  void ParachainProcessorImpl::onAttestComplete(
      const ValidateAndSecondResult &result) {
    TRY_GET_OR_RET(parachain_state,
                   tryGetStateByRelayParent(result.relay_parent));
    SL_INFO(logger_,
            "Attest complete.(relay parent={}, para id={})",
            result.relay_parent,
            result.candidate.descriptor.para_id);

    const auto candidate_hash = result.candidate.hash(*hasher_);
    parachain_state->get().fallbacks.erase(candidate_hash);

    if (!parachain_state->get().issued_statements.contains(candidate_hash)) {
      if (result.result) {
        if (const auto r =
                sign_import_and_distribute_statement<StatementType::kValid>(
                    parachain_state->get(), result);
            r.has_error()) {
          SL_WARN(logger_,
                  "Sign import and distribute failed. (relay_parent={}, "
                  "candidate_hash={}, para_id={}, error={})",
                  result.relay_parent,
                  candidate_hash,
                  result.candidate.descriptor.para_id,
                  r.error());
          return;
        }
      }
      parachain_state->get().issued_statements.insert(candidate_hash);
    }
  }

  void ParachainProcessorImpl::onAttestNoPoVComplete(
      const network::RelayHash &relay_parent,
      const CandidateHash &candidate_hash) {
    TRY_GET_OR_RET(parachain_state, tryGetStateByRelayParent(relay_parent));

    auto it = parachain_state->get().fallbacks.find(candidate_hash);
    CHECK_OR_RET(it != parachain_state->get().fallbacks.end());

    /// TODO(iceseer): make rotation on validators
    AttestingData &attesting = it->second;
    if (!attesting.backing.empty()) {
      attesting.from_validator = attesting.backing.front();
      attesting.backing.pop();
      auto it = our_current_state_.per_candidate.find(candidate_hash);
      if (it != our_current_state_.per_candidate.end()) {
        kickOffValidationWork(relay_parent,
                              attesting,
                              it->second.persisted_validation_data,
                              *parachain_state);
      }
    }
  }

  void ParachainProcessorImpl::prune_old_advertisements(
      const parachain::ImplicitView &implicit_view,
      const std::unordered_map<Hash, ProspectiveParachainsModeOpt>
          &active_leaves,
      const std::unordered_map<primitives::BlockHash, RelayParentState>
          &per_relay_parent) {
    pm_->enumeratePeerState(
        [&](const libp2p::peer::PeerId &peer, network::PeerState &ps) {
          if (ps.collator_state) {
            auto &peer_state = *ps.collator_state;
            for (auto it = peer_state.advertisements.begin();
                 it != peer_state.advertisements.end();) {
              const auto &hash = it->first;

              bool res = false;
              if (auto i = per_relay_parent.find(hash);
                  i != per_relay_parent.end()) {
                const auto &s = i->second;
                res = isRelayParentInImplicitView(hash,
                                                  s.prospective_parachains_mode,
                                                  implicit_view,
                                                  active_leaves,
                                                  peer_state.para_id);
              }

              if (res) {
                ++it;
              } else {
                it = peer_state.advertisements.erase(it);
              }
            }
          }

          return true;
        });
  }

  bool ParachainProcessorImpl::isRelayParentInImplicitView(
      const RelayHash &relay_parent,
      const ProspectiveParachainsModeOpt &relay_parent_mode,
      const ImplicitView &implicit_view,
      const std::unordered_map<Hash, ProspectiveParachainsModeOpt>
          &active_leaves,
      ParachainId para_id) {
    if (!relay_parent_mode) {
      return active_leaves.contains(relay_parent);
    }

    for (const auto &[hash, mode] : active_leaves) {
      if (mode) {
        if (const auto k = implicit_view.known_allowed_relay_parents_under(
                hash, para_id)) {
          for (const auto &h : *k) {
            if (h == relay_parent) {
              return true;
            }
          }
        }
      }
    }
    return false;
  }

  outcome::result<std::pair<CollatorId, ParachainId>>
  ParachainProcessorImpl::insertAdvertisement(
      network::PeerState &peer_data,
      const RelayHash &on_relay_parent,
      const ProspectiveParachainsModeOpt &relay_parent_mode,
      const std::optional<std::reference_wrapper<const CandidateHash>>
          &candidate_hash) {
    if (!peer_data.collator_state) {
      SL_WARN(logger_, "Undeclared collator.");
      return Error::UNDECLARED_COLLATOR;
    }

    if (!isRelayParentInImplicitView(
            on_relay_parent,
            relay_parent_mode,
            *our_current_state_.implicit_view,
            our_current_state_.validator_side.active_leaves,
            peer_data.collator_state->para_id)) {
      SL_TRACE(logger_, "Out of view. (relay_parent={})", on_relay_parent);
      return Error::OUT_OF_VIEW;
    }

    if (!relay_parent_mode) {
      if (peer_data.collator_state->advertisements.contains(on_relay_parent)) {
        return Error::DUPLICATE;
      }

      if (candidate_hash) {
        peer_data.collator_state->advertisements[on_relay_parent] = {
            *candidate_hash};
      }
    } else if (candidate_hash) {
      auto &candidates =
          peer_data.collator_state->advertisements[on_relay_parent];
      if (candidates.size() > relay_parent_mode->max_candidate_depth) {
        return Error::PEER_LIMIT_REACHED;
      }
      auto [_, inserted] = candidates.insert(*candidate_hash);
      if (!inserted) {
        return Error::DUPLICATE;
      }
    } else {
      return Error::PROTOCOL_MISMATCH;
    }

    peer_data.collator_state->last_active = std::chrono::system_clock::now();
    return std::make_pair(peer_data.collator_state->collator_id,
                          peer_data.collator_state->para_id);
  }

  // Attempt to kick off the seconding process for a pending collation
  outcome::result<bool> ParachainProcessorImpl::kick_off_seconding(
      network::PendingCollationFetch &&pending_collation_fetch) {
<<<<<<< HEAD
=======
    // Ensure this function is running in the main thread
    BOOST_ASSERT(main_pool_handler_->isInCurrentThread());

    // Extract necessary data from the pending collation fetch
>>>>>>> 07b82c1f
    auto &collation_event = pending_collation_fetch.collation_event;
    auto pending_collation = collation_event.pending_collation;
    auto relay_parent = pending_collation.relay_parent;

    // Retrieve the state associated with the relay parent
    OUTCOME_TRY(per_relay_parent, getStateByRelayParent(relay_parent));

    // Perform a sanity check on the descriptor version
    OUTCOME_TRY(descriptorVersionSanityCheck(
        pending_collation_fetch.candidate_receipt.descriptor,
        per_relay_parent.get().v2_receipts,
        per_relay_parent.get().current_core,
        per_relay_parent.get().per_session_state->value().session));

    // Check if the collation has already been fetched
    auto &collations = per_relay_parent.get().collations;
    auto fetched_collation = network::FetchedCollation::from(
        pending_collation_fetch.candidate_receipt, *hasher_);

    if (our_current_state_.validator_side.fetched_candidates.contains(
            fetched_collation)) {
      return Error::DUPLICATE;
    }

    // Set the commitments hash for the pending collation
    collation_event.pending_collation.commitments_hash =
        pending_collation_fetch.candidate_receipt.commitments_hash;

    // Determine the collation version and prospective candidate status
    const bool is_collator_v2 = (collation_event.collator_protocol_version
                                 == network::CollationVersion::VStaging);
    const bool have_prospective_candidate =
        collation_event.pending_collation.prospective_candidate.has_value();
    const bool async_backing_en =
        per_relay_parent.get().prospective_parachains_mode.has_value();

    // Initialize optional variables for validation data and parent head hash
    std::optional<runtime::PersistedValidationData> maybe_pvd;
    std::optional<Hash> maybe_parent_head_hash;
    std::optional<HeadData> &maybe_parent_head =
        pending_collation_fetch.maybe_parent_head_data;

    // Fetch prospective validation data if applicable
    if (is_collator_v2 && have_prospective_candidate && async_backing_en) {
      OUTCOME_TRY(pvd,
                  requestProspectiveValidationData(
                      relay_parent,
                      collation_event.pending_collation.prospective_candidate
                          ->parent_head_data_hash,
                      pending_collation.para_id,
                      pending_collation_fetch.maybe_parent_head_data));
      maybe_pvd = pvd;

      if (pending_collation_fetch.maybe_parent_head_data) {
        maybe_parent_head_hash.emplace(
            collation_event.pending_collation.prospective_candidate
                ->parent_head_data_hash);
      }
    } else if ((is_collator_v2 && have_prospective_candidate)
               || !is_collator_v2) {
      // Fetch persisted validation data if applicable
      OUTCOME_TRY(
          pvd,
          requestPersistedValidationData(
              pending_collation_fetch.candidate_receipt.descriptor.relay_parent,
              pending_collation_fetch.candidate_receipt.descriptor.para_id));
      maybe_pvd = pvd;
      maybe_parent_head_hash = std::nullopt;
    } else {
      return outcome::success(false);
    }

    // Handle cases where validation data is not found
    std::optional<std::reference_wrapper<runtime::PersistedValidationData>> pvd;
    if (maybe_pvd) {
      pvd = *maybe_pvd;
    } else if (!maybe_pvd && !maybe_parent_head && maybe_parent_head_hash) {
      const network::PendingCollationFetch blocked_collation{
          .collation_event = std::move(collation_event),
          .candidate_receipt = pending_collation_fetch.candidate_receipt,
          .pov = std::move(pending_collation_fetch.pov),
          .maybe_parent_head_data = std::nullopt,
      };
      SL_TRACE(logger_,
               "Collation having parent head data hash {} is blocked from "
               "seconding. Waiting on its parent to be validated. "
               "(candidate_hash={}, relay_parent={})",
               *maybe_parent_head_hash,
               blocked_collation.candidate_receipt.hash(*hasher_),
               blocked_collation.candidate_receipt.descriptor.relay_parent);
      our_current_state_.validator_side
          .blocked_from_seconding[BlockedCollationId(
              blocked_collation.candidate_receipt.descriptor.para_id,
              *maybe_parent_head_hash)]
          .emplace_back(blocked_collation);

      return outcome::success(false);
    } else {
      return Error::PERSISTED_VALIDATION_DATA_NOT_FOUND;
    }

    // Perform a sanity check on the fetched collation
    OUTCOME_TRY(fetched_collation_sanity_check(
        collation_event.pending_collation,
        pending_collation_fetch.candidate_receipt,
        pvd->get(),
        maybe_parent_head && maybe_parent_head_hash
            ? std::make_pair(std::cref(*maybe_parent_head),
                             std::cref(*maybe_parent_head_hash))
            : std::optional<std::pair<std::reference_wrapper<const HeadData>,
                                      std::reference_wrapper<const Hash>>>{}));

    // Retrieve the state associated with the relay parent again
    OUTCOME_TRY(
        rp_state,
        getStateByRelayParent(
            pending_collation_fetch.candidate_receipt.descriptor.relay_parent));
    std::optional<std::reference_wrapper<const std::vector<ParachainId>>>
        assigned_paras;
    if (rp_state.get().assigned_core) {
      const auto &claimes = rp_state.get().claim_queue.claimes;
      auto it = claimes.find(*rp_state.get().assigned_core);
      if (it != claimes.end()) {
        assigned_paras = std::cref(it->second);
      }
    }

    // Check if the para ID is within the assigned paras
    if (!assigned_paras
        || std::ranges::find(
               assigned_paras->get(),
               pending_collation_fetch.candidate_receipt.descriptor.para_id)
               == assigned_paras->get().end()) {
      SL_INFO(
          logger_,
          "Subsystem asked to second for para outside of our assignment.(para "
          "id={}, "
          "relay parent={})",
          pending_collation_fetch.candidate_receipt.descriptor.para_id,
          pending_collation_fetch.candidate_receipt.descriptor.relay_parent);
      return outcome::success(false);
    }

    // Set the collation status to waiting on validation and start async
    // validation
    collations.status = CollationStatus::WaitingOnValidation;
    validateAsync(ValidationTaskType::kSecond,
                  pending_collation_fetch.candidate_receipt,
                  std::move(pending_collation_fetch.pov),
                  std::move(pvd->get()),
                  relay_parent);

    // Store the fetched collation in the current state
    our_current_state_.validator_side.fetched_candidates.emplace(
        fetched_collation, collation_event);
    return outcome::success(true);
  }

  ParachainProcessorImpl::SecondingAllowed
  ParachainProcessorImpl::seconding_sanity_check(
      const HypotheticalCandidate &hypothetical_candidate) {
    const auto &active_leaves = our_current_state_.per_leaf;
    const auto &implicit_view = *our_current_state_.implicit_view;

    std::vector<Hash> leaves_for_seconding;
    const auto candidate_para = candidatePara(hypothetical_candidate);
    const auto candidate_relay_parent = relayParent(hypothetical_candidate);
    const auto candidate_hash = candidateHash(hypothetical_candidate);

    auto proc_response = [&](bool is_member_or_potential, const Hash &head) {
      if (!is_member_or_potential) {
        SL_TRACE(logger_,
                 "Refusing to second candidate at leaf. Is not a potential "
                 "member. (candidate_hash={}, leaf_hash={})",
                 candidate_hash.get(),
                 head);
      } else {
        leaves_for_seconding.emplace_back(head);
      }
    };

    for (const auto &[head, leaf_state] : active_leaves) {
      if (is_type<ProspectiveParachainsMode>(leaf_state)) {
        const auto allowed_parents_for_para =
            implicit_view.known_allowed_relay_parents_under(
                head, {candidate_para.get()});
        if (!allowed_parents_for_para
            || std::find(allowed_parents_for_para->begin(),
                         allowed_parents_for_para->end(),
                         candidate_relay_parent.get())
                   == allowed_parents_for_para->end()) {
          continue;
        }

        bool is_member_or_potential = false;
        for (auto &&[candidate, leaves] :
             prospective_parachains_->answer_hypothetical_membership_request(
                 std::span<const HypotheticalCandidate>{&hypothetical_candidate,
                                                        1},
                 {{head}})) {
          if (candidateHash(candidate).get() != candidate_hash.get()) {
            continue;
          }

          for (const auto &leaf : leaves) {
            if (leaf == head) {
              is_member_or_potential = true;
              break;
            }
          }

          if (is_member_or_potential) {
            break;
          }
        }

        proc_response(is_member_or_potential, head);
      } else {
        if (head == candidate_relay_parent.get()) {
          if (auto seconded = if_type<const SecondedList>(leaf_state)) {
            if (seconded->get().contains(candidate_para.get())) {
              return std::nullopt;
            }
          }

          proc_response(true, head);
        }
      }
    }

    if (leaves_for_seconding.empty()) {
      return std::nullopt;
    }

    return leaves_for_seconding;
  }

  bool ParachainProcessorImpl::canSecond(ParachainId candidate_para_id,
                                         const Hash &relay_parent,
                                         const CandidateHash &candidate_hash,
                                         const Hash &parent_head_data_hash) {
    auto per_relay_parent = tryGetStateByRelayParent(relay_parent);
    if (per_relay_parent) {
      if (per_relay_parent->get().prospective_parachains_mode) {
        if (auto seconding_allowed =
                seconding_sanity_check(HypotheticalCandidateIncomplete{
                    .candidate_hash = candidate_hash,
                    .candidate_para = candidate_para_id,
                    .parent_head_data_hash = parent_head_data_hash,
                    .candidate_relay_parent = relay_parent})) {
          return !seconding_allowed->empty();
        }
      }
    }
    return false;
  }

  void ParachainProcessorImpl::printStoragesLoad() {
    SL_TRACE(logger_,
             "[Parachain storages statistics]:"
             "\n\t-> state_by_relay_parent={}"
             "\n\t-> per_leaf={}"
             "\n\t-> per_candidate={}"
             "\n\t-> active_leaves={}"
             "\n\t-> collation_requests_cancel_handles={}"
             "\n\t-> validator_side.fetched_candidates={}",
             our_current_state_.state_by_relay_parent.size(),
             our_current_state_.per_leaf.size(),
             our_current_state_.per_candidate.size(),
             our_current_state_.validator_side.active_leaves.size(),
             our_current_state_.collation_requests_cancel_handles.size(),
             our_current_state_.validator_side.fetched_candidates.size());
    if (our_current_state_.implicit_view) {
      our_current_state_.implicit_view->printStoragesLoad();
    }
    prospective_parachains_->printStoragesLoad();
    bitfield_store_->printStoragesLoad();
    backing_store_->printStoragesLoad();
    av_store_->printStoragesLoad();
  }

  void ParachainProcessorImpl::handle_advertisement(
      const RelayHash &relay_parent,
      const libp2p::peer::PeerId &peer_id,
      std::optional<std::pair<CandidateHash, Hash>> &&prospective_candidate) {
    TRY_GET_OR_RET(opt_per_relay_parent,
                   tryGetStateByRelayParent(relay_parent));
    auto &per_relay_parent = opt_per_relay_parent->get();
    const ProspectiveParachainsModeOpt &relay_parent_mode =
        per_relay_parent.prospective_parachains_mode;

    TRY_GET_OR_RET(peer_state, pm_->getPeerState(peer_id));
    TRY_GET_OR_RET(collator_state, peer_state->get().collator_state);

    const ParachainId collator_para_id = collator_state->para_id;
    if (!per_relay_parent.assigned_core) {
      SL_TRACE(logger_,
               "We are not assigned. (peerd_id={}, collator={})",
               peer_id,
               collator_para_id);
      return;
    }

    const auto assigned_paras =
        per_relay_parent.claim_queue.iter_claims_for_core(
            *per_relay_parent.assigned_core);
    const bool any = (std::ranges::find(assigned_paras, collator_para_id)
                      != assigned_paras.end());

    if (!any) {
      SL_TRACE(logger_,
               "Invalid assignment. (peerd_id={}, collator={})",
               peer_id,
               collator_para_id);
      return;
    }

    // Check for protocol mismatch
    if (relay_parent_mode && !prospective_candidate) {
      SL_WARN(logger_, "Protocol mismatch. (peer_id={})", peer_id);
      return;
    }

    const auto candidate_hash =
        utils::map(prospective_candidate,
                   [](const auto &pair) { return std::cref(pair.first); });

    // Try to insert the advertisement
    auto insert_res = insertAdvertisement(
        peer_state->get(), relay_parent, relay_parent_mode, candidate_hash);
    if (insert_res.has_error()) {
      // If there is an error inserting the advertisement, log a trace message
      // and return
      SL_TRACE(logger_,
               "Insert advertisement error. (error={})",
               insert_res.error());
      return;
    }

    // Get the collator id and parachain id from the result of the advertisement
    // insertion
    const auto &[collator_id, para_id] = insert_res.value();
    if (!per_relay_parent.collations.hasSecondedSpace(relay_parent_mode)) {
      SL_TRACE(logger_, "Seconded limit reached.");
      return;
    }

    if (prospective_candidate) {
      auto &&[ch, parent_head_data_hash] = *prospective_candidate;
      const bool queue_advertisement =
          relay_parent_mode
          && !canSecond(
              collator_para_id, relay_parent, ch, parent_head_data_hash);

      if (queue_advertisement) {
        SL_TRACE(logger_,
                 "Seconding is not allowed by backing, queueing advertisement. "
                 "(candidate hash={}, relay_parent = {}, para id={})",
                 ch,
                 relay_parent,
                 para_id);
        return;
      }
    }

    if (auto result = enqueueCollation(relay_parent,
                                       para_id,
                                       peer_id,
                                       collator_id,
                                       std::move(prospective_candidate));
        result.has_error()) {
      SL_TRACE(logger_,
               "Failed to request advertised collation. (relay parent={}, para "
               "id={}, peer_id={}, error={})",
               relay_parent,
               para_id,
               peer_id,
               result.error());
    }
  }

  outcome::result<void> ParachainProcessorImpl::enqueueCollation(
      const RelayHash &relay_parent,
      ParachainId para_id,
      const libp2p::peer::PeerId &peer_id,
      const CollatorId &collator_id,
      std::optional<std::pair<CandidateHash, Hash>> &&prospective_candidate) {
    SL_TRACE(logger_,
             "Received advertise collation. (peer id={}, para id={}, relay "
             "parent={})",
             peer_id,
             para_id,
             relay_parent);

    auto per_relay_parent = tryGetStateByRelayParent(relay_parent);
    if (!per_relay_parent) {
      SL_TRACE(logger_,
               "Candidate relay parent went out of view for valid "
               "advertisement. (peer id={}, para id={}, relay parent={})",
               peer_id,
               para_id,
               relay_parent);
      return outcome::success();
    }

    const auto &relay_parent_mode =
        per_relay_parent->get().prospective_parachains_mode;
    auto &collations = per_relay_parent->get().collations;

    if (!collations.hasSecondedSpace(relay_parent_mode)) {
      SL_TRACE(logger_,
               "Limit of seconded collations reached for valid advertisement. "
               "(peer={}, para id={}, relay parent={})",
               peer_id,
               para_id,
               relay_parent);
      return outcome::success();
    }

    const auto pc = utils::map(prospective_candidate, [](const auto &p) {
      return network::ProspectiveCandidate{
          .candidate_hash = p.first,
          .parent_head_data_hash = p.second,
      };
    });

    PendingCollation pending_collation{
        .relay_parent = relay_parent,
        .para_id = para_id,
        .peer_id = peer_id,
        .prospective_candidate = pc,
        .commitments_hash = {},
    };

    switch (collations.status) {
      case CollationStatus::Fetching:
      case CollationStatus::WaitingOnValidation: {
        SL_TRACE(logger_,
                 "Added collation to the pending list. (peer_id={}, para "
                 "id={}, relay parent={})",
                 peer_id,
                 para_id,
                 relay_parent);

        collations.waiting_queue.emplace_back(std::move(pending_collation),
                                              collator_id);
      } break;
      case CollationStatus::Waiting: {
        std::ignore = fetchCollation(pending_collation, collator_id);
      } break;
      case CollationStatus::Seconded: {
        if (relay_parent_mode) {
          // Limit is not reached, it's allowed to second another
          // collation.
          std::ignore = fetchCollation(pending_collation, collator_id);
        } else {
          SL_TRACE(logger_,
                   "A collation has already been seconded. (peer_id={}, para "
                   "id={}, relay parent={})",
                   peer_id,
                   para_id,
                   relay_parent);
        }
      } break;
    }

    return outcome::success();
  }

  outcome::result<void> ParachainProcessorImpl::fetchCollation(
      const PendingCollation &pc, const CollatorId &id) {
    auto peer_state = pm_->getPeerState(pc.peer_id);
    if (!peer_state) {
      SL_TRACE(
          logger_, "No peer state. Unknown peer. (peer id={})", pc.peer_id);
      return Error::NO_PEER;
    }

    const auto candidate_hash =
        utils::map(pc.prospective_candidate,
                   [](const auto &v) { return std::cref(v.candidate_hash); });

    network::CollationVersion version = network::CollationVersion::VStaging;
    if (peer_state->get().collation_version) {
      version = *peer_state->get().collation_version;
    }

    if (peer_state->get().hasAdvertised(pc.relay_parent, candidate_hash)) {
      return fetchCollation(pc, id, version);
    }
    SL_WARN(logger_, "Not advertised. (peer id={})", pc.peer_id);
    return Error::NOT_ADVERTISED;
  }

  outcome::result<void> ParachainProcessorImpl::fetchCollation(
      const PendingCollation &pc,
      const CollatorId &id,
      network::CollationVersion version) {
    if (our_current_state_.collation_requests_cancel_handles.contains(pc)) {
      SL_WARN(logger_,
              "Already requested. (relay parent={}, para id={})",
              pc.relay_parent,
              pc.para_id);
      return Error::ALREADY_REQUESTED;
    }

    OUTCOME_TRY(per_relay_parent, getStateByRelayParent(pc.relay_parent));
    network::CollationEvent collation_event{
        .collator_id = id,
        .collator_protocol_version = version,
        .pending_collation = pc,
    };

    const auto peer_id = pc.peer_id;
    auto response_callback =
        [collation_event{std::move(collation_event)}, wptr{weak_from_this()}](
            outcome::result<network::CollationFetchingResponse>
                &&result) mutable {
          auto self = wptr.lock();
          if (!self) {
            return;
          }

          const RelayHash &relay_parent =
              collation_event.pending_collation.relay_parent;
          const libp2p::peer::PeerId &peer_id =
              collation_event.pending_collation.peer_id;

          SL_TRACE(self->logger_,
                   "Fetching collation from(peer={}, relay parent={})",
                   peer_id,
                   relay_parent);
          if (!result) {
            SL_WARN(self->logger_,
                    "Fetch collation from {}:{} failed with: {}",
                    peer_id,
                    relay_parent,
                    result.error());
            return;
          }

          self->handle_collation_fetch_response(std::move(collation_event),
                                                std::move(result).value());
        };

    SL_TRACE(logger_,
             "Requesting collation. (peer id={}, para id={}, relay parent={})",
             pc.peer_id,
             pc.para_id,
             pc.relay_parent);

    our_current_state_.collation_requests_cancel_handles.insert(pc);
    const auto maybe_candidate_hash =
        utils::map(pc.prospective_candidate,
                   [](const auto &v) { return std::cref(v.candidate_hash); });
    per_relay_parent.get().collations.status = CollationStatus::Fetching;
    per_relay_parent.get().collations.fetching_from.emplace(
        id, maybe_candidate_hash);

    if (network::CollationVersion::V1 == version) {
      network::CollationFetchingRequest fetch_collation_request{
          .relay_parent = pc.relay_parent,
          .para_id = pc.para_id,
      };
      router_->getReqCollationProtocol()->request(
          peer_id, fetch_collation_request, std::move(response_callback));
    } else if (network::CollationVersion::VStaging == version
               && maybe_candidate_hash) {
      network::vstaging::CollationFetchingRequest fetch_collation_request{
          .relay_parent = pc.relay_parent,
          .para_id = pc.para_id,
          .candidate_hash = maybe_candidate_hash->get(),
      };
      router_->getReqCollationProtocol()->request(
          peer_id, fetch_collation_request, std::move(response_callback));
    } else {
      UNREACHABLE;
    }
    return outcome::success();
  }

}  // namespace kagome::parachain<|MERGE_RESOLUTION|>--- conflicted
+++ resolved
@@ -481,24 +481,7 @@
     printStoragesLoad();
   }
 
-<<<<<<< HEAD
-  void ParachainProcessorImpl::onDeactivateBlocks(
-      const primitives::events::RemoveAfterFinalizationParams &event) {
-    for (const auto &lost : event.removed) {
-      SL_TRACE(logger_,
-               "Remove from storages.(relay parent={}, number={})",
-               lost.hash,
-               lost.number);
-
-      backing_store_->onDeactivateLeaf(lost.hash);
-      bitfield_store_->remove(lost.hash);
-    }
-  }
-
   outcome::result<std::optional<std::shared_ptr<IValidatorSigner>>>
-=======
-  outcome::result<std::optional<ValidatorSigner>>
->>>>>>> 07b82c1f
   ParachainProcessorImpl::isParachainValidator(
       const primitives::BlockHash &relay_parent) const {
     return signer_factory_->at(relay_parent);
@@ -2445,27 +2428,12 @@
   }
 
   void ParachainProcessorImpl::validateAsync(
-<<<<<<< HEAD
       ValidationTaskType kMode,
       const network::CandidateReceipt &candidate,
       const network::ParachainBlock &pov,
       const runtime::PersistedValidationData &pvd,
       const primitives::BlockHash &) {
     const auto relay_parent = candidate.descriptor.relay_parent;
-=======
-      network::CandidateReceipt candidate,
-      network::ParachainBlock &&pov,
-      runtime::PersistedValidationData &&pvd,
-      const primitives::BlockHash &_relay_parent) {
-    REINVOKE(*main_pool_handler_,
-             validateAsync<kMode>,
-             candidate,
-             std::move(pov),
-             std::move(pvd),
-             _relay_parent);
-    const auto relay_parent = candidate.descriptor.relay_parent;
-
->>>>>>> 07b82c1f
     TRY_GET_OR_RET(parachain_state,
                    tryGetStateByRelayParent(candidate.descriptor.relay_parent));
     const auto candidate_hash{candidate.hash(*hasher_)};
@@ -2739,13 +2707,6 @@
   // Attempt to kick off the seconding process for a pending collation
   outcome::result<bool> ParachainProcessorImpl::kick_off_seconding(
       network::PendingCollationFetch &&pending_collation_fetch) {
-<<<<<<< HEAD
-=======
-    // Ensure this function is running in the main thread
-    BOOST_ASSERT(main_pool_handler_->isInCurrentThread());
-
-    // Extract necessary data from the pending collation fetch
->>>>>>> 07b82c1f
     auto &collation_event = pending_collation_fetch.collation_event;
     auto pending_collation = collation_event.pending_collation;
     auto relay_parent = pending_collation.relay_parent;
