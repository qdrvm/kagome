/**
 * Copyright Quadrivium LLC
 * All Rights Reserved
 * SPDX-License-Identifier: Apache-2.0
 */

#include "parachain/validator/parachain_processor.hpp"

#include <array>
#include <span>
#include <unordered_map>

#include <fmt/std.h>
#include <libp2p/common/final_action.hpp>

#include "common/main_thread_pool.hpp"
#include "common/worker_thread_pool.hpp"
#include "consensus/babe/impl/babe_digests_util.hpp"
#include "crypto/hasher.hpp"
#include "crypto/sr25519_provider.hpp"
#include "dispute_coordinator/impl/runtime_info.hpp"
#include "network/common.hpp"
#include "network/impl/protocols/fetch_attested_candidate.hpp"
#include "network/impl/protocols/parachain_protocols.hpp"
#include "network/impl/protocols/protocol_req_collation.hpp"
#include "network/impl/protocols/protocol_req_pov.hpp"
#include "network/impl/stream_engine.hpp"
#include "network/peer_manager.hpp"
#include "network/router.hpp"
#include "parachain/availability/chunks.hpp"
#include "parachain/availability/proof.hpp"
#include "parachain/candidate_view.hpp"
#include "parachain/peer_relay_parent_knowledge.hpp"
#include "scale/scale.hpp"
#include "utils/async_sequence.hpp"
#include "utils/map.hpp"
#include "utils/pool_handler.hpp"
#include "utils/profiler.hpp"

OUTCOME_CPP_DEFINE_CATEGORY(kagome::parachain,
                            ParachainProcessorImpl::Error,
                            e) {
  using E = kagome::parachain::ParachainProcessorImpl::Error;
  switch (e) {
    case E::RESPONSE_ALREADY_RECEIVED:
      return "Response already present";
    case E::REJECTED_BY_PROSPECTIVE_PARACHAINS:
      return "Rejected by prospective parachains";
    case E::COLLATION_NOT_FOUND:
      return "Collation not found";
    case E::UNDECLARED_COLLATOR:
      return "Undeclared collator";
    case E::KEY_NOT_PRESENT:
      return "Private key is not present";
    case E::VALIDATION_FAILED:
      return "Validate and make available failed";
    case E::VALIDATION_SKIPPED:
      return "Validate and make available skipped";
    case E::OUT_OF_VIEW:
      return "Out of view";
    case E::CORE_INDEX_UNAVAILABLE:
      return "Core index unavailable";
    case E::DUPLICATE:
      return "Duplicate";
    case E::NO_INSTANCE:
      return "No self instance";
    case E::NOT_A_VALIDATOR:
      return "Node is not a validator";
    case E::NOT_SYNCHRONIZED:
      return "Node not synchronized";
    case E::PEER_LIMIT_REACHED:
      return "Peer limit reached";
    case E::PROTOCOL_MISMATCH:
      return "Protocol mismatch";
    case E::NOT_CONFIRMED:
      return "Candidate not confirmed";
    case E::NO_STATE:
      return "No parachain state";
    case E::NO_SESSION_INFO:
      return "No session info";
    case E::OUT_OF_BOUND:
      return "Index out of bound";
    case E::INCORRECT_BITFIELD_SIZE:
      return "Incorrect bitfield size";
  }
  return "Unknown parachain processor error";
}

namespace {
  constexpr const char *kIsParachainValidator =
      "kagome_node_is_parachain_validator";
}

namespace kagome::parachain {
  constexpr size_t kMinGossipPeers = 25;

  ParachainProcessorImpl::ParachainProcessorImpl(
      std::shared_ptr<network::PeerManager> pm,
      std::shared_ptr<dispute::RuntimeInfo> runtime_info,
      std::shared_ptr<crypto::Sr25519Provider> crypto_provider,
      std::shared_ptr<network::Router> router,
      common::MainThreadPool &main_thread_pool,
      std::shared_ptr<crypto::Hasher> hasher,
      std::shared_ptr<network::PeerView> peer_view,
      common::WorkerThreadPool &worker_thread_pool,
      std::shared_ptr<parachain::BitfieldSigner> bitfield_signer,
      std::shared_ptr<parachain::PvfPrecheck> pvf_precheck,
      std::shared_ptr<parachain::BitfieldStore> bitfield_store,
      std::shared_ptr<parachain::BackingStore> backing_store,
      std::shared_ptr<parachain::Pvf> pvf,
      std::shared_ptr<parachain::AvailabilityStore> av_store,
      std::shared_ptr<runtime::ParachainHost> parachain_host,
      std::shared_ptr<parachain::ValidatorSignerFactory> signer_factory,
      const application::AppConfiguration &app_config,
      application::AppStateManager &app_state_manager,
      primitives::events::ChainSubscriptionEnginePtr chain_sub_engine,
      primitives::events::BabeStateSubscriptionEnginePtr babe_status_observable,
      std::shared_ptr<authority_discovery::Query> query_audi,
      std::shared_ptr<ProspectiveParachains> prospective_parachains,
      std::shared_ptr<blockchain::BlockTree> block_tree,
      LazySPtr<consensus::SlotsUtil> slots_util,
      std::shared_ptr<consensus::babe::BabeConfigRepository> babe_config_repo)
      : pm_(std::move(pm)),
        runtime_info_(std::move(runtime_info)),
        crypto_provider_(std::move(crypto_provider)),
        router_(std::move(router)),
        main_pool_handler_{main_thread_pool.handler(app_state_manager)},
        hasher_(std::move(hasher)),
        peer_view_(std::move(peer_view)),
        pvf_(std::move(pvf)),
        signer_factory_(std::move(signer_factory)),
        bitfield_signer_(std::move(bitfield_signer)),
        pvf_precheck_(std::move(pvf_precheck)),
        bitfield_store_(std::move(bitfield_store)),
        backing_store_(std::move(backing_store)),
        av_store_(std::move(av_store)),
        parachain_host_(std::move(parachain_host)),
        app_config_(app_config),
        babe_status_observable_(std::move(babe_status_observable)),
        query_audi_{std::move(query_audi)},
        per_session_(RefCache<SessionIndex, PerSessionState>::create()),
<<<<<<< HEAD
        slots_util_(std::move(slots_util)),
        babe_config_repo_(std::move(babe_config_repo)),
=======
>>>>>>> 0ea84b34
        chain_sub_{std::move(chain_sub_engine)},
        worker_pool_handler_{worker_thread_pool.handler(app_state_manager)},
        prospective_parachains_{std::move(prospective_parachains)},
        block_tree_{std::move(block_tree)} {
    BOOST_ASSERT(pm_);
    BOOST_ASSERT(peer_view_);
    BOOST_ASSERT(crypto_provider_);
    BOOST_ASSERT(babe_config_repo_);
    BOOST_ASSERT(router_);
    BOOST_ASSERT(main_pool_handler_);
    BOOST_ASSERT(hasher_);
    BOOST_ASSERT(bitfield_signer_);
    BOOST_ASSERT(bitfield_store_);
    BOOST_ASSERT(backing_store_);
    BOOST_ASSERT(pvf_);
    BOOST_ASSERT(av_store_);
    BOOST_ASSERT(parachain_host_);
    BOOST_ASSERT(signer_factory_);
    BOOST_ASSERT(babe_status_observable_);
    BOOST_ASSERT(query_audi_);
    BOOST_ASSERT(prospective_parachains_);
    BOOST_ASSERT(worker_pool_handler_);
    BOOST_ASSERT(block_tree_);
    app_state_manager.takeControl(*this);

    our_current_state_.implicit_view.emplace(prospective_parachains_);
    BOOST_ASSERT(our_current_state_.implicit_view);

    metrics_registry_->registerGaugeFamily(
        kIsParachainValidator,
        "Tracks if the validator participates in parachain consensus. "
        "Parachain validators are a subset of the active set validators that "
        "perform approval checking of all parachain candidates in a session. "
        "Updates at session boundary.");
    metric_is_parachain_validator_ =
        metrics_registry_->registerGaugeMetric(kIsParachainValidator);
    metric_is_parachain_validator_->set(false);
  }

  void ParachainProcessorImpl::OnBroadcastBitfields(
      const primitives::BlockHash &relay_parent,
      const network::SignedBitfield &bitfield) {
    REINVOKE(*main_pool_handler_, OnBroadcastBitfields, relay_parent, bitfield);

    SL_TRACE(logger_, "Distribute bitfield on {}", relay_parent);
    auto relay_parent_state = tryGetStateByRelayParent(relay_parent);
    if (!relay_parent_state) {
      SL_TRACE(logger_,
               "After `OnBroadcastBitfields` no parachain state on "
               "relay_parent. (relay "
               "parent={})",
               relay_parent);
      return;
    }

    send_to_validators_group(
        relay_parent,
        {network::VersionedValidatorProtocolMessage{
            network::vstaging::ValidatorProtocolMessage{
                network::vstaging::BitfieldDistributionMessage{
                    network::vstaging::BitfieldDistribution{relay_parent,
                                                            bitfield}}}}});
  }

  /**
   * The `prepare` function is responsible for setting up the necessary
   * components for the `ParachainProcessorImpl` class. It sets up the broadcast
   * callback for the bitfield signer, subscribes to the BABE status observable,
   * chain events engine, and my view observable. It also prepares the active
   * leaves for processing parachains.
   * @return true if the preparation is successful.
   */
  bool ParachainProcessorImpl::prepare() {
    // Set the broadcast callback for the bitfield signer
    bitfield_signer_->setBroadcastCallback(
        [wptr_self{weak_from_this()}](const primitives::BlockHash &relay_parent,
                                      const network::SignedBitfield &bitfield) {
          if (auto self = wptr_self.lock()) {
            self->OnBroadcastBitfields(relay_parent, bitfield);
          }
        });

    // Subscribe to the BABE status observable
    babe_status_observer_ =
        std::make_shared<primitives::events::BabeStateEventSubscriber>(
            babe_status_observable_, false);
    babe_status_observer_->setCallback(
        [wself{weak_from_this()}, was_synchronized = false](
            auto /*set_id*/,
            bool &synchronized,
            auto /*event_type*/,
            const primitives::events::SyncStateEventParams &event) mutable {
          if (auto self = wself.lock()) {
            if (event == consensus::SyncState::SYNCHRONIZED) {
              if (not was_synchronized) {
                self->bitfield_signer_->start();
                self->pvf_precheck_->start();
                was_synchronized = true;
              }
            }
            if (was_synchronized) {
              if (!synchronized) {
                synchronized = true;
                auto my_view = self->peer_view_->getMyView();
                if (!my_view) {
                  SL_WARN(self->logger_,
                          "Broadcast my view failed, "
                          "because my view still not exists.");
                  return;
                }

                SL_TRACE(self->logger_,
                         "Broadcast my view because synchronized.");
                self->broadcastView(my_view->get().view);
              }
            }
          }
        });
    babe_status_observer_->subscribe(
        babe_status_observer_->generateSubscriptionSetId(),
        primitives::events::SyncStateEventType::kSyncState);

    // Subscribe to the chain events engine
    chain_sub_.onDeactivate(
        [wptr{weak_from_this()}](
            const primitives::events::RemoveAfterFinalizationParams &event) {
          if (auto self = wptr.lock()) {
            self->onDeactivateBlocks(event);
          }
        });

    // Set the callback for the my view observable
    // This callback is triggered when the kViewUpdate event is fired.
    // It updates the active leaves, checks if parachains can be processed,
    // creates a new backing task for the new head, and broadcasts the updated
    // view.
    my_view_sub_ = std::make_shared<network::PeerView::MyViewSubscriber>(
        peer_view_->getMyViewObservable(), false);
    primitives::events::subscribe(
        *my_view_sub_,
        network::PeerView::EventType::kViewUpdated,
        [wptr{weak_from_this()}](const network::ExView &event) {
          if (auto self = wptr.lock()) {
            self->onViewUpdated(event);
          }
        });

    remote_view_sub_ = std::make_shared<network::PeerView::PeerViewSubscriber>(
        peer_view_->getRemoteViewObservable(), false);
    primitives::events::subscribe(
        *remote_view_sub_,
        network::PeerView::EventType::kViewUpdated,
        [wptr{weak_from_this()}](const libp2p::peer::PeerId &peer_id,
                                 const network::View &view) {
          if (auto self = wptr.lock()) {
            self->onUpdatePeerView(peer_id, view);
          }
        });

    return true;
  }

  void ParachainProcessorImpl::onUpdatePeerView(
      const libp2p::peer::PeerId &peer, const network::View &new_view) {
    REINVOKE(*main_pool_handler_, onUpdatePeerView, peer, new_view);

    auto peer_state = pm_->getPeerState(peer);
    if (!peer_state) {
      return;
    }

    auto fresh_implicit = peer_state->get().update_view(
        new_view, *our_current_state_.implicit_view);
    for (const auto &new_relay_parent : fresh_implicit) {
      send_peer_messages_for_relay_parent(peer, new_relay_parent);
    }
  }

  void ParachainProcessorImpl::send_pending_grid_messages(
      const RelayHash &relay_parent,
      const libp2p::peer::PeerId &peer_id,
      network::CollationVersion version,
      ValidatorIndex peer_validator_id,
      const Groups &groups,
      ParachainProcessorImpl::RelayParentState &relay_parent_state) {
    if (!relay_parent_state.local_validator) {
      return;
    }

    auto pending_manifests =
        relay_parent_state.local_validator->grid_tracker.pending_manifests_for(
            peer_validator_id);
    std::deque<std::pair<std::vector<libp2p::peer::PeerId>,
                         network::VersionedValidatorProtocolMessage>>
        messages;
    for (const auto &[candidate_hash, kind] : pending_manifests) {
      const auto confirmed_candidate =
          candidates_.get_confirmed(candidate_hash);
      if (!confirmed_candidate) {
        continue;
      }

      const auto group_index = confirmed_candidate->get().group_index();
      auto group = groups.get(group_index);
      if (!group) {
        return;
      }

      const auto group_size = group->size();
      auto local_knowledge =
          local_knowledge_filter(group_size,
                                 group_index,
                                 candidate_hash,
                                 *relay_parent_state.statement_store);

      switch (kind) {
        case grid::ManifestKind::Full: {
          const network::vstaging::BackedCandidateManifest manifest{
              .relay_parent = relay_parent,
              .candidate_hash = candidate_hash,
              .group_index = group_index,
              .para_id = confirmed_candidate->get().para_id(),
              .parent_head_data_hash =
                  confirmed_candidate->get().parent_head_data_hash(),
              .statement_knowledge = local_knowledge,
          };

          auto &grid = relay_parent_state.local_validator->grid_tracker;
          grid.manifest_sent_to(
              groups, peer_validator_id, candidate_hash, local_knowledge);

          switch (version) {
            case network::CollationVersion::VStaging: {
              messages.emplace_back(
                  std::vector<libp2p::peer::PeerId>{peer_id},
                  network::VersionedValidatorProtocolMessage{
                      kagome::network::vstaging::ValidatorProtocolMessage{
                          kagome::network::vstaging::
                              StatementDistributionMessage{manifest}}});
            } break;
            default: {
              SL_ERROR(logger_,
                       "Bug ValidationVersion::V1 should not be used in "
                       "statement-distribution v2, legacy should have handled "
                       "this.");
            } break;
          };
        } break;
        case grid::ManifestKind::Acknowledgement: {
          auto m = acknowledgement_and_statement_messages(
              peer_id,
              network::CollationVersion::VStaging,
              peer_validator_id,
              groups,
              relay_parent_state,
              relay_parent,
              group_index,
              candidate_hash,
              local_knowledge);
          messages.insert(messages.end(),
                          std::move_iterator(m.begin()),
                          std::move_iterator(m.end()));

        } break;
      }
    }

    {
      auto &grid_tracker = relay_parent_state.local_validator->grid_tracker;
      auto pending_statements =
          grid_tracker.all_pending_statements_for(peer_validator_id);

      for (const auto &[originator, compact] : pending_statements) {
        auto res = pending_statement_network_message(
            *relay_parent_state.statement_store,
            relay_parent,
            peer_id,
            network::CollationVersion::VStaging,
            originator,
            compact);

        if (res) {
          grid_tracker.sent_or_received_direct_statement(
              groups, originator, peer_validator_id, compact, false);

          messages.emplace_back(std::move(*res));
        }
      }
    }

    if (messages.empty()) {
      return;
    }

    auto se = pm_->getStreamEngine();
    BOOST_ASSERT(se);

    for (auto &[peers, msg] : messages) {
      if (auto m = if_type<network::vstaging::ValidatorProtocolMessage>(msg)) {
        auto message = std::make_shared<
            network::WireMessage<network::vstaging::ValidatorProtocolMessage>>(
            std::move(m->get()));
        for (const auto &p : peers) {
          se->send(p, router_->getValidationProtocolVStaging(), message);
        }
      } else {
        assert(false);
      }
    }
  }

  std::optional<std::pair<std::vector<libp2p::peer::PeerId>,
                          network::VersionedValidatorProtocolMessage>>
  ParachainProcessorImpl::pending_statement_network_message(
      const StatementStore &statement_store,
      const RelayHash &relay_parent,
      const libp2p::peer::PeerId &peer,
      network::CollationVersion version,
      ValidatorIndex originator,
      const network::vstaging::CompactStatement &compact) {
    switch (version) {
      case network::CollationVersion::VStaging: {
        auto s = statement_store.validator_statement(originator, compact);
        if (s) {
          return std::make_pair(
              std::vector<libp2p::peer::PeerId>{peer},
              network::VersionedValidatorProtocolMessage{
                  network::vstaging::ValidatorProtocolMessage{
                      network::vstaging::StatementDistributionMessage{
                          network::vstaging::
                              StatementDistributionMessageStatement{
                                  .relay_parent = relay_parent,
                                  .compact = s->get().statement,
                              }}}});
        }
      } break;
      default: {
        SL_ERROR(logger_,
                 "Bug ValidationVersion::V1 should not be used in "
                 "statement-distribution v2, legacy should have handled this");
      } break;
    }
    return {};
  }

  void ParachainProcessorImpl::send_peer_messages_for_relay_parent(
      const libp2p::peer::PeerId &peer_id, const RelayHash &relay_parent) {
    BOOST_ASSERT(
        main_pool_handler_
            ->isInCurrentThread());  // because of pm_->getPeerState(...)

    auto peer_state = pm_->getPeerState(peer_id);
    if (!peer_state) {
      return;
    }

    auto parachain_state = tryGetStateByRelayParent(relay_parent);
    if (!parachain_state) {
      return;
    }

    network::CollationVersion version = network::CollationVersion::VStaging;
    if (peer_state->get().version) {
      version = *peer_state->get().version;
    }

    if (auto auth_id = query_audi_->get(peer_id)) {
      if (auto it = parachain_state->get().authority_lookup.find(*auth_id);
          it != parachain_state->get().authority_lookup.end()) {
        ValidatorIndex vi = it->second;
        send_pending_grid_messages(
            relay_parent,
            peer_id,
            version,
            vi,
            parachain_state->get().per_session_state->value().groups,
            parachain_state->get());
      }
    }

    /// TODO(iceseer): do `cluster view`
  }

  void ParachainProcessorImpl::onViewUpdated(const network::ExView &event) {
    REINVOKE(*main_pool_handler_, onViewUpdated, event);

    const auto &relay_parent = event.new_head.hash();
    if (auto r = canProcessParachains(); r.has_error()) {
      return;
    }

    if (const auto r =
            prospective_parachains_->onActiveLeavesUpdate(network::ExViewRef{
                .new_head = {event.new_head},
                .lost = event.lost,
            });
        r.has_error()) {
<<<<<<< HEAD
      SL_WARN(logger_,
              "Prospective parachains leaf update failed. (relay_parent={}, "
              "error={})",
              relay_parent,
              r.error().message());
=======
      SL_WARN(
          logger_,
          "Prospective parachains leaf update failed. (relay_parent={}, error={})",
          relay_parent,
          r.error());
>>>>>>> 0ea84b34
    }

    backing_store_->onActivateLeaf(relay_parent);
    createBackingTask(relay_parent, event.new_head);
    SL_TRACE(logger_,
             "Update my view.(new head={}, finalized={}, leaves={})",
             relay_parent,
             event.view.finalized_number_,
             event.view.heads_.size());
    broadcastView(event.view);
    broadcastViewToGroup(relay_parent, event.view);

    {
      auto new_relay_parents =
          our_current_state_.implicit_view->all_allowed_relay_parents();
      std::vector<std::pair<libp2p::peer::PeerId, std::vector<Hash>>>
          update_peers;
      pm_->enumeratePeerState([&](const libp2p::peer::PeerId &peer,
                                  network::PeerState &peer_state) {
        std::vector<Hash> fresh =
            peer_state.reconcile_active_leaf(relay_parent, new_relay_parents);
        if (!fresh.empty()) {
          update_peers.emplace_back(peer, fresh);
        }
        return true;
      });
      for (const auto &[peer, fresh] : update_peers) {
        for (const auto &fresh_relay_parent : fresh) {
          send_peer_messages_for_relay_parent(peer, fresh_relay_parent);
        }
      }
    }
    new_leaf_fragment_tree_updates(relay_parent);

    // need to lock removing session infoes
    std::vector<
        std::shared_ptr<RefCache<SessionIndex, PerSessionState>::RefObj>>
        _keeper_;
    _keeper_.reserve(event.lost.size());

    for (const auto &lost : event.lost) {
      SL_TRACE(logger_, "Removed backing task.(relay parent={})", lost);
      if (auto relay_parent_state = tryGetStateByRelayParent(lost)) {
        _keeper_.emplace_back(relay_parent_state->get().per_session_state);
      }

      auto relay_parent_state = tryGetStateByRelayParent(lost);
      if (relay_parent_state) {
        _keeper_.emplace_back(relay_parent_state->get().per_session_state);
      }

      our_current_state_.active_leaves.erase(lost);
      std::vector<Hash> pruned = [&]() -> std::vector<Hash> {
        if (relay_parent_state->get().prospective_parachains_mode) {
          return our_current_state_.implicit_view->deactivate_leaf(lost);
        }
        return {lost};
      }();

      for (const auto removed : pruned) {
        our_current_state_.state_by_relay_parent.erase(removed);
        /// TODO(iceseer): do https://github.com/qdrvm/kagome/issues/1888
        /// fetched_candidates ???
      }

      our_current_state_.per_leaf.erase(lost);
      our_current_state_.state_by_relay_parent.erase(lost);
      pending_candidates.erase(lost);
    }
    our_current_state_.active_leaves[relay_parent] =
        prospective_parachains_->prospectiveParachainsMode(relay_parent);

    for (auto it = our_current_state_.per_candidate.begin();
         it != our_current_state_.per_candidate.end();) {
      if (our_current_state_.state_by_relay_parent.find(it->second.relay_parent)
          != our_current_state_.state_by_relay_parent.end()) {
        ++it;
      } else {
        it = our_current_state_.per_candidate.erase(it);
      }
    }

    auto it_rp = our_current_state_.state_by_relay_parent.find(relay_parent);
    if (it_rp == our_current_state_.state_by_relay_parent.end()) {
      return;
    }

    std::vector<Hash> fresh_relay_parents;
    if (!it_rp->second.prospective_parachains_mode) {
      if (our_current_state_.per_leaf.find(relay_parent)
          != our_current_state_.per_leaf.end()) {
        return;
      }

      our_current_state_.per_leaf.emplace(
          relay_parent,
          ActiveLeafState{
              .prospective_parachains_mode = std::nullopt,
              .seconded_at_depth = {},
          });
      fresh_relay_parents.emplace_back(relay_parent);
    } else {
      auto frps =
          our_current_state_.implicit_view->knownAllowedRelayParentsUnder(
              relay_parent, std::nullopt);

      std::unordered_map<ParachainId, std::map<size_t, CandidateHash>>
          seconded_at_depth;
      for (const auto &[c_hash, cd] : our_current_state_.per_candidate) {
        if (!cd.seconded_locally) {
          continue;
        }

        fragment::FragmentTreeMembership membership =
            prospective_parachains_->answerTreeMembershipRequest(cd.para_id,
                                                                 c_hash);
        for (const auto &[h, depths] : membership) {
          if (h == relay_parent) {
            auto &mm = seconded_at_depth[cd.para_id];
            for (const auto depth : depths) {
              mm.emplace(depth, c_hash);
            }
          }
        }
      }

      our_current_state_.per_leaf.emplace(
          relay_parent,
          ActiveLeafState{
              .prospective_parachains_mode =
                  it_rp->second.prospective_parachains_mode,
              .seconded_at_depth = std::move(seconded_at_depth),
          });

      if (frps.empty()) {
        SL_WARN(logger_,
                "Implicit view gave no relay-parents. (leaf_hash={})",
                relay_parent);
        fresh_relay_parents.emplace_back(relay_parent);
      } else {
        fresh_relay_parents.insert(
            fresh_relay_parents.end(), frps.begin(), frps.end());
      }
    }

    for (const auto &maybe_new : fresh_relay_parents) {
      if (our_current_state_.state_by_relay_parent.find(maybe_new)
          != our_current_state_.state_by_relay_parent.end()) {
        continue;
      }
      if (auto r = block_tree_->getBlockHeader(maybe_new); r.has_value()) {
        createBackingTask(maybe_new, r.value());
      } else {
        SL_ERROR(logger_, "No header found.(relay parent={})", maybe_new);
      }
    }

    auto remove_if = [](bool eq, auto &it, auto &cont) {
      if (eq) {
        it = cont.erase(it);
      } else {
        ++it;
      }
    };

    // para
    for (auto it = our_current_state_.blocked_advertisements.begin();
         it != our_current_state_.blocked_advertisements.end();) {
      // hash
      for (auto it_2 = it->second.begin(); it_2 != it->second.end();) {
        // adv
        for (auto it_3 = it_2->second.begin(); it_3 != it_2->second.end();) {
          remove_if(!tryGetStateByRelayParent(it_3->candidate_relay_parent),
                    it_3,
                    it_2->second);
        }
        remove_if(it_2->second.empty(), it_2, it->second);
      }
      remove_if(
          it->second.empty(), it, our_current_state_.blocked_advertisements);
    }

    auto maybe_unblocked = std::move(our_current_state_.blocked_advertisements);
    requestUnblockedCollations(std::move(maybe_unblocked));

    prune_old_advertisements(*our_current_state_.implicit_view,
                             our_current_state_.active_leaves,
                             our_current_state_.state_by_relay_parent);
  }

  void ParachainProcessorImpl::onDeactivateBlocks(
      const primitives::events::RemoveAfterFinalizationParams &event) {
    REINVOKE(*main_pool_handler_, onDeactivateBlocks, event);

    for (const auto &lost : event) {
      SL_TRACE(logger_, "Remove from storages.(relay parent={})", lost);

      backing_store_->onDeactivateLeaf(lost);
      av_store_->remove(lost);
      bitfield_store_->remove(lost);
    }
  }

  void ParachainProcessorImpl::broadcastViewExcept(
      const libp2p::peer::PeerId &peer_id, const network::View &view) const {
    auto msg = std::make_shared<
        network::WireMessage<network::vstaging::ValidatorProtocolMessage>>(
        network::ViewUpdate{.view = view});
    pm_->getStreamEngine()->broadcast(
        router_->getValidationProtocolVStaging(),
        msg,
        [&](const libp2p::peer::PeerId &p) { return peer_id != p; });
  }

  void ParachainProcessorImpl::broadcastViewToGroup(
      const primitives::BlockHash &relay_parent, const network::View &view) {
    auto opt_parachain_state = tryGetStateByRelayParent(relay_parent);
    if (!opt_parachain_state) {
      SL_ERROR(
          logger_, "Relay state should exist. (relay_parent)", relay_parent);
      return;
    }

    std::deque<network::PeerId> group;
    if (auto r = runtime_info_->get_session_info(relay_parent)) {
      auto &[session, info] = r.value();
      if (info.our_group) {
        for (auto &i : session.validator_groups[*info.our_group]) {
          if (auto peer = query_audi_->get(session.discovery_keys[i])) {
            group.emplace_back(peer->id);
          }
        }
      }
    }

    auto protocol = [&]() -> std::shared_ptr<network::ProtocolBase> {
      return router_->getValidationProtocolVStaging();
    }();

    auto make_send = [&]<typename Msg>(
                         const Msg &msg,
                         const std::shared_ptr<network::ProtocolBase>
                             &protocol) {
      auto se = pm_->getStreamEngine();
      BOOST_ASSERT(se);

      auto message = std::make_shared<
          network::WireMessage<network::vstaging::ValidatorProtocolMessage>>(
          msg);
      SL_TRACE(
          logger_,
          "Broadcasting view update to group.(relay_parent={}, group_size={})",
          relay_parent,
          group.size());

      for (const auto &peer : group) {
        SL_TRACE(logger_, "Send to peer from group. (peer={})", peer);
        se->send(peer, protocol, message);
      }
    };

    make_send(network::vstaging::ViewUpdate{view},
              router_->getValidationProtocolVStaging());
  }

  void ParachainProcessorImpl::broadcastView(const network::View &view) const {
    auto msg = std::make_shared<
        network::WireMessage<network::vstaging::ValidatorProtocolMessage>>(
        network::ViewUpdate{.view = view});
    pm_->getStreamEngine()->broadcast(router_->getCollationProtocolVStaging(),
                                      msg);
    pm_->getStreamEngine()->broadcast(router_->getValidationProtocolVStaging(),
                                      msg);
  }

  outcome::result<std::optional<ValidatorSigner>>
  ParachainProcessorImpl::isParachainValidator(
      const primitives::BlockHash &relay_parent) const {
    return signer_factory_->at(relay_parent);
  }

  outcome::result<void> ParachainProcessorImpl::canProcessParachains() const {
    if (!isValidatingNode()) {
      return Error::NOT_A_VALIDATOR;
    }
    if (!babe_status_observer_->get()) {
      return Error::NOT_SYNCHRONIZED;
    }
    return outcome::success();
  }

  void ParachainProcessorImpl::spawn_and_update_peer(
      const primitives::AuthorityDiscoveryId &id) {
    if (auto peer = query_audi_->get(id)) {
      tryOpenOutgoingValidationStream(
          peer->id,
          network::CollationVersion::VStaging,
          [wptr{weak_from_this()}, peer_id{peer->id}](auto &&stream) {
            if (auto self = wptr.lock()) {
              auto ps = self->pm_->getPeerState(peer_id);
              BOOST_ASSERT(ps);

              ps->get().inc_use_count();
              self->sendMyView(peer_id,
                               stream,
                               self->router_->getValidationProtocolVStaging());
            }
          });
    }
  }

  ParachainProcessorImpl::PerSessionState::PerSessionState(
      const runtime::SessionInfo &_session_info,
      Groups &&_groups,
      grid::Views &&_grid_view,
      ValidatorIndex _our_index,
      const std::shared_ptr<network::PeerManager> &_pm,
      const std::shared_ptr<authority_discovery::Query> &_query_audi)
      : session_info{_session_info},
        groups{std::move(_groups)},
        grid_view{std::move(_grid_view)},
        our_index{_our_index},
        pm{_pm},
        query_audi{_query_audi} {}

  ParachainProcessorImpl::PerSessionState::~PerSessionState() {
    if (our_index && grid_view) {
      if (auto our_group = groups.byValidatorIndex(*our_index)) {
        BOOST_ASSERT(*our_group < session_info.validator_groups.size());
        const auto &group = session_info.validator_groups[*our_group];

        auto dec_use_count_for_peer = [&](ValidatorIndex vi) {
          if (auto peer = query_audi->get(session_info.discovery_keys[vi])) {
            auto ps = pm->getPeerState(peer->id);
            BOOST_ASSERT(ps);
            ps->get().dec_use_count();
          }
        };

        /// update peers of our group
        for (const auto vi : group) {
          dec_use_count_for_peer(vi);
        }

        /// update peers in grid view
        if (grid_view) {
          BOOST_ASSERT(*our_group < grid_view->size());
          const auto &view = (*grid_view)[*our_group];
          for (const auto vi : view.sending) {
            dec_use_count_for_peer(vi);
          }
          for (const auto vi : view.receiving) {
            dec_use_count_for_peer(vi);
          }
        }
      }
    }
  }

  outcome::result<consensus::Randomness>
  ParachainProcessorImpl::getBabeRandomness(
      const primitives::BlockHeader &block_header) {
    OUTCOME_TRY(babe_header, consensus::babe::getBabeBlockHeader(block_header));
    OUTCOME_TRY(epoch,
                slots_util_.get()->slotToEpoch(*block_header.parentInfo(),
                                               babe_header.slot_number));
    OUTCOME_TRY(babe_config,
                babe_config_repo_->config(*block_header.parentInfo(), epoch));

    return babe_config->randomness;
  }

  outcome::result<kagome::parachain::ParachainProcessorImpl::RelayParentState>
  ParachainProcessorImpl::initNewBackingTask(
      const primitives::BlockHash &relay_parent,
      const network::HashedBlockHeader &block_header) {
    /**
     * It first checks if our node is a parachain validator for the relay
     * parent. If it is not, it returns an error. If the node is a validator, it
     * retrieves the validator groups, availability cores, and validators for
     * the relay parent. It then iterates over the cores and for each scheduled
     * core, it checks if the node is part of the validator group for that core.
     * If it is, it assigns the parachain ID and collator ID of the scheduled
     * core to the node. It also maps the parachain ID to the validators of the
     * group. Finally, it returns a `RelayParentState` object that contains the
     * assignment, validator index, required collator, and table context.
     */
    bool is_parachain_validator = false;
    ::libp2p::common::FinalAction metric_updater(
        [self{this}, &is_parachain_validator] {
          self->metric_is_parachain_validator_->set(is_parachain_validator);
        });
    OUTCOME_TRY(validators, parachain_host_->validators(relay_parent));
    OUTCOME_TRY(groups, parachain_host_->validator_groups(relay_parent));
    OUTCOME_TRY(cores, parachain_host_->availability_cores(relay_parent));
    OUTCOME_TRY(validator, isParachainValidator(relay_parent));
    OUTCOME_TRY(session_index,
                parachain_host_->session_index_for_child(relay_parent));
    OUTCOME_TRY(session_info,
                parachain_host_->session_info(relay_parent, session_index));
    OUTCOME_TRY(randomness, getBabeRandomness(block_header));
    const auto &[validator_groups, group_rotation_info] = groups;

    if (!validator) {
      SL_TRACE(logger_, "Not a validator, or no para keys.");
      return Error::KEY_NOT_PRESENT;
    }
    is_parachain_validator = true;

    if (!session_info) {
      return Error::NO_SESSION_INFO;
    }

<<<<<<< HEAD
    bool inject_core_index = false;
    if (auto r = parachain_host_->node_features(relay_parent, session_index);
        r.has_value()) {
      if (r.value()
          && r.value()->bits.size() > runtime::ParachainHost::NodeFeatureIndex::
                     ElasticScalingMVP) {
        inject_core_index =
            r.value()->bits
                [runtime::ParachainHost::NodeFeatureIndex::ElasticScalingMVP];
      }
    }

=======
>>>>>>> 0ea84b34
    uint32_t minimum_backing_votes = 2;  /// legacy value
    if (auto r =
            parachain_host_->minimum_backing_votes(relay_parent, session_index);
        r.has_value()) {
      minimum_backing_votes = r.value();
    } else {
<<<<<<< HEAD
      SL_TRACE(logger_,
               "Querying the backing threshold from the runtime is not "
               "supported by the current Runtime API. (relay_parent={})",
               relay_parent);
    }

    auto per_session_state = per_session_->get_or_insert(session_index, [&]() {
      const auto validator_index{validator->validatorIndex()};
      SL_TRACE(
          logger_, "===> Grid build (validator_index={})", validator_index);

      grid::Views grid_view = grid::makeViews(
          session_info->validator_groups,
          grid::shuffle(session_info->validator_groups, randomness),
          validator_index);

      SL_TRACE(logger_,
               "======================== GV INIT ========================");

      for (size_t k = 0; k < grid_view.size(); ++k) {
        const auto &v = grid_view[k];
        SL_TRACE(logger_, "\tGroup {}", k);
        for (const auto vi : v.sending) {
          SL_TRACE(logger_, "\t\tS: {}", vi);
        }
        for (const auto vi : v.receiving) {
          SL_TRACE(logger_, "\t\tR: {}", vi);
        }
      }

      SL_TRACE(
          logger_,
          "=================================================================");

      Groups g{session_info->validator_groups, minimum_backing_votes};
      return RefCache<SessionIndex, PerSessionState>::RefObj(
          *session_info,
          std::move(g),
          std::move(grid_view),
          validator_index,
          pm_,
          query_audi_);
    });

    if (auto our_group = per_session_state->value().groups.byValidatorIndex(
            validator->validatorIndex())) {
      /// update peers of our group
      const auto &group = session_info->validator_groups[*our_group];
      for (const auto vi : group) {
        spawn_and_update_peer(session_info->discovery_keys[vi]);
      }

      /// update peers in grid view
      const auto &grid_view = *per_session_state->value().grid_view;
      BOOST_ASSERT(*our_group < grid_view.size());
      const auto &view = grid_view[*our_group];
      for (const auto vi : view.sending) {
        spawn_and_update_peer(session_info->discovery_keys[vi]);
      }
      for (const auto vi : view.receiving) {
        spawn_and_update_peer(session_info->discovery_keys[vi]);
      }
    }

=======
      SL_TRACE(
          logger_,
          "Querying the backing threshold from the runtime is not supported by the current Runtime API. (relay_parent={})",
          relay_parent);
    }

    auto per_session_state = per_session_->get_or_insert(
        session_index,
        [validator_index{validator->validatorIndex()},
         minimum_backing_votes,
         session_info{std::move(*session_info)}]() mutable {
          grid::Views grid_view =
              grid::makeViews(session_info.validator_groups,
                              session_info.active_validator_indices,
                              validator_index);
          Groups g{session_info.validator_groups, minimum_backing_votes};
          return RefCache<SessionIndex, PerSessionState>::RefObj(
              PerSessionState{
                  .session_info = std::move(session_info),
                  .groups = std::move(g),
                  .grid_view = grid_view,
              });
        });

>>>>>>> 0ea84b34
    auto mode =
        prospective_parachains_->prospectiveParachainsMode(relay_parent);
    const auto n_cores = cores.size();

    std::unordered_map<CoreIndex, std::vector<ValidatorIndex>> out_groups;
    std::optional<CoreIndex> assigned_core;
    std::optional<ParachainId> assigned_para;

    for (CoreIndex idx = 0; idx < static_cast<CoreIndex>(cores.size()); ++idx) {
      std::optional<ParachainId> core_para_id = visit_in_place(
          cores[idx],
          [&](const runtime::OccupiedCore &occupied)
              -> std::optional<ParachainId> {
            if (mode && occupied.next_up_on_available) {
              return occupied.next_up_on_available->para_id;
            }
            return std::nullopt;
          },
          [](const runtime::ScheduledCore &scheduled)
              -> std::optional<ParachainId> { return scheduled.para_id; },
          [](const runtime::FreeCore &) -> std::optional<ParachainId> {
            return std::nullopt;
          });

      if (!core_para_id) {
        continue;
      }

      const CoreIndex core_index = idx;
      const GroupIndex group_index =
          group_rotation_info.groupForCore(core_index, n_cores);

      if (group_index < validator_groups.size()) {
        const auto &g = validator_groups[group_index];
        if (validator && g.contains(validator->validatorIndex())) {
          assigned_para = core_para_id;
          assigned_core = core_index;
        }
        out_groups.emplace(core_index, g.validators);
      }
    }

    std::vector<std::optional<GroupIndex>> validator_to_group;
    validator_to_group.resize(validators.size());
    for (GroupIndex group_idx = 0; group_idx < validator_groups.size();
         ++group_idx) {
      const auto &validator_group = validator_groups[group_idx];
      for (const auto v : validator_group.validators) {
        SL_TRACE(logger_, "Bind {} -> {}", v, group_idx);
        validator_to_group[v] = group_idx;
      }
    }

    std::unordered_map<primitives::AuthorityDiscoveryId, ValidatorIndex>
        authority_lookup;
    for (ValidatorIndex v = 0;
         v < per_session_state->value().session_info.discovery_keys.size();
         ++v) {
      authority_lookup[per_session_state->value()
                           .session_info.discovery_keys[v]] = v;
    }

    std::optional<StatementStore> statement_store;
    if (mode) {
      [[maybe_unused]] const auto _ =
          our_current_state_.implicit_view->activate_leaf(relay_parent);
      statement_store.emplace(per_session_state->value().groups);
    }

    SL_VERBOSE(logger_,
               "Inited new backing task v3.(assigned_para={}, "
               "assigned_core={}, our index={}, relay "
               "parent={})",
               assigned_para,
               assigned_core,
               validator->validatorIndex(),
               relay_parent);

    return RelayParentState{
        .prospective_parachains_mode = mode,
        .assigned_core = assigned_core,
        .assigned_para = assigned_para,
        .validator_to_group = std::move(validator_to_group),
        .per_session_state = per_session_state,
        .seconded = {},
        .our_index = validator->validatorIndex(),
        .our_group = per_session_state->value().groups.byValidatorIndex(
            validator->validatorIndex()),
        .collations = {},
        .table_context =
            TableContext{
                .validator = std::move(validator),
                .groups = std::move(out_groups),
                .validators = std::move(validators),
            },
        .statement_store = std::move(statement_store),
        .availability_cores = cores,
        .group_rotation_info = group_rotation_info,
        .minimum_backing_votes = minimum_backing_votes,
        .authority_lookup = std::move(authority_lookup),
        .local_validator = LocalValidatorState{},
        .awaiting_validation = {},
        .issued_statements = {},
        .peers_advertised = {},
        .fallbacks = {},
        .inject_core_index = inject_core_index,
    };
  }

  void ParachainProcessorImpl::createBackingTask(
      const primitives::BlockHash &relay_parent,
      const network::HashedBlockHeader &block_header) {
    BOOST_ASSERT(main_pool_handler_->isInCurrentThread());
    auto rps_result = initNewBackingTask(relay_parent, block_header);
    if (rps_result.has_value()) {
      storeStateByRelayParent(relay_parent, std::move(rps_result.value()));
    } else if (rps_result.error() != Error::KEY_NOT_PRESENT) {
      SL_TRACE(
          logger_,
          "Relay parent state was not created. (relay parent={}, error={})",
          relay_parent,
          rps_result.error());
    }
  }

  void ParachainProcessorImpl::handleFetchedCollation(
      PendingCollation &&pending_collation,
      network::CollationFetchingResponse &&response) {
    REINVOKE(*main_pool_handler_,
             handleFetchedCollation,
             std::move(pending_collation),
             std::move(response));

    SL_TRACE(logger_,
             "Processing collation from {}, relay parent: {}, para id: {}",
             pending_collation.peer_id,
             pending_collation.relay_parent,
             pending_collation.para_id);

    our_current_state_.collation_requests_cancel_handles.erase(
        pending_collation);

    auto collation_response =
        if_type<network::CollationResponse>(response.response_data);
    if (!collation_response) {
      SL_WARN(logger_,
              "Not a CollationResponse message from {}.",
              pending_collation.peer_id);
      return;
    }

    auto opt_parachain_state =
        tryGetStateByRelayParent(pending_collation.relay_parent);
    if (!opt_parachain_state) {
      SL_TRACE(logger_,
               "Fetched collation from {}:{} out of view",
               pending_collation.peer_id,
               pending_collation.relay_parent);
      return;
    }

    auto &per_relay_parent = opt_parachain_state->get();
    auto &collations = per_relay_parent.collations;
    const auto &relay_parent_mode =
        per_relay_parent.prospective_parachains_mode;

    network::CandidateReceipt receipt(
        std::move(collation_response->get().receipt));
    network::ParachainBlock pov(std::move(collation_response->get().pov));
    const network::CandidateDescriptor &descriptor = receipt.descriptor;

    /// TODO(iceseer): do https://github.com/qdrvm/kagome/issues/1888
    /// fetched_candidates ???

    auto &parachain_state = opt_parachain_state->get();
    const auto &assignment = parachain_state.assigned_para;
    // auto &seconded = parachain_state.seconded;
    auto &issued_statements = parachain_state.issued_statements;

    const auto candidate_para_id = descriptor.para_id;
    if (!assignment || candidate_para_id != *assignment) {
      SL_WARN(logger_,
              "Try to second for para_id {} out of our assignment {}.",
              candidate_para_id,
              assignment ? std::to_string(*assignment) : "{no assignment}");
      return;
    }

    if (issued_statements.count(receipt.hash(*hasher_)) != 0) {
      SL_DEBUG(
          logger_, "Statement of {} already issued.", receipt.hash(*hasher_));
      return;
    }

    if (auto it = pending_candidates.find(pending_collation.relay_parent);
        it != pending_candidates.end()) {
      SL_WARN(logger_,
              "Trying to insert a pending candidate on {} failed, because "
              "there is already one.",
              pending_collation.relay_parent);
      return;
    }

    pending_collation.commitments_hash = receipt.commitments_hash;

    std::optional<runtime::PersistedValidationData> pvd;
    if (relay_parent_mode && pending_collation.prospective_candidate) {
      pvd = requestProspectiveValidationData(
          pending_collation.relay_parent,
          pending_collation.prospective_candidate->second,
          pending_collation.para_id);
    } else if (!relay_parent_mode) {
      pvd = requestPersistedValidationData(receipt.descriptor.relay_parent,
                                           receipt.descriptor.para_id);
    } else {
      return;
    }

    if (!pvd) {
      SL_ERROR(
          logger_,
          "Persisted validation data not found. (relay parent={}, para={})",
          pending_collation.relay_parent,
          pending_collation.para_id);
      return;
    }

    /// TODO(iceseer): do https://github.com/qdrvm/kagome/issues/1888
    /// fetched_collation_sanity_check

    pending_candidates.insert(
        std::make_pair(pending_collation.relay_parent, pending_collation));

    collations.status = CollationStatus::WaitingOnValidation;
    validateAsync<ValidationTaskType::kSecond>(
        std::move(receipt),
        std::move(pov),
        std::move(*pvd),
        pending_collation.peer_id,
        pending_collation.relay_parent,
        parachain_state.table_context.validators.size());
  }

  std::optional<runtime::PersistedValidationData>
  ParachainProcessorImpl::requestProspectiveValidationData(
      const RelayHash &relay_parent,
      const Hash &parent_head_data_hash,
      ParachainId para_id) {
    return prospective_parachains_->answerProspectiveValidationDataRequest(
        relay_parent, parent_head_data_hash, para_id);
  }

  std::optional<runtime::PersistedValidationData>
  ParachainProcessorImpl::fetchPersistedValidationData(
      const RelayHash &relay_parent, ParachainId para_id) {
    return requestPersistedValidationData(relay_parent, para_id);
  }

  std::optional<runtime::PersistedValidationData>
  ParachainProcessorImpl::requestPersistedValidationData(
      const RelayHash &relay_parent, ParachainId para_id) {
    auto res_data = parachain_host_->persisted_validation_data(
        relay_parent, para_id, runtime::OccupiedCoreAssumption::Free);
    if (res_data.has_error()) {
      SL_VERBOSE(logger_,
                 "PersistedValidationData not found. (error={}, "
                 "relay_parent={} para_id={})",
                 res_data.error(),
                 relay_parent,
                 para_id);
      return std::nullopt;
    }
    return std::move(res_data.value());
  }

  void ParachainProcessorImpl::process_bitfield_distribution(
      const network::BitfieldDistributionMessage &val) {
    BOOST_ASSERT(main_pool_handler_->isInCurrentThread());
    auto bd{boost::get<const network::BitfieldDistribution>(&val)};
    BOOST_ASSERT_MSG(
        bd, "BitfieldDistribution is not present. Check message format.");

<<<<<<< HEAD
    SL_TRACE(logger_,
             "Incoming `BitfieldDistributionMessage`. (relay_parent={})",
             bd->relay_parent);
=======
>>>>>>> 0ea84b34
    auto parachain_state = tryGetStateByRelayParent(bd->relay_parent);
    if (!parachain_state) {
      return;
    }

    const auto &session_info =
        parachain_state->get().per_session_state->value().session_info;
    if (bd->data.payload.ix >= session_info.validators.size()) {
      SL_TRACE(
          logger_,
          "Validator index out of bound. (validator index={}, relay_parent={})",
          bd->data.payload.ix,
          bd->relay_parent);
      return;
    }

    auto res_sc = SigningContext::make(parachain_host_, bd->relay_parent);
    if (res_sc.has_error()) {
      SL_TRACE(logger_,
               "Create signing context failed. (validator index={}, "
               "relay_parent={})",
               bd->data.payload.ix,
               bd->relay_parent);
      return;
    }
    SigningContext &context = res_sc.value();
    const auto buffer = context.signable(*hasher_, bd->data.payload.payload);

    auto res =
        crypto_provider_->verify(bd->data.signature,
                                 buffer,
                                 session_info.validators[bd->data.payload.ix]);
    if (res.has_error() || !res.value()) {
      SL_TRACE(
          logger_,
          "Signature validation failed. (validator index={}, relay_parent={})",
          bd->data.payload.ix,
          bd->relay_parent);
      return;
    }

    SL_TRACE(logger_,
             "Imported bitfield {} {}",
             bd->data.payload.ix,
             bd->relay_parent);
    bitfield_store_->putBitfield(bd->relay_parent, bd->data);
  }

  ParachainProcessorImpl::ManifestImportSuccessOpt
  ParachainProcessorImpl::handle_incoming_manifest_common(
      const libp2p::peer::PeerId &peer_id,
      const CandidateHash &candidate_hash,
      const RelayHash &relay_parent,
      const ManifestSummary &manifest_summary,
      ParachainId para_id,
      grid::ManifestKind manifest_kind) {
    auto peer_state = pm_->getPeerState(peer_id);
    if (!peer_state) {
      SL_WARN(logger_, "No peer state. (peer_id={})", peer_id);
      return {};
    }

    auto relay_parent_state = tryGetStateByRelayParent(relay_parent);
    if (!relay_parent_state) {
      return {};
    }

    if (!relay_parent_state->get().local_validator) {
      return {};
    }

    auto expected_group =
        group_for_para(relay_parent_state->get().availability_cores,
                       relay_parent_state->get().group_rotation_info,
                       para_id);

    if (!expected_group
        || *expected_group != manifest_summary.claimed_group_index) {
      return {};
    }

    if (!relay_parent_state->get().per_session_state->value().grid_view) {
      return {};
    }

    const auto &grid_topology =
        *relay_parent_state->get().per_session_state->value().grid_view;
    if (manifest_summary.claimed_group_index >= grid_topology.size()) {
      return {};
    }

    auto sender_index = [&]() -> std::optional<ValidatorIndex> {
      const auto &sub = grid_topology[manifest_summary.claimed_group_index];
      const auto &iter = (manifest_kind == grid::ManifestKind::Full)
                           ? sub.receiving
                           : sub.sending;
      if (!iter.empty()) {
        return *iter.begin();
      }
      return {};
    }();

    if (!sender_index) {
      return {};
    }

    auto group_index = manifest_summary.claimed_group_index;
    auto claimed_parent_hash = manifest_summary.claimed_parent_hash;

    /// TODO(iceseer): do `disabled validators`
    /// https://github.com/qdrvm/kagome/issues/2060

    BOOST_ASSERT(relay_parent_state->get().prospective_parachains_mode);
    const auto seconding_limit =
        relay_parent_state->get()
            .prospective_parachains_mode->max_candidate_depth
        + 1;

    auto &local_validator = *relay_parent_state->get().local_validator;
    auto acknowledge_res = local_validator.grid_tracker.import_manifest(
        grid_topology,
        relay_parent_state->get().per_session_state->value().groups,
        candidate_hash,
        seconding_limit,
        manifest_summary,
        manifest_kind,
        *sender_index);

    if (acknowledge_res.has_error()) {
      return {};
    }

    const auto acknowledge = acknowledge_res.value();
    if (!candidates_.insert_unconfirmed(peer_id,
                                        candidate_hash,
                                        relay_parent,
                                        group_index,
                                        {{claimed_parent_hash, para_id}})) {
      SL_TRACE(logger_,
               "Insert unconfirmed candidate failed. (candidate hash={}, relay "
               "parent={}, para id={}, claimed parent={})",
               candidate_hash,
               relay_parent,
               para_id,
               manifest_summary.claimed_parent_hash);
      return {};
    }

    if (acknowledge) {
      SL_TRACE(logger_,
               "immediate ack, known candidate. (candidate hash={}, from={}, "
               "local_validator={})",
               candidate_hash,
               *sender_index,
               *relay_parent_state->get().our_index);
    }

    return ManifestImportSuccess{
        .acknowledge = acknowledge,
        .sender_index = *sender_index,
    };
  }

  network::vstaging::StatementFilter
  ParachainProcessorImpl::local_knowledge_filter(
      size_t group_size,
      GroupIndex group_index,
      const CandidateHash &candidate_hash,
      const StatementStore &statement_store) {
    network::vstaging::StatementFilter f{group_size};
    statement_store.fill_statement_filter(group_index, candidate_hash, f);
    return f;
  }

  void ParachainProcessorImpl::send_to_validators_group(
      const RelayHash &relay_parent,
      const std::deque<network::VersionedValidatorProtocolMessage> &messages) {
    BOOST_ASSERT(main_pool_handler_->isInCurrentThread());

    auto relay_parent_state = tryGetStateByRelayParent(relay_parent);
    if (!relay_parent_state) {
      SL_TRACE(logger_,
               "After `send_to_validators_group` no parachain state on "
               "relay_parent. (relay "
               "parent={})",
               relay_parent);
      return;
    }

    auto se = pm_->getStreamEngine();
    BOOST_ASSERT(se);

    std::unordered_set<network::PeerId> group_set;
    if (auto r = runtime_info_->get_session_info(relay_parent)) {
      auto &[session, info] = r.value();
      if (info.our_group) {
        for (auto &i : session.validator_groups[*info.our_group]) {
          if (auto peer = query_audi_->get(session.discovery_keys[i])) {
            group_set.emplace(peer->id);
          }
        }
      }
    }

    std::deque<network::PeerId> group, any;
    for (const auto &p : group_set) {
      group.emplace_back(p);
    }

    auto protocol = [&]() -> std::shared_ptr<network::ProtocolBase> {
      return router_->getValidationProtocolVStaging();
    }();

    se->forEachPeer(protocol, [&](const network::PeerId &peer) {
      if (group_set.count(peer) == 0) {
        any.emplace_back(peer);
      }
    });
    auto lucky = kMinGossipPeers - std::min(group.size(), kMinGossipPeers);
    if (lucky != 0) {
      std::shuffle(any.begin(), any.end(), random_);
      any.erase(any.begin() + std::min(any.size(), lucky), any.end());
    } else {
      any.clear();
    }

    auto make_send = [&]<typename Msg>(
                         const Msg &msg,
                         const std::shared_ptr<network::ProtocolBase>
                             &protocol) {
      auto se = pm_->getStreamEngine();
      BOOST_ASSERT(se);

      auto message =
          std::make_shared<network::WireMessage<std::decay_t<decltype(msg)>>>(
              msg);
      logger_->trace(
          "Broadcasting messages.(relay_parent={}, group_size={}, "
          "lucky_size={})",
          relay_parent,
          group.size(),
          any.size());

      for (auto &peer : group) {
        SL_TRACE(logger_, "Send to peer from group. (peer={})", peer);
        se->send(peer, protocol, message);
      }

      for (auto &peer : any) {
        SL_TRACE(logger_, "Send to peer from any. (peer={})", peer);
        se->send(peer, protocol, message);
      }
    };

    for (const network::VersionedValidatorProtocolMessage &msg : messages) {
      visit_in_place(
          msg,
          [&](const kagome::network::vstaging::ValidatorProtocolMessage &m) {
            make_send(m, router_->getValidationProtocolVStaging());
          },
          [&](const kagome::network::ValidatorProtocolMessage &m) {
            make_send(m, router_->getValidationProtocol());
          });
    }
  }

  std::deque<std::pair<std::vector<libp2p::peer::PeerId>,
                       network::VersionedValidatorProtocolMessage>>
  ParachainProcessorImpl::acknowledgement_and_statement_messages(
      const libp2p::peer::PeerId &peer,
      network::CollationVersion version,
      ValidatorIndex validator_index,
      const Groups &groups,
      ParachainProcessorImpl::RelayParentState &relay_parent_state,
      const RelayHash &relay_parent,
      GroupIndex group_index,
      const CandidateHash &candidate_hash,
      const network::vstaging::StatementFilter &local_knowledge) {
    if (!relay_parent_state.local_validator) {
      return {};
    }

    auto &local_validator = *relay_parent_state.local_validator;
    std::deque<std::pair<std::vector<libp2p::peer::PeerId>,
                         network::VersionedValidatorProtocolMessage>>
        messages;

    switch (version) {
      case network::CollationVersion::VStaging: {
        messages.emplace_back(
            std::vector<libp2p::peer::PeerId>{peer},
            network::VersionedValidatorProtocolMessage{
                network::vstaging::ValidatorProtocolMessage{
                    network::vstaging::StatementDistributionMessage{
                        network::vstaging::BackedCandidateAcknowledgement{
                            .candidate_hash = candidate_hash,
                            .statement_knowledge = local_knowledge,
                        }}}});
      } break;
      default: {
        SL_ERROR(logger_,
                 "Bug ValidationVersion::V1 should not be used in "
                 "statement-distribution v2, legacy should have handled this");
        return {};
      } break;
    };

    local_validator.grid_tracker.manifest_sent_to(
        groups, validator_index, candidate_hash, local_knowledge);

    auto statement_messages = post_acknowledgement_statement_messages(
        validator_index,
        relay_parent,
        local_validator.grid_tracker,
        *relay_parent_state.statement_store,
        groups,
        group_index,
        candidate_hash,
        peer,
        version);

    for (auto &&m : statement_messages) {
      messages.emplace_back(std::vector<libp2p::peer::PeerId>{peer},
                            std::move(m));
    }
    return messages;
  }

  std::deque<network::VersionedValidatorProtocolMessage>
  ParachainProcessorImpl::post_acknowledgement_statement_messages(
      ValidatorIndex recipient,
      const RelayHash &relay_parent,
      grid::GridTracker &grid_tracker,
      const StatementStore &statement_store,
      const Groups &groups,
      GroupIndex group_index,
      const CandidateHash &candidate_hash,
      const libp2p::peer::PeerId &peer,
      network::CollationVersion version) {
    auto sending_filter =
        grid_tracker.pending_statements_for(recipient, candidate_hash);
    if (!sending_filter) {
      return {};
    }

    std::deque<network::VersionedValidatorProtocolMessage> messages;
    auto group = groups.get(group_index);
    if (!group) {
      return messages;
    }

    statement_store.groupStatements(
        *group,
        candidate_hash,
        *sending_filter,
        [&](const IndexedAndSigned<network::vstaging::CompactStatement>
                &statement) {
          grid_tracker.sent_or_received_direct_statement(groups,
                                                         statement.payload.ix,
                                                         recipient,
                                                         getPayload(statement),
                                                         false);

          switch (version) {
            case network::CollationVersion::VStaging: {
              messages.emplace_back(network::VersionedValidatorProtocolMessage{
                  network::vstaging::ValidatorProtocolMessage{
                      network::vstaging::StatementDistributionMessage{
                          network::vstaging::
                              StatementDistributionMessageStatement{
                                  .relay_parent = relay_parent,
                                  .compact = statement,
                              }}}});
            } break;
            default: {
              SL_ERROR(
                  logger_,
                  "Bug ValidationVersion::V1 should not be used in "
                  "statement-distribution v2, legacy should have handled this");
            } break;
          }
        });
    return messages;
  }

  outcome::result<void> ParachainProcessorImpl::handle_grid_statement(
      const RelayHash &relay_parent,
      ParachainProcessorImpl::RelayParentState &per_relay_parent,
      grid::GridTracker &grid_tracker,
      const IndexedAndSigned<network::vstaging::CompactStatement> &statement,
      ValidatorIndex grid_sender_index) {
    /// TODO(iceseer): do Ensure the statement is correctly signed. Signature
    /// check.
    grid_tracker.sent_or_received_direct_statement(
        per_relay_parent.per_session_state->value().groups,
        statement.payload.ix,
        grid_sender_index,
        getPayload(statement),
        true);
    return outcome::success();
  }

  void ParachainProcessorImpl::handle_incoming_acknowledgement(
      const libp2p::peer::PeerId &peer_id,
      const network::vstaging::BackedCandidateAcknowledgement
          &acknowledgement) {
    SL_TRACE(logger_,
             "`BackedCandidateAcknowledgement`. (candidate_hash={})",
             acknowledgement.candidate_hash);
    const auto &candidate_hash = acknowledgement.candidate_hash;
    SL_TRACE(logger_,
             "Received incoming acknowledgement. (peer={}, candidate hash={})",
             peer_id,
             candidate_hash);

    auto c = candidates_.get_confirmed(candidate_hash);
    if (!c) {
      return;
    }
    const RelayHash &relay_parent = c->get().relay_parent();
    const Hash &parent_head_data_hash = c->get().parent_head_data_hash();
    GroupIndex group_index = c->get().group_index();
    ParachainId para_id = c->get().para_id();

    auto opt_parachain_state = tryGetStateByRelayParent(relay_parent);
    if (!opt_parachain_state) {
      SL_TRACE(logger_, "Handled statement from {} out of view", relay_parent);
      return;
    }
    auto &relay_parent_state = opt_parachain_state->get();
    BOOST_ASSERT(relay_parent_state.statement_store);

    SL_TRACE(logger_,
             "Handling incoming acknowledgement. (relay_parent={})",
             relay_parent);
    ManifestImportSuccessOpt x = handle_incoming_manifest_common(
        peer_id,
        candidate_hash,
        relay_parent,
        ManifestSummary{
            .claimed_parent_hash = parent_head_data_hash,
            .claimed_group_index = group_index,
            .statement_knowledge = acknowledgement.statement_knowledge,
        },
        para_id,
        grid::ManifestKind::Acknowledgement);
    if (!x) {
      return;
    }

    SL_TRACE(
        logger_, "Check local validator. (relay_parent = {})", relay_parent);
    if (!relay_parent_state.local_validator) {
      return;
    }

    const auto sender_index = x->sender_index;
    auto &local_validator = *relay_parent_state.local_validator;

    SL_TRACE(logger_, "Post ack. (relay_parent = {})", relay_parent);
    auto messages = post_acknowledgement_statement_messages(
        sender_index,
        relay_parent,
        local_validator.grid_tracker,
        *relay_parent_state.statement_store,
        relay_parent_state.per_session_state->value().groups,
        group_index,
        candidate_hash,
        peer_id,
        network::CollationVersion::VStaging);
    if (!messages.empty()) {
      auto se = pm_->getStreamEngine();
      SL_TRACE(logger_, "Sending messages. (relay_parent = {})", relay_parent);
      for (auto &msg : messages) {
        if (auto m =
                if_type<network::vstaging::ValidatorProtocolMessage>(msg)) {
          auto message = std::make_shared<network::WireMessage<
              network::vstaging::ValidatorProtocolMessage>>(
              std::move(m->get()));
          se->send(peer_id, router_->getValidationProtocolVStaging(), message);
        } else {
          assert(false);
        }
      }
    }
  }

  // Handles BackedCandidateManifest message
  //  It performs various checks and operations, and if everything is
  //  successful, it sends acknowledgement and statement messages to the
  //  validators group or sends a request to fetch the attested candidate.
  void ParachainProcessorImpl::handle_incoming_manifest(
      const libp2p::peer::PeerId &peer_id,
      const network::vstaging::BackedCandidateManifest &manifest) {
    SL_TRACE(logger_,
             "`BackedCandidateManifest`. (relay_parent={}, "
             "candidate_hash={}, para_id={}, parent_head_data_hash={})",
             manifest.relay_parent,
             manifest.candidate_hash,
             manifest.para_id,
             manifest.parent_head_data_hash);
    auto relay_parent_state = tryGetStateByRelayParent(manifest.relay_parent);
    if (!relay_parent_state) {
      SL_WARN(logger_,
              "After BackedCandidateManifest no parachain state on "
              "relay_parent. (relay "
              "parent={})",
              manifest.relay_parent);
      return;
    }

    if (!relay_parent_state->get().statement_store) {
      SL_ERROR(logger_,
               "Statement store is not initialized. (relay parent={})",
               manifest.relay_parent);
      return;
    }

    SL_TRACE(logger_,
             "Handling incoming manifest common. (relay_parent={}, "
             "candidate_hash={})",
             manifest.relay_parent,
             manifest.candidate_hash);
    ManifestImportSuccessOpt x = handle_incoming_manifest_common(
        peer_id,
        manifest.candidate_hash,
        manifest.relay_parent,
        ManifestSummary{
            .claimed_parent_hash = manifest.parent_head_data_hash,
            .claimed_group_index = manifest.group_index,
            .statement_knowledge = manifest.statement_knowledge,
        },
        manifest.para_id,
        grid::ManifestKind::Full);
    if (!x) {
      return;
    }

    const auto sender_index = x->sender_index;
    if (x->acknowledge) {
      SL_TRACE(logger_,
               "Known candidate - acknowledging manifest. (candidate hash={})",
               manifest.candidate_hash);

      SL_TRACE(logger_,
               "Get groups. (relay_parent={}, candidate_hash={})",
               manifest.relay_parent,
               manifest.candidate_hash);
      auto group =
          relay_parent_state->get().per_session_state->value().groups.get(
              manifest.group_index);
      if (!group) {
        return;
      }

      network::vstaging::StatementFilter local_knowledge =
          local_knowledge_filter(group->size(),
                                 manifest.group_index,
                                 manifest.candidate_hash,
                                 *relay_parent_state->get().statement_store);
      SL_TRACE(logger_,
               "Get ack and statement messages. (relay_parent={}, "
               "candidate_hash={})",
               manifest.relay_parent,
               manifest.candidate_hash);
      auto messages = acknowledgement_and_statement_messages(
          peer_id,
          network::CollationVersion::VStaging,
          sender_index,
          relay_parent_state->get().per_session_state->value().groups,
          relay_parent_state->get(),
          manifest.relay_parent,
          manifest.group_index,
          manifest.candidate_hash,
          local_knowledge);

      if (messages.empty()) {
        return;
      }

      SL_TRACE(logger_,
               "Send messages. (relay_parent={}, candidate_hash={})",
               manifest.relay_parent,
               manifest.candidate_hash);
      auto se = pm_->getStreamEngine();
      for (auto &[peers, msg] : messages) {
        if (auto m =
                if_type<network::vstaging::ValidatorProtocolMessage>(msg)) {
          auto message = std::make_shared<network::WireMessage<
              network::vstaging::ValidatorProtocolMessage>>(
              std::move(m->get()));
          for (const auto &p : peers) {
            se->send(p, router_->getValidationProtocolVStaging(), message);
          }
        } else {
          assert(false);
        }
      }
    } else if (!candidates_.is_confirmed(manifest.candidate_hash)) {
      SL_TRACE(
          logger_,
          "Request attested candidate. (relay_parent={}, candidate_hash={})",
          manifest.relay_parent,
          manifest.candidate_hash);
      request_attested_candidate(peer_id,
                                 relay_parent_state->get(),
                                 manifest.relay_parent,
                                 manifest.candidate_hash,
                                 manifest.group_index);
    }
  }

  void ParachainProcessorImpl::handle_incoming_statement(
      const libp2p::peer::PeerId &peer_id,
      const network::vstaging::StatementDistributionMessageStatement &stm) {
    SL_TRACE(logger_,
             "`StatementDistributionMessageStatement`. (relay_parent={}, "
             "candidate_hash={})",
             stm.relay_parent,
             candidateHash(getPayload(stm.compact)));
    auto parachain_state = tryGetStateByRelayParent(stm.relay_parent);
    if (!parachain_state) {
      SL_TRACE(logger_,
               "After request pov no parachain state on relay_parent. (relay "
               "parent={})",
               stm.relay_parent);
      return;
    }

    const auto &session_info =
        parachain_state->get().per_session_state->value().session_info;
    if (!parachain_state->get().local_validator) {
      return;
    }

    auto &local_validator = *parachain_state->get().local_validator;
    auto originator_group =
        parachain_state->get()
            .per_session_state->value()
            .groups.byValidatorIndex(stm.compact.payload.ix);
    if (!originator_group) {
      SL_TRACE(logger_,
               "No correct validator index in statement. (relay parent={}, "
               "validator={})",
               stm.relay_parent,
               stm.compact.payload.ix);
      return;
    }

    /// TODO(iceseer): do `disabled validators`
    /// https://github.com/qdrvm/kagome/issues/2060

    /// TODO(iceseer): do `cluster validators`

    std::optional<std::pair<ValidatorIndex, bool>> grid_sender_index;
    for (const auto &[i, validator_knows_statement] :
         local_validator.grid_tracker.direct_statement_providers(
             parachain_state->get().per_session_state->value().groups,
             stm.compact.payload.ix,
             getPayload(stm.compact))) {
      if (i >= session_info.discovery_keys.size()) {
        continue;
      }

      /// TODO(iceseer): do check is authority
      /// const auto &ad = opt_session_info->discovery_keys[i];
      grid_sender_index.emplace(i, validator_knows_statement);
      break;
    }

    if (!grid_sender_index) {
      return;
    }

    const auto &[gsi, validator_knows_statement] = *grid_sender_index;
    if (!validator_knows_statement) {
      auto res = handle_grid_statement(stm.relay_parent,
                                       parachain_state->get(),
                                       local_validator.grid_tracker,
                                       stm.compact,
                                       gsi);
      if (res.has_error()) {
        return;
      }
    } else {
      return;
    }

    const auto &statement = getPayload(stm.compact);
    const auto originator_index = stm.compact.payload.ix;
    const auto &candidate_hash = candidateHash(getPayload(stm.compact));
    const bool res = candidates_.insert_unconfirmed(peer_id,
                                                    candidate_hash,
                                                    stm.relay_parent,
                                                    *originator_group,
                                                    std::nullopt);
    if (!res) {
      return;
    }

    const auto confirmed = candidates_.get_confirmed(candidate_hash);
    const auto is_confirmed = candidates_.is_confirmed(candidate_hash);
    const auto &group = session_info.validator_groups[*originator_group];

    if (!is_confirmed) {
      request_attested_candidate(peer_id,
                                 parachain_state->get(),
                                 stm.relay_parent,
                                 candidate_hash,
                                 *originator_group);
    }

    /// TODO(iceseer): do https://github.com/qdrvm/kagome/issues/1888
    /// check statement signature

    const auto was_fresh_opt = parachain_state->get().statement_store->insert(
        parachain_state->get().per_session_state->value().groups,
        stm.compact,
        StatementOrigin::Remote);
    if (!was_fresh_opt) {
      SL_WARN(logger_,
              "Accepted message from unknown validator. (relay parent={}, "
              "validator={})",
              stm.relay_parent,
              stm.compact.payload.ix);
      return;
    }

    if (!*was_fresh_opt) {
      SL_TRACE(logger_,
               "Statement was not fresh. (relay parent={}, validator={})",
               stm.relay_parent,
               stm.compact.payload.ix);
      return;
    }

    const auto is_importable = candidates_.is_importable(candidate_hash);
    if (parachain_state->get().per_session_state->value().grid_view) {
      local_validator.grid_tracker.learned_fresh_statement(
          parachain_state->get().per_session_state->value().groups,
          *parachain_state->get().per_session_state->value().grid_view,
          originator_index,
          statement);
    }

    if (is_importable && confirmed) {
      send_backing_fresh_statements(confirmed->get(),
                                    stm.relay_parent,
                                    parachain_state->get(),
                                    group,
                                    candidate_hash);
    }

    circulate_statement(stm.relay_parent, parachain_state->get(), stm.compact);
  }

  void ParachainProcessorImpl::process_vstaging_statement(
      const libp2p::peer::PeerId &peer_id,
      const network::vstaging::StatementDistributionMessage &msg) {
    BOOST_ASSERT(main_pool_handler_->isInCurrentThread());
    SL_TRACE(
        logger_, "Incoming `StatementDistributionMessage`. (peer={})", peer_id);

    if (auto inner =
            if_type<const network::vstaging::BackedCandidateAcknowledgement>(
                msg)) {
      handle_incoming_acknowledgement(peer_id, inner->get());
    } else if (auto manifest =
                   if_type<const network::vstaging::BackedCandidateManifest>(
                       msg)) {
      handle_incoming_manifest(peer_id, manifest->get());
    } else if (auto stm =
                   if_type<const network::vstaging::
                               StatementDistributionMessageStatement>(msg)) {
      handle_incoming_statement(peer_id, stm->get());
    } else {
      SL_ERROR(logger_, "Skipped message.");
    }
  }

  void ParachainProcessorImpl::circulate_statement(
      const RelayHash &relay_parent,
      RelayParentState &relay_parent_state,
      const IndexedAndSigned<network::vstaging::CompactStatement> &statement) {
    const auto &session_info =
        relay_parent_state.per_session_state->value().session_info;
    const auto &compact_statement = getPayload(statement);
    const auto &candidate_hash = candidateHash(compact_statement);
    const auto originator = statement.payload.ix;

    [[maybe_unused]] const auto is_confirmed =
        candidates_.is_confirmed(candidate_hash);
    if (!relay_parent_state.local_validator) {
      return;
    }

    auto &local_validator = *relay_parent_state.local_validator;
    [[maybe_unused]] auto statement_group =
        relay_parent_state.per_session_state->value().groups.byValidatorIndex(
            originator);

    /// TODO(iceseer): do `cluster` targets
    std::vector<std::pair<libp2p::peer::PeerId, network::CollationVersion>>
        statement_to_peers;
    for (const auto v : local_validator.grid_tracker.direct_statement_targets(
             relay_parent_state.per_session_state->value().groups,
             originator,
             compact_statement)) {
      auto peer = query_audi_->get(session_info.discovery_keys[v]);
      if (!peer) {
        continue;
      }

      auto peer_state = pm_->getPeerState(peer->id);
      if (!peer_state) {
        continue;
      }

      if (!peer_state->get().knows_relay_parent(relay_parent)) {
        continue;
      }

      network::CollationVersion version = network::CollationVersion::VStaging;
      if (peer_state->get().version) {
        version = *peer_state->get().version;
      }

      statement_to_peers.emplace_back(peer->id, version);
      local_validator.grid_tracker.sent_or_received_direct_statement(
          relay_parent_state.per_session_state->value().groups,
          originator,
          v,
          compact_statement,
          false);
    }

    auto se = pm_->getStreamEngine();
    BOOST_ASSERT(se);

    auto message_v2 = std::make_shared<
        network::WireMessage<network::vstaging::ValidatorProtocolMessage>>(
        kagome::network::vstaging::ValidatorProtocolMessage{
            kagome::network::vstaging::StatementDistributionMessage{
                kagome::network::vstaging::
                    StatementDistributionMessageStatement{
                        .relay_parent = relay_parent,
                        .compact = statement,
                    }}});
    for (const auto &[peer, version] : statement_to_peers) {
      if (version == network::CollationVersion::VStaging) {
        se->send(peer, router_->getValidationProtocolVStaging(), message_v2);
      } else {
        assert(false);
      }
    }
  }

  void ParachainProcessorImpl::request_attested_candidate(
      const libp2p::peer::PeerId &peer,
      RelayParentState &relay_parent_state,
      const RelayHash &relay_parent,
      const CandidateHash &candidate_hash,
      GroupIndex group_index) {
    if (!relay_parent_state.local_validator) {
      return;
    }
    auto &local_validator = *relay_parent_state.local_validator;

    const auto &session_info =
        relay_parent_state.per_session_state->value().session_info;
    auto group =
        relay_parent_state.per_session_state->value().groups.get(group_index);
    if (!group) {
      return;
    }
    const auto seconding_limit =
        relay_parent_state.prospective_parachains_mode->max_candidate_depth + 1;

    SL_TRACE(logger_,
             "Form unwanted mask. (relay_parent={}, candidate_hash={})",
             relay_parent,
             candidate_hash);
    network::vstaging::StatementFilter unwanted_mask(group->size());
    for (size_t i = 0; i < group->size(); ++i) {
      const auto v = (*group)[i];
      if (relay_parent_state.statement_store->seconded_count(v)
          >= seconding_limit) {
        unwanted_mask.seconded_in_group.bits[i] = true;
      }
    }

    /// TODO(iceseer): do `disabled validators`
    /// Add disabled validators to the unwanted mask.
    /// https://github.com/qdrvm/kagome/issues/2060

    auto backing_threshold = [&]() -> std::optional<size_t> {
      auto bt = relay_parent_state.per_session_state->value()
                    .groups.get_size_and_backing_threshold(group_index);
      return bt ? std::get<1>(*bt) : std::optional<size_t>{};
    }();

    SL_TRACE(logger_,
             "Enumerate peers. (relay_parent={}, candidate_hash={})",
             relay_parent,
             candidate_hash);
<<<<<<< HEAD
    std::optional<network::vstaging::StatementFilter> target;
    auto audi = query_audi_->get(peer);
    if (!audi) {
      SL_TRACE(logger_,
               "No audi. (relay_parent={}, candidate_hash={})",
               relay_parent,
               candidate_hash);
      return;
    }
=======
    std::optional<std::pair<network::vstaging::StatementFilter,
                            std::reference_wrapper<const libp2p::peer::PeerId>>>
        target;
    pm_->enumeratePeerState([&](const libp2p::peer::PeerId &peer,
                                network::PeerState &peer_state) {
      auto audi = query_audi_->get(peer);
      if (!audi) {
        SL_TRACE(logger_,
                 "No audi. (relay_parent={}, candidate_hash={})",
                 relay_parent,
                 candidate_hash);
        return true;
      }

      ValidatorIndex validator_id = 0;
      for (; validator_id < session_info.discovery_keys.size();
           ++validator_id) {
        if (session_info.discovery_keys[validator_id] == *audi) {
          SL_TRACE(logger_,
                   "Captured validator. (relay_parent={}, candidate_hash={})",
                   relay_parent,
                   candidate_hash);
          break;
        }
      }
>>>>>>> 0ea84b34

    ValidatorIndex validator_id = 0;
    for (; validator_id < session_info.discovery_keys.size(); ++validator_id) {
      if (session_info.discovery_keys[validator_id] == *audi) {
        SL_TRACE(logger_,
                 "Captured validator. (relay_parent={}, candidate_hash={})",
                 relay_parent,
                 candidate_hash);
        break;
      }
    }

    auto filter = local_validator.grid_tracker.advertised_statements(
        validator_id, candidate_hash);
    if (!filter) {
      SL_TRACE(logger_,
               "No filter. (relay_parent={}, candidate_hash={})",
               relay_parent,
               candidate_hash);
      return;
    }

    filter->mask_seconded(unwanted_mask.seconded_in_group);
    filter->mask_valid(unwanted_mask.validated_in_group);

    if (!backing_threshold
        || (filter->has_seconded()
            && filter->backing_validators() >= *backing_threshold)) {
      network::vstaging::StatementFilter f(group->size());
      target.emplace(std::move(f));
    } else {
      SL_TRACE(
          logger_,
          "Not pass backing threshold. (relay_parent={}, candidate_hash={})",
          relay_parent,
          candidate_hash);
      return;
    }

    if (!target) {
      SL_TRACE(logger_,
               "Target not found. (relay_parent={}, candidate_hash={})",
               relay_parent,
               candidate_hash);
      return;
    }

    const auto &um = *target;
    SL_TRACE(logger_,
             "Requesting. (peer={}, relay_parent={}, candidate_hash={})",
             peer,
             relay_parent,
             candidate_hash);
    router_->getFetchAttestedCandidateProtocol()->doRequest(
        peer,
        network::vstaging::AttestedCandidateRequest{
            .candidate_hash = candidate_hash,
            .mask = um,
        },
        [wptr{weak_from_this()},
         relay_parent{relay_parent},
         candidate_hash{candidate_hash},
         group_index{group_index}](
            outcome::result<network::vstaging::AttestedCandidateResponse>
                r) mutable {
          if (auto self = wptr.lock()) {
            self->handleFetchedStatementResponse(
                std::move(r), relay_parent, candidate_hash, group_index);
          }
        });
  }

  void ParachainProcessorImpl::handleFetchedStatementResponse(
      outcome::result<network::vstaging::AttestedCandidateResponse> &&r,
      const RelayHash &relay_parent,
      const CandidateHash &candidate_hash,
      GroupIndex group_index) {
    REINVOKE(*main_pool_handler_,
             handleFetchedStatementResponse,
             std::move(r),
             relay_parent,
             candidate_hash,
             group_index);

    if (r.has_error()) {
      SL_INFO(logger_,
              "Fetch attested candidate returned an error. (relay parent={}, "
              "candidate={}, group index={}, error={})",
              relay_parent,
              candidate_hash,
              group_index,
              r.error());
      return;
    }

    /// TODO(iceseer): do https://github.com/qdrvm/kagome/issues/1888
    /// validate response

    auto parachain_state = tryGetStateByRelayParent(relay_parent);
    if (!parachain_state) {
      SL_TRACE(
          logger_,
          "No relay parent data on fetch attested candidate response. (relay "
          "parent={})",
          relay_parent);
      return;
    }

    if (!parachain_state->get().statement_store) {
      SL_WARN(logger_,
              "No statement store. (relay parent={}, candidate={})",
              relay_parent,
              candidate_hash);
      return;
    }

    const network::vstaging::AttestedCandidateResponse &response = r.value();

    SL_INFO(logger_,
            "Fetch attested candidate success. (relay parent={}, "
            "candidate={}, group index={}, statements={})",
            relay_parent,
            candidate_hash,
            group_index,
            response.statements.size());
    for (const auto &statement : response.statements) {
      parachain_state->get().statement_store->insert(
          parachain_state->get().per_session_state->value().groups,
          statement,
          StatementOrigin::Remote);
    }

    auto opt_post_confirmation =
        candidates_.confirm_candidate(candidate_hash,
                                      response.candidate_receipt,
                                      response.persisted_validation_data,
                                      group_index,
                                      hasher_);
    if (!opt_post_confirmation) {
      SL_WARN(logger_,
              "Candidate re-confirmed by request/response: logic error. (relay "
              "parent={}, candidate={})",
              relay_parent,
              candidate_hash);
      return;
    }

    auto &post_confirmation = *opt_post_confirmation;
    apply_post_confirmation(post_confirmation);

    auto opt_confirmed = candidates_.get_confirmed(candidate_hash);
    BOOST_ASSERT(opt_confirmed);

    if (!opt_confirmed->get().is_importable(std::nullopt)) {
      SL_INFO(logger_,
              "Not importable. (relay parent={}, "
              "candidate={}, group index={})",
              relay_parent,
              candidate_hash,
              group_index);
      return;
    }

    const auto &groups =
        parachain_state->get().per_session_state->value().groups;
    auto it = groups.groups.find(group_index);
    if (it == groups.groups.end()) {
      SL_WARN(logger_,
              "Group was not found. (relay parent={}, candidate={}, group "
              "index={})",
              relay_parent,
              candidate_hash,
              group_index);
      return;
    }

    SL_INFO(logger_,
            "Send fresh statements. (relay parent={}, "
            "candidate={})",
            relay_parent,
            candidate_hash);
    send_backing_fresh_statements(opt_confirmed->get(),
                                  relay_parent,
                                  parachain_state->get(),
                                  it->second,
                                  candidate_hash);
  }

  void ParachainProcessorImpl::new_confirmed_candidate_fragment_tree_updates(
      const HypotheticalCandidate &candidate) {
    fragment_tree_update_inner(std::nullopt, std::nullopt, {candidate});
  }

  void ParachainProcessorImpl::new_leaf_fragment_tree_updates(
      const Hash &leaf_hash) {
    fragment_tree_update_inner({leaf_hash}, std::nullopt, std::nullopt);
  }

  void
  ParachainProcessorImpl::prospective_backed_notification_fragment_tree_updates(
      ParachainId para_id, const Hash &para_head) {
    std::pair<std::reference_wrapper<const Hash>, ParachainId> p{{para_head},
                                                                 para_id};
    fragment_tree_update_inner(std::nullopt, p, std::nullopt);
  }

  void ParachainProcessorImpl::fragment_tree_update_inner(
      std::optional<std::reference_wrapper<const Hash>> active_leaf_hash,
      std::optional<std::pair<std::reference_wrapper<const Hash>, ParachainId>>
          required_parent_info,
      std::optional<std::reference_wrapper<const HypotheticalCandidate>>
          known_hypotheticals) {
    std::vector<HypotheticalCandidate> hypotheticals;
    if (!known_hypotheticals) {
      hypotheticals = candidates_.frontier_hypotheticals(required_parent_info);
    } else {
      hypotheticals.emplace_back(known_hypotheticals->get());
    }

    auto frontier = prospective_parachains_->answerHypotheticalFrontierRequest(
        hypotheticals, active_leaf_hash, false);
    for (const auto &[hypo, membership] : frontier) {
      if (membership.empty()) {
        continue;
      }

      for (const auto &[leaf_hash, _] : membership) {
        candidates_.note_importable_under(hypo, leaf_hash);
      }

      if (auto c = if_type<const HypotheticalCandidateComplete>(hypo)) {
        auto confirmed_candidate =
            candidates_.get_confirmed(c->get().candidate_hash);
        auto prs =
            tryGetStateByRelayParent(c->get().receipt.descriptor.relay_parent);

        if (prs && confirmed_candidate) {
          const auto group_index =
              group_for_para(prs->get().availability_cores,
                             prs->get().group_rotation_info,
                             c->get().receipt.descriptor.para_id);

          const auto &session_info =
              prs->get().per_session_state->value().session_info;
          if (!group_index
              || *group_index >= session_info.validator_groups.size()) {
            return;
          }

          const auto &group = session_info.validator_groups[*group_index];
          send_backing_fresh_statements(
              *confirmed_candidate,
              c->get().receipt.descriptor.relay_parent,
              prs->get(),
              group,
              c->get().candidate_hash);
        }
      }
    }
  }

  /// TODO(iceseer): do remove
  std::optional<GroupIndex> ParachainProcessorImpl::group_for_para(
      const std::vector<runtime::CoreState> &availability_cores,
      const runtime::GroupDescriptor &group_rotation_info,
      ParachainId para_id) const {
    std::optional<CoreIndex> core_index;
    for (CoreIndex i = 0; i < availability_cores.size(); ++i) {
      const auto c = visit_in_place(
          availability_cores[i],
          [](const runtime::OccupiedCore &core) -> std::optional<ParachainId> {
            return core.candidate_descriptor.para_id;
          },
          [](const runtime::ScheduledCore &core) -> std::optional<ParachainId> {
            return core.para_id;
          },
          [](const auto &) -> std::optional<ParachainId> {
            return std::nullopt;
          });

      if (c && *c == para_id) {
        core_index = i;
        break;
      }
    }

    if (!core_index) {
      return std::nullopt;
    }
    return group_rotation_info.groupForCore(*core_index,
                                            availability_cores.size());
  }

  void ParachainProcessorImpl::send_cluster_candidate_statements(
      const CandidateHash &candidate_hash, const RelayHash &relay_parent) {
    auto relay_parent_state = tryGetStateByRelayParent(relay_parent);
    if (!relay_parent_state) {
      return;
    }

    auto local_group = relay_parent_state->get().our_group;
    if (!local_group) {
      return;
    }

    auto group =
        relay_parent_state->get().per_session_state->value().groups.get(
            *local_group);
    if (!group) {
      return;
    }
    auto group_size = group->size();

    relay_parent_state->get().statement_store->groupStatements(
        *group,
        candidate_hash,
        network::vstaging::StatementFilter(group_size, true),
        [&](const IndexedAndSigned<network::vstaging::CompactStatement>
                &statement) {
          circulate_statement(
              relay_parent, relay_parent_state->get(), statement);
        });
  }

  void ParachainProcessorImpl::apply_post_confirmation(
      const PostConfirmation &post_confirmation) {
    const auto candidate_hash = candidateHash(post_confirmation.hypothetical);
    send_cluster_candidate_statements(
        candidate_hash, relayParent(post_confirmation.hypothetical));

    new_confirmed_candidate_fragment_tree_updates(
        post_confirmation.hypothetical);
  }

  void ParachainProcessorImpl::send_backing_fresh_statements(
      const ConfirmedCandidate &confirmed,
      const RelayHash &relay_parent,
      ParachainProcessorImpl::RelayParentState &per_relay_parent,
      const std::vector<ValidatorIndex> &group,
      const CandidateHash &candidate_hash) {
    if (!per_relay_parent.statement_store) {
      return;
    }

    std::vector<std::pair<ValidatorIndex, network::vstaging::CompactStatement>>
        imported;
    per_relay_parent.statement_store->fresh_statements_for_backing(
        group,
        candidate_hash,
        [&](const IndexedAndSigned<network::vstaging::CompactStatement>
                &statement) {
          const auto &v = statement.payload.ix;
          const auto &compact = getPayload(statement);
          imported.emplace_back(v, compact);

          SignedFullStatementWithPVD carrying_pvd{
              .payload =
                  {
                      .payload = visit_in_place(
                          compact.inner_value,
                          [&](const network::vstaging::SecondedCandidateHash &)
                              -> StatementWithPVD {
                            return StatementWithPVDSeconded{
                                .committed_receipt = confirmed.receipt,
                                .pvd = confirmed.persisted_validation_data,
                            };
                          },
                          [](const network::vstaging::ValidCandidateHash &val)
                              -> StatementWithPVD {
                            return StatementWithPVDValid{
                                .candidate_hash = val.hash,
                            };
                          },
                          [](const auto &) -> StatementWithPVD {
                            UNREACHABLE;
                          }),
                      .ix = statement.payload.ix,
                  },
              .signature = statement.signature,
          };

          main_pool_handler_->execute(
              [wself{weak_from_this()},
               relay_parent{relay_parent},
               carrying_pvd{std::move(carrying_pvd)}]() {
                if (auto self = wself.lock()) {
                  SL_TRACE(self->logger_, "Handle statement {}", relay_parent);
                  self->handleStatement(relay_parent, carrying_pvd);
                }
              });
        });

    for (const auto &[v, s] : imported) {
      per_relay_parent.statement_store->note_known_by_backing(v, s);
    }
  }

  void ParachainProcessorImpl::process_legacy_statement(
      const libp2p::peer::PeerId &peer_id,
      const network::StatementDistributionMessage &msg) {
    BOOST_ASSERT(main_pool_handler_->isInCurrentThread());
    if (auto statement_msg{boost::get<const network::Seconded>(&msg)}) {
      if (auto r = canProcessParachains(); r.has_error()) {
        return;
      }
      if (auto r = isParachainValidator(statement_msg->relay_parent);
          r.has_error() || !r.value()) {
        return;
      }

      SL_TRACE(
          logger_, "Imported statement on {}", statement_msg->relay_parent);

      std::optional<StatementWithPVD> stm;
      if (auto ccr = if_type<const network::CommittedCandidateReceipt>(
              getPayload(statement_msg->statement).candidate_state)) {
        std::optional<runtime::PersistedValidationData> pvd =
            fetchPersistedValidationData(statement_msg->relay_parent,
                                         ccr->get().descriptor.para_id);
        if (!pvd) {
          SL_TRACE(logger_, "No pvd fetched.");
          return;
        }
        stm = StatementWithPVDSeconded{
            .committed_receipt = ccr->get(),
            .pvd = std::move(*pvd),
        };
      } else if (auto h = if_type<const CandidateHash>(
                     getPayload(statement_msg->statement).candidate_state)) {
        stm = StatementWithPVDValid{
            .candidate_hash = h->get(),
        };
      }

      handleStatement(statement_msg->relay_parent,
                      SignedFullStatementWithPVD{
                          .payload =
                              {
                                  .payload = std::move(*stm),
                                  .ix = statement_msg->statement.payload.ix,
                              },
                          .signature = statement_msg->statement.signature,
                      });
    } else {
      const auto large = boost::get<const network::LargeStatement>(&msg);
      SL_ERROR(logger_,
               "Ignoring LargeStatement about {} from {}",
               large->payload.payload.candidate_hash,
               peer_id);
    }
  }

  void ParachainProcessorImpl::onValidationProtocolMsg(
      const libp2p::peer::PeerId &peer_id,
      const network::VersionedValidatorProtocolMessage &message) {
    REINVOKE(*main_pool_handler_, onValidationProtocolMsg, peer_id, message);

    SL_TRACE(
        logger_, "Incoming validator protocol message. (peer={})", peer_id);
    visit_in_place(
        message,
        [&](const network::ValidatorProtocolMessage &m) {
          SL_TRACE(logger_, "V1");
          visit_in_place(
              m,
              [&](const network::BitfieldDistributionMessage &val) {
                process_bitfield_distribution(val);
              },
              [&](const network::StatementDistributionMessage &val) {
                process_legacy_statement(peer_id, val);
              },
              [&](const auto &) {});
        },
        [&](const network::vstaging::ValidatorProtocolMessage &m) {
          SL_TRACE(logger_, "V2");
          visit_in_place(
              m,
              [&](const network::vstaging::BitfieldDistributionMessage &val) {
                process_bitfield_distribution(val);
              },
              [&](const network::vstaging::StatementDistributionMessage &val) {
                process_vstaging_statement(peer_id, val);
              },
              [&](const auto &) {});
        },
        [&](const auto &m) { SL_WARN(logger_, "UNSUPPORTED Version"); });
  }

  template <typename F>
  void ParachainProcessorImpl::requestPoV(
      const libp2p::peer::PeerInfo &peer_info,
      const CandidateHash &candidate_hash,
      F &&callback) {
    /// TODO(iceseer): request PoV from validator, who seconded candidate
    /// But now we can assume, that if we received either `seconded` or `valid`
    /// from some peer, than we expect this peer has valid PoV, which we can
    /// request.

    logger_->info("Requesting PoV.(candidate hash={}, peer={})",
                  candidate_hash,
                  peer_info.id);

    auto protocol = router_->getReqPovProtocol();
    BOOST_ASSERT(protocol);

    protocol->request(peer_info, candidate_hash, std::forward<F>(callback));
  }

  void ParachainProcessorImpl::kickOffValidationWork(
      const RelayHash &relay_parent,
      AttestingData &attesting_data,
      const runtime::PersistedValidationData &persisted_validation_data,
      RelayParentState &parachain_state) {
    BOOST_ASSERT(main_pool_handler_->isInCurrentThread());

    const auto candidate_hash{attesting_data.candidate.hash(*hasher_)};
    if (!parachain_state.awaiting_validation.insert(candidate_hash).second) {
      return;
    }

    const auto &session_info =
        parachain_state.per_session_state->value().session_info;
    if (session_info.discovery_keys.size() <= attesting_data.from_validator) {
      SL_ERROR(logger_,
               "Invalid validator index.(relay_parent={}, validator_index={})",
               relay_parent,
               attesting_data.from_validator);
      return;
    }

    const auto &authority_id =
        session_info.discovery_keys[attesting_data.from_validator];
    if (auto peer = query_audi_->get(authority_id)) {
      auto pvd{persisted_validation_data};
      requestPoV(
          *peer,
          candidate_hash,
          [candidate{attesting_data.candidate},
           pvd{std::move(pvd)},
           candidate_hash,
           wself{weak_from_this()},
           relay_parent,
           peer_id{peer->id}](auto &&pov_response_result) mutable {
            if (auto self = wself.lock()) {
              auto parachain_state =
                  self->tryGetStateByRelayParent(relay_parent);
              if (!parachain_state) {
                SL_TRACE(
                    self->logger_,
                    "After request pov no parachain state on relay_parent {}",
                    relay_parent);
                return;
              }

              if (!pov_response_result) {
                self->logger_->warn("Request PoV on relay_parent {} failed {}",
                                    relay_parent,
                                    pov_response_result.error());
                return;
              }

              network::ResponsePov &opt_pov = pov_response_result.value();
              auto p{boost::get<network::ParachainBlock>(&opt_pov)};
              if (!p) {
                self->logger_->warn("No PoV.(candidate={})", candidate_hash);
                self->onAttestNoPoVComplete(relay_parent, candidate_hash);
                return;
              }

              self->logger_->info(
                  "PoV received.(relay_parent={}, candidate hash={}, peer={})",
                  relay_parent,
                  candidate_hash,
                  peer_id);
              self->validateAsync<ValidationTaskType::kAttest>(
                  std::move(candidate),
                  std::move(*p),
                  std::move(pvd),
                  peer_id,
                  relay_parent,
                  parachain_state->get().table_context.validators.size());
            }
          });
    }
  }

  outcome::result<network::vstaging::AttestedCandidateResponse>
  ParachainProcessorImpl::OnFetchAttestedCandidateRequest(
      const network::vstaging::AttestedCandidateRequest &request) {
    auto confirmed = candidates_.get_confirmed(request.candidate_hash);
    if (!confirmed) {
      return Error::NOT_CONFIRMED;
    }

    auto relay_parent_state =
        tryGetStateByRelayParent(confirmed->get().relay_parent());
    if (!relay_parent_state) {
      return Error::NO_STATE;
    }
    BOOST_ASSERT(relay_parent_state->get().statement_store);
    BOOST_ASSERT(relay_parent_state->get().our_index);

    auto group =
        relay_parent_state->get().per_session_state->value().groups.get(
            confirmed->get().group_index());
    if (!group) {
      SL_ERROR(logger_,
               "Unexpected array bound for groups. (relay parent={})",
               confirmed->get().relay_parent());
      return Error::OUT_OF_BOUND;
    }

    const auto group_size = group->size();
    auto &mask = request.mask;
    if (mask.seconded_in_group.bits.size() != group_size
        || mask.validated_in_group.bits.size() != group_size) {
      return Error::INCORRECT_BITFIELD_SIZE;
    }

    auto init_with_not = [](scale::BitVec &dst, const scale::BitVec &src) {
      dst.bits.reserve(src.bits.size());
      for (const auto i : src.bits) {
        dst.bits.emplace_back(!i);
      }
    };

    network::vstaging::StatementFilter and_mask;
    init_with_not(and_mask.seconded_in_group, request.mask.seconded_in_group);
    init_with_not(and_mask.validated_in_group, request.mask.validated_in_group);

    /// TODO(iceseer): do `disabled validators` check
    /// https://github.com/qdrvm/kagome/issues/2060
    std::vector<IndexedAndSigned<network::vstaging::CompactStatement>>
        statements;
    relay_parent_state->get().statement_store->groupStatements(
        *group,
        request.candidate_hash,
        and_mask,
        [&](const IndexedAndSigned<network::vstaging::CompactStatement>
                &statement) { statements.emplace_back(statement); });

    return network::vstaging::AttestedCandidateResponse{
        .candidate_receipt = confirmed->get().receipt,
        .persisted_validation_data = confirmed->get().persisted_validation_data,
        .statements = std::move(statements),
    };
  }

  outcome::result<network::FetchChunkResponse>
  ParachainProcessorImpl::OnFetchChunkRequest(
      const network::FetchChunkRequest &request) {
    if (auto chunk =
            av_store_->getChunk(request.candidate, request.chunk_index)) {
      return network::Chunk{
          .data = chunk->chunk,
          .proof = chunk->proof,
      };
    }
    return network::FetchChunkResponse{};
  }

  std::optional<
      std::reference_wrapper<ParachainProcessorImpl::RelayParentState>>
  ParachainProcessorImpl::tryGetStateByRelayParent(
      const primitives::BlockHash &relay_parent) {
    BOOST_ASSERT(main_pool_handler_->isInCurrentThread());
    const auto it = our_current_state_.state_by_relay_parent.find(relay_parent);
    if (it != our_current_state_.state_by_relay_parent.end()) {
      return it->second;
    }
    return std::nullopt;
  }

  ParachainProcessorImpl::RelayParentState &
  ParachainProcessorImpl::storeStateByRelayParent(
      const primitives::BlockHash &relay_parent, RelayParentState &&val) {
    BOOST_ASSERT(main_pool_handler_->isInCurrentThread());
    const auto &[it, inserted] =
        our_current_state_.state_by_relay_parent.insert(
            {relay_parent, std::move(val)});
    BOOST_ASSERT(inserted);
    return it->second;
  }

  void ParachainProcessorImpl::handleStatement(
      const primitives::BlockHash &relay_parent,
      const SignedFullStatementWithPVD &statement) {
    BOOST_ASSERT(main_pool_handler_->isInCurrentThread());

    auto opt_parachain_state = tryGetStateByRelayParent(relay_parent);
    if (!opt_parachain_state) {
      logger_->trace("Handled statement from {} out of view", relay_parent);
      return;
    }

    auto &parachain_state = opt_parachain_state->get();
    const auto &assigned_para = parachain_state.assigned_para;
    const auto &assigned_core = parachain_state.assigned_core;
    auto &fallbacks = parachain_state.fallbacks;
    auto &awaiting_validation = parachain_state.awaiting_validation;

    auto res = importStatement(relay_parent, statement, parachain_state);
    if (res.has_error()) {
      SL_TRACE(logger_,
               "Statement rejected. (relay_parent={}, error={}).",
               relay_parent,
               res.error());
      return;
    }

    post_import_statement_actions(relay_parent, parachain_state, res.value());
    if (auto result = res.value()) {
      if (!assigned_core || result->group_id != *assigned_core) {
        SL_TRACE(logger_,
                 "Registered statement from not our group(assigned_para "
                 "our={}, assigned_core our={}, registered={}).",
                 assigned_para,
                 assigned_core,
                 result->group_id);
        return;
      }

      const auto &candidate_hash = result->candidate;
      SL_TRACE(logger_,
               "Registered incoming statement.(relay_parent={}).",
               relay_parent);
      std::optional<std::reference_wrapper<AttestingData>> attesting_ref =
          visit_in_place(
              parachain::getPayload(statement),
              [&](const StatementWithPVDSeconded &val)
                  -> std::optional<std::reference_wrapper<AttestingData>> {
                auto opt_candidate = backing_store_->getCadidateInfo(
                    relay_parent, candidate_hash);
                if (!opt_candidate) {
                  logger_->error("No candidate {}", candidate_hash);
                  return std::nullopt;
                }

                AttestingData attesting{
                    .candidate = candidateFromCommittedCandidateReceipt(
                        opt_candidate->get().candidate),
                    .pov_hash = val.committed_receipt.descriptor.pov_hash,
                    .from_validator = statement.payload.ix,
                    .backing = {}};

                auto const &[it, _] = fallbacks.insert(
                    std::make_pair(candidate_hash, std::move(attesting)));
                return it->second;
              },
              [&](const StatementWithPVDValid &val)
                  -> std::optional<std::reference_wrapper<AttestingData>> {
                auto it = fallbacks.find(val.candidate_hash);
                if (it == fallbacks.end()) {
                  return std::nullopt;
                }
                if (!parachain_state.our_index
                    || *parachain_state.our_index == statement.payload.ix) {
                  return std::nullopt;
                }
                if (awaiting_validation.find(val.candidate_hash)
                    != awaiting_validation.end()) {
                  it->second.backing.push(statement.payload.ix);
                  return std::nullopt;
                }
                it->second.from_validator = statement.payload.ix;
                return it->second;
              },
              [&](const auto &)
                  -> std::optional<std::reference_wrapper<AttestingData>> {
                BOOST_ASSERT(!"Not used!");
                return std::nullopt;
              });

      if (attesting_ref) {
        auto it = our_current_state_.per_candidate.find(candidate_hash);
        if (it != our_current_state_.per_candidate.end()) {
          kickOffValidationWork(relay_parent,
                                attesting_ref->get(),
                                it->second.persisted_validation_data,
                                parachain_state);
        }
      }
    }
  }

  std::optional<BackingStore::ImportResult>
  ParachainProcessorImpl::importStatementToTable(
      const RelayHash &relay_parent,
      ParachainProcessorImpl::RelayParentState &relayParentState,
      GroupIndex group_id,
      const primitives::BlockHash &candidate_hash,
      const network::SignedStatement &statement) {
    SL_TRACE(
        logger_, "Import statement into table.(candidate={})", candidate_hash);
    return backing_store_->put(
        relay_parent,
        group_id,
        relayParentState.table_context.groups,
        statement,
        relayParentState.prospective_parachains_mode.has_value());
  }

  void ParachainProcessorImpl::provide_candidate_to_grid(
      const CandidateHash &candidate_hash,
      RelayParentState &relay_parent_state,
      const ConfirmedCandidate &confirmed_candidate,
      const runtime::SessionInfo &session_info) {
    if (!relay_parent_state.local_validator) {
      return;
    }
    auto &local_validator = *relay_parent_state.local_validator;

    const auto relay_parent = confirmed_candidate.relay_parent();
    const auto group_index = confirmed_candidate.group_index();

    if (!relay_parent_state.per_session_state->value().grid_view) {
<<<<<<< HEAD
      SL_TRACE(logger_,
               "Cannot handle backable candidate due to lack of topology. "
               "(candidate={}, relay_parent={})",
               candidate_hash,
               relay_parent);
=======
      SL_TRACE(
          logger_,
          "Cannot handle backable candidate due to lack of topology. (candidate={}, relay_parent={})",
          candidate_hash,
          relay_parent);
>>>>>>> 0ea84b34
      return;
    }

    const auto &grid_view =
        *relay_parent_state.per_session_state->value().grid_view;
    const auto group =
        relay_parent_state.per_session_state->value().groups.get(group_index);
    if (!group) {
      SL_TRACE(logger_,
               "Handled backed candidate with unknown group? (candidate={}, "
               "relay_parent={}, group_index={})",
               candidate_hash,
               relay_parent,
               group_index);
      return;
    }
    const auto group_size = group->size();

    SL_TRACE(logger_,
             "======================== GRID VIEW group={} relay_parent={} "
             "our_index={} our_id={} our_dk={} in_per_session={} "
             "========================",
             group_index,
             relay_parent,
             *relay_parent_state.our_index,
             session_info.validators[*relay_parent_state.our_index],
             session_info.discovery_keys[*relay_parent_state.our_index],
             *relay_parent_state.per_session_state->value().our_index);

    for (size_t k = 0; k < grid_view.size(); ++k) {
      const auto &v = grid_view[k];
      SL_TRACE(logger_, "\tGroup {}", k);
      for (const auto vi : v.sending) {
        SL_TRACE(logger_, "\t\tS: {}", vi);
      }
      for (const auto vi : v.receiving) {
        SL_TRACE(logger_, "\t\tR: {}", vi);
      }
    }

    SL_TRACE(
        logger_,
        "=================================================================");

    auto filter = local_knowledge_filter(group_size,
                                         group_index,
                                         candidate_hash,
                                         *relay_parent_state.statement_store);

    auto actions = local_validator.grid_tracker.add_backed_candidate(
        grid_view, candidate_hash, group_index, filter);

    network::vstaging::BackedCandidateManifest manifest{
        .relay_parent = relay_parent,
        .candidate_hash = candidate_hash,
        .group_index = group_index,
        .para_id = confirmed_candidate.para_id(),
        .parent_head_data_hash = confirmed_candidate.parent_head_data_hash(),
        .statement_knowledge = filter};

    network::vstaging::BackedCandidateAcknowledgement acknowledgement{
        .candidate_hash = candidate_hash, .statement_knowledge = filter};

    std::vector<std::pair<libp2p::peer::PeerId, network::CollationVersion>>
        manifest_peers;
    std::vector<std::pair<libp2p::peer::PeerId, network::CollationVersion>>
        ack_peers;
    std::deque<std::pair<std::vector<libp2p::peer::PeerId>,
                         network::VersionedValidatorProtocolMessage>>
        post_statements;

    for (const auto &[v, action] : actions) {
      auto peer_opt = query_audi_->get(session_info.discovery_keys[v]);
      if (!peer_opt) {
        continue;
      }

      auto peer_state = pm_->getPeerState(peer_opt->id);
      if (!peer_state) {
        continue;
      }

      if (!peer_state->get().knows_relay_parent(relay_parent)) {
        continue;
      }

      switch (action) {
        case grid::ManifestKind::Full: {
          SL_TRACE(logger_, "Full manifest -> {}", v);
          manifest_peers.emplace_back(peer_opt->id,
                                      network::CollationVersion::VStaging);
        } break;
        case grid::ManifestKind::Acknowledgement: {
          SL_TRACE(logger_, "Ack manifest -> {}", v);
          ack_peers.emplace_back(peer_opt->id,
                                 network::CollationVersion::VStaging);
        } break;
      }

      local_validator.grid_tracker.manifest_sent_to(
          relay_parent_state.per_session_state->value().groups,
          v,
          candidate_hash,
          filter);

      auto msgs = post_acknowledgement_statement_messages(
          v,
          relay_parent,
          local_validator.grid_tracker,
          *relay_parent_state.statement_store,
          relay_parent_state.per_session_state->value().groups,
          group_index,
          candidate_hash,
          peer_opt->id,
          network::CollationVersion::VStaging);

      for (auto &msg : msgs) {
        post_statements.emplace_back(
            std::vector<libp2p::peer::PeerId>{peer_opt->id}, std::move(msg));
      }
    }

    auto se = pm_->getStreamEngine();
    BOOST_ASSERT(se);

    if (!manifest_peers.empty()) {
      SL_TRACE(logger_,
               "Sending manifest to v2 peers. (candidate_hash={}, "
               "local_validator={}, n_peers={})",
               candidate_hash,
               *relay_parent_state.our_index,
               manifest_peers.size());
      auto message = std::make_shared<
          network::WireMessage<network::vstaging::ValidatorProtocolMessage>>(
          kagome::network::vstaging::ValidatorProtocolMessage{
              kagome::network::vstaging::StatementDistributionMessage{
                  manifest}});
      for (const auto &[p, _] : manifest_peers) {
        se->send(p, router_->getValidationProtocolVStaging(), message);
      }
    }

    if (!ack_peers.empty()) {
      SL_TRACE(logger_,
               "Sending acknowledgement to v2 peers. (candidate_hash={}, "
               "local_validator={}, n_peers={})",
               candidate_hash,
               *relay_parent_state.our_index,
               ack_peers.size());
      auto message = std::make_shared<
          network::WireMessage<network::vstaging::ValidatorProtocolMessage>>(
          kagome::network::vstaging::ValidatorProtocolMessage{
              kagome::network::vstaging::StatementDistributionMessage{
                  acknowledgement}});
      for (const auto &[p, _] : ack_peers) {
        se->send(p, router_->getValidationProtocolVStaging(), message);
      }
    }

    if (!post_statements.empty()) {
      SL_TRACE(logger_,
               "Sending statements to v2 peers. (candidate_hash={}, "
               "local_validator={}, n_peers={})",
               candidate_hash,
               *relay_parent_state.our_index,
               post_statements.size());

      for (auto &[peers, msg] : post_statements) {
        if (auto m =
                if_type<network::vstaging::ValidatorProtocolMessage>(msg)) {
          auto message = std::make_shared<network::WireMessage<
              network::vstaging::ValidatorProtocolMessage>>(
              std::move(m->get()));
          for (const auto &p : peers) {
            se->send(p, router_->getValidationProtocolVStaging(), message);
          }
        } else {
          assert(false);
        }
      }
    }
  }

  void ParachainProcessorImpl::statementDistributionBackedCandidate(
      const CandidateHash &candidate_hash) {
    auto confirmed_opt = candidates_.get_confirmed(candidate_hash);
    if (!confirmed_opt) {
      SL_TRACE(logger_,
               "Received backed candidate notification for unknown or "
               "unconfirmed. (candidate_hash={})",
               candidate_hash);
      return;
    }
    const auto &confirmed = confirmed_opt->get();

    const auto relay_parent = confirmed.relay_parent();
    auto relay_parent_state_opt = tryGetStateByRelayParent(relay_parent);
    if (!relay_parent_state_opt) {
      return;
    }
    BOOST_ASSERT(relay_parent_state_opt->get().statement_store);

    const auto &session_info =
        relay_parent_state_opt->get().per_session_state->value().session_info;
    provide_candidate_to_grid(
        candidate_hash, relay_parent_state_opt->get(), confirmed, session_info);

    prospective_backed_notification_fragment_tree_updates(
        confirmed.para_id(), confirmed.para_head());
  }

  outcome::result<BlockNumber>
  ParachainProcessorImpl::get_block_number_under_construction(
      const RelayHash &relay_parent) const {
    BOOST_ASSERT(main_pool_handler_->isInCurrentThread());

    auto res_header = block_tree_->getBlockHeader(relay_parent);
    if (res_header.has_error()) {
      if (res_header.error() == blockchain::BlockTreeError::HEADER_NOT_FOUND) {
        return 0;
      }
      return res_header.error();
    }
    return res_header.value().number + 1;
  }

  bool ParachainProcessorImpl::bitfields_indicate_availability(
      size_t core_idx,
      const std::vector<BitfieldStore::SignedBitfield> &bitfields,
      const scale::BitVec &availability_) {
    scale::BitVec availability{availability_};
    const auto availability_len = availability.bits.size();

    for (const auto &bitfield : bitfields) {
      const auto validator_idx{size_t(bitfield.payload.ix)};
      if (validator_idx >= availability.bits.size()) {
        SL_WARN(logger_,
                "attempted to set a transverse bit at idx which is greater "
                "than bitfield size. (validator_idx={}, availability_len={})",
                validator_idx,
                availability_len);

        return false;
      }

      availability.bits[validator_idx] =
          availability.bits[validator_idx]
          || bitfield.payload.payload.bits[core_idx];
    }

    return 3 * approval::count_ones(availability)
        >= 2 * availability.bits.size();
  }

  std::vector<network::BackedCandidate>
  ParachainProcessorImpl::getBackedCandidates(const RelayHash &relay_parent) {
    BOOST_ASSERT(main_pool_handler_->isInCurrentThread());
    SL_TRACE(logger_, "Get backed candidates. (relay_parent={})", relay_parent);

    auto relay_parent_state_opt = tryGetStateByRelayParent(relay_parent);
    if (!relay_parent_state_opt) {
      return {};
    }

    if (!relay_parent_state_opt->get().prospective_parachains_mode) {
      return backing_store_->get(relay_parent);
    }

    BlockNumber block_number;
    if (auto r = get_block_number_under_construction(relay_parent);
        r.has_error()) {
      return {};
    } else {
      block_number = r.value();
    }

    using Ancestors = std::unordered_set<CandidateHash>;
    const auto &availability_cores =
        relay_parent_state_opt->get().availability_cores;

    std::map<ParachainId, size_t> scheduled_cores_per_para;
    std::unordered_map<ParachainId, Ancestors> ancestors;
    ancestors.reserve(availability_cores.size());

    const auto elastic_scaling_mvp =
        relay_parent_state_opt->get().inject_core_index;
    const auto bitfields = bitfield_store_->getBitfields(relay_parent);
    const auto cores_len =
        relay_parent_state_opt->get().availability_cores.size();

    for (size_t core_idx = 0; core_idx < cores_len; ++core_idx) {
      const runtime::CoreState &core =
          relay_parent_state_opt->get().availability_cores[core_idx];
      visit_in_place(
          core,
          [&](const network::ScheduledCore &scheduled_core) {
            scheduled_cores_per_para[scheduled_core.para_id] += 1;
          },
          [&](const runtime::OccupiedCore &occupied_core) {
            const bool is_available = bitfields_indicate_availability(
                core_idx, bitfields, occupied_core.availability);
            if (is_available) {
              ancestors[occupied_core.candidate_descriptor.para_id].insert(
                  occupied_core.candidate_hash);
              if (occupied_core.next_up_on_available) {
                scheduled_cores_per_para[occupied_core.next_up_on_available
                                             ->para_id] += 1;
              }
            } else if (occupied_core.time_out_at <= block_number) {
              if (occupied_core.next_up_on_time_out) {
                scheduled_cores_per_para[occupied_core.next_up_on_time_out
                                             ->para_id] += 1;
              }
            } else {
              ancestors[occupied_core.candidate_descriptor.para_id].insert(
                  occupied_core.candidate_hash);
            }
          },
          [&](const runtime::FreeCore &) {});
    }

    std::unordered_map<ParachainId, std::vector<std::pair<CandidateHash, Hash>>>
        selected_candidates;
    selected_candidates.reserve(scheduled_cores_per_para.size());

    auto ancestor_remove = [&](ParachainId para_id) -> Ancestors {
      auto it = ancestors.find(para_id);
      if (it == ancestors.end()) {
        return {};
      }

      auto result{std::move(it->second)};
      ancestors.erase(it);
      return result;
    };

    for (const auto &[para_id, core_count] : scheduled_cores_per_para) {
      auto para_ancestors = ancestor_remove(para_id);
      if (!elastic_scaling_mvp && core_count > 1) {
        continue;
      }

      std::vector<CandidateHash> para_ancestors_vec(
          std::move_iterator(para_ancestors.begin()),
          std::move_iterator(para_ancestors.end()));
      auto response = prospective_parachains_->answerGetBackableCandidates(
          relay_parent, para_id, core_count, para_ancestors_vec);

      if (response.empty()) {
        SL_TRACE(logger_,
                 "No backable candidate returned by prospective parachains. "
                 "(relay_parent={}, para_id={})",
                 relay_parent,
                 para_id);
        continue;
      }

      selected_candidates.emplace(para_id, std::move(response));
    }
    SL_TRACE(logger_,
             "Got backable candidates. (count={})",
             selected_candidates.size());

    std::unordered_map<ParachainId, std::vector<BackingStore::BackedCandidate>>
        backed;
    backed.reserve(selected_candidates.size());

    for (const auto &[para_id, para_candidates] : selected_candidates) {
      for (const auto &[c_hash, r_hash] : para_candidates) {
        auto rp_state = tryGetStateByRelayParent(r_hash);
        if (!rp_state) {
          SL_TRACE(logger_,
                   "Requested candidate's relay parent is out of view. "
                   "(relay_parent={}, r_hash={}, c_hash={})",
                   relay_parent,
                   r_hash,
                   c_hash);
          break;
        }

        if (auto attested =
                attested_candidate(r_hash,
                                   c_hash,
                                   rp_state->get().table_context,
                                   rp_state->get().minimum_backing_votes)) {
          if (auto b =
                  table_attested_to_backed(std::move(*attested),
                                           rp_state->get().table_context,
                                           rp_state->get().inject_core_index)) {
            backed[para_id].emplace_back(std::move(*b));
          } else {
            SL_TRACE(logger_,
                     "Candidate not attested -> backed. "
                     "(relay_parent={}, r_state={}, c_hash={})",
                     relay_parent,
                     r_hash,
                     c_hash);
          }
        } else {
          SL_TRACE(logger_,
                   "Candidate not attested. "
                   "(relay_parent={}, r_state={}, c_hash={})",
                   relay_parent,
                   r_hash,
                   c_hash);
        }
      }
    }

    SL_TRACE(logger_,
             "Got backed candidates. (relay_parent={}, backed_len={})",
             relay_parent,
             backed.size());
    bool with_validation_code = false;
    std::vector<BackingStore::BackedCandidate> merged_candidates;
    merged_candidates.reserve(availability_cores.size());

    for (const auto &[_, para_candidates] : backed) {
      for (const auto &candidate : para_candidates) {
        if (candidate.candidate.commitments.opt_para_runtime) {
          if (with_validation_code) {
            break;
          } else {
            with_validation_code = true;
          }
        }

        merged_candidates.emplace_back(candidate);
      }
    }

    SL_TRACE(logger_,
             "Selected backed candidates. (n_candidates={}, n_cores={}, "
             "relay_parent={})",
             merged_candidates.size(),
             availability_cores.size(),
             relay_parent);

    return merged_candidates;
  }

  std::optional<ParachainProcessorImpl::AttestedCandidate>
  ParachainProcessorImpl::attested(
      const network::CommittedCandidateReceipt &candidate,
      const BackingStore::StatementInfo &data,
      size_t validity_threshold) {
    const auto &validity_votes = data.validity_votes;
    const auto valid_votes = validity_votes.size();
    if (valid_votes < validity_threshold) {
      SL_TRACE(logger_,
               "Under threshold. (valid_votes={}, validity_threshold={})",
               valid_votes,
               validity_threshold);
      return std::nullopt;
    }

    std::vector<std::pair<ValidatorIndex, network::ValidityAttestation>>
        validity_votes_out;
    validity_votes_out.reserve(validity_votes.size());

    for (auto &[validator_index, validity_vote] : validity_votes) {
      auto validity_attestation = visit_in_place(
          validity_vote,
          [](const BackingStore::ValidityVoteIssued &val) {
            return network::ValidityAttestation{
                network::ValidityAttestation::Implicit{},
                ((ValidatorSignature &)val),
            };
          },
          [](const BackingStore::ValidityVoteValid &val) {
            return network::ValidityAttestation{
                network::ValidityAttestation::Explicit{},
                ((ValidatorSignature &)val),
            };
          });

      validity_votes_out.emplace_back(validator_index,
                                      std::move(validity_attestation));
    }

    return AttestedCandidate{
        .group_id = data.group_id,
        .candidate = candidate,
        .validity_votes = std::move(validity_votes_out),
    };
  }

  std::optional<ParachainProcessorImpl::AttestedCandidate>
  ParachainProcessorImpl::attested_candidate(
      const RelayHash &relay_parent,
      const CandidateHash &digest,
      const ParachainProcessorImpl::TableContext &context,
      uint32_t minimum_backing_votes) {
    if (auto opt_validity_votes =
            backing_store_->getCadidateInfo(relay_parent, digest)) {
      auto &data = opt_validity_votes->get();

      size_t len = std::numeric_limits<size_t>::max();
      if (auto it = context.groups.find(data.group_id);
          it != context.groups.end()) {
        len = it->second.size();
      } else {
        SL_TRACE(logger_,
                 "No table group. (relay_parent={}, group_id={})",
                 relay_parent,
                 data.group_id);
      }

      const auto v_threshold = std::min(len, size_t(minimum_backing_votes));
      return attested(data.candidate, data, v_threshold);
    } else {
      SL_TRACE(logger_, "No candidate info. (relay_parent={})", relay_parent);
    }
    return std::nullopt;
  }

  std::optional<BackingStore::BackedCandidate>
  ParachainProcessorImpl::table_attested_to_backed(AttestedCandidate &&attested,
                                                   TableContext &table_context,
                                                   bool inject_core_index) {
    const auto core_index = attested.group_id;
    auto it = table_context.groups.find(core_index);
    if (it == table_context.groups.end()) {
      return std::nullopt;
    }

    const auto &group = it->second;
    scale::BitVec validator_indices{};
    validator_indices.bits.resize(group.size(), false);

    std::vector<std::pair<size_t, size_t>> vote_positions;
    vote_positions.reserve(attested.validity_votes.size());

    auto position = [](const auto &container,
                       const auto &val) -> std::optional<size_t> {
      for (size_t ix = 0; ix < container.size(); ++ix) {
        if (val == container[ix]) {
          return ix;
        }
      }
      return std::nullopt;
    };

    for (size_t orig_idx = 0; orig_idx < attested.validity_votes.size();
         ++orig_idx) {
      const auto &id = attested.validity_votes[orig_idx].first;
      if (auto p = position(group, id)) {
        validator_indices.bits[*p] = true;
        vote_positions.emplace_back(orig_idx, *p);
      } else {
        logger_->critical(
            "Logic error: Validity vote from table does not correspond to "
            "group.");
        return std::nullopt;
      }
    }
    std::sort(vote_positions.begin(),
              vote_positions.end(),
              [](const auto &l, const auto &r) { return l.second < r.second; });

    std::vector<network::ValidityAttestation> validity_votes;
    validity_votes.reserve(vote_positions.size());
    for (const auto &[pos_in_votes, _pos_in_group] : vote_positions) {
      validity_votes.emplace_back(
          std::move(attested.validity_votes[pos_in_votes].second));
    }

    return BackingStore::BackedCandidate::from(
        std::move(attested.candidate),
        std::move(validity_votes),
        std::move(validator_indices),
        inject_core_index ? std::optional<CoreIndex>{core_index}
                          : std::optional<CoreIndex>{});
  }

  outcome::result<std::optional<BackingStore::ImportResult>>
  ParachainProcessorImpl::importStatement(
      const network::RelayHash &relay_parent,
      const SignedFullStatementWithPVD &statement,
      ParachainProcessorImpl::RelayParentState &rp_state) {
    const CandidateHash candidate_hash =
        candidateHashFrom(parachain::getPayload(statement));

    SL_TRACE(logger_,
             "Importing statement.(relay_parent={}, validator_index={}, "
             "candidate_hash={})",
             relay_parent,
             statement.payload.ix,
             candidate_hash);

    if (auto seconded = if_type<const StatementWithPVDSeconded>(
            parachain::getPayload(statement));
        seconded
        && our_current_state_.per_candidate.find(candidate_hash)
               == our_current_state_.per_candidate.end()) {
      auto &candidate = seconded->get().committed_receipt;
      if (rp_state.prospective_parachains_mode) {
        fragment::FragmentTreeMembership membership =
            prospective_parachains_->introduceCandidate(
                candidate.descriptor.para_id,
                candidate,
                crypto::Hashed<const runtime::PersistedValidationData &,
                               32,
                               crypto::Blake2b_StreamHasher<32>>{
                    seconded->get().pvd},
                candidate_hash);
        if (membership.empty()) {
          SL_TRACE(logger_, "`membership` is empty.");
          return Error::REJECTED_BY_PROSPECTIVE_PARACHAINS;
        }

        prospective_parachains_->candidateSeconded(candidate.descriptor.para_id,
                                                   candidate_hash);
      }
      our_current_state_.per_candidate.insert(
          {candidate_hash,
           PerCandidateState{
               .persisted_validation_data = seconded->get().pvd,
               .seconded_locally = false,
               .para_id = seconded->get().committed_receipt.descriptor.para_id,
               .relay_parent =
                   seconded->get().committed_receipt.descriptor.relay_parent,
           }});
    }

    network::SignedStatement stmnt{
        .payload =
            {
                .payload = visit_in_place(
                    parachain::getPayload(statement),
                    [&](const StatementWithPVDSeconded &val) {
                      return network::CandidateState{val.committed_receipt};
                    },
                    [&](const StatementWithPVDValid &val) {
                      return network::CandidateState{val.candidate_hash};
                    }),
                .ix = statement.payload.ix,
            },
        .signature = statement.signature,
    };

    auto core = core_index_from_statement(rp_state.validator_to_group,
                                          rp_state.group_rotation_info,
                                          rp_state.availability_cores,
                                          statement);
    if (!core) {
      return Error::CORE_INDEX_UNAVAILABLE;
    };

    return importStatementToTable(
        relay_parent, rp_state, *core, candidate_hash, stmnt);
  }

  std::optional<CoreIndex> ParachainProcessorImpl::core_index_from_statement(
      const std::vector<std::optional<GroupIndex>> &validator_to_group,
      const runtime::GroupDescriptor &group_rotation_info,
      const std::vector<runtime::CoreState> &cores,
      const SignedFullStatementWithPVD &statement) {
    const auto &compact_statement = getPayload(statement);
    const auto candidate_hash = candidateHashFrom(compact_statement);

    const auto n_cores = cores.size();
    SL_TRACE(
        logger_,
        "Extracting core index from statement. (candidate_hash={}, n_cores={})",
        candidate_hash,
        n_cores);

    const auto statement_validator_index = statement.payload.ix;
    if (statement_validator_index >= validator_to_group.size()) {
      SL_TRACE(
          logger_,
          "Invalid validator index. (candidate_hash={}, validator_to_group={}, "
          "statement_validator_index={}, n_cores={})",
          candidate_hash,
          validator_to_group.size(),
          statement_validator_index,
          n_cores);
      return std::nullopt;
    }

    const auto group_index = validator_to_group[statement_validator_index];
    if (!group_index) {
      SL_TRACE(logger_,
               "Invalid validator index. Empty group. (candidate_hash={}, "
               "statement_validator_index={}, n_cores={})",
               candidate_hash,
               statement_validator_index,
               n_cores);
      return std::nullopt;
    }

    const auto core_index =
        group_rotation_info.coreForGroup(*group_index, n_cores);

    if (size_t(core_index) > n_cores) {
      SL_WARN(logger_,
              "Invalid CoreIndex. (candidate_hash={}, core_index={}, "
              "validator={}, n_cores={})",
              candidate_hash,
              core_index,
              statement_validator_index,
              n_cores);
      return std::nullopt;
    }

    if (auto s =
            if_type<const StatementWithPVDSeconded>(getPayload(statement))) {
      const auto candidate_para_id =
          s->get().committed_receipt.descriptor.para_id;
      std::optional<ParachainId> assigned_para_id = visit_in_place(
          cores[core_index],
          [&](const runtime::OccupiedCore &occupied)
              -> std::optional<ParachainId> {
            if (occupied.next_up_on_available) {
              return occupied.next_up_on_available->para_id;
            }
            return std::nullopt;
          },
          [&](const runtime::ScheduledCore &scheduled)
              -> std::optional<ParachainId> { return scheduled.para_id; },
          [&](const runtime::FreeCore &) -> std::optional<ParachainId> {
            SL_TRACE(
                logger_,
                "Invalid CoreIndex, core is not assigned to any para_id. "
                "(candidate_hash={}, core_index={}, validator={}, n_cores={})",
                candidate_hash,
                core_index,
                statement_validator_index,
                n_cores);
            return std::nullopt;
          });

      if (!assigned_para_id) {
        return std::nullopt;
      }

      if (*assigned_para_id != candidate_para_id) {
        SL_TRACE(logger_,
                 "Invalid CoreIndex, core is assigned to a different para_id. "
                 "(candidate_hash={}, core_index={}, validator={}, n_cores={})",
                 candidate_hash,
                 core_index,
                 statement_validator_index,
                 n_cores);
        return std::nullopt;
      }
      return core_index;
    }
    return core_index;
  }

  void ParachainProcessorImpl::unblockAdvertisements(
      ParachainProcessorImpl::RelayParentState &rp_state,
      ParachainId para_id,
      const Hash &para_head) {
    std::optional<std::vector<BlockedAdvertisement>> unblocked{};
    auto it = our_current_state_.blocked_advertisements.find(para_id);
    if (it != our_current_state_.blocked_advertisements.end()) {
      auto i = it->second.find(para_head);
      if (i != it->second.end()) {
        unblocked = std::move(i->second);
        it->second.erase(i);
      }
    }

    if (unblocked) {
      requestUnblockedCollations(
          {{para_id, {{para_head, std::move(*unblocked)}}}});
    }
  }

  void ParachainProcessorImpl::requestUnblockedCollations(
      std::unordered_map<
          ParachainId,
          std::unordered_map<Hash, std::vector<BlockedAdvertisement>>>
          &&blocked) {
    for (const auto &[para_id, v] : blocked) {
      for (const auto &[para_head, blocked_tmp] : v) {
        std::vector<BlockedAdvertisement> blocked_vec;
        for (const auto &blocked : blocked_tmp) {
          const auto is_seconding_allowed =
              canSecond(para_id,
                        blocked.candidate_relay_parent,
                        blocked.candidate_hash,
                        para_head);
          if (is_seconding_allowed) {
            auto result =
                enqueueCollation(blocked.candidate_relay_parent,
                                 para_id,
                                 blocked.peer_id,
                                 blocked.collator_id,
                                 std::make_optional(std::make_pair(
                                     blocked.candidate_hash, para_head)));
            if (result.has_error()) {
              SL_DEBUG(logger_,
                       "Enqueue collation failed.(candidate={}, para id={}, "
                       "relay_parent={}, para_head={}, peer_id={})",
                       blocked.candidate_hash,
                       para_id,
                       blocked.candidate_relay_parent,
                       para_head,
                       blocked.peer_id);
            }
          } else {
            blocked_vec.emplace_back(blocked);
          }
        }

        if (!blocked_vec.empty()) {
          our_current_state_.blocked_advertisements[para_id][para_head] =
              std::move(blocked_vec);
        }
      }
    }
  }

  template <ParachainProcessorImpl::StatementType kStatementType>
  outcome::result<
      std::optional<ParachainProcessorImpl::SignedFullStatementWithPVD>>
  ParachainProcessorImpl::sign_import_and_distribute_statement(
      ParachainProcessorImpl::RelayParentState &rp_state,
      const ValidateAndSecondResult &validation_result) {
    if (auto statement =
            createAndSignStatement<kStatementType>(validation_result)) {
      const SignedFullStatementWithPVD stm = visit_in_place(
          getPayload(*statement).candidate_state,
          [&](const network::CommittedCandidateReceipt &receipt)
              -> SignedFullStatementWithPVD {
            return SignedFullStatementWithPVD{
                .payload =
                    {
                        .payload =
                            StatementWithPVDSeconded{
                                .committed_receipt = receipt,
                                .pvd = validation_result.pvd,
                            },
                        .ix = statement->payload.ix,
                    },
                .signature = statement->signature,
            };
          },
          [&](const network::CandidateHash &candidateHash)
              -> SignedFullStatementWithPVD {
            return SignedFullStatementWithPVD{
                .payload =
                    {
                        .payload =
                            StatementWithPVDValid{
                                .candidate_hash = candidateHash,
                            },
                        .ix = statement->payload.ix,
                    },
                .signature = statement->signature,
            };
          },
          [&](const auto &) -> SignedFullStatementWithPVD {
            return SignedFullStatementWithPVD{};
          });

      OUTCOME_TRY(
          summary,
          importStatement(validation_result.relay_parent, stm, rp_state));
      share_local_statement_vstaging(
          rp_state, validation_result.relay_parent, stm);

      post_import_statement_actions(
          validation_result.relay_parent, rp_state, summary);
      return stm;
    }
    return std::nullopt;
  }

  void ParachainProcessorImpl::post_import_statement_actions(
      const RelayHash &relay_parent,
      ParachainProcessorImpl::RelayParentState &rp_state,
      std::optional<BackingStore::ImportResult> &summary) {
    if (!summary) {
      return;
    }

    SL_TRACE(logger_,
             "Import result.(candidate={}, para id={}, validity votes={})",
             summary->candidate,
             summary->group_id,
             summary->validity_votes);

    if (auto attested = attested_candidate(relay_parent,
                                           summary->candidate,
                                           rp_state.table_context,
                                           rp_state.minimum_backing_votes)) {
      const auto candidate_hash{candidateHash(*hasher_, attested->candidate)};

      if (rp_state.backed_hashes.insert(candidate_hash).second) {
        if (auto backed =
                table_attested_to_backed(std::move(*attested),
                                         rp_state.table_context,
                                         rp_state.inject_core_index)) {
          const auto para_id = backed->candidate.descriptor.para_id;
          SL_INFO(
              logger_,
              "Candidate backed.(candidate={}, para id={}, relay_parent={})",
              summary->candidate,
              summary->group_id,
              relay_parent);
          if (rp_state.prospective_parachains_mode) {
            prospective_parachains_->candidateBacked(para_id,
                                                     summary->candidate);
            unblockAdvertisements(
                rp_state, para_id, backed->candidate.descriptor.para_head_hash);
            statementDistributionBackedCandidate(summary->candidate);
          } else {
            backing_store_->add(relay_parent, std::move(*backed));
          }
        } else {
          SL_TRACE(logger_,
                   "Cannot get BackedCandidate. (candidate_hash={})",
                   candidate_hash);
        }
      } else {
        SL_TRACE(logger_,
                 "Candidate already known. (candidate_hash={})",
                 candidate_hash);
      }
    } else {
      SL_TRACE(logger_, "No attested candidate.");
    }
  }

  template <ParachainProcessorImpl::StatementType kStatementType>
  std::optional<network::SignedStatement>
  ParachainProcessorImpl::createAndSignStatement(
      const ValidateAndSecondResult &validation_result) {
    static_assert(kStatementType == StatementType::kSeconded
                  || kStatementType == StatementType::kValid);

    auto parachain_state =
        tryGetStateByRelayParent(validation_result.relay_parent);
    if (!parachain_state) {
      logger_->error("Create and sign statement. No such relay_parent {}.",
                     validation_result.relay_parent);
      return std::nullopt;
    }

    if (!parachain_state->get().our_index) {
      logger_->template warn(
          "We are not validators or we have no validator index.");
      return std::nullopt;
    }

    if constexpr (kStatementType == StatementType::kSeconded) {
      return createAndSignStatementFromPayload(
          network::Statement{
              network::CandidateState{network::CommittedCandidateReceipt{
                  .descriptor = validation_result.candidate.descriptor,
                  .commitments = *validation_result.commitments}}},
          *parachain_state->get().our_index,
          parachain_state->get());
    } else if constexpr (kStatementType == StatementType::kValid) {
      return createAndSignStatementFromPayload(
          network::Statement{network::CandidateState{
              validation_result.candidate.hash(*hasher_)}},
          *parachain_state->get().our_index,
          parachain_state->get());
    }
  }

  template <typename T>
  std::optional<network::SignedStatement>
  ParachainProcessorImpl::createAndSignStatementFromPayload(
      T &&payload,
      ValidatorIndex validator_ix,
      RelayParentState &parachain_state) {
    /// TODO(iceseer):
    /// https://github.com/paritytech/polkadot/blob/master/primitives/src/v2/mod.rs#L1535-L1545
    auto sign_result =
        parachain_state.table_context.validator->sign(std::move(payload));
    if (sign_result.has_error()) {
      logger_->error(
          "Unable to sign Commited Candidate Receipt. Failed with error: {}",
          sign_result.error());
      return std::nullopt;
    }

    return sign_result.value();
  }

  template <typename F>
  bool ParachainProcessorImpl::tryOpenOutgoingStream(
      const libp2p::peer::PeerId &peer_id,
      std::shared_ptr<network::ProtocolBase> protocol,
      F &&callback) {
    auto stream_engine = pm_->getStreamEngine();
    BOOST_ASSERT(stream_engine);

    if (stream_engine->reserveOutgoing(peer_id, protocol)) {
      protocol->newOutgoingStream(
          libp2p::peer::PeerInfo{.id = peer_id, .addresses = {}},
          [callback{std::forward<F>(callback)},
           protocol,
           peer_id,
           wptr{weak_from_this()}](auto &&stream_result) mutable {
            auto self = wptr.lock();
            if (not self) {
              return;
            }

            auto stream_engine = self->pm_->getStreamEngine();
            stream_engine->dropReserveOutgoing(peer_id, protocol);

            if (!stream_result.has_value()) {
              self->logger_->verbose("Unable to create stream {} with {}: {}",
                                     protocol->protocolName(),
                                     peer_id,
                                     stream_result.error());
              return;
            }

            auto stream = stream_result.value();
            stream_engine->addOutgoing(std::move(stream_result.value()),
                                       protocol);

            std::forward<F>(callback)(std::move(stream));
          });
      return true;
    }
    return false;
  }

  template <typename F>
  bool ParachainProcessorImpl::tryOpenOutgoingCollatingStream(
      const libp2p::peer::PeerId &peer_id, F &&callback) {
    auto protocol = router_->getCollationProtocolVStaging();
    BOOST_ASSERT(protocol);

    return tryOpenOutgoingStream(
        peer_id, std::move(protocol), std::forward<F>(callback));
  }

  template <typename F>
  bool ParachainProcessorImpl::tryOpenOutgoingValidationStream(
      const libp2p::peer::PeerId &peer_id,
      network::CollationVersion version,
      F &&callback) {
    std::shared_ptr<network::ProtocolBase> protocol;
    switch (version) {
      case network::CollationVersion::V1:
      case network::CollationVersion::VStaging: {
        protocol = router_->getValidationProtocolVStaging();
      } break;
      default: {
        UNREACHABLE;
      } break;
    }
    BOOST_ASSERT(protocol);

    return tryOpenOutgoingStream(
        peer_id, std::move(protocol), std::forward<F>(callback));
  }

  void ParachainProcessorImpl::sendMyView(
      const libp2p::peer::PeerId &peer_id,
      const std::shared_ptr<network::Stream> &stream,
      const std::shared_ptr<network::ProtocolBase> &protocol) {
    auto my_view = peer_view_->getMyView();
    if (!my_view) {
      logger_->error("sendMyView failed, because my view still is not exists.");
      return;
    }

    BOOST_ASSERT(protocol);
    logger_->info("Send my view.(peer={}, protocol={})",
                  peer_id,
                  protocol->protocolName());
    pm_->getStreamEngine()->template send(
        peer_id,
        protocol,
        std::make_shared<
            network::WireMessage<network::vstaging::ValidatorProtocolMessage>>(
            network::ViewUpdate{.view = my_view->get().view}));
  }

  void ParachainProcessorImpl::onIncomingCollationStream(
      const libp2p::peer::PeerId &peer_id, network::CollationVersion version) {
    REINVOKE(*main_pool_handler_, onIncomingCollationStream, peer_id, version);

    auto peer_state = [&]() {
      auto res = pm_->getPeerState(peer_id);
      if (!res) {
        SL_TRACE(logger_, "From unknown peer {}", peer_id);
        res = pm_->createDefaultPeerState(peer_id);
      }
      return res;
    }();

    peer_state->get().version = version;
    if (tryOpenOutgoingCollatingStream(
            peer_id, [wptr{weak_from_this()}, peer_id, version](auto &&stream) {
              if (auto self = wptr.lock()) {
                switch (version) {
                  case network::CollationVersion::V1:
                  case network::CollationVersion::VStaging: {
                    self->sendMyView(
                        peer_id,
                        stream,
                        self->router_->getCollationProtocolVStaging());
                  } break;
                  default: {
                    UNREACHABLE;
                  } break;
                }
              }
            })) {
      SL_DEBUG(logger_, "Initiated collation protocol with {}", peer_id);
    }
  }

  void ParachainProcessorImpl::onIncomingValidationStream(
      const libp2p::peer::PeerId &peer_id, network::CollationVersion version) {
    REINVOKE(*main_pool_handler_, onIncomingValidationStream, peer_id, version);

    SL_TRACE(logger_, "Received incoming validation stream {}", peer_id);
    auto peer_state = [&]() {
      auto res = pm_->getPeerState(peer_id);
      if (!res) {
        SL_TRACE(logger_, "From unknown peer {}", peer_id);
        res = pm_->createDefaultPeerState(peer_id);
      }
      return res;
    }();

    peer_state->get().version = version;
    if (tryOpenOutgoingValidationStream(
            peer_id,
            version,
            [wptr{weak_from_this()}, peer_id, version](auto &&stream) {
              if (auto self = wptr.lock()) {
                switch (version) {
                  case network::CollationVersion::V1:
                  case network::CollationVersion::VStaging: {
                    self->sendMyView(
                        peer_id,
                        stream,
                        self->router_->getValidationProtocolVStaging());
                  } break;
                  default: {
                    UNREACHABLE;
                  } break;
                }
              }
            })) {
      logger_->info("Initiated validation protocol with {}", peer_id);
    }
  }

  network::ResponsePov ParachainProcessorImpl::getPov(
      CandidateHash &&candidate_hash) {
    if (auto res = av_store_->getPov(candidate_hash)) {
      return network::ResponsePov{*res};
    }
    return network::Empty{};
  }

  void ParachainProcessorImpl::onIncomingCollator(
      const libp2p::peer::PeerId &peer_id,
      network::CollatorPublicKey pubkey,
      network::ParachainId para_id) {
    pm_->setCollating(peer_id, pubkey, para_id);
  }

  void ParachainProcessorImpl::handleNotify(
      const libp2p::peer::PeerId &peer_id,
      const primitives::BlockHash &relay_parent) {
    if (tryOpenOutgoingCollatingStream(
            peer_id,
            [peer_id, relay_parent, wptr{weak_from_this()}](
                auto && /*stream*/) {
              auto self = wptr.lock();
              if (not self) {
                return;
              }
              self->handleNotify(peer_id, relay_parent);
            })) {
      return;
    }

    logger_->info("Send Seconded to collator.(peer={}, relay parent={})",
                  peer_id,
                  relay_parent);

    auto stream_engine = pm_->getStreamEngine();
    BOOST_ASSERT(stream_engine);

    auto collation_protocol = router_->getCollationProtocolVStaging();
    BOOST_ASSERT(collation_protocol);

    auto &statements_queue = our_current_state_.seconded_statements[peer_id];
    while (!statements_queue.empty()) {
      auto p{std::move(statements_queue.front())};
      statements_queue.pop_front();
      RelayHash &rp = p.first;

      network::SignedStatement statement = visit_in_place(
          getPayload(p.second),
          [&](const StatementWithPVDSeconded &s) -> network::SignedStatement {
            return {
                .payload =
                    {
                        .payload = network::CandidateState{s.committed_receipt},
                        .ix = p.second.payload.ix,
                    },
                .signature = p.second.signature,
            };
          },
          [&](const StatementWithPVDValid &s) -> network::SignedStatement {
            return {
                .payload =
                    {
                        .payload = network::CandidateState{s.candidate_hash},
                        .ix = p.second.payload.ix,
                    },
                .signature = p.second.signature,
            };
          });

      pending_candidates.erase(rp);
      stream_engine->send(
          peer_id,
          collation_protocol,
          std::make_shared<
              network::WireMessage<network::vstaging::CollatorProtocolMessage>>(
              network::vstaging::CollatorProtocolMessage(
                  network::vstaging::CollationMessage(
                      network::vstaging::
                          CollatorProtocolMessageCollationSeconded{
                              .relay_parent = rp,
                              .statement = std::move(statement)}))));
    }
  }

  void ParachainProcessorImpl::notify(
      const libp2p::peer::PeerId &peer_id,
      const primitives::BlockHash &relay_parent,
      const SignedFullStatementWithPVD &statement) {
    our_current_state_.seconded_statements[peer_id].emplace_back(
        std::make_pair(relay_parent, statement));
    handleNotify(peer_id, relay_parent);
  }

  bool ParachainProcessorImpl::isValidatingNode() const {
    return (app_config_.roles().flags.authority == 1);
  }

  outcome::result<void> ParachainProcessorImpl::advCanBeProcessed(
      const primitives::BlockHash &relay_parent,
      const libp2p::peer::PeerId &peer_id) {
    BOOST_ASSERT(main_pool_handler_->isInCurrentThread());
    OUTCOME_TRY(canProcessParachains());

    auto rps = our_current_state_.state_by_relay_parent.find(relay_parent);
    if (rps == our_current_state_.state_by_relay_parent.end()) {
      return Error::OUT_OF_VIEW;
    }

    if (rps->second.peers_advertised.count(peer_id) != 0ull) {
      return Error::DUPLICATE;
    }

    rps->second.peers_advertised.insert(peer_id);
    return outcome::success();
  }

  void ParachainProcessorImpl::onValidationComplete(
      const libp2p::peer::PeerId &peer_id,
      const ValidateAndSecondResult &validation_result) {
    logger_->trace("On validation complete. (peer={}, relay parent={})",
                   peer_id,
                   validation_result.relay_parent);

    auto opt_parachain_state =
        tryGetStateByRelayParent(validation_result.relay_parent);
    if (!opt_parachain_state) {
      logger_->trace("Validated candidate from {}:{} out of view",
                     peer_id,
                     validation_result.relay_parent);
      return;
    }

    auto &parachain_state = opt_parachain_state->get();
    auto &seconded = parachain_state.seconded;
    const auto candidate_hash = validation_result.candidate.hash(*hasher_);
    if (!validation_result.result) {
      SL_WARN(logger_,
              "Candidate {} validation failed with: {}",
              candidate_hash,
              validation_result.result.error());
      /// TODO(iceseer): do https://github.com/qdrvm/kagome/issues/1888
      /// send invalid
      return;
    }

    if (!seconded
        && parachain_state.issued_statements.count(candidate_hash) == 0) {
      logger_->trace(
          "Second candidate complete. (candidate={}, peer={}, relay parent={})",
          candidate_hash,
          peer_id,
          validation_result.relay_parent);

      const auto parent_head_data_hash =
          hasher_->blake2b_256(validation_result.pvd.parent_head);
      const auto ph =
          hasher_->blake2b_256(validation_result.commitments->para_head);
      if (parent_head_data_hash == ph) {
        return;
      }

      HypotheticalCandidateComplete hypothetical_candidate{
          .candidate_hash = candidate_hash,
          .receipt =
              network::CommittedCandidateReceipt{
                  .descriptor = validation_result.candidate.descriptor,
                  .commitments = *validation_result.commitments,
              },
          .persisted_validation_data = validation_result.pvd,
      };

      fragment::FragmentTreeMembership fragment_tree_membership;
      if (auto seconding_allowed =
              secondingSanityCheck(hypothetical_candidate, false)) {
        fragment_tree_membership = std::move(*seconding_allowed);
      } else {
        return;
      }

      seconded = candidate_hash;

      auto res = sign_import_and_distribute_statement<StatementType::kSeconded>(
          parachain_state, validation_result);
      if (res.has_error()) {
        SL_WARN(logger_,
                "Attempted to second candidate but was rejected by prospective "
                "parachains. (candidate_hash={}, relay_parent={}, error={})",
                candidate_hash,
                validation_result.relay_parent,
                res.error());
        /// TODO(iceseer): do https://github.com/qdrvm/kagome/issues/1888
        /// send invalid
        return;
      }

      if (!res.value()) {
        return;
      }

      auto &stmt = *res.value();
      if (auto it = our_current_state_.per_candidate.find(candidate_hash);
          it != our_current_state_.per_candidate.end()) {
        it->second.seconded_locally = true;
      } else {
        SL_WARN(logger_,
                "Missing `per_candidate` for seconded candidate. (candidate "
                "hash={})",
                candidate_hash);
      }

      for (const auto &[leaf, depths] : fragment_tree_membership) {
        auto it = our_current_state_.per_leaf.find(leaf);
        if (it == our_current_state_.per_leaf.end()) {
          SL_WARN(logger_,
                  "Missing `per_leaf` for known active leaf. (leaf={})",
                  leaf);
          continue;
        }

        ActiveLeafState &leaf_data = it->second;
        auto &seconded_at_depth =
            leaf_data.seconded_at_depth[validation_result.candidate.descriptor
                                            .para_id];

        for (const auto &depth : depths) {
          seconded_at_depth.emplace(depth, candidate_hash);
        }
      }

      parachain_state.issued_statements.insert(candidate_hash);
      notify(peer_id, validation_result.relay_parent, stmt);
    }
  }

  void ParachainProcessorImpl::share_local_statement_v1(
      RelayParentState &per_relay_parent,
      const primitives::BlockHash &relay_parent,
      const SignedFullStatementWithPVD &statement) {
    send_to_validators_group(
        relay_parent,
        {network::ValidatorProtocolMessage{
            network::StatementDistributionMessage{network::Seconded{
                .relay_parent = relay_parent,
                .statement = network::SignedStatement{
                    .payload =
                        {
                            .payload = visit_in_place(
                                parachain::getPayload(statement),
                                [&](const StatementWithPVDSeconded &val) {
                                  return network::CandidateState{
                                      val.committed_receipt};
                                },
                                [&](const StatementWithPVDValid &val) {
                                  return network::CandidateState{
                                      val.candidate_hash};
                                }),
                            .ix = statement.payload.ix,
                        },
                    .signature = statement.signature,
                }}}}});
  }

  void ParachainProcessorImpl::share_local_statement_vstaging(
      RelayParentState &per_relay_parent,
      const primitives::BlockHash &relay_parent,
      const SignedFullStatementWithPVD &statement) {
    const CandidateHash candidate_hash =
        candidateHashFrom(getPayload(statement));
<<<<<<< HEAD
    SL_TRACE(logger_,
             "Sharing statement. (relay parent={}, candidate hash={}, "
             "our_index={}, statement_ix={})",
             relay_parent,
             candidate_hash,
             *per_relay_parent.our_index,
             statement.payload.ix);
=======
    SL_TRACE(
        logger_,
        "Sharing statement. (relay parent={}, candidate hash={}, our_index={}, statement_ix={})",
        relay_parent,
        candidate_hash,
        *per_relay_parent.our_index,
        statement.payload.ix);
>>>>>>> 0ea84b34

    BOOST_ASSERT(per_relay_parent.our_index);

    const Groups &groups = per_relay_parent.per_session_state->value().groups;
    const std::optional<network::ParachainId> &local_assignment =
        per_relay_parent.assigned_para;
    const network::ValidatorIndex local_index = *per_relay_parent.our_index;
    const auto local_group_opt = groups.byValidatorIndex(local_index);
    const GroupIndex local_group = *local_group_opt;

    std::optional<std::pair<ParachainId, Hash>> expected = visit_in_place(
        getPayload(statement),
        [&](const StatementWithPVDSeconded &v)
            -> std::optional<std::pair<ParachainId, Hash>> {
          return std::make_pair(v.committed_receipt.descriptor.para_id,
                                v.committed_receipt.descriptor.relay_parent);
        },
        [&](const StatementWithPVDValid &v)
            -> std::optional<std::pair<ParachainId, Hash>> {
          if (auto p = candidates_.get_confirmed(v.candidate_hash)) {
            return std::make_pair(p->get().para_id(), p->get().relay_parent());
          }
          return std::nullopt;
        });
    const bool is_seconded =
        is_type<StatementWithPVDSeconded>(getPayload(statement));

    if (!expected) {
      SL_ERROR(
          logger_, "Invalid share statement. (relay parent={})", relay_parent);
      return;
    }
    const auto &[expected_para, expected_relay_parent] = *expected;

    if (local_index != statement.payload.ix) {
      SL_ERROR(logger_,
               "Invalid share statement because of validator index. (relay "
               "parent={})",
               relay_parent);
      return;
    }

    BOOST_ASSERT(per_relay_parent.statement_store);
    BOOST_ASSERT(per_relay_parent.prospective_parachains_mode);

    const auto seconding_limit =
        per_relay_parent.prospective_parachains_mode->max_candidate_depth + 1;
    if (is_seconded
        && per_relay_parent.statement_store->seconded_count(local_index)
               == seconding_limit) {
      SL_WARN(
          logger_,
          "Local node has issued too many `Seconded` statements. (limit={})",
          seconding_limit);
      return;
    }

    if (!local_assignment || *local_assignment != expected_para
        || relay_parent != expected_relay_parent) {
      SL_ERROR(
          logger_,
          "Invalid share statement because local assignment. (relay parent={})",
          relay_parent);
      return;
    }

    IndexedAndSigned<network::vstaging::CompactStatement> compact_statement =
        signed_to_compact(statement);
    std::optional<PostConfirmation> post_confirmation;
    if (auto s =
            if_type<const StatementWithPVDSeconded>(getPayload(statement))) {
      post_confirmation =
          candidates_.confirm_candidate(candidate_hash,
                                        s->get().committed_receipt,
                                        s->get().pvd,
                                        local_group,
                                        hasher_);
    }

    if (auto r = per_relay_parent.statement_store->insert(
            groups, compact_statement, StatementOrigin::Local);
        !r || !*r) {
      SL_ERROR(logger_,
               "Invalid share statement because statement store insertion "
               "failed. (relay parent={})",
               relay_parent);
      return;
    }

    if (per_relay_parent.per_session_state->value().grid_view) {
      auto &l = *per_relay_parent.local_validator;
      l.grid_tracker.learned_fresh_statement(
          per_relay_parent.per_session_state->value().groups,
          *per_relay_parent.per_session_state->value().grid_view,
          local_index,
          getPayload(compact_statement));
    }

    circulate_statement(relay_parent, per_relay_parent, compact_statement);
    if (post_confirmation) {
      apply_post_confirmation(*post_confirmation);
    }
  }

  outcome::result<std::vector<network::ErasureChunk>>
  ParachainProcessorImpl::validateErasureCoding(
      const runtime::AvailableData &validating_data, size_t n_validators) {
    return toChunks(n_validators, validating_data);
  }

  void ParachainProcessorImpl::notifyAvailableData(
      std::vector<network::ErasureChunk> &&chunks,
      const primitives::BlockHash &relay_parent,
      const network::CandidateHash &candidate_hash,
      const network::ParachainBlock &pov,
      const runtime::PersistedValidationData &data) {
    makeTrieProof(chunks);
    /// TODO(iceseer): remove copy
    av_store_->storeData(
        relay_parent, candidate_hash, std::move(chunks), pov, data);
    logger_->trace("Put chunks set.(candidate={})", candidate_hash);
  }

  template <ParachainProcessorImpl::ValidationTaskType kMode>
  void ParachainProcessorImpl::makeAvailable(
      const libp2p::peer::PeerId &peer_id,
      const primitives::BlockHash &candidate_hash,
      ValidateAndSecondResult &&validate_and_second_result) {
    REINVOKE(*main_pool_handler_,
             makeAvailable<kMode>,
             peer_id,
             candidate_hash,
             std::move(validate_and_second_result));

    auto parachain_state =
        tryGetStateByRelayParent(validate_and_second_result.relay_parent);
    if (!parachain_state) {
      SL_TRACE(logger_,
               "After validation no parachain state on relay_parent {}",
               validate_and_second_result.relay_parent);
      return;
    }

    SL_INFO(logger_,
            "Async validation complete.(relay parent={}, para_id={})",
            validate_and_second_result.relay_parent,
            validate_and_second_result.candidate.descriptor.para_id);

    parachain_state->get().awaiting_validation.erase(candidate_hash);
    auto q{std::move(validate_and_second_result)};
    if constexpr (kMode == ValidationTaskType::kSecond) {
      onValidationComplete(peer_id, std::move(q));
    } else {
      onAttestComplete(peer_id, std::move(q));
    }
  }

  template <ParachainProcessorImpl::ValidationTaskType kMode>
  void ParachainProcessorImpl::validateAsync(
      network::CandidateReceipt &&candidate,
      network::ParachainBlock &&pov,
      runtime::PersistedValidationData &&pvd,
      const libp2p::peer::PeerId &peer_id,
      const primitives::BlockHash &relay_parent,
      size_t n_validators) {
    REINVOKE(*main_pool_handler_,
             validateAsync<kMode>,
             std::move(candidate),
             std::move(pov),
             std::move(pvd),
             peer_id,
             relay_parent,
             n_validators);

    const auto candidate_hash{candidate.hash(*hasher_)};
    SL_INFO(logger_,
            "Starting validation task.(para id={}, "
            "relay parent={}, peer={}, candidate_hash={})",
            candidate.descriptor.para_id,
            relay_parent,
            peer_id,
            candidate_hash);

    /// TODO(iceseer): do https://github.com/qdrvm/kagome/issues/1888
    /// checks if we still need to execute parachain task
    auto _measure = std::make_shared<TicToc>("Parachain validation", logger_);
    auto need_to_process =
        our_current_state_.active_leaves.count(relay_parent) != 0ull;

    if (!need_to_process) {
      SL_TRACE(logger_,
               "Candidate validation skipped because of extruded relay parent. "
               "(relay_parent={}, parachain_id={}, candidate_hash={})",
               relay_parent,
               candidate.descriptor.para_id,
               candidate_hash);
      return;
    }
    auto cb = [weak_self{weak_from_this()},
               candidate,
               pov,
               pvd,
               peer_id,
               relay_parent,
               n_validators,
               _measure,
               candidate_hash](
                  outcome::result<Pvf::Result> validation_result) mutable {
      auto self = weak_self.lock();
      if (not self) {
        return;
      }
      if (!validation_result) {
<<<<<<< HEAD
        SL_WARN(self->logger_,
                "Candidate {} on relay_parent {}, para_id {} validation failed "
                "with "
                "error: {}",
                candidate_hash,
                candidate.descriptor.relay_parent,
                candidate.descriptor.para_id,
                validation_result.error().message());
=======
        SL_WARN(
            self->logger_,
            "Candidate {} on relay_parent {}, para_id {} validation failed with "
            "error: {}",
            candidate_hash,
            candidate.descriptor.relay_parent,
            candidate.descriptor.para_id,
            validation_result.error());
>>>>>>> 0ea84b34
        return;
      }

      /// TODO(iceseer): do https://github.com/qdrvm/kagome/issues/1888
      /// checks if we still need to execute parachain task
      auto need_to_process =
          self->our_current_state_.active_leaves.count(relay_parent) != 0ull;

      if (!need_to_process) {
        SL_TRACE(
            self->logger_,
            "Candidate validation skipped before erasure-coding because of "
            "extruded relay parent. "
            "(relay_parent={}, parachain_id={}, candidate_hash={})",
            relay_parent,
            candidate.descriptor.para_id,
            candidate_hash);
        return;
      }

      auto &[comms, data] = validation_result.value();
      runtime::AvailableData available_data{
          .pov = std::move(pov),
          .validation_data = std::move(data),
      };

      auto chunks_res =
          self->validateErasureCoding(available_data, n_validators);
      if (chunks_res.has_error()) {
        SL_WARN(self->logger_,
                "Erasure coding validation failed. (error={})",
                chunks_res.error());
        return;
      }
      auto &chunks = chunks_res.value();

      self->notifyAvailableData(std::move(chunks),
                                relay_parent,
                                candidate_hash,
                                available_data.pov,
                                available_data.validation_data);

      self->makeAvailable<kMode>(
          peer_id,
          candidate_hash,
          ValidateAndSecondResult{
              .result = outcome::success(),
              .relay_parent = relay_parent,
              .commitments = std::make_shared<network::CandidateCommitments>(
                  std::move(comms)),
              .candidate = candidate,
              .pov = std::move(available_data.pov),
              .pvd = std::move(pvd),
          });
    };
    pvf_->pvf(candidate,
              pov,
              pvd,
              [weak_self{weak_from_this()},
               cb{std::move(cb)}](outcome::result<Pvf::Result> r) mutable {
                auto self = weak_self.lock();
                if (not self) {
                  return;
                }
                post(*self->main_pool_handler_,
                     [cb{std::move(cb)}, r{std::move(r)}]() mutable {
                       cb(std::move(r));
                     });
              });
  }

  void ParachainProcessorImpl::onAttestComplete(
      const libp2p::peer::PeerId &, const ValidateAndSecondResult &result) {
    auto parachain_state = tryGetStateByRelayParent(result.relay_parent);
    if (!parachain_state) {
      logger_->warn(
          "onAttestComplete result based on unexpected relay_parent {}",
          result.relay_parent);
      return;
    }

    logger_->info("Attest complete.(relay parent={}, para id={})",
                  result.relay_parent,
                  result.candidate.descriptor.para_id);

    const auto candidate_hash = result.candidate.hash(*hasher_);
    parachain_state->get().fallbacks.erase(candidate_hash);

    if (parachain_state->get().issued_statements.count(candidate_hash) == 0) {
      if (result.result) {
        if (const auto r =
                sign_import_and_distribute_statement<StatementType::kValid>(
                    parachain_state->get(), result);
            r.has_error()) {
          SL_WARN(logger_,
                  "Sign import and distribute failed. (relay_parent={}, "
                  "candidate_hash={}, para_id={}, error={})",
                  result.relay_parent,
                  candidate_hash,
                  result.candidate.descriptor.para_id,
                  r.error());
          return;
        }
      }
      parachain_state->get().issued_statements.insert(candidate_hash);
    }
  }

  void ParachainProcessorImpl::onAttestNoPoVComplete(
      const network::RelayHash &relay_parent,
      const CandidateHash &candidate_hash) {
    auto parachain_state = tryGetStateByRelayParent(relay_parent);
    if (!parachain_state) {
      logger_->warn(
          "onAttestNoPoVComplete result based on unexpected relay_parent. "
          "(relay_parent={}, candidate={})",
          relay_parent,
          candidate_hash);
      return;
    }

    auto it = parachain_state->get().fallbacks.find(candidate_hash);
    if (it == parachain_state->get().fallbacks.end()) {
      logger_->error(
          "Internal error. Fallbacks doesn't contain candidate hash {}",
          candidate_hash);
      return;
    }

    /// TODO(iceseer): make rotation on validators
    AttestingData &attesting = it->second;
    if (!attesting.backing.empty()) {
      attesting.from_validator = attesting.backing.front();
      attesting.backing.pop();
      auto it = our_current_state_.per_candidate.find(candidate_hash);
      if (it != our_current_state_.per_candidate.end()) {
        kickOffValidationWork(relay_parent,
                              attesting,
                              it->second.persisted_validation_data,
                              *parachain_state);
      }
    }
  }

  void ParachainProcessorImpl::prune_old_advertisements(
      const parachain::ImplicitView &implicit_view,
      const std::unordered_map<Hash, ProspectiveParachainsModeOpt>
          &active_leaves,
      const std::unordered_map<primitives::BlockHash, RelayParentState>
          &per_relay_parent) {
    pm_->enumeratePeerState(
        [&](const libp2p::peer::PeerId &peer, network::PeerState &ps) {
          if (ps.collator_state) {
            auto &peer_state = *ps.collator_state;
            for (auto it = peer_state.advertisements.begin();
                 it != peer_state.advertisements.end();) {
              const auto &hash = it->first;

              bool res = false;
              if (auto i = per_relay_parent.find(hash);
                  i != per_relay_parent.end()) {
                const auto &s = i->second;
                res = isRelayParentInImplicitView(hash,
                                                  s.prospective_parachains_mode,
                                                  implicit_view,
                                                  active_leaves,
                                                  peer_state.para_id);
              }

              if (res) {
                ++it;
              } else {
                it = peer_state.advertisements.erase(it);
              }
            }
          }

          return true;
        });
  }

  bool ParachainProcessorImpl::isRelayParentInImplicitView(
      const RelayHash &relay_parent,
      const ProspectiveParachainsModeOpt &relay_parent_mode,
      const ImplicitView &implicit_view,
      const std::unordered_map<Hash, ProspectiveParachainsModeOpt>
          &active_leaves,
      ParachainId para_id) {
    if (!relay_parent_mode) {
      return active_leaves.count(relay_parent) != 0ull;
    }

    for (const auto &[hash, mode] : active_leaves) {
      if (mode) {
        for (const auto &h :
             implicit_view.knownAllowedRelayParentsUnder(hash, para_id)) {
          if (h == relay_parent) {
            return true;
          }
        }
      }
    }
    return false;
  }

  outcome::result<std::pair<CollatorId, ParachainId>>
  ParachainProcessorImpl::insertAdvertisement(
      network::PeerState &peer_data,
      const RelayHash &on_relay_parent,
      const ProspectiveParachainsModeOpt &relay_parent_mode,
      const std::optional<std::reference_wrapper<const CandidateHash>>
          &candidate_hash) {
    if (!peer_data.collator_state) {
      SL_WARN(logger_, "Undeclared collator.");
      return Error::UNDECLARED_COLLATOR;
    }

    if (!isRelayParentInImplicitView(on_relay_parent,
                                     relay_parent_mode,
                                     *our_current_state_.implicit_view,
                                     our_current_state_.active_leaves,
                                     peer_data.collator_state->para_id)) {
      SL_TRACE(logger_, "Out of view. (relay_parent={})", on_relay_parent);
      return Error::OUT_OF_VIEW;
    }

    if (!relay_parent_mode) {
      if (peer_data.collator_state->advertisements.count(on_relay_parent)
          != 0ull) {
        return Error::DUPLICATE;
      }

      if (candidate_hash) {
        peer_data.collator_state->advertisements[on_relay_parent] = {
            *candidate_hash};
      }
    } else if (candidate_hash) {
      auto &candidates =
          peer_data.collator_state->advertisements[on_relay_parent];
      if (candidates.size() > relay_parent_mode->max_candidate_depth) {
        return Error::PEER_LIMIT_REACHED;
      }
      auto [_, inserted] = candidates.insert(*candidate_hash);
      if (!inserted) {
        return Error::DUPLICATE;
      }
    } else {
      return Error::PROTOCOL_MISMATCH;
    }

    peer_data.collator_state->last_active = std::chrono::system_clock::now();
    return std::make_pair(peer_data.collator_state->collator_id,
                          peer_data.collator_state->para_id);
  }

  ParachainProcessorImpl::SecondingAllowed
  ParachainProcessorImpl::secondingSanityCheck(
      const HypotheticalCandidate &hypothetical_candidate,
      bool backed_in_path_only) {
    const auto &active_leaves = our_current_state_.per_leaf;
    const auto &implicit_view = *our_current_state_.implicit_view;

    fragment::FragmentTreeMembership membership;
    const auto candidate_para = candidatePara(hypothetical_candidate);
    const auto candidate_relay_parent = relayParent(hypothetical_candidate);
    const auto candidate_hash = candidateHash(hypothetical_candidate);

    auto proc_response = [&](std::vector<size_t> &&depths,
                             const Hash &head,
                             const ActiveLeafState &leaf_state) {
      for (auto depth : depths) {
        if (auto it = leaf_state.seconded_at_depth.find(candidate_para.get());
            it != leaf_state.seconded_at_depth.end()
            && it->second.count(depth) != 0ull) {
          return false;
        }
      }
      membership.emplace_back(head, std::move(depths));
      return true;
    };

    for (const auto &[head, leaf_state] : active_leaves) {
      if (leaf_state.prospective_parachains_mode) {
        const auto allowed_parents_for_para =
            implicit_view.knownAllowedRelayParentsUnder(head,
                                                        {candidate_para.get()});
        if (std::find(allowed_parents_for_para.begin(),
                      allowed_parents_for_para.end(),
                      candidate_relay_parent.get())
            == allowed_parents_for_para.end()) {
          continue;
        }

        std::vector<size_t> r;
        for (auto &&[candidate, memberships] :
             prospective_parachains_->answerHypotheticalFrontierRequest(
                 std::span<const HypotheticalCandidate>{&hypothetical_candidate,
                                                        1},
                 {{head}},
                 backed_in_path_only)) {
          BOOST_ASSERT(candidateHash(candidate).get() == candidate_hash.get());
          for (auto &&[relay_parent, depths] : memberships) {
            BOOST_ASSERT(relay_parent == head);
            r.insert(r.end(), depths.begin(), depths.end());
          }
        }

        if (!proc_response(std::move(r), head, leaf_state)) {
          return std::nullopt;
        }
      } else {
        if (head == candidate_relay_parent.get()) {
          if (auto it = leaf_state.seconded_at_depth.find(candidate_para.get());
              it != leaf_state.seconded_at_depth.end()
              && it->second.count(0) != 0ull) {
            return std::nullopt;
          }
          if (!proc_response(std::vector<size_t>{0ull}, head, leaf_state)) {
            return std::nullopt;
          }
        }
      }
    }

    if (membership.empty()) {
      return std::nullopt;
    }

    return membership;
  }

  bool ParachainProcessorImpl::canSecond(ParachainId candidate_para_id,
                                         const Hash &relay_parent,
                                         const CandidateHash &candidate_hash,
                                         const Hash &parent_head_data_hash) {
    auto per_relay_parent = tryGetStateByRelayParent(relay_parent);
    if (per_relay_parent) {
      if (per_relay_parent->get().prospective_parachains_mode) {
        if (auto seconding_allowed = secondingSanityCheck(
                HypotheticalCandidateIncomplete{
                    .candidate_hash = candidate_hash,
                    .candidate_para = candidate_para_id,
                    .parent_head_data_hash = parent_head_data_hash,
                    .candidate_relay_parent = relay_parent},
                true)) {
          for (const auto &[_, m] : *seconding_allowed) {
            if (!m.empty()) {
              return true;
            }
          }
        }
      }
    }
    return false;
  }

  void ParachainProcessorImpl::handleAdvertisement(
      network::CollationEvent &&pending_collation,
      std::optional<std::pair<CandidateHash, Hash>> &&prospective_candidate) {
    REINVOKE(*main_pool_handler_,
             handleAdvertisement,
             std::move(pending_collation),
             std::move(prospective_candidate));

    const RelayHash &relay_parent =
        pending_collation.pending_collation.relay_parent;
    const libp2p::peer::PeerId &peer_id =
        pending_collation.pending_collation.peer_id;
    const ParachainId &para_id = pending_collation.pending_collation.para_id;

    auto opt_per_relay_parent = tryGetStateByRelayParent(relay_parent);
    if (!opt_per_relay_parent) {
      SL_TRACE(
          logger_, "Relay parent unknown. (relay_parent={})", relay_parent);
      return;
    }

    auto &per_relay_parent = opt_per_relay_parent->get();
    const ProspectiveParachainsModeOpt &relay_parent_mode =
        per_relay_parent.prospective_parachains_mode;
    const std::optional<network::ParachainId> &assignment =
        per_relay_parent.assigned_para;

    auto peer_state = pm_->getPeerState(peer_id);
    if (!peer_state) {
      SL_TRACE(logger_, "Unknown peer. (peerd_id={})", peer_id);
      return;
    }

    const auto collator_state = peer_state->get().collator_state;
    if (!collator_state) {
      SL_TRACE(logger_, "Undeclared collator. (peerd_id={})", peer_id);
      return;
    }

    const ParachainId collator_para_id = collator_state->para_id;
    if (!assignment || collator_para_id != *assignment) {
      SL_TRACE(logger_,
               "Invalid assignment. (peerd_id={}, collator={})",
               peer_id,
               collator_para_id);
      return;
    }

    // Check for protocol mismatch
    if (relay_parent_mode && !prospective_candidate) {
      SL_WARN(logger_, "Protocol mismatch. (peer_id={})", peer_id);
      return;
    }

    const auto candidate_hash =
        utils::map(prospective_candidate,
                   [](const auto &pair) { return std::cref(pair.first); });

    // Try to insert the advertisement
    auto insert_res = insertAdvertisement(
        peer_state->get(), relay_parent, relay_parent_mode, candidate_hash);
    if (insert_res.has_error()) {
      // If there is an error inserting the advertisement, log a trace message
      // and return
      SL_TRACE(logger_,
               "Insert advertisement error. (error={})",
               insert_res.error());
      return;
    }

    // Get the collator id and parachain id from the result of the advertisement
    // insertion
    const auto &[collator_id, parachain_id] = insert_res.value();
    if (!per_relay_parent.collations.hasSecondedSpace(relay_parent_mode)) {
      SL_TRACE(logger_, "Seconded limit reached.");
      return;
    }

    if (prospective_candidate) {
      auto &&[ch, parent_head_data_hash] = *prospective_candidate;
      const bool queue_advertisement =
          relay_parent_mode
          && !canSecond(
              collator_para_id, relay_parent, ch, parent_head_data_hash);

      if (queue_advertisement) {
        SL_TRACE(logger_,
                 "Seconding is not allowed by backing, queueing advertisement. "
                 "(candidate hash={}, relay_parent = {}, para id={})",
                 ch,
                 relay_parent,
                 para_id);

        our_current_state_
            .blocked_advertisements[collator_para_id][parent_head_data_hash]
            .emplace_back(
                BlockedAdvertisement{.peer_id = peer_id,
                                     .collator_id = collator_id,
                                     .candidate_relay_parent = relay_parent,
                                     .candidate_hash = ch});

        return;
      }
    }

    if (auto result = enqueueCollation(relay_parent,
                                       para_id,
                                       peer_id,
                                       collator_id,
                                       std::move(prospective_candidate));
        result.has_error()) {
      SL_TRACE(logger_,
               "Failed to request advertised collation. (relay parent={}, para "
               "id={}, peer_id={}, error={})",
               relay_parent,
               para_id,
               peer_id,
               result.error());
    }
  }

  outcome::result<void> ParachainProcessorImpl::enqueueCollation(
      const RelayHash &relay_parent,
      ParachainId para_id,
      const libp2p::peer::PeerId &peer_id,
      const CollatorId &collator_id,
      std::optional<std::pair<CandidateHash, Hash>> &&prospective_candidate) {
    BOOST_ASSERT(main_pool_handler_->isInCurrentThread());
    SL_TRACE(logger_,
             "Received advertise collation. (peer id={}, para id={}, relay "
             "parent={})",
             peer_id,
             para_id,
             relay_parent);

    auto per_relay_parent = tryGetStateByRelayParent(relay_parent);
    if (!per_relay_parent) {
      SL_TRACE(logger_,
               "Candidate relay parent went out of view for valid "
               "advertisement. (peer id={}, para id={}, relay parent={})",
               peer_id,
               para_id,
               relay_parent);
      return outcome::success();
    }

    const auto &relay_parent_mode =
        per_relay_parent->get().prospective_parachains_mode;
    auto &collations = per_relay_parent->get().collations;

    if (!collations.hasSecondedSpace(relay_parent_mode)) {
      SL_TRACE(logger_,
               "Limit of seconded collations reached for valid advertisement. "
               "(peer={}, para id={}, relay parent={})",
               peer_id,
               para_id,
               relay_parent);
      return outcome::success();
    }

    PendingCollation pending_collation{
        .relay_parent = relay_parent,
        .para_id = para_id,
        .peer_id = peer_id,
        .commitments_hash = {},
        .prospective_candidate = std::move(prospective_candidate),
    };

    switch (collations.status) {
      case CollationStatus::Fetching:
      case CollationStatus::WaitingOnValidation: {
        SL_TRACE(logger_,
                 "Added collation to the pending list. (peer_id={}, para "
                 "id={}, relay parent={})",
                 peer_id,
                 para_id,
                 relay_parent);

        collations.waiting_queue.emplace_back(std::move(pending_collation),
                                              collator_id);
      } break;
      case CollationStatus::Waiting: {
        fetchCollation(
            per_relay_parent->get(), std::move(pending_collation), collator_id);
      } break;
      case CollationStatus::Seconded: {
        if (relay_parent_mode) {
          // Limit is not reached, it's allowed to second another
          // collation.
          fetchCollation(per_relay_parent->get(),
                         std::move(pending_collation),
                         collator_id);
        } else {
          SL_TRACE(logger_,
                   "A collation has already been seconded. (peer_id={}, para "
                   "id={}, relay parent={})",
                   peer_id,
                   para_id,
                   relay_parent);
        }
      } break;
    }

    return outcome::success();
  }

  void ParachainProcessorImpl::fetchCollation(
      ParachainProcessorImpl::RelayParentState &per_relay_parent,
      PendingCollation &&pc,
      const CollatorId &id) {
    auto peer_state = pm_->getPeerState(pc.peer_id);
    if (!peer_state) {
      SL_TRACE(
          logger_, "No peer state. Unknown peer. (peer id={})", pc.peer_id);
      return;
    }

    const auto candidate_hash =
        utils::map(pc.prospective_candidate,
                   [](const auto &pair) { return std::cref(pair.first); });

    network::CollationVersion version = network::CollationVersion::VStaging;
    if (peer_state->get().version) {
      version = *peer_state->get().version;
    }

    if (peer_state->get().hasAdvertised(pc.relay_parent, candidate_hash)) {
      fetchCollation(per_relay_parent, std::move(pc), id, version);
      return;
    }
    SL_WARN(logger_, "Not advertised. (peer id={})", pc.peer_id);
  }

  void ParachainProcessorImpl::fetchCollation(
      ParachainProcessorImpl::RelayParentState &per_relay_parent,
      PendingCollation &&pc,
      const CollatorId &id,
      network::CollationVersion version) {
    if (our_current_state_.collation_requests_cancel_handles.count(pc)
        != 0ull) {
      SL_WARN(logger_,
              "Already requested. (relay parent={}, para id={})",
              pc.relay_parent,
              pc.para_id);
      return;
    }

    const auto peer_id = pc.peer_id;
    auto response_callback =
        [pending_collation{pc}, wptr{weak_from_this()}](
            outcome::result<network::CollationFetchingResponse>
                &&result) mutable {
          auto self = wptr.lock();
          if (!self) {
            return;
          }

          const RelayHash &relay_parent = pending_collation.relay_parent;
          const libp2p::peer::PeerId &peer_id = pending_collation.peer_id;

          SL_TRACE(self->logger_,
                   "Fetching collation from(peer={}, relay parent={})",
                   peer_id,
                   relay_parent);
          if (!result) {
            SL_WARN(self->logger_,
                    "Fetch collation from {}:{} failed with: {}",
                    peer_id,
                    relay_parent,
                    result.error());
            /// TODO(iceseer): do https://github.com/qdrvm/kagome/issues/1888
            /// dequeue_next_collation_and_fetch
            return;
          }

          self->handleFetchedCollation(std::move(pending_collation),
                                       std::move(result).value());
        };

    SL_TRACE(logger_,
             "Requesting collation. (peer id={}, para id={}, relay parent={})",
             pc.peer_id,
             pc.para_id,
             pc.relay_parent);

    our_current_state_.collation_requests_cancel_handles.insert(std::move(pc));
    const auto maybe_candidate_hash =
        utils::map(pc.prospective_candidate,
                   [](const auto &pair) { return std::cref(pair.first); });
    per_relay_parent.collations.status = CollationStatus::Fetching;
    per_relay_parent.collations.fetching_from.emplace(id, maybe_candidate_hash);

    if (network::CollationVersion::V1 == version) {
      network::CollationFetchingRequest fetch_collation_request{
          .relay_parent = pc.relay_parent,
          .para_id = pc.para_id,
      };
      router_->getReqCollationProtocol()->request(
          peer_id,
          std::move(fetch_collation_request),
          std::move(response_callback));
    } else if (network::CollationVersion::VStaging == version
               && maybe_candidate_hash) {
      network::vstaging::CollationFetchingRequest fetch_collation_request{
          .relay_parent = pc.relay_parent,
          .para_id = pc.para_id,
          .candidate_hash = maybe_candidate_hash->get(),
      };
      router_->getReqCollationProtocol()->request(
          peer_id,
          std::move(fetch_collation_request),
          std::move(response_callback));
    } else {
      UNREACHABLE;
    }
  }

}  // namespace kagome::parachain<|MERGE_RESOLUTION|>--- conflicted
+++ resolved
@@ -139,11 +139,8 @@
         babe_status_observable_(std::move(babe_status_observable)),
         query_audi_{std::move(query_audi)},
         per_session_(RefCache<SessionIndex, PerSessionState>::create()),
-<<<<<<< HEAD
         slots_util_(std::move(slots_util)),
         babe_config_repo_(std::move(babe_config_repo)),
-=======
->>>>>>> 0ea84b34
         chain_sub_{std::move(chain_sub_engine)},
         worker_pool_handler_{worker_thread_pool.handler(app_state_manager)},
         prospective_parachains_{std::move(prospective_parachains)},
@@ -541,19 +538,11 @@
                 .lost = event.lost,
             });
         r.has_error()) {
-<<<<<<< HEAD
       SL_WARN(logger_,
               "Prospective parachains leaf update failed. (relay_parent={}, "
               "error={})",
               relay_parent,
               r.error().message());
-=======
-      SL_WARN(
-          logger_,
-          "Prospective parachains leaf update failed. (relay_parent={}, error={})",
-          relay_parent,
-          r.error());
->>>>>>> 0ea84b34
     }
 
     backing_store_->onActivateLeaf(relay_parent);
@@ -967,7 +956,6 @@
       return Error::NO_SESSION_INFO;
     }
 
-<<<<<<< HEAD
     bool inject_core_index = false;
     if (auto r = parachain_host_->node_features(relay_parent, session_index);
         r.has_value()) {
@@ -980,15 +968,12 @@
       }
     }
 
-=======
->>>>>>> 0ea84b34
     uint32_t minimum_backing_votes = 2;  /// legacy value
     if (auto r =
             parachain_host_->minimum_backing_votes(relay_parent, session_index);
         r.has_value()) {
       minimum_backing_votes = r.value();
     } else {
-<<<<<<< HEAD
       SL_TRACE(logger_,
                "Querying the backing threshold from the runtime is not "
                "supported by the current Runtime API. (relay_parent={})",
@@ -1053,32 +1038,6 @@
       }
     }
 
-=======
-      SL_TRACE(
-          logger_,
-          "Querying the backing threshold from the runtime is not supported by the current Runtime API. (relay_parent={})",
-          relay_parent);
-    }
-
-    auto per_session_state = per_session_->get_or_insert(
-        session_index,
-        [validator_index{validator->validatorIndex()},
-         minimum_backing_votes,
-         session_info{std::move(*session_info)}]() mutable {
-          grid::Views grid_view =
-              grid::makeViews(session_info.validator_groups,
-                              session_info.active_validator_indices,
-                              validator_index);
-          Groups g{session_info.validator_groups, minimum_backing_votes};
-          return RefCache<SessionIndex, PerSessionState>::RefObj(
-              PerSessionState{
-                  .session_info = std::move(session_info),
-                  .groups = std::move(g),
-                  .grid_view = grid_view,
-              });
-        });
-
->>>>>>> 0ea84b34
     auto mode =
         prospective_parachains_->prospectiveParachainsMode(relay_parent);
     const auto n_cores = cores.size();
@@ -1361,12 +1320,9 @@
     BOOST_ASSERT_MSG(
         bd, "BitfieldDistribution is not present. Check message format.");
 
-<<<<<<< HEAD
     SL_TRACE(logger_,
              "Incoming `BitfieldDistributionMessage`. (relay_parent={})",
              bd->relay_parent);
-=======
->>>>>>> 0ea84b34
     auto parachain_state = tryGetStateByRelayParent(bd->relay_parent);
     if (!parachain_state) {
       return;
@@ -2272,7 +2228,6 @@
              "Enumerate peers. (relay_parent={}, candidate_hash={})",
              relay_parent,
              candidate_hash);
-<<<<<<< HEAD
     std::optional<network::vstaging::StatementFilter> target;
     auto audi = query_audi_->get(peer);
     if (!audi) {
@@ -2282,33 +2237,6 @@
                candidate_hash);
       return;
     }
-=======
-    std::optional<std::pair<network::vstaging::StatementFilter,
-                            std::reference_wrapper<const libp2p::peer::PeerId>>>
-        target;
-    pm_->enumeratePeerState([&](const libp2p::peer::PeerId &peer,
-                                network::PeerState &peer_state) {
-      auto audi = query_audi_->get(peer);
-      if (!audi) {
-        SL_TRACE(logger_,
-                 "No audi. (relay_parent={}, candidate_hash={})",
-                 relay_parent,
-                 candidate_hash);
-        return true;
-      }
-
-      ValidatorIndex validator_id = 0;
-      for (; validator_id < session_info.discovery_keys.size();
-           ++validator_id) {
-        if (session_info.discovery_keys[validator_id] == *audi) {
-          SL_TRACE(logger_,
-                   "Captured validator. (relay_parent={}, candidate_hash={})",
-                   relay_parent,
-                   candidate_hash);
-          break;
-        }
-      }
->>>>>>> 0ea84b34
 
     ValidatorIndex validator_id = 0;
     for (; validator_id < session_info.discovery_keys.size(); ++validator_id) {
@@ -3125,19 +3053,11 @@
     const auto group_index = confirmed_candidate.group_index();
 
     if (!relay_parent_state.per_session_state->value().grid_view) {
-<<<<<<< HEAD
       SL_TRACE(logger_,
                "Cannot handle backable candidate due to lack of topology. "
                "(candidate={}, relay_parent={})",
                candidate_hash,
                relay_parent);
-=======
-      SL_TRACE(
-          logger_,
-          "Cannot handle backable candidate due to lack of topology. (candidate={}, relay_parent={})",
-          candidate_hash,
-          relay_parent);
->>>>>>> 0ea84b34
       return;
     }
 
@@ -4562,7 +4482,6 @@
       const SignedFullStatementWithPVD &statement) {
     const CandidateHash candidate_hash =
         candidateHashFrom(getPayload(statement));
-<<<<<<< HEAD
     SL_TRACE(logger_,
              "Sharing statement. (relay parent={}, candidate hash={}, "
              "our_index={}, statement_ix={})",
@@ -4570,15 +4489,6 @@
              candidate_hash,
              *per_relay_parent.our_index,
              statement.payload.ix);
-=======
-    SL_TRACE(
-        logger_,
-        "Sharing statement. (relay parent={}, candidate hash={}, our_index={}, statement_ix={})",
-        relay_parent,
-        candidate_hash,
-        *per_relay_parent.our_index,
-        statement.payload.ix);
->>>>>>> 0ea84b34
 
     BOOST_ASSERT(per_relay_parent.our_index);
 
@@ -4792,7 +4702,6 @@
         return;
       }
       if (!validation_result) {
-<<<<<<< HEAD
         SL_WARN(self->logger_,
                 "Candidate {} on relay_parent {}, para_id {} validation failed "
                 "with "
@@ -4801,16 +4710,6 @@
                 candidate.descriptor.relay_parent,
                 candidate.descriptor.para_id,
                 validation_result.error().message());
-=======
-        SL_WARN(
-            self->logger_,
-            "Candidate {} on relay_parent {}, para_id {} validation failed with "
-            "error: {}",
-            candidate_hash,
-            candidate.descriptor.relay_parent,
-            candidate.descriptor.para_id,
-            validation_result.error());
->>>>>>> 0ea84b34
         return;
       }
 
