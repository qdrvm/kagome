--- conflicted
+++ resolved
@@ -59,6 +59,141 @@
 }
 
 namespace kagome::parachain {
+  std::vector<network::BackedCandidate>
+  ParachainProcessorEmpty::getBackedCandidates(const RelayHash &relay_parent) {
+    return {};
+  }
+
+  void ParachainProcessorEmpty::process_vstaging_statement(
+      const libp2p::peer::PeerId &peer_id,
+      const network::vstaging::StatementDistributionMessage &msg) {
+    SL_TRACE(
+        logger_, "Incoming `StatementDistributionMessage`. (peer={})", peer_id);
+
+    if (auto inner =
+            if_type<const network::vstaging::BackedCandidateAcknowledgement>(
+                msg)) {
+      status_.exclusiveAccess([](Status &status) { ++status.ack_counter_; });
+      statement_distribution_->handle_incoming_acknowledgement(peer_id,
+                                                               inner->get());
+    } else if (auto manifest =
+                   if_type<const network::vstaging::BackedCandidateManifest>(
+                       msg)) {
+      status_.exclusiveAccess(
+          [](Status &status) { ++status.manifest_counter_; });
+      statement_distribution_->handle_incoming_manifest(peer_id,
+                                                        manifest->get());
+    } else if (auto stm =
+                   if_type<const network::vstaging::
+                               StatementDistributionMessageStatement>(msg)) {
+      status_.exclusiveAccess(
+          [](Status &status) { ++status.statement_counter_; });
+      statement_distribution_->handle_incoming_statement(peer_id, stm->get());
+    } else {
+      SL_ERROR(logger_, "Skipped message.");
+    }
+  }
+
+  void ParachainProcessorEmpty::process_legacy_statement(
+      const libp2p::peer::PeerId &peer_id,
+      const network::StatementDistributionMessage &msg) {
+    status_.exclusiveAccess(
+        [](Status &status) { ++status.legacy_statement_counter_; });
+  }
+
+  ParachainProcessorEmpty::ParachainProcessorEmpty(
+      application::AppStateManager &app_state_manager,
+      std::shared_ptr<parachain::AvailabilityStore> av_store,
+      std::shared_ptr<statement_distribution::IStatementDistribution>
+          statement_distribution)
+      : ParachainStorageImpl(std::move(av_store)),
+        statement_distribution_(statement_distribution) {
+    app_state_manager.takeControl(*this);
+  }
+
+  bool ParachainProcessorEmpty::prepare() {
+    statement_distribution_->store_parachain_processor(weak_from_this());
+    std::thread t4([wself{weak_from_this()}]() {
+      auto prev = std::chrono::steady_clock::now();
+      while (true) {
+        std::this_thread::sleep_for(std::chrono::seconds(2));
+        if (auto self = wself.lock()) {
+          const auto now = std::chrono::steady_clock::now();
+          const auto diff =
+              std::chrono::duration_cast<std::chrono::minutes>(now - prev)
+                  .count();
+          if (diff > 0) {
+            self->status_.exclusiveAccess([&](Status &status) {
+              SL_TRACE(
+                  self->logger_,
+                  "[STATISTICS]:\nlegacy_statement_counter:{}\nack_counter:{}"
+                  "\nmanifest_counter:{}\nstatement_counter:{}",
+                  status.legacy_statement_counter_,
+                  status.ack_counter_,
+                  status.manifest_counter_,
+                  status.statement_counter_);
+
+              status.legacy_statement_counter_ = 0;
+              status.ack_counter_ = 0;
+              status.manifest_counter_ = 0;
+              status.statement_counter_ = 0;
+            });
+            prev = now;
+          }
+        } else {
+          break;
+        }
+      }
+    });
+    t4.detach();
+    return true;
+  }
+
+  void ParachainProcessorEmpty::onValidationProtocolMsg(
+      const libp2p::peer::PeerId &peer_id,
+      const network::VersionedValidatorProtocolMessage &message) {
+    SL_TRACE(
+        logger_, "Incoming validator protocol message. (peer={})", peer_id);
+    visit_in_place(
+        message,
+        [&](const network::ValidatorProtocolMessage &m) {
+          SL_TRACE(logger_, "V1");
+          visit_in_place(
+              m,
+              [&](const network::StatementDistributionMessage &val) {
+                process_legacy_statement(peer_id, val);
+              },
+              [&](const auto &) {});
+        },
+        [&](const network::vstaging::ValidatorProtocolMessage &m) {
+          SL_TRACE(logger_, "V2");
+          visit_in_place(
+              m,
+              [&](const network::vstaging::StatementDistributionMessage &val) {
+                process_vstaging_statement(peer_id, val);
+              },
+              [&](const auto &) {});
+        },
+        [&](const auto &m) { SL_WARN(logger_, "UNSUPPORTED Version"); });
+  }
+
+  void ParachainProcessorEmpty::handle_advertisement(
+      const RelayHash &relay_parent,
+      const libp2p::peer::PeerId &peer_id,
+      std::optional<std::pair<CandidateHash, Hash>> &&prospective_candidate) {}
+
+  void ParachainProcessorEmpty::onIncomingCollator(
+      const libp2p::peer::PeerId &peer_id,
+      network::CollatorPublicKey pubkey,
+      network::ParachainId para_id) {}
+
+  outcome::result<void> ParachainProcessorEmpty::canProcessParachains() const {
+    return outcome::success();
+  }
+
+  void ParachainProcessorEmpty::handleStatement(
+      const primitives::BlockHash &relay_parent,
+      const SignedFullStatementWithPVD &statement) {}
 
   ParachainProcessorImpl::ParachainProcessorImpl(
       std::shared_ptr<network::PeerManager> pm,
@@ -84,7 +219,8 @@
       LazySPtr<consensus::SlotsUtil> slots_util,
       std::shared_ptr<consensus::babe::BabeConfigRepository> babe_config_repo,
       std::shared_ptr<statement_distribution::IStatementDistribution> sd)
-      : ParachainStorageImpl(std::move(av_store)), pm_(std::move(pm)),
+      : ParachainStorageImpl(std::move(av_store)),
+        pm_(std::move(pm)),
         crypto_provider_(std::move(crypto_provider)),
         router_(std::move(router)),
         hasher_(std::move(hasher)),
@@ -442,21 +578,17 @@
     // https://github.com/paritytech/polkadot-sdk/blob/1e3b8e1639c1cf784eabf0a9afcab1f3987e0ca4/polkadot/node/network/collator-protocol/src/validator_side/mod.rs#L487-L495
     CoreIndex current_core = 0;
     if (validator) {
-<<<<<<< HEAD
       validator_index = (*validator)->validatorIndex();
-=======
-      validator_index = validator->validatorIndex();
 
       size_t i_group = 0;
       for (auto &group : validator_groups) {
-        if (group.contains(validator->validatorIndex())) {
+        if (group.contains((*validator)->validatorIndex())) {
           current_core =
               group_rotation_info.coreForGroup(i_group, cores.size());
           break;
         }
         ++i_group;
       }
->>>>>>> d056f23b
     }
 
     OUTCOME_TRY(global_v_index,
