--- conflicted
+++ resolved
@@ -254,16 +254,11 @@
     return outcome::success();
   }
 
-<<<<<<< HEAD
   bool ParachainProcessorImpl::start() {
     thread_handler_->start();
     return true;
   }
 
-  void ParachainProcessorImpl::stop() {}
-
-=======
->>>>>>> 0fa00107
   outcome::result<kagome::parachain::ParachainProcessorImpl::RelayParentState>
   ParachainProcessorImpl::initNewBackingTask(
       const primitives::BlockHash &relay_parent) {
