/**
 * Copyright Quadrivium LLC
 * All Rights Reserved
 * SPDX-License-Identifier: Apache-2.0
 */

#include "parachain/validator/parachain_processor.hpp"

#include <array>
#include <span>
#include <unordered_map>

#include <fmt/std.h>
#include <libp2p/common/final_action.hpp>

#include "common/main_thread_pool.hpp"
#include "common/worker_thread_pool.hpp"
#include "consensus/babe/impl/babe_digests_util.hpp"
#include "crypto/hasher.hpp"
#include "crypto/sr25519_provider.hpp"
#include "dispute_coordinator/impl/runtime_info.hpp"
#include "network/common.hpp"
#include "network/impl/protocols/fetch_attested_candidate.hpp"
#include "network/impl/protocols/parachain_protocols.hpp"
#include "network/impl/protocols/protocol_req_collation.hpp"
#include "network/impl/protocols/protocol_req_pov.hpp"
#include "network/impl/stream_engine.hpp"
#include "network/peer_manager.hpp"
#include "network/router.hpp"
#include "parachain/availability/chunks.hpp"
#include "parachain/availability/proof.hpp"
#include "parachain/candidate_view.hpp"
#include "parachain/peer_relay_parent_knowledge.hpp"
#include "scale/scale.hpp"
#include "utils/async_sequence.hpp"
#include "utils/map.hpp"
#include "utils/pool_handler.hpp"
#include "utils/profiler.hpp"

#ifndef TRY_GET_OR_RET
#define TRY_GET_OR_RET(name, op) \
  auto name = (op);              \
  if (!name) {                   \
    return;                      \
  } else {                       \
  }
#endif  // TRY_GET_OR_RET

#ifndef CHECK_OR_RET
#define CHECK_OR_RET(op) \
  if (!(op)) {           \
    return;              \
  }
#endif  // CHECK_OR_RET

OUTCOME_CPP_DEFINE_CATEGORY(kagome::parachain,
                            ParachainProcessorImpl::Error,
                            e) {
  using E = kagome::parachain::ParachainProcessorImpl::Error;
  switch (e) {
    case E::RESPONSE_ALREADY_RECEIVED:
      return "Response already present";
    case E::REJECTED_BY_PROSPECTIVE_PARACHAINS:
      return "Rejected by prospective parachains";
    case E::COLLATION_NOT_FOUND:
      return "Collation not found";
    case E::UNDECLARED_COLLATOR:
      return "Undeclared collator";
    case E::KEY_NOT_PRESENT:
      return "Private key is not present";
    case E::VALIDATION_FAILED:
      return "Validate and make available failed";
    case E::VALIDATION_SKIPPED:
      return "Validate and make available skipped";
    case E::OUT_OF_VIEW:
      return "Out of view";
    case E::CORE_INDEX_UNAVAILABLE:
      return "Core index unavailable";
    case E::DUPLICATE:
      return "Duplicate";
    case E::NO_INSTANCE:
      return "No self instance";
    case E::NOT_A_VALIDATOR:
      return "Node is not a validator";
    case E::NOT_SYNCHRONIZED:
      return "Node not synchronized";
    case E::PEER_LIMIT_REACHED:
      return "Peer limit reached";
    case E::PROTOCOL_MISMATCH:
      return "Protocol mismatch";
    case E::NOT_CONFIRMED:
      return "Candidate not confirmed";
    case E::NO_STATE:
      return "No parachain state";
    case E::NO_SESSION_INFO:
      return "No session info";
    case E::OUT_OF_BOUND:
      return "Index out of bound";
    case E::INCORRECT_BITFIELD_SIZE:
      return "Incorrect bitfield size";
    case E::INCORRECT_SIGNATURE:
      return "Incorrect signature";
    case E::CLUSTER_TRACKER_ERROR:
      return "Cluster tracker error";
    case E::PERSISTED_VALIDATION_DATA_NOT_FOUND:
      return "Persisted validation data not found";
    case E::PERSISTED_VALIDATION_DATA_MISMATCH:
      return "Persisted validation data mismatch";
    case E::CANDIDATE_HASH_MISMATCH:
      return "Candidate hash mismatch";
    case E::PARENT_HEAD_DATA_MISMATCH:
      return "Parent head data mismatch";
    case E::NO_PEER:
      return "No peer";
    case E::ALREADY_REQUESTED:
      return "Already requested";
    case E::NOT_ADVERTISED:
      return "Not advertised";
    case E::WRONG_PARA:
      return "Wrong para id";
  }
  return "Unknown parachain processor error";
}

namespace {
  constexpr const char *kIsParachainValidator =
      "kagome_node_is_parachain_validator";
}

namespace kagome::parachain {
  constexpr size_t kMinGossipPeers = 25;

  ParachainProcessorImpl::ParachainProcessorImpl(
      std::shared_ptr<network::PeerManager> pm,
      std::shared_ptr<dispute::RuntimeInfo> runtime_info,
      std::shared_ptr<crypto::Sr25519Provider> crypto_provider,
      std::shared_ptr<network::Router> router,
      common::MainThreadPool &main_thread_pool,
      std::shared_ptr<crypto::Hasher> hasher,
      std::shared_ptr<network::PeerView> peer_view,
      common::WorkerThreadPool &worker_thread_pool,
      std::shared_ptr<parachain::BitfieldSigner> bitfield_signer,
      std::shared_ptr<parachain::PvfPrecheck> pvf_precheck,
      std::shared_ptr<parachain::BitfieldStore> bitfield_store,
      std::shared_ptr<parachain::BackingStore> backing_store,
      std::shared_ptr<parachain::Pvf> pvf,
      std::shared_ptr<parachain::AvailabilityStore> av_store,
      std::shared_ptr<runtime::ParachainHost> parachain_host,
      std::shared_ptr<parachain::ValidatorSignerFactory> signer_factory,
      const application::AppConfiguration &app_config,
      application::AppStateManager &app_state_manager,
      primitives::events::ChainSubscriptionEnginePtr chain_sub_engine,
      primitives::events::SyncStateSubscriptionEnginePtr sync_state_observable,
      std::shared_ptr<authority_discovery::Query> query_audi,
      std::shared_ptr<ProspectiveParachains> prospective_parachains,
      std::shared_ptr<blockchain::BlockTree> block_tree,
      LazySPtr<consensus::SlotsUtil> slots_util,
      std::shared_ptr<consensus::babe::BabeConfigRepository> babe_config_repo)
      : pm_(std::move(pm)),
        runtime_info_(std::move(runtime_info)),
        crypto_provider_(std::move(crypto_provider)),
        router_(std::move(router)),
        main_pool_handler_{main_thread_pool.handler(app_state_manager)},
        hasher_(std::move(hasher)),
        peer_view_(std::move(peer_view)),
        pvf_(std::move(pvf)),
        signer_factory_(std::move(signer_factory)),
        bitfield_signer_(std::move(bitfield_signer)),
        pvf_precheck_(std::move(pvf_precheck)),
        bitfield_store_(std::move(bitfield_store)),
        backing_store_(std::move(backing_store)),
        av_store_(std::move(av_store)),
        parachain_host_(std::move(parachain_host)),
        app_config_(app_config),
        sync_state_observable_(std::move(sync_state_observable)),
        query_audi_{std::move(query_audi)},
        per_session_(RefCache<SessionIndex, PerSessionState>::create()),
        slots_util_(std::move(slots_util)),
        babe_config_repo_(std::move(babe_config_repo)),
        chain_sub_{std::move(chain_sub_engine)},
        worker_pool_handler_{worker_thread_pool.handler(app_state_manager)},
        prospective_parachains_{std::move(prospective_parachains)},
        block_tree_{std::move(block_tree)} {
    BOOST_ASSERT(pm_);
    BOOST_ASSERT(peer_view_);
    BOOST_ASSERT(crypto_provider_);
    BOOST_ASSERT(babe_config_repo_);
    BOOST_ASSERT(router_);
    BOOST_ASSERT(main_pool_handler_);
    BOOST_ASSERT(hasher_);
    BOOST_ASSERT(bitfield_signer_);
    BOOST_ASSERT(bitfield_store_);
    BOOST_ASSERT(backing_store_);
    BOOST_ASSERT(pvf_);
    BOOST_ASSERT(av_store_);
    BOOST_ASSERT(parachain_host_);
    BOOST_ASSERT(signer_factory_);
    BOOST_ASSERT(sync_state_observable_);
    BOOST_ASSERT(query_audi_);
    BOOST_ASSERT(prospective_parachains_);
    BOOST_ASSERT(worker_pool_handler_);
    BOOST_ASSERT(block_tree_);
    app_state_manager.takeControl(*this);

    our_current_state_.implicit_view.emplace(prospective_parachains_);
    BOOST_ASSERT(our_current_state_.implicit_view);

    metrics_registry_->registerGaugeFamily(
        kIsParachainValidator,
        "Tracks if the validator participates in parachain consensus. "
        "Parachain validators are a subset of the active set validators that "
        "perform approval checking of all parachain candidates in a session. "
        "Updates at session boundary.");
    metric_is_parachain_validator_ =
        metrics_registry_->registerGaugeMetric(kIsParachainValidator);
    metric_is_parachain_validator_->set(false);
  }

  void ParachainProcessorImpl::OnBroadcastBitfields(
      const primitives::BlockHash &relay_parent,
      const network::SignedBitfield &bitfield) {
    REINVOKE(*main_pool_handler_, OnBroadcastBitfields, relay_parent, bitfield);
    SL_TRACE(logger_, "Distribute bitfield on {}", relay_parent);

    send_to_validators_group(
        relay_parent,
        {network::VersionedValidatorProtocolMessage{
            network::vstaging::ValidatorProtocolMessage{
                network::vstaging::BitfieldDistributionMessage{
                    network::vstaging::BitfieldDistribution{relay_parent,
                                                            bitfield}}}}});
  }

  /**
   * The `prepare` function is responsible for setting up the necessary
   * components for the `ParachainProcessorImpl` class. It sets up the broadcast
   * callback for the bitfield signer, subscribes to the BABE status observable,
   * chain events engine, and my view observable. It also prepares the active
   * leaves for processing parachains.
   * @return true if the preparation is successful.
   */
  bool ParachainProcessorImpl::prepare() {
    // Set the broadcast callback for the bitfield signer
    bitfield_signer_->setBroadcastCallback(
        [wptr_self{weak_from_this()}](const primitives::BlockHash &relay_parent,
                                      const network::SignedBitfield &bitfield) {
          TRY_GET_OR_RET(self, wptr_self.lock());
          self->OnBroadcastBitfields(relay_parent, bitfield);
        });

    // Subscribe to the BABE status observable
<<<<<<< HEAD
    babe_status_observer_ =
        std::make_shared<primitives::events::BabeStateEventSubscriber>(
            babe_status_observable_, false);

    babe_status_observer_->setCallback(
=======
    sync_state_observer_ =
        std::make_shared<primitives::events::SyncStateEventSubscriber>(
            sync_state_observable_, false);
    sync_state_observer_->setCallback(
>>>>>>> b49dbda8
        [wself{weak_from_this()}, was_synchronized = false](
            auto /*set_id*/,
            bool &synchronized,
            auto /*event_type*/,
            const primitives::events::SyncStateEventParams &event) mutable {
          TRY_GET_OR_RET(self, wself.lock());

          if (event == consensus::SyncState::SYNCHRONIZED) {
            if (not was_synchronized) {
              self->bitfield_signer_->start();
              self->pvf_precheck_->start();
              was_synchronized = true;
            }
          }
          if (was_synchronized) {
            if (!synchronized) {
              synchronized = true;
              TRY_GET_OR_RET(my_view, self->peer_view_->getMyView());
              SL_TRACE(self->logger_,
                       "Broadcast my view because synchronized.");
              self->broadcastView(my_view->get().view);
            }
          }
        });
<<<<<<< HEAD

    babe_status_observer_->subscribe(
        babe_status_observer_->generateSubscriptionSetId(),
=======
    sync_state_observer_->subscribe(
        sync_state_observer_->generateSubscriptionSetId(),
>>>>>>> b49dbda8
        primitives::events::SyncStateEventType::kSyncState);

    // Subscribe to the chain events engine
    chain_sub_.onDeactivate(
        [wptr{weak_from_this()}](
            const primitives::events::RemoveAfterFinalizationParams &event) {
          TRY_GET_OR_RET(self, wptr.lock());
          self->onDeactivateBlocks(event);
        });

    // Set the callback for the my view observable
    // This callback is triggered when the kViewUpdate event is fired.
    // It updates the active leaves, checks if parachains can be processed,
    // creates a new backing task for the new head, and broadcasts the updated
    // view.
    my_view_sub_ = std::make_shared<network::PeerView::MyViewSubscriber>(
        peer_view_->getMyViewObservable(), false);
    primitives::events::subscribe(
        *my_view_sub_,
        network::PeerView::EventType::kViewUpdated,
        [wptr{weak_from_this()}](const network::ExView &event) {
          TRY_GET_OR_RET(self, wptr.lock());
          self->onViewUpdated(event);
        });

    remote_view_sub_ = std::make_shared<network::PeerView::PeerViewSubscriber>(
        peer_view_->getRemoteViewObservable(), false);
    primitives::events::subscribe(
        *remote_view_sub_,
        network::PeerView::EventType::kViewUpdated,
        [wptr{weak_from_this()}](const libp2p::peer::PeerId &peer_id,
                                 const network::View &view) {
          TRY_GET_OR_RET(self, wptr.lock());
          self->onUpdatePeerView(peer_id, view);
        });

    return true;
  }

  void ParachainProcessorImpl::onUpdatePeerView(
      const libp2p::peer::PeerId &peer, const network::View &new_view) {
    REINVOKE(*main_pool_handler_, onUpdatePeerView, peer, new_view);
    TRY_GET_OR_RET(peer_state, pm_->getPeerState(peer));

    auto fresh_implicit = peer_state->get().update_view(
        new_view, *our_current_state_.implicit_view);
    for (const auto &new_relay_parent : fresh_implicit) {
      send_peer_messages_for_relay_parent(peer, new_relay_parent);
    }
  }

  void ParachainProcessorImpl::send_pending_cluster_statements(
      const RelayHash &relay_parent,
      const libp2p::peer::PeerId &peer_id,
      network::CollationVersion version,
      ValidatorIndex peer_validator_id,
      ParachainProcessorImpl::RelayParentState &relay_parent_state) {
    CHECK_OR_RET(relay_parent_state.local_validator);
    CHECK_OR_RET(relay_parent_state.local_validator->active);

    const auto pending_statements =
        relay_parent_state.local_validator->active->cluster_tracker
            .pending_statements_for(peer_validator_id);
    std::deque<std::pair<std::vector<libp2p::peer::PeerId>,
                         network::VersionedValidatorProtocolMessage>>
        messages;
    for (const auto &[originator, compact] : pending_statements) {
      if (!candidates_.is_confirmed(candidateHash(compact))) {
        continue;
      }

      auto res =
          pending_statement_network_message(*relay_parent_state.statement_store,
                                            relay_parent,
                                            peer_id,
                                            version,
                                            originator,
                                            network::vstaging::from(compact));

      if (res) {
        relay_parent_state.local_validator->active->cluster_tracker.note_sent(
            peer_validator_id, originator, compact);
        messages.emplace_back(*res);
      }
    }

    auto se = pm_->getStreamEngine();
    for (auto &[peers, msg] : messages) {
      if (auto m = if_type<network::vstaging::ValidatorProtocolMessage>(msg)) {
        auto message = std::make_shared<
            network::WireMessage<network::vstaging::ValidatorProtocolMessage>>(
            std::move(m->get()));
        for (const auto &p : peers) {
          se->send(p, router_->getValidationProtocolVStaging(), message);
        }
      } else {
        BOOST_ASSERT(false);
      }
    }
  }

  void ParachainProcessorImpl::send_pending_grid_messages(
      const RelayHash &relay_parent,
      const libp2p::peer::PeerId &peer_id,
      network::CollationVersion version,
      ValidatorIndex peer_validator_id,
      const Groups &groups,
      ParachainProcessorImpl::RelayParentState &relay_parent_state) {
    CHECK_OR_RET(relay_parent_state.local_validator);

    auto pending_manifests =
        relay_parent_state.local_validator->grid_tracker.pending_manifests_for(
            peer_validator_id);
    std::deque<std::pair<std::vector<libp2p::peer::PeerId>,
                         network::VersionedValidatorProtocolMessage>>
        messages;
    for (const auto &[candidate_hash, kind] : pending_manifests) {
      const auto confirmed_candidate =
          candidates_.get_confirmed(candidate_hash);
      if (!confirmed_candidate) {
        continue;
      }

      const auto group_index = confirmed_candidate->get().group_index();
      TRY_GET_OR_RET(group, groups.get(group_index));

      const auto group_size = group->size();
      auto local_knowledge =
          local_knowledge_filter(group_size,
                                 group_index,
                                 candidate_hash,
                                 *relay_parent_state.statement_store);

      switch (kind) {
        case grid::ManifestKind::Full: {
          const network::vstaging::BackedCandidateManifest manifest{
              .relay_parent = relay_parent,
              .candidate_hash = candidate_hash,
              .group_index = group_index,
              .para_id = confirmed_candidate->get().para_id(),
              .parent_head_data_hash =
                  confirmed_candidate->get().parent_head_data_hash(),
              .statement_knowledge = local_knowledge,
          };

          auto &grid = relay_parent_state.local_validator->grid_tracker;
          grid.manifest_sent_to(
              groups, peer_validator_id, candidate_hash, local_knowledge);

          switch (version) {
            case network::CollationVersion::VStaging: {
              messages.emplace_back(
                  std::vector<libp2p::peer::PeerId>{peer_id},
                  network::VersionedValidatorProtocolMessage{
                      kagome::network::vstaging::ValidatorProtocolMessage{
                          kagome::network::vstaging::
                              StatementDistributionMessage{manifest}}});
            } break;
            default: {
              SL_ERROR(logger_,
                       "Bug ValidationVersion::V1 should not be used in "
                       "statement-distribution v2, legacy should have handled "
                       "this.");
            } break;
          };
        } break;
        case grid::ManifestKind::Acknowledgement: {
          auto m = acknowledgement_and_statement_messages(
              peer_id,
              network::CollationVersion::VStaging,
              peer_validator_id,
              groups,
              relay_parent_state,
              relay_parent,
              group_index,
              candidate_hash,
              local_knowledge);
          messages.insert(messages.end(),
                          std::move_iterator(m.begin()),
                          std::move_iterator(m.end()));

        } break;
      }
    }

    {
      auto &grid_tracker = relay_parent_state.local_validator->grid_tracker;
      auto pending_statements =
          grid_tracker.all_pending_statements_for(peer_validator_id);

      for (const auto &[originator, compact] : pending_statements) {
        auto res = pending_statement_network_message(
            *relay_parent_state.statement_store,
            relay_parent,
            peer_id,
            network::CollationVersion::VStaging,
            originator,
            compact);

        if (res) {
          grid_tracker.sent_or_received_direct_statement(
              groups, originator, peer_validator_id, compact, false);

          messages.emplace_back(std::move(*res));
        }
      }
    }

    auto se = pm_->getStreamEngine();
    for (auto &[peers, msg] : messages) {
      if (auto m = if_type<network::vstaging::ValidatorProtocolMessage>(msg)) {
        auto message = std::make_shared<
            network::WireMessage<network::vstaging::ValidatorProtocolMessage>>(
            std::move(m->get()));
        for (const auto &p : peers) {
          se->send(p, router_->getValidationProtocolVStaging(), message);
        }
      } else {
        assert(false);
      }
    }
  }

  std::optional<std::pair<std::vector<libp2p::peer::PeerId>,
                          network::VersionedValidatorProtocolMessage>>
  ParachainProcessorImpl::pending_statement_network_message(
      const StatementStore &statement_store,
      const RelayHash &relay_parent,
      const libp2p::peer::PeerId &peer,
      network::CollationVersion version,
      ValidatorIndex originator,
      const network::vstaging::CompactStatement &compact) {
    switch (version) {
      case network::CollationVersion::VStaging: {
        auto s = statement_store.validator_statement(originator, compact);
        if (s) {
          return std::make_pair(
              std::vector<libp2p::peer::PeerId>{peer},
              network::VersionedValidatorProtocolMessage{
                  network::vstaging::ValidatorProtocolMessage{
                      network::vstaging::StatementDistributionMessage{
                          network::vstaging::
                              StatementDistributionMessageStatement{
                                  .relay_parent = relay_parent,
                                  .compact = s->get().statement,
                              }}}});
        }
      } break;
      default: {
        SL_ERROR(logger_,
                 "Bug ValidationVersion::V1 should not be used in "
                 "statement-distribution v2, legacy should have handled this");
      } break;
    }
    return {};
  }

  void ParachainProcessorImpl::send_peer_messages_for_relay_parent(
      const libp2p::peer::PeerId &peer_id, const RelayHash &relay_parent) {
    BOOST_ASSERT(
        main_pool_handler_
            ->isInCurrentThread());  // because of pm_->getPeerState(...)

    TRY_GET_OR_RET(peer_state, pm_->getPeerState(peer_id));
    TRY_GET_OR_RET(parachain_state, tryGetStateByRelayParent(relay_parent));

    network::CollationVersion version = network::CollationVersion::VStaging;
    if (peer_state->get().version) {
      version = *peer_state->get().version;
    }

    if (auto auth_id = query_audi_->get(peer_id)) {
      if (auto it = parachain_state->get().authority_lookup.find(*auth_id);
          it != parachain_state->get().authority_lookup.end()) {
        ValidatorIndex vi = it->second;

        send_pending_cluster_statements(
            relay_parent, peer_id, version, vi, parachain_state->get());

        send_pending_grid_messages(
            relay_parent,
            peer_id,
            version,
            vi,
            parachain_state->get().per_session_state->value().groups,
            parachain_state->get());
      }
    }
  }

  void ParachainProcessorImpl::onViewUpdated(const network::ExView &event) {
    REINVOKE(*main_pool_handler_, onViewUpdated, event);
    CHECK_OR_RET(canProcessParachains().has_value());

    const auto &relay_parent = event.new_head.hash();
    if (const auto r =
            prospective_parachains_->onActiveLeavesUpdate(network::ExViewRef{
                .new_head = {event.new_head},
                .lost = event.lost,
            });
        r.has_error()) {
      SL_WARN(logger_,
              "Prospective parachains leaf update failed. (relay_parent={}, "
              "error={})",
              relay_parent,
<<<<<<< HEAD
              r.error().message());
=======
              r.error());
>>>>>>> b49dbda8
    }

    backing_store_->onActivateLeaf(relay_parent);
    createBackingTask(relay_parent, event.new_head);
    SL_TRACE(logger_,
             "Update my view.(new head={}, finalized={}, leaves={})",
             relay_parent,
             event.view.finalized_number_,
             event.view.heads_.size());
    broadcastView(event.view);
    broadcastViewToGroup(relay_parent, event.view);

    {
      auto new_relay_parents =
          our_current_state_.implicit_view->all_allowed_relay_parents();
      std::vector<std::pair<libp2p::peer::PeerId, std::vector<Hash>>>
          update_peers;
      pm_->enumeratePeerState([&](const libp2p::peer::PeerId &peer,
                                  network::PeerState &peer_state) {
        std::vector<Hash> fresh =
            peer_state.reconcile_active_leaf(relay_parent, new_relay_parents);
        if (!fresh.empty()) {
          update_peers.emplace_back(peer, fresh);
        }
        return true;
      });
      for (const auto &[peer, fresh] : update_peers) {
        for (const auto &fresh_relay_parent : fresh) {
          send_peer_messages_for_relay_parent(peer, fresh_relay_parent);
        }
      }
    }
    new_leaf_fragment_tree_updates(relay_parent);

    // need to lock removing session infoes
    std::vector<
        std::shared_ptr<RefCache<SessionIndex, PerSessionState>::RefObj>>
        _keeper_;
    _keeper_.reserve(event.lost.size());

    for (const auto &lost : event.lost) {
      SL_TRACE(logger_, "Removed backing task.(relay parent={})", lost);
      auto relay_parent_state = tryGetStateByRelayParent(lost);
      if (relay_parent_state) {
        _keeper_.emplace_back(relay_parent_state->get().per_session_state);
      }

      our_current_state_.active_leaves.erase(lost);

      std::vector<Hash> pruned =
          our_current_state_.implicit_view->deactivate_leaf(lost);
      for (const auto removed : pruned) {
        our_current_state_.state_by_relay_parent.erase(removed);
        /// TODO(iceseer): do https://github.com/qdrvm/kagome/issues/1888
        /// fetched_candidates ???
      }

      {  /// remove cancelations
        auto &container = our_current_state_.collation_requests_cancel_handles;
        for (auto pc = container.begin(); pc != container.end();) {
          if (pc->relay_parent != lost) {
            ++pc;
          } else {
            pc = container.erase(pc);
          }
        }
      }
      {  /// remove fetched candidates
        auto &container = our_current_state_.validator_side.fetched_candidates;
        for (auto pc = container.begin(); pc != container.end();) {
          if (pc->first.relay_parent != lost) {
            ++pc;
          } else {
            pc = container.erase(pc);
          }
        }
      }

      our_current_state_.per_leaf.erase(lost);
      our_current_state_.state_by_relay_parent.erase(lost);
    }
    our_current_state_.active_leaves[relay_parent] =
        prospective_parachains_->prospectiveParachainsMode(relay_parent);

    for (auto it = our_current_state_.per_candidate.begin();
         it != our_current_state_.per_candidate.end();) {
      if (our_current_state_.state_by_relay_parent.find(it->second.relay_parent)
          != our_current_state_.state_by_relay_parent.end()) {
        ++it;
      } else {
        it = our_current_state_.per_candidate.erase(it);
      }
    }

    auto it_rp = our_current_state_.state_by_relay_parent.find(relay_parent);
    if (it_rp == our_current_state_.state_by_relay_parent.end()) {
      return;
    }

    std::vector<Hash> fresh_relay_parents;
    if (!it_rp->second.prospective_parachains_mode) {
      if (our_current_state_.per_leaf.find(relay_parent)
          != our_current_state_.per_leaf.end()) {
        return;
      }

      our_current_state_.per_leaf.emplace(
          relay_parent,
          ActiveLeafState{
              .prospective_parachains_mode = std::nullopt,
              .seconded_at_depth = {},
          });
      fresh_relay_parents.emplace_back(relay_parent);
    } else {
      auto frps =
          our_current_state_.implicit_view->knownAllowedRelayParentsUnder(
              relay_parent, std::nullopt);

      std::unordered_map<ParachainId, std::map<size_t, CandidateHash>>
          seconded_at_depth;
      for (const auto &[c_hash, cd] : our_current_state_.per_candidate) {
        if (!cd.seconded_locally) {
          continue;
        }

        fragment::FragmentTreeMembership membership =
            prospective_parachains_->answerTreeMembershipRequest(cd.para_id,
                                                                 c_hash);
        for (const auto &[h, depths] : membership) {
          if (h == relay_parent) {
            auto &mm = seconded_at_depth[cd.para_id];
            for (const auto depth : depths) {
              mm.emplace(depth, c_hash);
            }
          }
        }
      }

      our_current_state_.per_leaf.emplace(
          relay_parent,
          ActiveLeafState{
              .prospective_parachains_mode =
                  it_rp->second.prospective_parachains_mode,
              .seconded_at_depth = std::move(seconded_at_depth),
          });

      if (frps.empty()) {
        SL_WARN(logger_,
                "Implicit view gave no relay-parents. (leaf_hash={})",
                relay_parent);
        fresh_relay_parents.emplace_back(relay_parent);
      } else {
        fresh_relay_parents.insert(
            fresh_relay_parents.end(), frps.begin(), frps.end());
      }
    }

    for (const auto &maybe_new : fresh_relay_parents) {
      if (our_current_state_.state_by_relay_parent.find(maybe_new)
          != our_current_state_.state_by_relay_parent.end()) {
        continue;
      }
      if (auto r = block_tree_->getBlockHeader(maybe_new); r.has_value()) {
        createBackingTask(maybe_new, r.value());
      } else {
        SL_ERROR(logger_, "No header found.(relay parent={})", maybe_new);
      }
    }

    auto remove_if = [](bool eq, auto &it, auto &cont) {
      if (eq) {
        it = cont.erase(it);
      } else {
        ++it;
      }
    };

    // para
    for (auto it = our_current_state_.blocked_advertisements.begin();
         it != our_current_state_.blocked_advertisements.end();) {
      // hash
      for (auto it_2 = it->second.begin(); it_2 != it->second.end();) {
        // adv
        for (auto it_3 = it_2->second.begin(); it_3 != it_2->second.end();) {
          remove_if(!tryGetStateByRelayParent(it_3->candidate_relay_parent),
                    it_3,
                    it_2->second);
        }
        remove_if(it_2->second.empty(), it_2, it->second);
      }
      remove_if(
          it->second.empty(), it, our_current_state_.blocked_advertisements);
    }

    auto maybe_unblocked = std::move(our_current_state_.blocked_advertisements);
    requestUnblockedCollations(std::move(maybe_unblocked));

    prune_old_advertisements(*our_current_state_.implicit_view,
                             our_current_state_.active_leaves,
                             our_current_state_.state_by_relay_parent);
    printStoragesLoad();
  }

  void ParachainProcessorImpl::onDeactivateBlocks(
      const primitives::events::RemoveAfterFinalizationParams &event) {
    REINVOKE(*main_pool_handler_, onDeactivateBlocks, event);

    for (const auto &lost : event.removed) {
      SL_TRACE(logger_,
               "Remove from storages.(relay parent={}, number={})",
               lost.hash,
               lost.number);

      backing_store_->onDeactivateLeaf(lost.hash);
      av_store_->remove(lost.hash);
      bitfield_store_->remove(lost.hash);
    }

    for (auto it = our_current_state_.state_by_relay_parent.begin();
         it != our_current_state_.state_by_relay_parent.end();) {
      const auto &hash = it->first;
      const auto &per_relay_state = it->second;
      const auto header = block_tree_->getBlockHeader(hash);

      const bool keep = header.has_value()
                     && per_relay_state.prospective_parachains_mode
                     && (header.value().number
                         + per_relay_state.prospective_parachains_mode
                               ->allowed_ancestry_len
                         + 1)
                            >= event.finalized;
      if (keep) {
        ++it;
      } else {
        our_current_state_.implicit_view->deactivate_leaf(hash);
        it = our_current_state_.state_by_relay_parent.erase(it);
      }
    }
  }

  void ParachainProcessorImpl::broadcastViewExcept(
      const libp2p::peer::PeerId &peer_id, const network::View &view) const {
    auto msg = std::make_shared<
        network::WireMessage<network::vstaging::ValidatorProtocolMessage>>(
        network::ViewUpdate{.view = view});
    pm_->getStreamEngine()->broadcast(
        router_->getValidationProtocolVStaging(),
        msg,
        [&](const libp2p::peer::PeerId &p) { return peer_id != p; });
  }

  void ParachainProcessorImpl::broadcastViewToGroup(
      const primitives::BlockHash &relay_parent, const network::View &view) {
    std::deque<network::PeerId> group;
    if (auto r = runtime_info_->get_session_info(relay_parent)) {
      auto &[session, info] = r.value();
      if (info.our_group) {
        for (auto &i : session.validator_groups[*info.our_group]) {
          if (auto peer = query_audi_->get(session.discovery_keys[i])) {
            group.emplace_back(peer->id);
          }
        }
      }
    }

    auto protocol = [&]() -> std::shared_ptr<network::ProtocolBase> {
      return router_->getValidationProtocolVStaging();
    }();

    auto make_send = [&]<typename Msg>(
                         const Msg &msg,
                         const std::shared_ptr<network::ProtocolBase>
                             &protocol) {
      auto se = pm_->getStreamEngine();
      auto message = std::make_shared<
          network::WireMessage<network::vstaging::ValidatorProtocolMessage>>(
          msg);
      SL_TRACE(
          logger_,
          "Broadcasting view update to group.(relay_parent={}, group_size={})",
          relay_parent,
          group.size());

      for (const auto &peer : group) {
        SL_TRACE(logger_, "Send to peer from group. (peer={})", peer);
        se->send(peer, protocol, message);
      }
    };

    make_send(network::vstaging::ViewUpdate{view},
              router_->getValidationProtocolVStaging());
  }

  void ParachainProcessorImpl::broadcastView(const network::View &view) const {
    auto msg = std::make_shared<
        network::WireMessage<network::vstaging::ValidatorProtocolMessage>>(
        network::ViewUpdate{.view = view});
    pm_->getStreamEngine()->broadcast(router_->getCollationProtocolVStaging(),
                                      msg);
    pm_->getStreamEngine()->broadcast(router_->getValidationProtocolVStaging(),
                                      msg);
  }

  outcome::result<std::optional<ValidatorSigner>>
  ParachainProcessorImpl::isParachainValidator(
      const primitives::BlockHash &relay_parent) const {
    return signer_factory_->at(relay_parent);
  }

  outcome::result<void> ParachainProcessorImpl::canProcessParachains() const {
    if (!isValidatingNode()) {
      return Error::NOT_A_VALIDATOR;
    }
    if (!sync_state_observer_->get()) {
      return Error::NOT_SYNCHRONIZED;
    }
    return outcome::success();
  }

  void ParachainProcessorImpl::spawn_and_update_peer(
      const primitives::AuthorityDiscoveryId &id) {
    if (auto peer = query_audi_->get(id)) {
      tryOpenOutgoingValidationStream(
          peer->id,
          network::CollationVersion::VStaging,
          [wptr{weak_from_this()}, peer_id{peer->id}](auto &&stream) {
            TRY_GET_OR_RET(self, wptr.lock());
            auto ps = self->pm_->getPeerState(peer_id);

            ps->get().inc_use_count();
            self->sendMyView(peer_id,
                             stream,
                             self->router_->getValidationProtocolVStaging());
          });
    }
  }

  ParachainProcessorImpl::PerSessionState::PerSessionState(
      SessionIndex _session,
      const runtime::SessionInfo &_session_info,
      Groups &&_groups,
      grid::Views &&_grid_view,
      ValidatorIndex _our_index,
      const std::shared_ptr<network::PeerManager> &_pm,
      const std::shared_ptr<authority_discovery::Query> &_query_audi)
      : session{_session},
        session_info{_session_info},
        groups{std::move(_groups)},
        grid_view{std::move(_grid_view)},
        our_index{_our_index},
        pm{_pm},
        query_audi{_query_audi} {}

  ParachainProcessorImpl::PerSessionState::~PerSessionState() {
    if (our_index && grid_view) {
      if (auto our_group = groups.byValidatorIndex(*our_index)) {
        BOOST_ASSERT(*our_group < session_info.validator_groups.size());
        const auto &group = session_info.validator_groups[*our_group];

        auto dec_use_count_for_peer = [&](ValidatorIndex vi) {
          if (auto peer = query_audi->get(session_info.discovery_keys[vi])) {
            auto ps = pm->getPeerState(peer->id);
            BOOST_ASSERT(ps);
            ps->get().dec_use_count();
          }
        };

        /// update peers of our group
        for (const auto vi : group) {
          dec_use_count_for_peer(vi);
        }

        /// update peers in grid view
        if (grid_view) {
          BOOST_ASSERT(*our_group < grid_view->size());
          const auto &view = (*grid_view)[*our_group];
          for (const auto vi : view.sending) {
            dec_use_count_for_peer(vi);
          }
          for (const auto vi : view.receiving) {
            dec_use_count_for_peer(vi);
          }
        }
      }
    }
  }

  outcome::result<std::optional<runtime::ClaimQueueSnapshot>>
  ParachainProcessorImpl::fetch_claim_queue(const RelayHash &relay_parent) {
    constexpr uint32_t CLAIM_QUEUE_RUNTIME_REQUIREMENT = 11;
    OUTCOME_TRY(version, parachain_host_->runtime_api_version(relay_parent));
    if (version < CLAIM_QUEUE_RUNTIME_REQUIREMENT) {
      SL_TRACE(logger_, "Runtime doesn't support `request_claim_queue`");
      return std::nullopt;
    }

    OUTCOME_TRY(claims, parachain_host_->claim_queue(relay_parent));
    return runtime::ClaimQueueSnapshot{
        .claimes = std::move(claims),
    };
  }

  outcome::result<consensus::Randomness>
  ParachainProcessorImpl::getBabeRandomness(
      const primitives::BlockHeader &block_header) {
    OUTCOME_TRY(babe_header, consensus::babe::getBabeBlockHeader(block_header));
    OUTCOME_TRY(epoch,
                slots_util_.get()->slotToEpoch(*block_header.parentInfo(),
                                               babe_header.slot_number));
    OUTCOME_TRY(babe_config,
                babe_config_repo_->config(*block_header.parentInfo(), epoch));

    return babe_config->randomness;
  }

  outcome::result<kagome::parachain::ParachainProcessorImpl::RelayParentState>
  ParachainProcessorImpl::initNewBackingTask(
      const primitives::BlockHash &relay_parent,
      const network::HashedBlockHeader &block_header) {
    /**
     * It first checks if our node is a parachain validator for the relay
     * parent. If it is not, it returns an error. If the node is a validator, it
     * retrieves the validator groups, availability cores, and validators for
     * the relay parent. It then iterates over the cores and for each scheduled
     * core, it checks if the node is part of the validator group for that core.
     * If it is, it assigns the parachain ID and collator ID of the scheduled
     * core to the node. It also maps the parachain ID to the validators of the
     * group. Finally, it returns a `RelayParentState` object that contains the
     * assignment, validator index, required collator, and table context.
     */
    bool is_parachain_validator = false;
    ::libp2p::common::FinalAction metric_updater(
        [wptr{weak_from_this()}, &is_parachain_validator] {
          TRY_GET_OR_RET(self, wptr.lock());
          self->metric_is_parachain_validator_->set(is_parachain_validator);
        });
    OUTCOME_TRY(validators, parachain_host_->validators(relay_parent));
    OUTCOME_TRY(groups, parachain_host_->validator_groups(relay_parent));
    OUTCOME_TRY(cores, parachain_host_->availability_cores(relay_parent));
    OUTCOME_TRY(validator, isParachainValidator(relay_parent));
    OUTCOME_TRY(session_index,
                parachain_host_->session_index_for_child(relay_parent));
    OUTCOME_TRY(session_info,
                parachain_host_->session_info(relay_parent, session_index));
    OUTCOME_TRY(randomness, getBabeRandomness(block_header));
    const auto &[validator_groups, group_rotation_info] = groups;

    if (!validator) {
      SL_TRACE(logger_, "Not a validator, or no para keys.");
      return Error::KEY_NOT_PRESENT;
    }
    is_parachain_validator = true;

    if (!session_info) {
      return Error::NO_SESSION_INFO;
    }

    bool inject_core_index = false;
    if (auto r = parachain_host_->node_features(relay_parent, session_index);
        r.has_value()) {
      if (r.value()
          && r.value()->bits.size() > runtime::ParachainHost::NodeFeatureIndex::
                     ElasticScalingMVP) {
        inject_core_index =
            r.value()->bits
                [runtime::ParachainHost::NodeFeatureIndex::ElasticScalingMVP];
      }
    }

    uint32_t minimum_backing_votes = 2;  /// legacy value
    if (auto r =
            parachain_host_->minimum_backing_votes(relay_parent, session_index);
        r.has_value()) {
      minimum_backing_votes = r.value();
    } else {
      SL_TRACE(logger_,
               "Querying the backing threshold from the runtime is not "
               "supported by the current Runtime API. (relay_parent={})",
               relay_parent);
    }

    auto per_session_state = per_session_->get_or_insert(session_index, [&]() {
      const auto validator_index{validator->validatorIndex()};
      SL_TRACE(
          logger_, "===> Grid build (validator_index={})", validator_index);

      grid::Views grid_view = grid::makeViews(
          session_info->validator_groups,
          grid::shuffle(session_info->validator_groups, randomness),
          validator_index);

      return RefCache<SessionIndex, PerSessionState>::RefObj(
          session_index,
          *session_info,
          Groups{session_info->validator_groups, minimum_backing_votes},
          std::move(grid_view),
          validator_index,
          pm_,
          query_audi_);
    });

    if (auto our_group = per_session_state->value().groups.byValidatorIndex(
            validator->validatorIndex())) {
      /// update peers of our group
      const auto &group = session_info->validator_groups[*our_group];
      for (const auto vi : group) {
        spawn_and_update_peer(session_info->discovery_keys[vi]);
      }

      /// update peers in grid view
      const auto &grid_view = *per_session_state->value().grid_view;
      BOOST_ASSERT(*our_group < grid_view.size());
      const auto &view = grid_view[*our_group];
      for (const auto vi : view.sending) {
        spawn_and_update_peer(session_info->discovery_keys[vi]);
      }
      for (const auto vi : view.receiving) {
        spawn_and_update_peer(session_info->discovery_keys[vi]);
      }
    }

    auto mode =
        prospective_parachains_->prospectiveParachainsMode(relay_parent);
    BOOST_ASSERT(mode);
    if (!mode) {
      SL_ERROR(logger_,
               "Prospective parachains are disabled. No sure for correctness");
    }
    const auto n_cores = cores.size();

    std::unordered_map<CoreIndex, std::vector<ValidatorIndex>> out_groups;
    std::optional<CoreIndex> assigned_core;
    std::optional<ParachainId> assigned_para;

    for (CoreIndex idx = 0; idx < static_cast<CoreIndex>(cores.size()); ++idx) {
      std::optional<ParachainId> core_para_id = visit_in_place(
          cores[idx],
          [&](const runtime::OccupiedCore &occupied)
              -> std::optional<ParachainId> {
            if (mode && occupied.next_up_on_available) {
              return occupied.next_up_on_available->para_id;
            }
            return std::nullopt;
          },
          [](const runtime::ScheduledCore &scheduled)
              -> std::optional<ParachainId> { return scheduled.para_id; },
          [](const runtime::FreeCore &) -> std::optional<ParachainId> {
            return std::nullopt;
          });

      if (!core_para_id) {
        continue;
      }

      const CoreIndex core_index = idx;
      const GroupIndex group_index =
          group_rotation_info.groupForCore(core_index, n_cores);

      if (group_index < validator_groups.size()) {
        const auto &g = validator_groups[group_index];
        if (validator && g.contains(validator->validatorIndex())) {
          assigned_para = core_para_id;
          assigned_core = core_index;
        }
        out_groups.emplace(core_index, g.validators);
      }
    }

    std::vector<std::optional<GroupIndex>> validator_to_group;
    validator_to_group.resize(validators.size());
    for (GroupIndex group_idx = 0; group_idx < validator_groups.size();
         ++group_idx) {
      const auto &validator_group = validator_groups[group_idx];
      for (const auto v : validator_group.validators) {
        SL_TRACE(logger_, "Bind {} -> {}", v, group_idx);
        validator_to_group[v] = group_idx;
      }
    }

    std::unordered_map<primitives::AuthorityDiscoveryId, ValidatorIndex>
        authority_lookup;
    for (ValidatorIndex v = 0;
         v < per_session_state->value().session_info.discovery_keys.size();
         ++v) {
      authority_lookup[per_session_state->value()
                           .session_info.discovery_keys[v]] = v;
    }

    std::optional<StatementStore> statement_store;
    if (mode) {
      [[maybe_unused]] const auto _ =
          our_current_state_.implicit_view->activate_leaf(relay_parent);
      statement_store.emplace(per_session_state->value().groups);
    }

<<<<<<< HEAD
    auto maybe_claim_queue =
        [&]() -> std::optional<runtime::ClaimQueueSnapshot> {
      auto r = fetch_claim_queue(relay_parent);
      if (r.has_value()) {
        return r.value();
      }
      return std::nullopt;
    }();

    const auto seconding_limit = mode->max_candidate_depth + 1;
    std::optional<LocalValidatorState> local_validator =
        find_active_validator_state(validator->validatorIndex(),
                                    per_session_state->value().groups,
                                    cores,
                                    group_rotation_info,
                                    maybe_claim_queue,
                                    seconding_limit,
                                    mode->max_candidate_depth);

    SL_VERBOSE(logger_,
               "Inited new backing task v3.(assigned_para={}, "
=======
    SL_VERBOSE(logger_,
               "Inited new backing task v2.(assigned_para={}, "
>>>>>>> b49dbda8
               "assigned_core={}, our index={}, relay "
               "parent={})",
               assigned_para,
               assigned_core,
               validator->validatorIndex(),
               relay_parent);

    return RelayParentState{
        .prospective_parachains_mode = mode,
        .assigned_core = assigned_core,
        .assigned_para = assigned_para,
        .validator_to_group = std::move(validator_to_group),
        .per_session_state = per_session_state,
        .our_index = validator->validatorIndex(),
        .our_group = per_session_state->value().groups.byValidatorIndex(
            validator->validatorIndex()),
        .collations = {},
        .table_context =
            TableContext{
                .validator = std::move(validator),
                .groups = std::move(out_groups),
                .validators = std::move(validators),
            },
        .statement_store = std::move(statement_store),
        .availability_cores = cores,
        .group_rotation_info = group_rotation_info,
        .minimum_backing_votes = minimum_backing_votes,
        .authority_lookup = std::move(authority_lookup),
        .local_validator = local_validator,
        .awaiting_validation = {},
        .issued_statements = {},
        .peers_advertised = {},
        .fallbacks = {},
        .inject_core_index = inject_core_index,
    };
  }

  std::optional<ParachainProcessorImpl::LocalValidatorState>
  ParachainProcessorImpl::find_active_validator_state(
      ValidatorIndex validator_index,
      const Groups &groups,
      const std::vector<runtime::CoreState> &availability_cores,
      const runtime::GroupDescriptor &group_rotation_info,
      const std::optional<runtime::ClaimQueueSnapshot> &maybe_claim_queue,
      size_t seconding_limit,
      size_t max_candidate_depth) {
    if (groups.all_empty()) {
      return std::nullopt;
    }

    const auto our_group = groups.byValidatorIndex(validator_index);
    if (!our_group) {
      return std::nullopt;
    }

    const auto core_index =
        group_rotation_info.coreForGroup(*our_group, availability_cores.size());
    std::optional<ParachainId> para_assigned_to_core;
    if (maybe_claim_queue) {
      para_assigned_to_core = maybe_claim_queue->get_claim_for(core_index, 0);
    } else {
      if (core_index < availability_cores.size()) {
        const auto &core_state = availability_cores[core_index];
        visit_in_place(
            core_state,
            [&](const runtime::ScheduledCore &scheduled) {
              para_assigned_to_core = scheduled.para_id;
            },
            [&](const runtime::OccupiedCore &occupied) {
              if (max_candidate_depth >= 1 && occupied.next_up_on_available) {
                para_assigned_to_core = occupied.next_up_on_available->para_id;
              }
            },
            [](const auto &) {});
      }
    }

    const auto group_validators = groups.get(*our_group);
    if (!group_validators) {
      return std::nullopt;
    }

    return LocalValidatorState{
        .grid_tracker = {},
        .active =
            ActiveValidatorState{
                .index = validator_index,
                .group = *our_group,
                .assignment = para_assigned_to_core,
                .cluster_tracker = ClusterTracker(
                    {group_validators->begin(), group_validators->end()},
                    seconding_limit),
            },
    };
  }

  void ParachainProcessorImpl::createBackingTask(
      const primitives::BlockHash &relay_parent,
      const network::HashedBlockHeader &block_header) {
    BOOST_ASSERT(main_pool_handler_->isInCurrentThread());
    auto rps_result = initNewBackingTask(relay_parent, block_header);
    if (rps_result.has_value()) {
      storeStateByRelayParent(relay_parent, std::move(rps_result.value()));
    } else if (rps_result.error() != Error::KEY_NOT_PRESENT) {
      SL_TRACE(
          logger_,
          "Relay parent state was not created. (relay parent={}, error={})",
          relay_parent,
          rps_result.error());
    }
  }

  void ParachainProcessorImpl::handle_collation_fetch_response(
      network::CollationEvent &&collation_event,
      network::CollationFetchingResponse &&response) {
    REINVOKE(*main_pool_handler_,
             handle_collation_fetch_response,
             std::move(collation_event),
             std::move(response));

    const auto &pending_collation = collation_event.pending_collation;
    SL_TRACE(logger_,
             "Processing collation from {}, relay parent: {}, para id: {}",
             pending_collation.peer_id,
             pending_collation.relay_parent,
             pending_collation.para_id);

    our_current_state_.collation_requests_cancel_handles.erase(
        pending_collation);

    outcome::result<network::PendingCollationFetch> p = visit_in_place(
        std::move(response.response_data),
        [&](network::CollationResponse &&value)
            -> outcome::result<network::PendingCollationFetch> {
          if (value.receipt.descriptor.para_id != pending_collation.para_id) {
            SL_TRACE(logger_,
                     "Got wrong para ID for requested collation. "
                     "(expected_para_id={}, got_para_id={}, peer_id={})",
                     pending_collation.para_id,
                     value.receipt.descriptor.para_id,
                     pending_collation.peer_id);
            return Error::WRONG_PARA;
          }

          SL_TRACE(logger_,
                   "Received collation (para_id={}, relay_parent={}, "
                   "candidate_hash={})",
                   pending_collation.para_id,
                   pending_collation.relay_parent,
                   value.receipt.hash(*hasher_));

          return network::PendingCollationFetch{
              .collation_event = std::move(collation_event),
              .candidate_receipt = std::move(value.receipt),
              .pov = std::move(value.pov),
              .maybe_parent_head_data = std::nullopt,
          };
        },
        [&](network::CollationWithParentHeadData &&value)
            -> outcome::result<network::PendingCollationFetch> {
          if (value.receipt.descriptor.para_id != pending_collation.para_id) {
            SL_TRACE(logger_,
                     "Got wrong para ID for requested collation (v3). "
                     "(expected_para_id={}, got_para_id={}, peer_id={})",
                     pending_collation.para_id,
                     value.receipt.descriptor.para_id,
                     pending_collation.peer_id);
            return Error::WRONG_PARA;
          }

          SL_TRACE(logger_,
                   "Received collation (v3) (para_id={}, relay_parent={}, "
                   "candidate_hash={})",
                   pending_collation.para_id,
                   pending_collation.relay_parent,
                   value.receipt.hash(*hasher_));

          return network::PendingCollationFetch{
              .collation_event = std::move(collation_event),
              .candidate_receipt = std::move(value.receipt),
              .pov = std::move(value.pov),
              .maybe_parent_head_data = std::move(value.parent_head_data),
          };
        });

    CHECK_OR_RET(p.has_value());
    CollatorId collator_id = p.value().collation_event.collator_id;
    PendingCollation pending_collation_copy =
        p.value().collation_event.pending_collation;

    if (auto res = kick_off_seconding(std::move(p.value())); res.has_error()) {
      SL_WARN(logger_,
              "Seconding aborted due to an error. (relay_parent={}, "
              "para_id={}, peer_id={}, error={})",
              pending_collation_copy.relay_parent,
              pending_collation_copy.para_id,
              pending_collation_copy.peer_id,
              res.error());

      const auto maybe_candidate_hash =
          utils::map(pending_collation_copy.prospective_candidate,
                     [](const auto &v) { return v.candidate_hash; });
      dequeue_next_collation_and_fetch(pending_collation_copy.relay_parent,
                                       {collator_id, maybe_candidate_hash});
    }
  }

  outcome::result<void> ParachainProcessorImpl::fetched_collation_sanity_check(
      const PendingCollation &advertised,
      const network::CandidateReceipt &fetched,
      const crypto::Hashed<const runtime::PersistedValidationData &,
                           32,
                           crypto::Blake2b_StreamHasher<32>>
          &persisted_validation_data,
      std::optional<std::pair<HeadData, Hash>> maybe_parent_head_and_hash) {
    if (persisted_validation_data.getHash()
        != fetched.descriptor.persisted_data_hash) {
      return Error::PERSISTED_VALIDATION_DATA_MISMATCH;
    }

    if (advertised.prospective_candidate
        && advertised.prospective_candidate->candidate_hash
               != fetched.hash(*hasher_)) {
      return Error::CANDIDATE_HASH_MISMATCH;
    }

    if (maybe_parent_head_and_hash
        && hasher_->blake2b_256(maybe_parent_head_and_hash->first)
               != maybe_parent_head_and_hash->second) {
      return Error::PARENT_HEAD_DATA_MISMATCH;
    }

    return outcome::success();
  }

  void ParachainProcessorImpl::dequeue_next_collation_and_fetch(
      const RelayHash &relay_parent,
      std::pair<CollatorId, std::optional<CandidateHash>> previous_fetch) {
    TRY_GET_OR_RET(per_relay_state, tryGetStateByRelayParent(relay_parent));

    while (auto collation =
               per_relay_state->get().collations.get_next_collation_to_fetch(
                   previous_fetch,
                   per_relay_state->get().prospective_parachains_mode,
                   logger_)) {
      const auto &[next, id] = std::move(*collation);
      SL_TRACE(logger_,
               "Successfully dequeued next advertisement - fetching ... "
               "(relay_parent={}, id={})",
               relay_parent,
               id);
      if (auto res = fetchCollation(next, id); res.has_error()) {
        SL_TRACE(logger_,
                 "Failed to request a collation, dequeueing next one "
                 "(relay_parent={}, para_id={}, peer_id={}, error={})",
                 next.relay_parent,
                 next.para_id,
                 next.peer_id,
                 res.error());
      } else {
        break;
      }
    }
  }

  outcome::result<std::optional<runtime::PersistedValidationData>>
  ParachainProcessorImpl::requestProspectiveValidationData(
      const RelayHash &candidate_relay_parent,
      const Hash &parent_head_data_hash,
      ParachainId para_id,
      const std::optional<HeadData> &maybe_parent_head_data) {
    auto parent_head_data = [&]() -> ParentHeadData {
      if (maybe_parent_head_data) {
        return ParentHeadData_WithData{*maybe_parent_head_data,
                                       parent_head_data_hash};
      }
      return parent_head_data_hash;
    }();

    OUTCOME_TRY(opt_pvd,
                prospective_parachains_->answerProspectiveValidationDataRequest(
                    candidate_relay_parent, parent_head_data, para_id));
    return opt_pvd;
  }

  outcome::result<std::optional<runtime::PersistedValidationData>>
  ParachainProcessorImpl::fetchPersistedValidationData(
      const RelayHash &relay_parent, ParachainId para_id) {
    return requestPersistedValidationData(relay_parent, para_id);
  }

  outcome::result<std::optional<runtime::PersistedValidationData>>
  ParachainProcessorImpl::requestPersistedValidationData(
      const RelayHash &relay_parent, ParachainId para_id) {
    OUTCOME_TRY(
        pvd,
        parachain_host_->persisted_validation_data(
            relay_parent, para_id, runtime::OccupiedCoreAssumption::Free));
    return pvd;
  }

  void ParachainProcessorImpl::process_bitfield_distribution(
      const network::BitfieldDistributionMessage &val) {
    BOOST_ASSERT(main_pool_handler_->isInCurrentThread());
    auto bd{boost::get<const network::BitfieldDistribution>(&val)};
    BOOST_ASSERT_MSG(
        bd, "BitfieldDistribution is not present. Check message format.");

    SL_TRACE(logger_,
             "Incoming `BitfieldDistributionMessage`. (relay_parent={})",
             bd->relay_parent);
    TRY_GET_OR_RET(parachain_state, tryGetStateByRelayParent(bd->relay_parent));

    const auto &session_info =
        parachain_state->get().per_session_state->value().session_info;
    if (bd->data.payload.ix >= session_info.validators.size()) {
      SL_TRACE(
          logger_,
          "Validator index out of bound. (validator index={}, relay_parent={})",
          bd->data.payload.ix,
          bd->relay_parent);
      return;
    }

    auto res_sc = SigningContext::make(parachain_host_, bd->relay_parent);
    if (res_sc.has_error()) {
      SL_TRACE(logger_,
               "Create signing context failed. (validator index={}, "
               "relay_parent={})",
               bd->data.payload.ix,
               bd->relay_parent);
      return;
    }
    SigningContext &context = res_sc.value();
    const auto buffer = context.signable(*hasher_, bd->data.payload.payload);

    auto res =
        crypto_provider_->verify(bd->data.signature,
                                 buffer,
                                 session_info.validators[bd->data.payload.ix]);
    if (res.has_error() || !res.value()) {
      SL_TRACE(
          logger_,
          "Signature validation failed. (validator index={}, relay_parent={})",
          bd->data.payload.ix,
          bd->relay_parent);
      return;
    }

    SL_TRACE(logger_,
             "Imported bitfield {} {}",
             bd->data.payload.ix,
             bd->relay_parent);
    bitfield_store_->putBitfield(bd->relay_parent, bd->data);
  }

  ParachainProcessorImpl::ManifestImportSuccessOpt
  ParachainProcessorImpl::handle_incoming_manifest_common(
      const libp2p::peer::PeerId &peer_id,
      const CandidateHash &candidate_hash,
      const RelayHash &relay_parent,
      const ManifestSummary &manifest_summary,
      ParachainId para_id,
      grid::ManifestKind manifest_kind) {
    auto peer_state = pm_->getPeerState(peer_id);
    if (!peer_state) {
      SL_WARN(logger_, "No peer state. (peer_id={})", peer_id);
      return {};
    }

    auto relay_parent_state = tryGetStateByRelayParent(relay_parent);
    if (!relay_parent_state) {
      return {};
    }

    if (!relay_parent_state->get().local_validator) {
      return {};
    }

    auto expected_group =
        group_for_para(relay_parent_state->get().availability_cores,
                       relay_parent_state->get().group_rotation_info,
                       para_id);

    if (!expected_group
        || *expected_group != manifest_summary.claimed_group_index) {
      return {};
    }

    if (!relay_parent_state->get().per_session_state->value().grid_view) {
      return {};
    }

    const auto &grid_topology =
        *relay_parent_state->get().per_session_state->value().grid_view;
    if (manifest_summary.claimed_group_index >= grid_topology.size()) {
      return {};
    }

    auto sender_index = [&]() -> std::optional<ValidatorIndex> {
      const auto &sub = grid_topology[manifest_summary.claimed_group_index];
      const auto &iter = (manifest_kind == grid::ManifestKind::Full)
                           ? sub.receiving
                           : sub.sending;
      if (!iter.empty()) {
        return *iter.begin();
      }
      return {};
    }();

    if (!sender_index) {
      return {};
    }

    auto group_index = manifest_summary.claimed_group_index;
    auto claimed_parent_hash = manifest_summary.claimed_parent_hash;

    /// TODO(iceseer): do `disabled validators`
    /// https://github.com/qdrvm/kagome/issues/2060

    BOOST_ASSERT(relay_parent_state->get().prospective_parachains_mode);
    const auto seconding_limit =
        relay_parent_state->get()
            .prospective_parachains_mode->max_candidate_depth
        + 1;

    auto &local_validator = *relay_parent_state->get().local_validator;
    auto acknowledge_res = local_validator.grid_tracker.import_manifest(
        grid_topology,
        relay_parent_state->get().per_session_state->value().groups,
        candidate_hash,
        seconding_limit,
        manifest_summary,
        manifest_kind,
        *sender_index);

    if (acknowledge_res.has_error()) {
      return {};
    }

    const auto acknowledge = acknowledge_res.value();
    if (!candidates_.insert_unconfirmed(peer_id,
                                        candidate_hash,
                                        relay_parent,
                                        group_index,
                                        {{claimed_parent_hash, para_id}})) {
      SL_TRACE(logger_,
               "Insert unconfirmed candidate failed. (candidate hash={}, relay "
               "parent={}, para id={}, claimed parent={})",
               candidate_hash,
               relay_parent,
               para_id,
               manifest_summary.claimed_parent_hash);
      return {};
    }

    if (acknowledge) {
      SL_TRACE(logger_,
               "immediate ack, known candidate. (candidate hash={}, from={}, "
               "local_validator={})",
               candidate_hash,
               *sender_index,
               *relay_parent_state->get().our_index);
    }

    return ManifestImportSuccess{
        .acknowledge = acknowledge,
        .sender_index = *sender_index,
    };
  }

  network::vstaging::StatementFilter
  ParachainProcessorImpl::local_knowledge_filter(
      size_t group_size,
      GroupIndex group_index,
      const CandidateHash &candidate_hash,
      const StatementStore &statement_store) {
    network::vstaging::StatementFilter f{group_size};
    statement_store.fill_statement_filter(group_index, candidate_hash, f);
    return f;
  }

  void ParachainProcessorImpl::send_to_validators_group(
      const RelayHash &relay_parent,
      const std::deque<network::VersionedValidatorProtocolMessage> &messages) {
    BOOST_ASSERT(main_pool_handler_->isInCurrentThread());

    auto se = pm_->getStreamEngine();
    std::unordered_set<network::PeerId> group_set;
    if (auto r = runtime_info_->get_session_info(relay_parent)) {
      auto &[session, info] = r.value();
      if (info.our_group) {
        for (auto &i : session.validator_groups[*info.our_group]) {
          if (auto peer = query_audi_->get(session.discovery_keys[i])) {
            group_set.emplace(peer->id);
          }
        }
      }
    }

    std::deque<network::PeerId> group, any;
    for (const auto &p : group_set) {
      group.emplace_back(p);
    }

    auto protocol = [&]() -> std::shared_ptr<network::ProtocolBase> {
      return router_->getValidationProtocolVStaging();
    }();

    se->forEachPeer(protocol, [&](const network::PeerId &peer) {
      if (group_set.count(peer) == 0) {
        any.emplace_back(peer);
      }
    });
    auto lucky = kMinGossipPeers - std::min(group.size(), kMinGossipPeers);
    if (lucky != 0) {
      std::shuffle(any.begin(), any.end(), random_);
      any.erase(any.begin() + std::min(any.size(), lucky), any.end());
    } else {
      any.clear();
    }

    auto make_send = [&]<typename Msg>(
                         const Msg &msg,
                         const std::shared_ptr<network::ProtocolBase>
                             &protocol) {
      auto se = pm_->getStreamEngine();
      BOOST_ASSERT(se);

      auto message =
          std::make_shared<network::WireMessage<std::decay_t<decltype(msg)>>>(
              msg);
      logger_->trace(
          "Broadcasting messages.(relay_parent={}, group_size={}, "
          "lucky_size={})",
          relay_parent,
          group.size(),
          any.size());

      for (auto &peer : group) {
        SL_TRACE(logger_, "Send to peer from group. (peer={})", peer);
        se->send(peer, protocol, message);
      }

      for (auto &peer : any) {
        SL_TRACE(logger_, "Send to peer from any. (peer={})", peer);
        se->send(peer, protocol, message);
      }
    };

    for (const network::VersionedValidatorProtocolMessage &msg : messages) {
      visit_in_place(
          msg,
          [&](const kagome::network::vstaging::ValidatorProtocolMessage &m) {
            make_send(m, router_->getValidationProtocolVStaging());
          },
          [&](const kagome::network::ValidatorProtocolMessage &m) {
            make_send(m, router_->getValidationProtocol());
          });
    }
  }

  std::deque<std::pair<std::vector<libp2p::peer::PeerId>,
                       network::VersionedValidatorProtocolMessage>>
  ParachainProcessorImpl::acknowledgement_and_statement_messages(
      const libp2p::peer::PeerId &peer,
      network::CollationVersion version,
      ValidatorIndex validator_index,
      const Groups &groups,
      ParachainProcessorImpl::RelayParentState &relay_parent_state,
      const RelayHash &relay_parent,
      GroupIndex group_index,
      const CandidateHash &candidate_hash,
      const network::vstaging::StatementFilter &local_knowledge) {
    if (!relay_parent_state.local_validator) {
      return {};
    }

    auto &local_validator = *relay_parent_state.local_validator;
    std::deque<std::pair<std::vector<libp2p::peer::PeerId>,
                         network::VersionedValidatorProtocolMessage>>
        messages;

    switch (version) {
      case network::CollationVersion::VStaging: {
        messages.emplace_back(
            std::vector<libp2p::peer::PeerId>{peer},
            network::VersionedValidatorProtocolMessage{
                network::vstaging::ValidatorProtocolMessage{
                    network::vstaging::StatementDistributionMessage{
                        network::vstaging::BackedCandidateAcknowledgement{
                            .candidate_hash = candidate_hash,
                            .statement_knowledge = local_knowledge,
                        }}}});
      } break;
      default: {
        SL_ERROR(logger_,
                 "Bug ValidationVersion::V1 should not be used in "
                 "statement-distribution v2, legacy should have handled this");
        return {};
      } break;
    };

    local_validator.grid_tracker.manifest_sent_to(
        groups, validator_index, candidate_hash, local_knowledge);

    auto statement_messages = post_acknowledgement_statement_messages(
        validator_index,
        relay_parent,
        local_validator.grid_tracker,
        *relay_parent_state.statement_store,
        groups,
        group_index,
        candidate_hash,
        peer,
        version);

    for (auto &&m : statement_messages) {
      messages.emplace_back(std::vector<libp2p::peer::PeerId>{peer},
                            std::move(m));
    }
    return messages;
  }

  std::deque<network::VersionedValidatorProtocolMessage>
  ParachainProcessorImpl::post_acknowledgement_statement_messages(
      ValidatorIndex recipient,
      const RelayHash &relay_parent,
      grid::GridTracker &grid_tracker,
      const StatementStore &statement_store,
      const Groups &groups,
      GroupIndex group_index,
      const CandidateHash &candidate_hash,
      const libp2p::peer::PeerId &peer,
      network::CollationVersion version) {
    auto sending_filter =
        grid_tracker.pending_statements_for(recipient, candidate_hash);
    if (!sending_filter) {
      return {};
    }

    std::deque<network::VersionedValidatorProtocolMessage> messages;
    auto group = groups.get(group_index);
    if (!group) {
      return messages;
    }

    statement_store.groupStatements(
        *group,
        candidate_hash,
        *sending_filter,
        [&](const IndexedAndSigned<network::vstaging::CompactStatement>
                &statement) {
          grid_tracker.sent_or_received_direct_statement(groups,
                                                         statement.payload.ix,
                                                         recipient,
                                                         getPayload(statement),
                                                         false);

          switch (version) {
            case network::CollationVersion::VStaging: {
              messages.emplace_back(network::VersionedValidatorProtocolMessage{
                  network::vstaging::ValidatorProtocolMessage{
                      network::vstaging::StatementDistributionMessage{
                          network::vstaging::
                              StatementDistributionMessageStatement{
                                  .relay_parent = relay_parent,
                                  .compact = statement,
                              }}}});
            } break;
            default: {
              SL_ERROR(
                  logger_,
                  "Bug ValidationVersion::V1 should not be used in "
                  "statement-distribution v2, legacy should have handled this");
            } break;
          }
        });
    return messages;
  }

  outcome::result<void> ParachainProcessorImpl::handle_grid_statement(
      const RelayHash &relay_parent,
      ParachainProcessorImpl::RelayParentState &per_relay_parent,
      grid::GridTracker &grid_tracker,
      const IndexedAndSigned<network::vstaging::CompactStatement> &statement,
      ValidatorIndex grid_sender_index) {
    /// TODO(iceseer): do Ensure the statement is correctly signed. Signature
    /// check.
    grid_tracker.sent_or_received_direct_statement(
        per_relay_parent.per_session_state->value().groups,
        statement.payload.ix,
        grid_sender_index,
        getPayload(statement),
        true);
    return outcome::success();
  }

  void ParachainProcessorImpl::handle_incoming_acknowledgement(
      const libp2p::peer::PeerId &peer_id,
      const network::vstaging::BackedCandidateAcknowledgement
          &acknowledgement) {
    SL_TRACE(logger_,
             "`BackedCandidateAcknowledgement`. (candidate_hash={})",
             acknowledgement.candidate_hash);
    const auto &candidate_hash = acknowledgement.candidate_hash;
    SL_TRACE(logger_,
             "Received incoming acknowledgement. (peer={}, candidate hash={})",
             peer_id,
             candidate_hash);

    TRY_GET_OR_RET(c, candidates_.get_confirmed(candidate_hash));
    const RelayHash &relay_parent = c->get().relay_parent();
    const Hash &parent_head_data_hash = c->get().parent_head_data_hash();
    GroupIndex group_index = c->get().group_index();
    ParachainId para_id = c->get().para_id();

    TRY_GET_OR_RET(opt_parachain_state, tryGetStateByRelayParent(relay_parent));
    auto &relay_parent_state = opt_parachain_state->get();
    BOOST_ASSERT(relay_parent_state.statement_store);

    SL_TRACE(logger_,
             "Handling incoming acknowledgement. (relay_parent={})",
             relay_parent);
    ManifestImportSuccessOpt x = handle_incoming_manifest_common(
        peer_id,
        candidate_hash,
        relay_parent,
        ManifestSummary{
            .claimed_parent_hash = parent_head_data_hash,
            .claimed_group_index = group_index,
            .statement_knowledge = acknowledgement.statement_knowledge,
        },
        para_id,
        grid::ManifestKind::Acknowledgement);
    CHECK_OR_RET(x);

    SL_TRACE(
        logger_, "Check local validator. (relay_parent = {})", relay_parent);
    CHECK_OR_RET(relay_parent_state.local_validator);

    const auto sender_index = x->sender_index;
    auto &local_validator = *relay_parent_state.local_validator;

    SL_TRACE(logger_, "Post ack. (relay_parent = {})", relay_parent);
    auto messages = post_acknowledgement_statement_messages(
        sender_index,
        relay_parent,
        local_validator.grid_tracker,
        *relay_parent_state.statement_store,
        relay_parent_state.per_session_state->value().groups,
        group_index,
        candidate_hash,
        peer_id,
        network::CollationVersion::VStaging);

    auto se = pm_->getStreamEngine();
    SL_TRACE(logger_, "Sending messages. (relay_parent = {})", relay_parent);
    for (auto &msg : messages) {
      if (auto m = if_type<network::vstaging::ValidatorProtocolMessage>(msg)) {
        auto message = std::make_shared<
            network::WireMessage<network::vstaging::ValidatorProtocolMessage>>(
            std::move(m->get()));
        se->send(peer_id, router_->getValidationProtocolVStaging(), message);
      } else {
        assert(false);
      }
    }
  }

  // Handles BackedCandidateManifest message
  // It performs various checks and operations, and if everything is
  // successful, it sends acknowledgement and statement messages to the
  // validators group or sends a request to fetch the attested candidate.
  void ParachainProcessorImpl::handle_incoming_manifest(
      const libp2p::peer::PeerId &peer_id,
      const network::vstaging::BackedCandidateManifest &manifest) {
    SL_TRACE(logger_,
             "`BackedCandidateManifest`. (relay_parent={}, "
             "candidate_hash={}, para_id={}, parent_head_data_hash={})",
             manifest.relay_parent,
             manifest.candidate_hash,
             manifest.para_id,
             manifest.parent_head_data_hash);

    TRY_GET_OR_RET(relay_parent_state,
                   tryGetStateByRelayParent(manifest.relay_parent));
    CHECK_OR_RET(relay_parent_state->get().statement_store);

    SL_TRACE(logger_,
             "Handling incoming manifest common. (relay_parent={}, "
             "candidate_hash={})",
             manifest.relay_parent,
             manifest.candidate_hash);
    ManifestImportSuccessOpt x = handle_incoming_manifest_common(
        peer_id,
        manifest.candidate_hash,
        manifest.relay_parent,
        ManifestSummary{
            .claimed_parent_hash = manifest.parent_head_data_hash,
            .claimed_group_index = manifest.group_index,
            .statement_knowledge = manifest.statement_knowledge,
        },
        manifest.para_id,
        grid::ManifestKind::Full);
    CHECK_OR_RET(x);

    const auto sender_index = x->sender_index;
    if (x->acknowledge) {
      SL_TRACE(logger_,
               "Known candidate - acknowledging manifest. (candidate hash={})",
               manifest.candidate_hash);

      SL_TRACE(logger_,
               "Get groups. (relay_parent={}, candidate_hash={})",
               manifest.relay_parent,
               manifest.candidate_hash);
      auto group =
          relay_parent_state->get().per_session_state->value().groups.get(
              manifest.group_index);
      if (!group) {
        return;
      }

      network::vstaging::StatementFilter local_knowledge =
          local_knowledge_filter(group->size(),
                                 manifest.group_index,
                                 manifest.candidate_hash,
                                 *relay_parent_state->get().statement_store);
      SL_TRACE(logger_,
               "Get ack and statement messages. (relay_parent={}, "
               "candidate_hash={})",
               manifest.relay_parent,
               manifest.candidate_hash);
      auto messages = acknowledgement_and_statement_messages(
          peer_id,
          network::CollationVersion::VStaging,
          sender_index,
          relay_parent_state->get().per_session_state->value().groups,
          relay_parent_state->get(),
          manifest.relay_parent,
          manifest.group_index,
          manifest.candidate_hash,
          local_knowledge);

      SL_TRACE(logger_,
               "Send messages. (relay_parent={}, candidate_hash={})",
               manifest.relay_parent,
               manifest.candidate_hash);
      auto se = pm_->getStreamEngine();
      for (auto &[peers, msg] : messages) {
        if (auto m =
                if_type<network::vstaging::ValidatorProtocolMessage>(msg)) {
          auto message = std::make_shared<network::WireMessage<
              network::vstaging::ValidatorProtocolMessage>>(
              std::move(m->get()));
          for (const auto &p : peers) {
            se->send(p, router_->getValidationProtocolVStaging(), message);
          }
        } else {
          assert(false);
        }
      }
    } else if (!candidates_.is_confirmed(manifest.candidate_hash)) {
      SL_TRACE(
          logger_,
          "Request attested candidate. (relay_parent={}, candidate_hash={})",
          manifest.relay_parent,
          manifest.candidate_hash);
      request_attested_candidate(peer_id,
                                 relay_parent_state->get(),
                                 manifest.relay_parent,
                                 manifest.candidate_hash,
                                 manifest.group_index);
    }
  }

  outcome::result<
      std::reference_wrapper<const network::vstaging::SignedCompactStatement>>
  ParachainProcessorImpl::check_statement_signature(
      SessionIndex session_index,
      const std::vector<ValidatorId> &validators,
      const RelayHash &relay_parent,
      const network::vstaging::SignedCompactStatement &statement) {
    OUTCOME_TRY(signing_context,
                SigningContext::make(parachain_host_, relay_parent));
    OUTCOME_TRY(verified,
                crypto_provider_->verify(
                    statement.signature,
                    signing_context.signable(*hasher_, getPayload(statement)),
                    validators[statement.payload.ix]));

    if (!verified) {
      return Error::INCORRECT_SIGNATURE;
    }
    return std::cref(statement);
  }

  outcome::result<std::optional<network::vstaging::SignedCompactStatement>>
  ParachainProcessorImpl::handle_cluster_statement(
      const RelayHash &relay_parent,
      ClusterTracker &cluster_tracker,
      SessionIndex session,
      const runtime::SessionInfo &session_info,
      const network::vstaging::SignedCompactStatement &statement,
      ValidatorIndex cluster_sender_index) {
    const auto accept = cluster_tracker.can_receive(
        cluster_sender_index,
        statement.payload.ix,
        network::vstaging::from(getPayload(statement)));
    if (accept != outcome::success(Accept::Ok)
        && accept != outcome::success(Accept::WithPrejudice)) {
      SL_ERROR(logger_, "Reject outgoing error.");
      return Error::CLUSTER_TRACKER_ERROR;
    }
    OUTCOME_TRY(_,
                check_statement_signature(
                    session, session_info.validators, relay_parent, statement));

    cluster_tracker.note_received(
        cluster_sender_index,
        statement.payload.ix,
        network::vstaging::from(getPayload(statement)));

    const auto should_import = (outcome::success(Accept::Ok) == accept);
    if (should_import) {
      return statement;
    }
    return std::nullopt;
  }

  void ParachainProcessorImpl::handle_incoming_statement(
      const libp2p::peer::PeerId &peer_id,
      const network::vstaging::StatementDistributionMessageStatement &stm) {
    SL_TRACE(logger_,
             "`StatementDistributionMessageStatement`. (relay_parent={}, "
             "candidate_hash={})",
             stm.relay_parent,
             candidateHash(getPayload(stm.compact)));
    auto parachain_state = tryGetStateByRelayParent(stm.relay_parent);
    if (!parachain_state) {
      SL_TRACE(logger_,
               "After request pov no parachain state on relay_parent. (relay "
               "parent={})",
               stm.relay_parent);
      return;
    }

    const auto &session_info =
        parachain_state->get().per_session_state->value().session_info;
    CHECK_OR_RET(parachain_state->get().local_validator);

    auto &local_validator = *parachain_state->get().local_validator;
    auto originator_group =
        parachain_state->get()
            .per_session_state->value()
            .groups.byValidatorIndex(stm.compact.payload.ix);
    if (!originator_group) {
      SL_TRACE(logger_,
               "No correct validator index in statement. (relay parent={}, "
               "validator={})",
               stm.relay_parent,
               stm.compact.payload.ix);
      return;
    }

    /// TODO(iceseer): do `disabled validators`
    /// https://github.com/qdrvm/kagome/issues/2060

    auto &active = local_validator.active;
    auto cluster_sender_index = [&]() -> std::optional<ValidatorIndex> {
      std::span<const ValidatorIndex> allowed_senders;
      if (active) {
        allowed_senders = active->cluster_tracker.senders_for_originator(
            stm.compact.payload.ix);
      }

      if (auto peer = query_audi_->get(peer_id)) {
        for (const auto i : allowed_senders) {
          if (i < session_info.discovery_keys.size()
              && *peer == session_info.discovery_keys[i]) {
            return i;
          }
        }
      }
      return std::nullopt;
    }();

    if (active && cluster_sender_index) {
      if (handle_cluster_statement(
              stm.relay_parent,
              active->cluster_tracker,
              parachain_state->get().per_session_state->value().session,
              parachain_state->get().per_session_state->value().session_info,
              stm.compact,
              *cluster_sender_index)
              .has_error()) {
        return;
      }
    } else {
      std::optional<std::pair<ValidatorIndex, bool>> grid_sender_index;
      for (const auto &[i, validator_knows_statement] :
           local_validator.grid_tracker.direct_statement_providers(
               parachain_state->get().per_session_state->value().groups,
               stm.compact.payload.ix,
               getPayload(stm.compact))) {
        if (i >= session_info.discovery_keys.size()) {
          continue;
        }

        /// TODO(iceseer): do check is authority
        /// const auto &ad = opt_session_info->discovery_keys[i];
        grid_sender_index.emplace(i, validator_knows_statement);
        break;
      }

      CHECK_OR_RET(grid_sender_index);
      const auto &[gsi, validator_knows_statement] = *grid_sender_index;

      CHECK_OR_RET(!validator_knows_statement);
      if (handle_grid_statement(stm.relay_parent,
                                parachain_state->get(),
                                local_validator.grid_tracker,
                                stm.compact,
                                gsi)
              .has_error()) {
        return;
      }
    }

    const auto &statement = getPayload(stm.compact);
    const auto originator_index = stm.compact.payload.ix;
    const auto &candidate_hash = candidateHash(getPayload(stm.compact));
    const bool res = candidates_.insert_unconfirmed(peer_id,
                                                    candidate_hash,
                                                    stm.relay_parent,
                                                    *originator_group,
                                                    std::nullopt);
    CHECK_OR_RET(res);
    const auto confirmed = candidates_.get_confirmed(candidate_hash);
    const auto is_confirmed = candidates_.is_confirmed(candidate_hash);
    const auto &group = session_info.validator_groups[*originator_group];

    if (!is_confirmed) {
      request_attested_candidate(peer_id,
                                 parachain_state->get(),
                                 stm.relay_parent,
                                 candidate_hash,
                                 *originator_group);
    }

    /// TODO(iceseer): do https://github.com/qdrvm/kagome/issues/1888
    /// check statement signature

    const auto was_fresh_opt = parachain_state->get().statement_store->insert(
        parachain_state->get().per_session_state->value().groups,
        stm.compact,
        StatementOrigin::Remote);
    if (!was_fresh_opt) {
      SL_WARN(logger_,
              "Accepted message from unknown validator. (relay parent={}, "
              "validator={})",
              stm.relay_parent,
              stm.compact.payload.ix);
      return;
    }

    if (!*was_fresh_opt) {
      SL_TRACE(logger_,
               "Statement was not fresh. (relay parent={}, validator={})",
               stm.relay_parent,
               stm.compact.payload.ix);
      return;
    }

    const auto is_importable = candidates_.is_importable(candidate_hash);
    if (parachain_state->get().per_session_state->value().grid_view) {
      local_validator.grid_tracker.learned_fresh_statement(
          parachain_state->get().per_session_state->value().groups,
          *parachain_state->get().per_session_state->value().grid_view,
          originator_index,
          statement);
    }

    if (is_importable && confirmed) {
      send_backing_fresh_statements(confirmed->get(),
                                    stm.relay_parent,
                                    parachain_state->get(),
                                    group,
                                    candidate_hash);
    }

    circulate_statement(stm.relay_parent, parachain_state->get(), stm.compact);
  }

  void ParachainProcessorImpl::process_vstaging_statement(
      const libp2p::peer::PeerId &peer_id,
      const network::vstaging::StatementDistributionMessage &msg) {
    BOOST_ASSERT(main_pool_handler_->isInCurrentThread());
    SL_TRACE(
        logger_, "Incoming `StatementDistributionMessage`. (peer={})", peer_id);

    if (auto inner =
            if_type<const network::vstaging::BackedCandidateAcknowledgement>(
                msg)) {
      handle_incoming_acknowledgement(peer_id, inner->get());
    } else if (auto manifest =
                   if_type<const network::vstaging::BackedCandidateManifest>(
                       msg)) {
      handle_incoming_manifest(peer_id, manifest->get());
    } else if (auto stm =
                   if_type<const network::vstaging::
                               StatementDistributionMessageStatement>(msg)) {
      handle_incoming_statement(peer_id, stm->get());
    } else {
      SL_ERROR(logger_, "Skipped message.");
    }
  }

  void ParachainProcessorImpl::circulate_statement(
      const RelayHash &relay_parent,
      RelayParentState &relay_parent_state,
      const IndexedAndSigned<network::vstaging::CompactStatement> &statement) {
    const auto &session_info =
        relay_parent_state.per_session_state->value().session_info;
    const auto &compact_statement = getPayload(statement);
    const auto &candidate_hash = candidateHash(compact_statement);
    const auto originator = statement.payload.ix;
    const auto is_confirmed = candidates_.is_confirmed(candidate_hash);

    CHECK_OR_RET(relay_parent_state.local_validator);
    enum DirectTargetKind {
      Cluster,
      Grid,
    };

    auto &local_validator = *relay_parent_state.local_validator;
    auto targets =
        [&]() -> std::vector<std::pair<ValidatorIndex, DirectTargetKind>> {
      auto statement_group =
          relay_parent_state.per_session_state->value().groups.byValidatorIndex(
              originator);

      bool cluster_relevant = false;
      std::vector<std::pair<ValidatorIndex, DirectTargetKind>> targets;
      std::span<const ValidatorIndex> all_cluster_targets;

      if (local_validator.active) {
        auto &active = *local_validator.active;
        cluster_relevant =
            (statement_group && *statement_group == active.group);
        if (is_confirmed && cluster_relevant) {
          for (const auto v : active.cluster_tracker.targets()) {
            if (active.cluster_tracker
                    .can_send(v,
                              originator,
                              network::vstaging::from(compact_statement))
                    .has_error()) {
              continue;
            }
            if (v == active.index) {
              continue;
            }
            if (v >= session_info.discovery_keys.size()) {
              continue;
            }
            targets.emplace_back(v, DirectTargetKind::Cluster);
          }
        }
        all_cluster_targets = active.cluster_tracker.targets();
      }

      for (const auto v : local_validator.grid_tracker.direct_statement_targets(
               relay_parent_state.per_session_state->value().groups,
               originator,
               compact_statement)) {
        const auto can_use_grid =
            !cluster_relevant
            || std::find(
                   all_cluster_targets.begin(), all_cluster_targets.end(), v)
                   == all_cluster_targets.end();
        if (!can_use_grid) {
          continue;
        }
        if (v >= session_info.discovery_keys.size()) {
          continue;
        }
        targets.emplace_back(v, DirectTargetKind::Grid);
      }

      return targets;
    }();

    std::vector<std::pair<libp2p::peer::PeerId, network::CollationVersion>>
        statement_to_peers;
    for (const auto &[target, kind] : targets) {
      auto peer = query_audi_->get(session_info.discovery_keys[target]);
      if (!peer) {
        continue;
      }

      auto peer_state = pm_->getPeerState(peer->id);
      if (!peer_state) {
        continue;
      }

      if (!peer_state->get().knows_relay_parent(relay_parent)) {
        continue;
      }

      network::CollationVersion version = network::CollationVersion::VStaging;
      if (peer_state->get().version) {
        version = *peer_state->get().version;
      }

      switch (kind) {
        case Cluster: {
          auto &active = *local_validator.active;
          if (active.cluster_tracker
                  .can_send(target,
                            originator,
                            network::vstaging::from(compact_statement))
                  .has_value()) {
            active.cluster_tracker.note_sent(
                target, originator, network::vstaging::from(compact_statement));
            statement_to_peers.emplace_back(peer->id, version);
          }
        } break;
        case Grid: {
          statement_to_peers.emplace_back(peer->id, version);
          local_validator.grid_tracker.sent_or_received_direct_statement(
              relay_parent_state.per_session_state->value().groups,
              originator,
              target,
              compact_statement,
              false);
        } break;
      }
    }

    auto se = pm_->getStreamEngine();
    auto message_v2 = std::make_shared<
        network::WireMessage<network::vstaging::ValidatorProtocolMessage>>(
        kagome::network::vstaging::ValidatorProtocolMessage{
            kagome::network::vstaging::StatementDistributionMessage{
                kagome::network::vstaging::
                    StatementDistributionMessageStatement{
                        .relay_parent = relay_parent,
                        .compact = statement,
                    }}});
    SL_TRACE(
        logger_,
        "Send statements to validators. (relay_parent={}, validators_count={})",
        relay_parent,
        statement_to_peers.size());
    for (const auto &[peer, version] : statement_to_peers) {
      if (version == network::CollationVersion::VStaging) {
        se->send(peer, router_->getValidationProtocolVStaging(), message_v2);
      } else {
        BOOST_ASSERT(false);
      }
    }
  }

  void ParachainProcessorImpl::request_attested_candidate(
      const libp2p::peer::PeerId &peer,
      RelayParentState &relay_parent_state,
      const RelayHash &relay_parent,
      const CandidateHash &candidate_hash,
      GroupIndex group_index) {
    CHECK_OR_RET(relay_parent_state.local_validator);
    auto &local_validator = *relay_parent_state.local_validator;

    const auto &session_info =
        relay_parent_state.per_session_state->value().session_info;

    TRY_GET_OR_RET(
        group,
        relay_parent_state.per_session_state->value().groups.get(group_index));
    const auto seconding_limit =
        relay_parent_state.prospective_parachains_mode->max_candidate_depth + 1;

    SL_TRACE(logger_,
             "Form unwanted mask. (relay_parent={}, candidate_hash={})",
             relay_parent,
             candidate_hash);
    network::vstaging::StatementFilter unwanted_mask(group->size());
    for (size_t i = 0; i < group->size(); ++i) {
      const auto v = (*group)[i];
      if (relay_parent_state.statement_store->seconded_count(v)
          >= seconding_limit) {
        unwanted_mask.seconded_in_group.bits[i] = true;
      }
    }

    /// TODO(iceseer): do `disabled validators`
    /// Add disabled validators to the unwanted mask.
    /// https://github.com/qdrvm/kagome/issues/2060

    auto backing_threshold = [&]() -> std::optional<size_t> {
      auto bt = relay_parent_state.per_session_state->value()
                    .groups.get_size_and_backing_threshold(group_index);
      return bt ? std::get<1>(*bt) : std::optional<size_t>{};
    }();

    SL_TRACE(logger_,
             "Enumerate peers. (relay_parent={}, candidate_hash={})",
             relay_parent,
             candidate_hash);
    std::optional<network::vstaging::StatementFilter> target;
    auto audi = query_audi_->get(peer);
    if (!audi) {
      SL_TRACE(logger_,
               "No audi. (relay_parent={}, candidate_hash={})",
               relay_parent,
               candidate_hash);
      return;
    }

    ValidatorIndex validator_id = 0;
    for (; validator_id < session_info.discovery_keys.size(); ++validator_id) {
      if (session_info.discovery_keys[validator_id] == *audi) {
        SL_TRACE(logger_,
                 "Captured validator. (relay_parent={}, candidate_hash={})",
                 relay_parent,
                 candidate_hash);
        break;
      }
    }

    CHECK_OR_RET(validator_id < session_info.discovery_keys.size());
    auto filter = [&]() -> std::optional<network::vstaging::StatementFilter> {
      if (local_validator.active) {
        if (local_validator.active->cluster_tracker.knows_candidate(
                validator_id, candidate_hash)) {
          return network::vstaging::StatementFilter(
              local_validator.active->cluster_tracker.targets().size());
        }
      }

      auto filter = local_validator.grid_tracker.advertised_statements(
          validator_id, candidate_hash);
      if (filter) {
        return filter;
      }

      SL_TRACE(logger_,
               "No filter. (relay_parent={}, candidate_hash={})",
               relay_parent,
               candidate_hash);
      return std::nullopt;
    }();

    CHECK_OR_RET(filter);
    filter->mask_seconded(unwanted_mask.seconded_in_group);
    filter->mask_valid(unwanted_mask.validated_in_group);

    if (!backing_threshold
        || (filter->has_seconded()
            && filter->backing_validators() >= *backing_threshold)) {
      network::vstaging::StatementFilter f(group->size());
      target.emplace(std::move(f));
    } else {
      SL_TRACE(
          logger_,
          "Not pass backing threshold. (relay_parent={}, candidate_hash={})",
          relay_parent,
          candidate_hash);
      return;
    }

    if (!target) {
      SL_TRACE(logger_,
               "Target not found. (relay_parent={}, candidate_hash={})",
               relay_parent,
               candidate_hash);
      return;
    }

    const auto &um = *target;
    SL_TRACE(logger_,
             "Requesting. (peer={}, relay_parent={}, candidate_hash={})",
             peer,
             relay_parent,
             candidate_hash);
    router_->getFetchAttestedCandidateProtocol()->doRequest(
        peer,
        network::vstaging::AttestedCandidateRequest{
            .candidate_hash = candidate_hash,
            .mask = um,
        },
        [wptr{weak_from_this()},
         relay_parent{relay_parent},
         candidate_hash{candidate_hash},
         group_index{group_index}](
            outcome::result<network::vstaging::AttestedCandidateResponse>
                r) mutable {
          TRY_GET_OR_RET(self, wptr.lock());
          self->handleFetchedStatementResponse(
              std::move(r), relay_parent, candidate_hash, group_index);
        });
  }

  void ParachainProcessorImpl::handleFetchedStatementResponse(
      outcome::result<network::vstaging::AttestedCandidateResponse> &&r,
      const RelayHash &relay_parent,
      const CandidateHash &candidate_hash,
      GroupIndex group_index) {
    REINVOKE(*main_pool_handler_,
             handleFetchedStatementResponse,
             std::move(r),
             relay_parent,
             candidate_hash,
             group_index);

    if (r.has_error()) {
      SL_INFO(logger_,
              "Fetch attested candidate returned an error. (relay parent={}, "
              "candidate={}, group index={}, error={})",
              relay_parent,
              candidate_hash,
              group_index,
              r.error());
      return;
    }

    /// TODO(iceseer): do https://github.com/qdrvm/kagome/issues/1888
    /// validate response

    TRY_GET_OR_RET(parachain_state, tryGetStateByRelayParent(relay_parent));
    CHECK_OR_RET(parachain_state->get().statement_store);

    const network::vstaging::AttestedCandidateResponse &response = r.value();
    SL_INFO(logger_,
            "Fetch attested candidate success. (relay parent={}, "
            "candidate={}, group index={}, statements={})",
            relay_parent,
            candidate_hash,
            group_index,
            response.statements.size());
    for (const auto &statement : response.statements) {
      parachain_state->get().statement_store->insert(
          parachain_state->get().per_session_state->value().groups,
          statement,
          StatementOrigin::Remote);
    }

    auto opt_post_confirmation =
        candidates_.confirm_candidate(candidate_hash,
                                      response.candidate_receipt,
                                      response.persisted_validation_data,
                                      group_index,
                                      hasher_);
    if (!opt_post_confirmation) {
      SL_WARN(logger_,
              "Candidate re-confirmed by request/response: logic error. (relay "
              "parent={}, candidate={})",
              relay_parent,
              candidate_hash);
      return;
    }

    auto &post_confirmation = *opt_post_confirmation;
    apply_post_confirmation(post_confirmation);

    auto opt_confirmed = candidates_.get_confirmed(candidate_hash);
    BOOST_ASSERT(opt_confirmed);

    if (!opt_confirmed->get().is_importable(std::nullopt)) {
      SL_INFO(logger_,
              "Not importable. (relay parent={}, "
              "candidate={}, group index={})",
              relay_parent,
              candidate_hash,
              group_index);
      return;
    }

    const auto &groups =
        parachain_state->get().per_session_state->value().groups;
    auto it = groups.groups.find(group_index);
    if (it == groups.groups.end()) {
      SL_WARN(logger_,
              "Group was not found. (relay parent={}, candidate={}, group "
              "index={})",
              relay_parent,
              candidate_hash,
              group_index);
      return;
    }

    SL_INFO(logger_,
            "Send fresh statements. (relay parent={}, "
            "candidate={})",
            relay_parent,
            candidate_hash);
    send_backing_fresh_statements(opt_confirmed->get(),
                                  relay_parent,
                                  parachain_state->get(),
                                  it->second,
                                  candidate_hash);
  }

  void ParachainProcessorImpl::new_confirmed_candidate_fragment_tree_updates(
      const HypotheticalCandidate &candidate) {
    fragment_tree_update_inner(std::nullopt, std::nullopt, {candidate});
  }

  void ParachainProcessorImpl::new_leaf_fragment_tree_updates(
      const Hash &leaf_hash) {
    fragment_tree_update_inner({leaf_hash}, std::nullopt, std::nullopt);
  }

  void
  ParachainProcessorImpl::prospective_backed_notification_fragment_tree_updates(
      ParachainId para_id, const Hash &para_head) {
    std::pair<std::reference_wrapper<const Hash>, ParachainId> p{{para_head},
                                                                 para_id};
    fragment_tree_update_inner(std::nullopt, p, std::nullopt);
  }

  void ParachainProcessorImpl::fragment_tree_update_inner(
      std::optional<std::reference_wrapper<const Hash>> active_leaf_hash,
      std::optional<std::pair<std::reference_wrapper<const Hash>, ParachainId>>
          required_parent_info,
      std::optional<std::reference_wrapper<const HypotheticalCandidate>>
          known_hypotheticals) {
    std::vector<HypotheticalCandidate> hypotheticals;
    if (!known_hypotheticals) {
      hypotheticals = candidates_.frontier_hypotheticals(required_parent_info);
    } else {
      hypotheticals.emplace_back(known_hypotheticals->get());
    }

    auto frontier = prospective_parachains_->answerHypotheticalFrontierRequest(
        hypotheticals, active_leaf_hash, false);
    for (const auto &[hypo, membership] : frontier) {
      if (membership.empty()) {
        continue;
      }

      for (const auto &[leaf_hash, _] : membership) {
        candidates_.note_importable_under(hypo, leaf_hash);
      }

      if (auto c = if_type<const HypotheticalCandidateComplete>(hypo)) {
        auto confirmed_candidate =
            candidates_.get_confirmed(c->get().candidate_hash);
        auto prs =
            tryGetStateByRelayParent(c->get().receipt.descriptor.relay_parent);

        if (prs && confirmed_candidate) {
          const auto group_index =
              group_for_para(prs->get().availability_cores,
                             prs->get().group_rotation_info,
                             c->get().receipt.descriptor.para_id);

          const auto &session_info =
              prs->get().per_session_state->value().session_info;
          if (!group_index
              || *group_index >= session_info.validator_groups.size()) {
            return;
          }

          const auto &group = session_info.validator_groups[*group_index];
          send_backing_fresh_statements(
              *confirmed_candidate,
              c->get().receipt.descriptor.relay_parent,
              prs->get(),
              group,
              c->get().candidate_hash);
        }
      }
    }
  }

  /// TODO(iceseer): do remove
  std::optional<GroupIndex> ParachainProcessorImpl::group_for_para(
      const std::vector<runtime::CoreState> &availability_cores,
      const runtime::GroupDescriptor &group_rotation_info,
      ParachainId para_id) const {
    std::optional<CoreIndex> core_index;
    for (CoreIndex i = 0; i < availability_cores.size(); ++i) {
      const auto c = visit_in_place(
          availability_cores[i],
          [](const runtime::OccupiedCore &core) -> std::optional<ParachainId> {
            return core.candidate_descriptor.para_id;
          },
          [](const runtime::ScheduledCore &core) -> std::optional<ParachainId> {
            return core.para_id;
          },
          [](const auto &) -> std::optional<ParachainId> {
            return std::nullopt;
          });

      if (c && *c == para_id) {
        core_index = i;
        break;
      }
    }

    if (!core_index) {
      return std::nullopt;
    }
    return group_rotation_info.groupForCore(*core_index,
                                            availability_cores.size());
  }

  void ParachainProcessorImpl::send_cluster_candidate_statements(
      const CandidateHash &candidate_hash, const RelayHash &relay_parent) {
    TRY_GET_OR_RET(relay_parent_state, tryGetStateByRelayParent(relay_parent));
    TRY_GET_OR_RET(local_group, relay_parent_state->get().our_group);
    TRY_GET_OR_RET(
        group,
        relay_parent_state->get().per_session_state->value().groups.get(
            *local_group));

    auto group_size = group->size();
    relay_parent_state->get().statement_store->groupStatements(
        *group,
        candidate_hash,
        network::vstaging::StatementFilter(group_size, true),
        [&](const IndexedAndSigned<network::vstaging::CompactStatement>
                &statement) {
          circulate_statement(
              relay_parent, relay_parent_state->get(), statement);
        });
  }

  void ParachainProcessorImpl::apply_post_confirmation(
      const PostConfirmation &post_confirmation) {
    const auto candidate_hash = candidateHash(post_confirmation.hypothetical);
    send_cluster_candidate_statements(
        candidate_hash, relayParent(post_confirmation.hypothetical));

    new_confirmed_candidate_fragment_tree_updates(
        post_confirmation.hypothetical);
  }

  void ParachainProcessorImpl::send_backing_fresh_statements(
      const ConfirmedCandidate &confirmed,
      const RelayHash &relay_parent,
      ParachainProcessorImpl::RelayParentState &per_relay_parent,
      const std::vector<ValidatorIndex> &group,
      const CandidateHash &candidate_hash) {
    CHECK_OR_RET(per_relay_parent.statement_store);
    std::vector<std::pair<ValidatorIndex, network::vstaging::CompactStatement>>
        imported;
    per_relay_parent.statement_store->fresh_statements_for_backing(
        group,
        candidate_hash,
        [&](const IndexedAndSigned<network::vstaging::CompactStatement>
                &statement) {
          const auto &v = statement.payload.ix;
          const auto &compact = getPayload(statement);
          imported.emplace_back(v, compact);

          SignedFullStatementWithPVD carrying_pvd{
              .payload =
                  {
                      .payload = visit_in_place(
                          compact.inner_value,
                          [&](const network::vstaging::SecondedCandidateHash &)
                              -> StatementWithPVD {
                            return StatementWithPVDSeconded{
                                .committed_receipt = confirmed.receipt,
                                .pvd = confirmed.persisted_validation_data,
                            };
                          },
                          [](const network::vstaging::ValidCandidateHash &val)
                              -> StatementWithPVD {
                            return StatementWithPVDValid{
                                .candidate_hash = val.hash,
                            };
                          },
                          [](const auto &) -> StatementWithPVD {
                            UNREACHABLE;
                          }),
                      .ix = statement.payload.ix,
                  },
              .signature = statement.signature,
          };

          main_pool_handler_->execute(
              [wself{weak_from_this()},
               relay_parent{relay_parent},
               carrying_pvd{std::move(carrying_pvd)}]() {
                TRY_GET_OR_RET(self, wself.lock());

                SL_TRACE(self->logger_, "Handle statement {}", relay_parent);
                self->handleStatement(relay_parent, carrying_pvd);
              });
        });

    for (const auto &[v, s] : imported) {
      per_relay_parent.statement_store->note_known_by_backing(v, s);
    }
  }

  void ParachainProcessorImpl::process_legacy_statement(
      const libp2p::peer::PeerId &peer_id,
      const network::StatementDistributionMessage &msg) {
    BOOST_ASSERT(main_pool_handler_->isInCurrentThread());
    if (auto statement_msg{boost::get<const network::Seconded>(&msg)}) {
      CHECK_OR_RET(canProcessParachains().has_value());
      if (auto r = isParachainValidator(statement_msg->relay_parent);
          r.has_error() || !r.value()) {
        return;
      }

      SL_TRACE(
          logger_, "Imported statement on {}", statement_msg->relay_parent);

      std::optional<StatementWithPVD> stm;
      if (auto ccr = if_type<const network::CommittedCandidateReceipt>(
              getPayload(statement_msg->statement).candidate_state)) {
        auto res_pvd = fetchPersistedValidationData(
            statement_msg->relay_parent, ccr->get().descriptor.para_id);
        if (res_pvd.has_error()) {
          SL_TRACE(logger_, "No pvd fetched. (error={})", res_pvd.error());
          return;
        }
        std::optional<runtime::PersistedValidationData> pvd =
            std::move(*res_pvd.value());
        if (!pvd) {
          SL_TRACE(logger_, "No pvd fetched.");
          return;
        }
        stm = StatementWithPVDSeconded{
            .committed_receipt = ccr->get(),
            .pvd = std::move(*pvd),
        };
      } else if (auto h = if_type<const CandidateHash>(
                     getPayload(statement_msg->statement).candidate_state)) {
        stm = StatementWithPVDValid{
            .candidate_hash = h->get(),
        };
      }

      handleStatement(statement_msg->relay_parent,
                      SignedFullStatementWithPVD{
                          .payload =
                              {
                                  .payload = std::move(*stm),
                                  .ix = statement_msg->statement.payload.ix,
                              },
                          .signature = statement_msg->statement.signature,
                      });
    } else {
      const auto large = boost::get<const network::LargeStatement>(&msg);
      SL_ERROR(logger_,
               "Ignoring LargeStatement about {} from {}",
               large->payload.payload.candidate_hash,
               peer_id);
    }
  }

  void ParachainProcessorImpl::onValidationProtocolMsg(
      const libp2p::peer::PeerId &peer_id,
      const network::VersionedValidatorProtocolMessage &message) {
    REINVOKE(*main_pool_handler_, onValidationProtocolMsg, peer_id, message);

    SL_TRACE(
        logger_, "Incoming validator protocol message. (peer={})", peer_id);
    visit_in_place(
        message,
        [&](const network::ValidatorProtocolMessage &m) {
          SL_TRACE(logger_, "V1");
          visit_in_place(
              m,
              [&](const network::BitfieldDistributionMessage &val) {
                process_bitfield_distribution(val);
              },
              [&](const network::StatementDistributionMessage &val) {
                process_legacy_statement(peer_id, val);
              },
              [&](const auto &) {});
        },
        [&](const network::vstaging::ValidatorProtocolMessage &m) {
          SL_TRACE(logger_, "V2");
          visit_in_place(
              m,
              [&](const network::vstaging::BitfieldDistributionMessage &val) {
                process_bitfield_distribution(val);
              },
              [&](const network::vstaging::StatementDistributionMessage &val) {
                process_vstaging_statement(peer_id, val);
              },
              [&](const auto &) {});
        },
        [&](const auto &m) { SL_WARN(logger_, "UNSUPPORTED Version"); });
  }

  template <typename F>
  void ParachainProcessorImpl::requestPoV(
      const libp2p::peer::PeerInfo &peer_info,
      const CandidateHash &candidate_hash,
      F &&callback) {
    /// TODO(iceseer): request PoV from validator, who seconded candidate
    /// But now we can assume, that if we received either `seconded` or `valid`
    /// from some peer, than we expect this peer has valid PoV, which we can
    /// request.

    logger_->info("Requesting PoV.(candidate hash={}, peer={})",
                  candidate_hash,
                  peer_info.id);

    auto protocol = router_->getReqPovProtocol();
    protocol->request(peer_info, candidate_hash, std::forward<F>(callback));
  }

  void ParachainProcessorImpl::kickOffValidationWork(
      const RelayHash &relay_parent,
      AttestingData &attesting_data,
      const runtime::PersistedValidationData &persisted_validation_data,
      RelayParentState &parachain_state) {
    BOOST_ASSERT(main_pool_handler_->isInCurrentThread());

    const auto candidate_hash{attesting_data.candidate.hash(*hasher_)};
    CHECK_OR_RET(!parachain_state.issued_statements.contains(candidate_hash));

    const auto &session_info =
        parachain_state.per_session_state->value().session_info;
    if (session_info.discovery_keys.size() <= attesting_data.from_validator) {
      SL_ERROR(logger_,
               "Invalid validator index.(relay_parent={}, validator_index={})",
               relay_parent,
               attesting_data.from_validator);
      return;
    }

    const auto &authority_id =
        session_info.discovery_keys[attesting_data.from_validator];
    if (auto peer = query_audi_->get(authority_id)) {
      auto pvd{persisted_validation_data};
      requestPoV(
          *peer,
          candidate_hash,
          [candidate{attesting_data.candidate},
           pvd{std::move(pvd)},
           candidate_hash,
           wself{weak_from_this()},
           relay_parent,
           peer_id{peer->id}](auto &&pov_response_result) mutable {
            TRY_GET_OR_RET(self, wself.lock());
            auto parachain_state = self->tryGetStateByRelayParent(relay_parent);
            if (!parachain_state) {
              SL_TRACE(
                  self->logger_,
                  "After request pov no parachain state on relay_parent {}",
                  relay_parent);
              return;
            }

            if (!pov_response_result) {
              self->logger_->warn("Request PoV on relay_parent {} failed {}",
                                  relay_parent,
                                  pov_response_result.error());
              return;
            }

            network::ResponsePov &opt_pov = pov_response_result.value();
            auto p{boost::get<network::ParachainBlock>(&opt_pov)};
            if (!p) {
              self->logger_->warn("No PoV.(candidate={})", candidate_hash);
              self->onAttestNoPoVComplete(relay_parent, candidate_hash);
              return;
            }

            self->logger_->info(
                "PoV received.(relay_parent={}, candidate hash={}, peer={})",
                relay_parent,
                candidate_hash,
                peer_id);
            self->validateAsync<ValidationTaskType::kAttest>(
                std::move(candidate),
                std::move(*p),
                std::move(pvd),
                relay_parent);
          });
    }
  }

  outcome::result<network::vstaging::AttestedCandidateResponse>
  ParachainProcessorImpl::OnFetchAttestedCandidateRequest(
      const network::vstaging::AttestedCandidateRequest &request,
      const libp2p::peer::PeerId &peer_id) {
    auto confirmed = candidates_.get_confirmed(request.candidate_hash);
    if (!confirmed) {
      return Error::NOT_CONFIRMED;
    }

    OUTCOME_TRY(relay_parent_state,
                getStateByRelayParent(confirmed->get().relay_parent()));
    auto &local_validator = relay_parent_state.get().local_validator;
    if (!local_validator) {
      return Error::NOT_A_VALIDATOR;
    }
    BOOST_ASSERT(relay_parent_state.get().statement_store);
    BOOST_ASSERT(relay_parent_state.get().our_index);

    const auto &session_info =
        relay_parent_state.get().per_session_state->value().session_info;
    const auto &groups =
        relay_parent_state.get().per_session_state->value().groups;
    auto group = groups.get(confirmed->get().group_index());
    if (!group) {
      SL_ERROR(logger_,
               "Unexpected array bound for groups. (relay parent={})",
               confirmed->get().relay_parent());
      return Error::OUT_OF_BOUND;
    }

    const auto group_size = group->size();
    auto &mask = request.mask;
    if (mask.seconded_in_group.bits.size() != group_size
        || mask.validated_in_group.bits.size() != group_size) {
      return Error::INCORRECT_BITFIELD_SIZE;
    }

    auto &active = local_validator->active;
    auto [validator_id, is_cluster] =
        [&]() -> std::pair<std::optional<ValidatorIndex>, bool> {
      std::optional<ValidatorIndex> validator_id;
      bool is_cluster = false;

      do {
        auto audi = query_audi_->get(peer_id);
        if (!audi) {
          SL_TRACE(logger_, "No audi. (peer={})", peer_id);
          break;
        }

        ValidatorIndex v = 0;
        for (; v < session_info.discovery_keys.size(); ++v) {
          if (session_info.discovery_keys[v] == *audi) {
            SL_TRACE(logger_,
                     "Captured validator. (relay_parent={}, candidate_hash={})",
                     confirmed->get().relay_parent(),
                     request.candidate_hash);
            break;
          }
        }

        if (v >= session_info.discovery_keys.size()) {
          break;
        }

        if (active
            && active->cluster_tracker.can_request(v, request.candidate_hash)) {
          validator_id = v;
          is_cluster = true;
          break;
        }

        if (local_validator->grid_tracker.can_request(v,
                                                      request.candidate_hash)) {
          validator_id = v;
          break;
        }
      } while (false);

      return {validator_id, is_cluster};
    }();

    if (!validator_id) {
      return Error::OUT_OF_BOUND;
    }

    auto init_with_not = [](scale::BitVec &dst, const scale::BitVec &src) {
      dst.bits.reserve(src.bits.size());
      for (const auto i : src.bits) {
        dst.bits.emplace_back(!i);
      }
    };

    network::vstaging::StatementFilter and_mask;
    init_with_not(and_mask.seconded_in_group, request.mask.seconded_in_group);
    init_with_not(and_mask.validated_in_group, request.mask.validated_in_group);

    /// TODO(iceseer): do `disabled validators` check
    /// https://github.com/qdrvm/kagome/issues/2060
    std::vector<IndexedAndSigned<network::vstaging::CompactStatement>>
        statements;
    relay_parent_state.get().statement_store->groupStatements(
        *group,
        request.candidate_hash,
        and_mask,
        [&](const IndexedAndSigned<network::vstaging::CompactStatement>
                &statement) { statements.emplace_back(statement); });

    for (const auto &statement : statements) {
      if (is_cluster) {
        active->cluster_tracker.note_sent(
            *validator_id,
            statement.payload.ix,
            network::vstaging::from(getPayload(statement)));
      } else {
        local_validator->grid_tracker.sent_or_received_direct_statement(
            groups,
            statement.payload.ix,
            *validator_id,
            getPayload(statement),
            false);
      }
    }

    return network::vstaging::AttestedCandidateResponse{
        .candidate_receipt = confirmed->get().receipt,
        .persisted_validation_data = confirmed->get().persisted_validation_data,
        .statements = std::move(statements),
    };
  }

  outcome::result<network::FetchChunkResponse>
  ParachainProcessorImpl::OnFetchChunkRequest(
      const network::FetchChunkRequest &request) {
    if (auto chunk =
            av_store_->getChunk(request.candidate, request.chunk_index)) {
      return network::Chunk{
          .data = chunk->chunk,
          .proof = chunk->proof,
      };
    }
    return network::FetchChunkResponse{};
  }

  std::optional<
      std::reference_wrapper<ParachainProcessorImpl::RelayParentState>>
  ParachainProcessorImpl::tryGetStateByRelayParent(
      const primitives::BlockHash &relay_parent) {
    BOOST_ASSERT(main_pool_handler_->isInCurrentThread());
    const auto it = our_current_state_.state_by_relay_parent.find(relay_parent);
    if (it != our_current_state_.state_by_relay_parent.end()) {
      return it->second;
    }
    return std::nullopt;
  }

  outcome::result<
      std::reference_wrapper<ParachainProcessorImpl::RelayParentState>>
  ParachainProcessorImpl::getStateByRelayParent(
      const primitives::BlockHash &relay_parent) {
    if (auto per_relay_parent = tryGetStateByRelayParent(relay_parent)) {
      return *per_relay_parent;
    }
    return Error::OUT_OF_VIEW;
  }

  ParachainProcessorImpl::RelayParentState &
  ParachainProcessorImpl::storeStateByRelayParent(
      const primitives::BlockHash &relay_parent, RelayParentState &&val) {
    BOOST_ASSERT(main_pool_handler_->isInCurrentThread());
    const auto &[it, inserted] =
        our_current_state_.state_by_relay_parent.insert(
            {relay_parent, std::move(val)});
    BOOST_ASSERT(inserted);
    return it->second;
  }

  void ParachainProcessorImpl::handleStatement(
      const primitives::BlockHash &relay_parent,
      const SignedFullStatementWithPVD &statement) {
    BOOST_ASSERT(main_pool_handler_->isInCurrentThread());
    TRY_GET_OR_RET(opt_parachain_state, tryGetStateByRelayParent(relay_parent));

    auto &parachain_state = opt_parachain_state->get();
    const auto &assigned_para = parachain_state.assigned_para;
    const auto &assigned_core = parachain_state.assigned_core;
    auto &fallbacks = parachain_state.fallbacks;
    auto &awaiting_validation = parachain_state.awaiting_validation;

    auto res = importStatement(relay_parent, statement, parachain_state);
    if (res.has_error()) {
      SL_TRACE(logger_,
               "Statement rejected. (relay_parent={}, error={}).",
               relay_parent,
               res.error());
      return;
    }

    post_import_statement_actions(relay_parent, parachain_state, res.value());
    if (auto result = res.value()) {
      if (!assigned_core || result->group_id != *assigned_core) {
        SL_TRACE(logger_,
                 "Registered statement from not our group(assigned_para "
                 "our={}, assigned_core our={}, registered={}).",
                 assigned_para,
                 assigned_core,
                 result->group_id);
        return;
      }

      const auto &candidate_hash = result->candidate;
      SL_TRACE(logger_,
               "Registered incoming statement.(relay_parent={}).",
               relay_parent);
      std::optional<std::reference_wrapper<AttestingData>> attesting_ref =
          visit_in_place(
              parachain::getPayload(statement),
              [&](const StatementWithPVDSeconded &val)
                  -> std::optional<std::reference_wrapper<AttestingData>> {
                auto opt_candidate = backing_store_->getCadidateInfo(
                    relay_parent, candidate_hash);
                if (!opt_candidate) {
                  logger_->error("No candidate {}", candidate_hash);
                  return std::nullopt;
                }

                AttestingData attesting{
                    .candidate =
                        opt_candidate->get().candidate.to_plain(*hasher_),
                    .pov_hash = val.committed_receipt.descriptor.pov_hash,
                    .from_validator = statement.payload.ix,
                    .backing = {}};

                auto const &[it, _] = fallbacks.insert(
                    std::make_pair(candidate_hash, std::move(attesting)));
                return it->second;
              },
              [&](const StatementWithPVDValid &val)
                  -> std::optional<std::reference_wrapper<AttestingData>> {
                auto it = fallbacks.find(val.candidate_hash);
                if (it == fallbacks.end()) {
                  return std::nullopt;
                }
                if (!parachain_state.our_index
                    || *parachain_state.our_index == statement.payload.ix) {
                  return std::nullopt;
                }
                if (awaiting_validation.find(val.candidate_hash)
                    != awaiting_validation.end()) {
                  it->second.backing.push(statement.payload.ix);
                  return std::nullopt;
                }
                it->second.from_validator = statement.payload.ix;
                return it->second;
              },
              [&](const auto &)
                  -> std::optional<std::reference_wrapper<AttestingData>> {
                BOOST_ASSERT(!"Not used!");
                return std::nullopt;
              });

      if (attesting_ref) {
        auto it = our_current_state_.per_candidate.find(candidate_hash);
        if (it != our_current_state_.per_candidate.end()) {
          kickOffValidationWork(relay_parent,
                                attesting_ref->get(),
                                it->second.persisted_validation_data,
                                parachain_state);
        }
      }
    }
  }

  std::optional<BackingStore::ImportResult>
  ParachainProcessorImpl::importStatementToTable(
      const RelayHash &relay_parent,
      ParachainProcessorImpl::RelayParentState &relayParentState,
      GroupIndex group_id,
      const primitives::BlockHash &candidate_hash,
      const network::SignedStatement &statement) {
    SL_TRACE(
        logger_, "Import statement into table.(candidate={})", candidate_hash);
    return backing_store_->put(
        relay_parent,
        group_id,
        relayParentState.table_context.groups,
        statement,
        relayParentState.prospective_parachains_mode.has_value());
  }

  void ParachainProcessorImpl::provide_candidate_to_grid(
      const CandidateHash &candidate_hash,
      RelayParentState &relay_parent_state,
      const ConfirmedCandidate &confirmed_candidate,
      const runtime::SessionInfo &session_info) {
    CHECK_OR_RET(relay_parent_state.local_validator);
    auto &local_validator = *relay_parent_state.local_validator;

    const auto relay_parent = confirmed_candidate.relay_parent();
    const auto group_index = confirmed_candidate.group_index();

    if (!relay_parent_state.per_session_state->value().grid_view) {
      SL_TRACE(logger_,
               "Cannot handle backable candidate due to lack of topology. "
               "(candidate={}, relay_parent={})",
               candidate_hash,
               relay_parent);
      return;
    }

    const auto &grid_view =
        *relay_parent_state.per_session_state->value().grid_view;
    const auto group =
        relay_parent_state.per_session_state->value().groups.get(group_index);
    if (!group) {
      SL_TRACE(logger_,
               "Handled backed candidate with unknown group? (candidate={}, "
               "relay_parent={}, group_index={})",
               candidate_hash,
               relay_parent,
               group_index);
      return;
    }

    const auto group_size = group->size();
    auto filter = local_knowledge_filter(group_size,
                                         group_index,
                                         candidate_hash,
                                         *relay_parent_state.statement_store);

    auto actions = local_validator.grid_tracker.add_backed_candidate(
        grid_view, candidate_hash, group_index, filter);

    network::vstaging::BackedCandidateManifest manifest{
        .relay_parent = relay_parent,
        .candidate_hash = candidate_hash,
        .group_index = group_index,
        .para_id = confirmed_candidate.para_id(),
        .parent_head_data_hash = confirmed_candidate.parent_head_data_hash(),
        .statement_knowledge = filter};

    network::vstaging::BackedCandidateAcknowledgement acknowledgement{
        .candidate_hash = candidate_hash, .statement_knowledge = filter};

    std::vector<std::pair<libp2p::peer::PeerId, network::CollationVersion>>
        manifest_peers;
    std::vector<std::pair<libp2p::peer::PeerId, network::CollationVersion>>
        ack_peers;
    std::deque<std::pair<std::vector<libp2p::peer::PeerId>,
                         network::VersionedValidatorProtocolMessage>>
        post_statements;

    for (const auto &[v, action] : actions) {
      auto peer_opt = query_audi_->get(session_info.discovery_keys[v]);
      if (!peer_opt) {
        SL_TRACE(logger_,
                 "No peer info. (relay_parent={}, validator_index={}, "
                 "candidate_hash={})",
                 relay_parent,
                 v,
                 candidate_hash);
        continue;
      }

      auto peer_state = pm_->getPeerState(peer_opt->id);
      if (!peer_state) {
        SL_TRACE(logger_,
                 "No peer state. (relay_parent={}, peer={}, candidate_hash={})",
                 relay_parent,
                 peer_opt->id,
                 candidate_hash);
        continue;
      }

      if (!peer_state->get().knows_relay_parent(relay_parent)) {
        SL_TRACE(logger_,
                 "Peer doesn't know relay parent. (relay_parent={}, peer={}, "
                 "candidate_hash={})",
                 relay_parent,
                 peer_opt->id,
                 candidate_hash);
        continue;
      }

      switch (action) {
        case grid::ManifestKind::Full: {
          SL_TRACE(logger_, "Full manifest -> {}", v);
          manifest_peers.emplace_back(peer_opt->id,
                                      network::CollationVersion::VStaging);
        } break;
        case grid::ManifestKind::Acknowledgement: {
          SL_TRACE(logger_, "Ack manifest -> {}", v);
          ack_peers.emplace_back(peer_opt->id,
                                 network::CollationVersion::VStaging);
        } break;
      }

      local_validator.grid_tracker.manifest_sent_to(
          relay_parent_state.per_session_state->value().groups,
          v,
          candidate_hash,
          filter);

      auto msgs = post_acknowledgement_statement_messages(
          v,
          relay_parent,
          local_validator.grid_tracker,
          *relay_parent_state.statement_store,
          relay_parent_state.per_session_state->value().groups,
          group_index,
          candidate_hash,
          peer_opt->id,
          network::CollationVersion::VStaging);

      for (auto &msg : msgs) {
        post_statements.emplace_back(
            std::vector<libp2p::peer::PeerId>{peer_opt->id}, std::move(msg));
      }
    }

    auto se = pm_->getStreamEngine();
    if (!manifest_peers.empty()) {
      SL_TRACE(logger_,
               "Sending manifest to v2 peers. (candidate_hash={}, "
               "local_validator={}, n_peers={})",
               candidate_hash,
               *relay_parent_state.our_index,
               manifest_peers.size());
      auto message = std::make_shared<
          network::WireMessage<network::vstaging::ValidatorProtocolMessage>>(
          kagome::network::vstaging::ValidatorProtocolMessage{
              kagome::network::vstaging::StatementDistributionMessage{
                  manifest}});
      for (const auto &[p, _] : manifest_peers) {
        se->send(p, router_->getValidationProtocolVStaging(), message);
      }
    }

    if (!ack_peers.empty()) {
      SL_TRACE(logger_,
               "Sending acknowledgement to v2 peers. (candidate_hash={}, "
               "local_validator={}, n_peers={})",
               candidate_hash,
               *relay_parent_state.our_index,
               ack_peers.size());
      auto message = std::make_shared<
          network::WireMessage<network::vstaging::ValidatorProtocolMessage>>(
          kagome::network::vstaging::ValidatorProtocolMessage{
              kagome::network::vstaging::StatementDistributionMessage{
                  acknowledgement}});
      for (const auto &[p, _] : ack_peers) {
        se->send(p, router_->getValidationProtocolVStaging(), message);
      }
    }

    if (!post_statements.empty()) {
      SL_TRACE(logger_,
               "Sending statements to v2 peers. (candidate_hash={}, "
               "local_validator={}, n_peers={})",
               candidate_hash,
               *relay_parent_state.our_index,
               post_statements.size());

      for (auto &[peers, msg] : post_statements) {
        if (auto m =
                if_type<network::vstaging::ValidatorProtocolMessage>(msg)) {
          auto message = std::make_shared<network::WireMessage<
              network::vstaging::ValidatorProtocolMessage>>(
              std::move(m->get()));
          for (const auto &p : peers) {
            se->send(p, router_->getValidationProtocolVStaging(), message);
          }
        } else {
          assert(false);
        }
      }
    }
  }

  void ParachainProcessorImpl::statementDistributionBackedCandidate(
      const CandidateHash &candidate_hash) {
    auto confirmed_opt = candidates_.get_confirmed(candidate_hash);
    if (!confirmed_opt) {
      SL_TRACE(logger_,
               "Received backed candidate notification for unknown or "
               "unconfirmed. (candidate_hash={})",
               candidate_hash);
      return;
    }
    const auto &confirmed = confirmed_opt->get();

    const auto relay_parent = confirmed.relay_parent();
    TRY_GET_OR_RET(relay_parent_state_opt,
                   tryGetStateByRelayParent(relay_parent));
    BOOST_ASSERT(relay_parent_state_opt->get().statement_store);

    const auto &session_info =
        relay_parent_state_opt->get().per_session_state->value().session_info;
    provide_candidate_to_grid(
        candidate_hash, relay_parent_state_opt->get(), confirmed, session_info);

    prospective_backed_notification_fragment_tree_updates(
        confirmed.para_id(), confirmed.para_head());
  }

  outcome::result<BlockNumber>
  ParachainProcessorImpl::get_block_number_under_construction(
      const RelayHash &relay_parent) const {
    BOOST_ASSERT(main_pool_handler_->isInCurrentThread());

    auto res_header = block_tree_->getBlockHeader(relay_parent);
    if (res_header.has_error()) {
      if (res_header.error() == blockchain::BlockTreeError::HEADER_NOT_FOUND) {
        return 0;
      }
      return res_header.error();
    }
    return res_header.value().number + 1;
  }

  bool ParachainProcessorImpl::bitfields_indicate_availability(
      size_t core_idx,
      const std::vector<BitfieldStore::SignedBitfield> &bitfields,
      const scale::BitVec &availability_) {
    scale::BitVec availability{availability_};
    const auto availability_len = availability.bits.size();

    for (const auto &bitfield : bitfields) {
      const auto validator_idx{size_t(bitfield.payload.ix)};
      if (validator_idx >= availability.bits.size()) {
        SL_WARN(logger_,
                "attempted to set a transverse bit at idx which is greater "
                "than bitfield size. (validator_idx={}, availability_len={})",
                validator_idx,
                availability_len);

        return false;
      }

      availability.bits[validator_idx] =
          availability.bits[validator_idx]
          || bitfield.payload.payload.bits[core_idx];
    }

    return 3 * approval::count_ones(availability)
        >= 2 * availability.bits.size();
  }

  std::vector<network::BackedCandidate>
  ParachainProcessorImpl::getBackedCandidates(const RelayHash &relay_parent) {
    BOOST_ASSERT(main_pool_handler_->isInCurrentThread());
    SL_TRACE(logger_, "Get backed candidates. (relay_parent={})", relay_parent);

    auto relay_parent_state_opt = tryGetStateByRelayParent(relay_parent);
    if (!relay_parent_state_opt) {
      return {};
    }

    if (!relay_parent_state_opt->get().prospective_parachains_mode) {
      return backing_store_->get(relay_parent);
    }

    BlockNumber block_number;
    if (auto r = get_block_number_under_construction(relay_parent);
        r.has_error()) {
      return {};
    } else {
      block_number = r.value();
    }

    using Ancestors = std::unordered_set<CandidateHash>;
    const auto &availability_cores =
        relay_parent_state_opt->get().availability_cores;

    std::map<ParachainId, size_t> scheduled_cores_per_para;
    std::unordered_map<ParachainId, Ancestors> ancestors;
    ancestors.reserve(availability_cores.size());

    const auto elastic_scaling_mvp =
        relay_parent_state_opt->get().inject_core_index;
    const auto bitfields = bitfield_store_->getBitfields(relay_parent);
    const auto cores_len =
        relay_parent_state_opt->get().availability_cores.size();

    for (size_t core_idx = 0; core_idx < cores_len; ++core_idx) {
      const runtime::CoreState &core =
          relay_parent_state_opt->get().availability_cores[core_idx];
      visit_in_place(
          core,
          [&](const network::ScheduledCore &scheduled_core) {
            scheduled_cores_per_para[scheduled_core.para_id] += 1;
          },
          [&](const runtime::OccupiedCore &occupied_core) {
            const bool is_available = bitfields_indicate_availability(
                core_idx, bitfields, occupied_core.availability);
            if (is_available) {
              ancestors[occupied_core.candidate_descriptor.para_id].insert(
                  occupied_core.candidate_hash);
              if (occupied_core.next_up_on_available) {
                scheduled_cores_per_para[occupied_core.next_up_on_available
                                             ->para_id] += 1;
              }
            } else if (occupied_core.time_out_at <= block_number) {
              if (occupied_core.next_up_on_time_out) {
                scheduled_cores_per_para[occupied_core.next_up_on_time_out
                                             ->para_id] += 1;
              }
            } else {
              ancestors[occupied_core.candidate_descriptor.para_id].insert(
                  occupied_core.candidate_hash);
            }
          },
          [&](const runtime::FreeCore &) {});
    }

    std::unordered_map<ParachainId, std::vector<std::pair<CandidateHash, Hash>>>
        selected_candidates;
    selected_candidates.reserve(scheduled_cores_per_para.size());

    auto ancestor_remove = [&](ParachainId para_id) -> Ancestors {
      auto it = ancestors.find(para_id);
      if (it == ancestors.end()) {
        return {};
      }

      auto result{std::move(it->second)};
      ancestors.erase(it);
      return result;
    };

    for (const auto &[para_id, core_count] : scheduled_cores_per_para) {
      auto para_ancestors = ancestor_remove(para_id);
      if (!elastic_scaling_mvp && core_count > 1) {
        continue;
      }

      std::vector<CandidateHash> para_ancestors_vec(
          std::move_iterator(para_ancestors.begin()),
          std::move_iterator(para_ancestors.end()));
      auto response = prospective_parachains_->answerGetBackableCandidates(
          relay_parent, para_id, core_count, para_ancestors_vec);

      if (response.empty()) {
        SL_TRACE(logger_,
                 "No backable candidate returned by prospective parachains. "
                 "(relay_parent={}, para_id={})",
                 relay_parent,
                 para_id);
        continue;
      }

      selected_candidates.emplace(para_id, std::move(response));
    }
    SL_TRACE(logger_,
             "Got backable candidates. (count={})",
             selected_candidates.size());

    std::unordered_map<ParachainId, std::vector<BackingStore::BackedCandidate>>
        backed;
    backed.reserve(selected_candidates.size());

    for (const auto &[para_id, para_candidates] : selected_candidates) {
      for (const auto &[c_hash, r_hash] : para_candidates) {
        auto rp_state = tryGetStateByRelayParent(r_hash);
        if (!rp_state) {
          SL_TRACE(logger_,
                   "Requested candidate's relay parent is out of view. "
                   "(relay_parent={}, r_hash={}, c_hash={})",
                   relay_parent,
                   r_hash,
                   c_hash);
          break;
        }

        if (auto attested =
                attested_candidate(r_hash,
                                   c_hash,
                                   rp_state->get().table_context,
                                   rp_state->get().minimum_backing_votes)) {
          if (auto b =
                  table_attested_to_backed(std::move(*attested),
                                           rp_state->get().table_context,
                                           rp_state->get().inject_core_index)) {
            backed[para_id].emplace_back(std::move(*b));
          } else {
            SL_TRACE(logger_,
                     "Candidate not attested -> backed. "
                     "(relay_parent={}, r_state={}, c_hash={})",
                     relay_parent,
                     r_hash,
                     c_hash);
          }
        } else {
          SL_TRACE(logger_,
                   "Candidate not attested. "
                   "(relay_parent={}, r_state={}, c_hash={})",
                   relay_parent,
                   r_hash,
                   c_hash);
        }
      }
    }

    SL_TRACE(logger_,
             "Got backed candidates. (relay_parent={}, backed_len={})",
             relay_parent,
             backed.size());
    bool with_validation_code = false;
    std::vector<BackingStore::BackedCandidate> merged_candidates;
    merged_candidates.reserve(availability_cores.size());

    for (const auto &[_, para_candidates] : backed) {
      for (const auto &candidate : para_candidates) {
        if (candidate.candidate.commitments.opt_para_runtime) {
          if (with_validation_code) {
            break;
          } else {
            with_validation_code = true;
          }
        }

        merged_candidates.emplace_back(candidate);
      }
    }

    SL_TRACE(logger_,
             "Selected backed candidates. (n_candidates={}, n_cores={}, "
             "relay_parent={})",
             merged_candidates.size(),
             availability_cores.size(),
             relay_parent);

    return merged_candidates;
  }

  std::optional<ParachainProcessorImpl::AttestedCandidate>
  ParachainProcessorImpl::attested(
      const network::CommittedCandidateReceipt &candidate,
      const BackingStore::StatementInfo &data,
      size_t validity_threshold) {
    const auto &validity_votes = data.validity_votes;
    const auto valid_votes = validity_votes.size();
    if (valid_votes < validity_threshold) {
      SL_TRACE(logger_,
               "Under threshold. (valid_votes={}, validity_threshold={})",
               valid_votes,
               validity_threshold);
      return std::nullopt;
    }

    std::vector<std::pair<ValidatorIndex, network::ValidityAttestation>>
        validity_votes_out;
    validity_votes_out.reserve(validity_votes.size());

    for (auto &[validator_index, validity_vote] : validity_votes) {
      auto validity_attestation = visit_in_place(
          validity_vote,
          [](const BackingStore::ValidityVoteIssued &val) {
            return network::ValidityAttestation{
                network::ValidityAttestation::Implicit{},
                ((ValidatorSignature &)val),
            };
          },
          [](const BackingStore::ValidityVoteValid &val) {
            return network::ValidityAttestation{
                network::ValidityAttestation::Explicit{},
                ((ValidatorSignature &)val),
            };
          });

      validity_votes_out.emplace_back(validator_index,
                                      std::move(validity_attestation));
    }

    return AttestedCandidate{
        .group_id = data.group_id,
        .candidate = candidate,
        .validity_votes = std::move(validity_votes_out),
    };
  }

  std::optional<ParachainProcessorImpl::AttestedCandidate>
  ParachainProcessorImpl::attested_candidate(
      const RelayHash &relay_parent,
      const CandidateHash &digest,
      const ParachainProcessorImpl::TableContext &context,
      uint32_t minimum_backing_votes) {
    if (auto opt_validity_votes =
            backing_store_->getCadidateInfo(relay_parent, digest)) {
      auto &data = opt_validity_votes->get();

      size_t len = std::numeric_limits<size_t>::max();
      if (auto it = context.groups.find(data.group_id);
          it != context.groups.end()) {
        len = it->second.size();
      } else {
        SL_TRACE(logger_,
                 "No table group. (relay_parent={}, group_id={})",
                 relay_parent,
                 data.group_id);
      }

      const auto v_threshold = std::min(len, size_t(minimum_backing_votes));
      return attested(data.candidate, data, v_threshold);
    } else {
      SL_TRACE(logger_, "No candidate info. (relay_parent={})", relay_parent);
    }
    return std::nullopt;
  }

  std::optional<BackingStore::BackedCandidate>
  ParachainProcessorImpl::table_attested_to_backed(AttestedCandidate &&attested,
                                                   TableContext &table_context,
                                                   bool inject_core_index) {
    const auto core_index = attested.group_id;
    auto it = table_context.groups.find(core_index);
    if (it == table_context.groups.end()) {
      return std::nullopt;
    }

    const auto &group = it->second;
    scale::BitVec validator_indices{};
    validator_indices.bits.resize(group.size(), false);

    std::vector<std::pair<size_t, size_t>> vote_positions;
    vote_positions.reserve(attested.validity_votes.size());

    auto position = [](const auto &container,
                       const auto &val) -> std::optional<size_t> {
      for (size_t ix = 0; ix < container.size(); ++ix) {
        if (val == container[ix]) {
          return ix;
        }
      }
      return std::nullopt;
    };

    for (size_t orig_idx = 0; orig_idx < attested.validity_votes.size();
         ++orig_idx) {
      const auto &id = attested.validity_votes[orig_idx].first;
      if (auto p = position(group, id)) {
        validator_indices.bits[*p] = true;
        vote_positions.emplace_back(orig_idx, *p);
      } else {
        logger_->critical(
            "Logic error: Validity vote from table does not correspond to "
            "group.");
        return std::nullopt;
      }
    }
    std::sort(vote_positions.begin(),
              vote_positions.end(),
              [](const auto &l, const auto &r) { return l.second < r.second; });

    std::vector<network::ValidityAttestation> validity_votes;
    validity_votes.reserve(vote_positions.size());
    for (const auto &[pos_in_votes, _pos_in_group] : vote_positions) {
      validity_votes.emplace_back(
          std::move(attested.validity_votes[pos_in_votes].second));
    }

    return BackingStore::BackedCandidate::from(
        std::move(attested.candidate),
        std::move(validity_votes),
        std::move(validator_indices),
        inject_core_index ? std::optional<CoreIndex>{core_index}
                          : std::optional<CoreIndex>{});
  }

  outcome::result<std::optional<BackingStore::ImportResult>>
  ParachainProcessorImpl::importStatement(
      const network::RelayHash &relay_parent,
      const SignedFullStatementWithPVD &statement,
      ParachainProcessorImpl::RelayParentState &rp_state) {
    const CandidateHash candidate_hash =
        candidateHashFrom(parachain::getPayload(statement));

    SL_TRACE(logger_,
             "Importing statement.(relay_parent={}, validator_index={}, "
             "candidate_hash={})",
             relay_parent,
             statement.payload.ix,
             candidate_hash);

    if (auto seconded = if_type<const StatementWithPVDSeconded>(
            parachain::getPayload(statement));
        seconded
        && our_current_state_.per_candidate.find(candidate_hash)
               == our_current_state_.per_candidate.end()) {
      auto &candidate = seconded->get().committed_receipt;
      if (rp_state.prospective_parachains_mode) {
        fragment::FragmentTreeMembership membership =
            prospective_parachains_->introduceCandidate(
                candidate.descriptor.para_id,
                candidate,
                crypto::Hashed<const runtime::PersistedValidationData &,
                               32,
                               crypto::Blake2b_StreamHasher<32>>{
                    seconded->get().pvd},
                candidate_hash);
        if (membership.empty()) {
          SL_TRACE(logger_, "`membership` is empty.");
          return Error::REJECTED_BY_PROSPECTIVE_PARACHAINS;
        }

        prospective_parachains_->candidateSeconded(candidate.descriptor.para_id,
                                                   candidate_hash);
      }
      our_current_state_.per_candidate.insert(
          {candidate_hash,
           PerCandidateState{
               .persisted_validation_data = seconded->get().pvd,
               .seconded_locally = false,
               .para_id = seconded->get().committed_receipt.descriptor.para_id,
               .relay_parent =
                   seconded->get().committed_receipt.descriptor.relay_parent,
           }});
    }

    network::SignedStatement stmnt{
        .payload =
            {
                .payload = visit_in_place(
                    parachain::getPayload(statement),
                    [&](const StatementWithPVDSeconded &val) {
                      return network::CandidateState{val.committed_receipt};
                    },
                    [&](const StatementWithPVDValid &val) {
                      return network::CandidateState{val.candidate_hash};
                    }),
                .ix = statement.payload.ix,
            },
        .signature = statement.signature,
    };

    auto core = core_index_from_statement(rp_state.validator_to_group,
                                          rp_state.group_rotation_info,
                                          rp_state.availability_cores,
                                          statement);
    if (!core) {
      return Error::CORE_INDEX_UNAVAILABLE;
    };

    return importStatementToTable(
        relay_parent, rp_state, *core, candidate_hash, stmnt);
  }

  std::optional<CoreIndex> ParachainProcessorImpl::core_index_from_statement(
      const std::vector<std::optional<GroupIndex>> &validator_to_group,
      const runtime::GroupDescriptor &group_rotation_info,
      const std::vector<runtime::CoreState> &cores,
      const SignedFullStatementWithPVD &statement) {
    const auto &compact_statement = getPayload(statement);
    const auto candidate_hash = candidateHashFrom(compact_statement);

    const auto n_cores = cores.size();
    SL_TRACE(
        logger_,
        "Extracting core index from statement. (candidate_hash={}, n_cores={})",
        candidate_hash,
        n_cores);

    const auto statement_validator_index = statement.payload.ix;
    if (statement_validator_index >= validator_to_group.size()) {
      SL_TRACE(
          logger_,
          "Invalid validator index. (candidate_hash={}, validator_to_group={}, "
          "statement_validator_index={}, n_cores={})",
          candidate_hash,
          validator_to_group.size(),
          statement_validator_index,
          n_cores);
      return std::nullopt;
    }

    const auto group_index = validator_to_group[statement_validator_index];
    if (!group_index) {
      SL_TRACE(logger_,
               "Invalid validator index. Empty group. (candidate_hash={}, "
               "statement_validator_index={}, n_cores={})",
               candidate_hash,
               statement_validator_index,
               n_cores);
      return std::nullopt;
    }

    const auto core_index =
        group_rotation_info.coreForGroup(*group_index, n_cores);

    if (size_t(core_index) > n_cores) {
      SL_WARN(logger_,
              "Invalid CoreIndex. (candidate_hash={}, core_index={}, "
              "validator={}, n_cores={})",
              candidate_hash,
              core_index,
              statement_validator_index,
              n_cores);
      return std::nullopt;
    }

    if (auto s =
            if_type<const StatementWithPVDSeconded>(getPayload(statement))) {
      const auto candidate_para_id =
          s->get().committed_receipt.descriptor.para_id;
      std::optional<ParachainId> assigned_para_id = visit_in_place(
          cores[core_index],
          [&](const runtime::OccupiedCore &occupied)
              -> std::optional<ParachainId> {
            if (occupied.next_up_on_available) {
              return occupied.next_up_on_available->para_id;
            }
            return std::nullopt;
          },
          [&](const runtime::ScheduledCore &scheduled)
              -> std::optional<ParachainId> { return scheduled.para_id; },
          [&](const runtime::FreeCore &) -> std::optional<ParachainId> {
            SL_TRACE(
                logger_,
                "Invalid CoreIndex, core is not assigned to any para_id. "
                "(candidate_hash={}, core_index={}, validator={}, n_cores={})",
                candidate_hash,
                core_index,
                statement_validator_index,
                n_cores);
            return std::nullopt;
          });

      if (!assigned_para_id) {
        return std::nullopt;
      }

      if (*assigned_para_id != candidate_para_id) {
        SL_TRACE(logger_,
                 "Invalid CoreIndex, core is assigned to a different para_id. "
                 "(candidate_hash={}, core_index={}, validator={}, n_cores={})",
                 candidate_hash,
                 core_index,
                 statement_validator_index,
                 n_cores);
        return std::nullopt;
      }
      return core_index;
    }
    return core_index;
  }

  void ParachainProcessorImpl::unblockAdvertisements(
      ParachainProcessorImpl::RelayParentState &rp_state,
      ParachainId para_id,
      const Hash &para_head) {
    std::optional<std::vector<BlockedAdvertisement>> unblocked{};
    auto it = our_current_state_.blocked_advertisements.find(para_id);
    if (it != our_current_state_.blocked_advertisements.end()) {
      auto i = it->second.find(para_head);
      if (i != it->second.end()) {
        unblocked = std::move(i->second);
        it->second.erase(i);
      }
    }

    if (unblocked) {
      requestUnblockedCollations(
          {{para_id, {{para_head, std::move(*unblocked)}}}});
    }
  }

  void ParachainProcessorImpl::requestUnblockedCollations(
      std::unordered_map<
          ParachainId,
          std::unordered_map<Hash, std::vector<BlockedAdvertisement>>>
          &&blocked) {
    for (const auto &[para_id, v] : blocked) {
      for (const auto &[para_head, blocked_tmp] : v) {
        std::vector<BlockedAdvertisement> blocked_vec;
        for (const auto &blocked : blocked_tmp) {
          const auto is_seconding_allowed =
              canSecond(para_id,
                        blocked.candidate_relay_parent,
                        blocked.candidate_hash,
                        para_head);
          if (is_seconding_allowed) {
            auto result =
                enqueueCollation(blocked.candidate_relay_parent,
                                 para_id,
                                 blocked.peer_id,
                                 blocked.collator_id,
                                 std::make_optional(std::make_pair(
                                     blocked.candidate_hash, para_head)));
            if (result.has_error()) {
              SL_DEBUG(logger_,
                       "Enqueue collation failed.(candidate={}, para id={}, "
                       "relay_parent={}, para_head={}, peer_id={})",
                       blocked.candidate_hash,
                       para_id,
                       blocked.candidate_relay_parent,
                       para_head,
                       blocked.peer_id);
            }
          } else {
            blocked_vec.emplace_back(blocked);
          }
        }

        if (!blocked_vec.empty()) {
          our_current_state_.blocked_advertisements[para_id][para_head] =
              std::move(blocked_vec);
        }
      }
    }
  }

  template <ParachainProcessorImpl::StatementType kStatementType>
  outcome::result<
      std::optional<ParachainProcessorImpl::SignedFullStatementWithPVD>>
  ParachainProcessorImpl::sign_import_and_distribute_statement(
      ParachainProcessorImpl::RelayParentState &rp_state,
      const ValidateAndSecondResult &validation_result) {
    if (auto statement =
            createAndSignStatement<kStatementType>(validation_result)) {
      const SignedFullStatementWithPVD stm = visit_in_place(
          getPayload(*statement).candidate_state,
          [&](const network::CommittedCandidateReceipt &receipt)
              -> SignedFullStatementWithPVD {
            return SignedFullStatementWithPVD{
                .payload =
                    {
                        .payload =
                            StatementWithPVDSeconded{
                                .committed_receipt = receipt,
                                .pvd = validation_result.pvd,
                            },
                        .ix = statement->payload.ix,
                    },
                .signature = statement->signature,
            };
          },
          [&](const network::CandidateHash &candidateHash)
              -> SignedFullStatementWithPVD {
            return SignedFullStatementWithPVD{
                .payload =
                    {
                        .payload =
                            StatementWithPVDValid{
                                .candidate_hash = candidateHash,
                            },
                        .ix = statement->payload.ix,
                    },
                .signature = statement->signature,
            };
          },
          [&](const auto &) -> SignedFullStatementWithPVD {
            return SignedFullStatementWithPVD{};
          });

      OUTCOME_TRY(
          summary,
          importStatement(validation_result.relay_parent, stm, rp_state));
      share_local_statement_vstaging(
          rp_state, validation_result.relay_parent, stm);

      post_import_statement_actions(
          validation_result.relay_parent, rp_state, summary);
      return stm;
    }
    return std::nullopt;
  }

  void ParachainProcessorImpl::post_import_statement_actions(
      const RelayHash &relay_parent,
      ParachainProcessorImpl::RelayParentState &rp_state,
      std::optional<BackingStore::ImportResult> &summary) {
    CHECK_OR_RET(summary);
    SL_TRACE(logger_,
             "Import result.(candidate={}, para id={}, validity votes={})",
             summary->candidate,
             summary->group_id,
             summary->validity_votes);

    if (auto attested = attested_candidate(relay_parent,
                                           summary->candidate,
                                           rp_state.table_context,
                                           rp_state.minimum_backing_votes)) {
      const auto candidate_hash{candidateHash(*hasher_, attested->candidate)};

      if (rp_state.backed_hashes.insert(candidate_hash).second) {
        if (auto backed =
                table_attested_to_backed(std::move(*attested),
                                         rp_state.table_context,
                                         rp_state.inject_core_index)) {
          const auto para_id = backed->candidate.descriptor.para_id;
          SL_INFO(
              logger_,
              "Candidate backed.(candidate={}, para id={}, relay_parent={})",
              summary->candidate,
              summary->group_id,
              relay_parent);
          if (rp_state.prospective_parachains_mode) {
            prospective_parachains_->candidateBacked(para_id,
                                                     summary->candidate);
            unblockAdvertisements(
                rp_state, para_id, backed->candidate.descriptor.para_head_hash);
            statementDistributionBackedCandidate(summary->candidate);
          } else {
            backing_store_->add(relay_parent, std::move(*backed));
          }
        } else {
          SL_TRACE(logger_,
                   "Cannot get BackedCandidate. (candidate_hash={})",
                   candidate_hash);
        }
      } else {
        SL_TRACE(logger_,
                 "Candidate already known. (candidate_hash={})",
                 candidate_hash);
      }
    } else {
      SL_TRACE(logger_, "No attested candidate.");
    }
  }

  template <ParachainProcessorImpl::StatementType kStatementType>
  std::optional<network::SignedStatement>
  ParachainProcessorImpl::createAndSignStatement(
      const ValidateAndSecondResult &validation_result) {
    static_assert(kStatementType == StatementType::kSeconded
                  || kStatementType == StatementType::kValid);

    auto parachain_state =
        tryGetStateByRelayParent(validation_result.relay_parent);
    if (!parachain_state) {
      logger_->error("Create and sign statement. No such relay_parent {}.",
                     validation_result.relay_parent);
      return std::nullopt;
    }

    if (!parachain_state->get().our_index) {
      logger_->template warn(
          "We are not validators or we have no validator index.");
      return std::nullopt;
    }

    if constexpr (kStatementType == StatementType::kSeconded) {
      return createAndSignStatementFromPayload(
          network::Statement{
              network::CandidateState{network::CommittedCandidateReceipt{
                  .descriptor = validation_result.candidate.descriptor,
                  .commitments = *validation_result.commitments}}},
          *parachain_state->get().our_index,
          parachain_state->get());
    } else if constexpr (kStatementType == StatementType::kValid) {
      return createAndSignStatementFromPayload(
          network::Statement{network::CandidateState{
              validation_result.candidate.hash(*hasher_)}},
          *parachain_state->get().our_index,
          parachain_state->get());
    }
  }

  template <typename T>
  std::optional<network::SignedStatement>
  ParachainProcessorImpl::createAndSignStatementFromPayload(
      T &&payload,
      ValidatorIndex validator_ix,
      RelayParentState &parachain_state) {
    /// TODO(iceseer):
    /// https://github.com/paritytech/polkadot/blob/master/primitives/src/v2/mod.rs#L1535-L1545
    auto sign_result =
        parachain_state.table_context.validator->sign(std::move(payload));
    if (sign_result.has_error()) {
      logger_->error(
          "Unable to sign Commited Candidate Receipt. Failed with error: {}",
          sign_result.error());
      return std::nullopt;
    }

    return sign_result.value();
  }

  template <typename F>
  bool ParachainProcessorImpl::tryOpenOutgoingStream(
      const libp2p::peer::PeerId &peer_id,
      std::shared_ptr<network::ProtocolBase> protocol,
      F &&callback) {
    auto stream_engine = pm_->getStreamEngine();
    BOOST_ASSERT(stream_engine);

    if (stream_engine->reserveOutgoing(peer_id, protocol)) {
      protocol->newOutgoingStream(
          libp2p::peer::PeerInfo{.id = peer_id, .addresses = {}},
          [callback{std::forward<F>(callback)},
           protocol,
           peer_id,
           wptr{weak_from_this()}](auto &&stream_result) mutable {
            auto self = wptr.lock();
            if (not self) {
              return;
            }

            auto stream_engine = self->pm_->getStreamEngine();
            stream_engine->dropReserveOutgoing(peer_id, protocol);

            if (!stream_result.has_value()) {
              self->logger_->verbose("Unable to create stream {} with {}: {}",
                                     protocol->protocolName(),
                                     peer_id,
                                     stream_result.error());
              return;
            }

            auto stream = stream_result.value();
            stream_engine->addOutgoing(std::move(stream_result.value()),
                                       protocol);

            std::forward<F>(callback)(std::move(stream));
          });
      return true;
    }
    return false;
  }

  template <typename F>
  bool ParachainProcessorImpl::tryOpenOutgoingCollatingStream(
      const libp2p::peer::PeerId &peer_id, F &&callback) {
    auto protocol = router_->getCollationProtocolVStaging();
    BOOST_ASSERT(protocol);

    return tryOpenOutgoingStream(
        peer_id, std::move(protocol), std::forward<F>(callback));
  }

  template <typename F>
  bool ParachainProcessorImpl::tryOpenOutgoingValidationStream(
      const libp2p::peer::PeerId &peer_id,
      network::CollationVersion version,
      F &&callback) {
    std::shared_ptr<network::ProtocolBase> protocol;
    switch (version) {
      case network::CollationVersion::V1:
      case network::CollationVersion::VStaging: {
        protocol = router_->getValidationProtocolVStaging();
      } break;
      default: {
        UNREACHABLE;
      } break;
    }
    BOOST_ASSERT(protocol);

    return tryOpenOutgoingStream(
        peer_id, std::move(protocol), std::forward<F>(callback));
  }

  void ParachainProcessorImpl::sendMyView(
      const libp2p::peer::PeerId &peer_id,
      const std::shared_ptr<network::Stream> &stream,
      const std::shared_ptr<network::ProtocolBase> &protocol) {
    TRY_GET_OR_RET(my_view, peer_view_->getMyView());
    BOOST_ASSERT(protocol);
    logger_->info("Send my view.(peer={}, protocol={})",
                  peer_id,
                  protocol->protocolName());
    pm_->getStreamEngine()->template send(
        peer_id,
        protocol,
        std::make_shared<
            network::WireMessage<network::vstaging::ValidatorProtocolMessage>>(
            network::ViewUpdate{.view = my_view->get().view}));
  }

  void ParachainProcessorImpl::onIncomingCollationStream(
      const libp2p::peer::PeerId &peer_id, network::CollationVersion version) {
    REINVOKE(*main_pool_handler_, onIncomingCollationStream, peer_id, version);

    auto peer_state = [&]() {
      auto res = pm_->getPeerState(peer_id);
      if (!res) {
        SL_TRACE(logger_, "From unknown peer {}", peer_id);
        res = pm_->createDefaultPeerState(peer_id);
      }
      return res;
    }();

    peer_state->get().version = version;
    if (tryOpenOutgoingCollatingStream(
            peer_id, [wptr{weak_from_this()}, peer_id, version](auto &&stream) {
              TRY_GET_OR_RET(self, wptr.lock());
              switch (version) {
                case network::CollationVersion::V1:
                case network::CollationVersion::VStaging: {
                  self->sendMyView(
                      peer_id,
                      stream,
                      self->router_->getCollationProtocolVStaging());
                } break;
                default: {
                  UNREACHABLE;
                } break;
              }
            })) {
      SL_DEBUG(logger_, "Initiated collation protocol with {}", peer_id);
    }
  }

  void ParachainProcessorImpl::onIncomingValidationStream(
      const libp2p::peer::PeerId &peer_id, network::CollationVersion version) {
    REINVOKE(*main_pool_handler_, onIncomingValidationStream, peer_id, version);

    SL_TRACE(logger_, "Received incoming validation stream {}", peer_id);
    auto peer_state = [&]() {
      auto res = pm_->getPeerState(peer_id);
      if (!res) {
        SL_TRACE(logger_, "From unknown peer {}", peer_id);
        res = pm_->createDefaultPeerState(peer_id);
      }
      return res;
    }();

    peer_state->get().version = version;
    if (tryOpenOutgoingValidationStream(
            peer_id,
            version,
            [wptr{weak_from_this()}, peer_id, version](auto &&stream) {
              TRY_GET_OR_RET(self, wptr.lock());
              switch (version) {
                case network::CollationVersion::V1:
                case network::CollationVersion::VStaging: {
                  self->sendMyView(
                      peer_id,
                      stream,
                      self->router_->getValidationProtocolVStaging());
                } break;
                default: {
                  UNREACHABLE;
                } break;
              }
            })) {
      logger_->info("Initiated validation protocol with {}", peer_id);
    }
  }

  network::ResponsePov ParachainProcessorImpl::getPov(
      CandidateHash &&candidate_hash) {
    if (auto res = av_store_->getPov(candidate_hash)) {
      return network::ResponsePov{*res};
    }
    return network::Empty{};
  }

  void ParachainProcessorImpl::onIncomingCollator(
      const libp2p::peer::PeerId &peer_id,
      network::CollatorPublicKey pubkey,
      network::ParachainId para_id) {
    pm_->setCollating(peer_id, pubkey, para_id);
  }

  void ParachainProcessorImpl::notify_collation_seconded(
      const libp2p::peer::PeerId &peer_id,
      network::CollationVersion version,
      const RelayHash &relay_parent,
      const SignedFullStatementWithPVD &statement) {
    logger_->info("Send Seconded to collator.(peer={}, relay parent={})",
                  peer_id,
                  relay_parent);

    network::SignedStatement stm = visit_in_place(
        getPayload(statement),
        [&](const StatementWithPVDSeconded &s) -> network::SignedStatement {
          return {
              .payload =
                  {
                      .payload = network::CandidateState{s.committed_receipt},
                      .ix = statement.payload.ix,
                  },
              .signature = statement.signature,
          };
        },
        [&](const StatementWithPVDValid &s) -> network::SignedStatement {
          return {
              .payload =
                  {
                      .payload = network::CandidateState{s.candidate_hash},
                      .ix = statement.payload.ix,
                  },
              .signature = statement.signature,
          };
        });

    pm_->getStreamEngine()->send(
        peer_id,
        router_->getCollationProtocolVStaging(),
        std::make_shared<
            network::WireMessage<network::vstaging::CollatorProtocolMessage>>(
            network::vstaging::CollatorProtocolMessage(
                network::vstaging::CollationMessage(
                    network::vstaging::CollatorProtocolMessageCollationSeconded{
                        .relay_parent = relay_parent,
                        .statement = std::move(stm)}))));
  }

  template <bool kReinvoke>
  void ParachainProcessorImpl::notifyInvalid(
      const primitives::BlockHash &parent,
      const network::CandidateReceipt &candidate_receipt) {
    REINVOKE_ONCE(
        *main_pool_handler_, notifyInvalid, parent, candidate_receipt);

    auto fetched_collation =
        network::FetchedCollation::from(candidate_receipt, *hasher_);
    const auto &candidate_hash = fetched_collation.candidate_hash;

    auto it = our_current_state_.validator_side.fetched_candidates.find(
        fetched_collation);
    CHECK_OR_RET(it
                 != our_current_state_.validator_side.fetched_candidates.end());

    if (!it->second.pending_collation.commitments_hash
        || *it->second.pending_collation.commitments_hash
               != candidate_receipt.commitments_hash) {
      SL_ERROR(logger_,
               "Reported invalid candidate for unknown `pending_candidate`! "
               "(relay_parent={}, candidate_hash={})",
               parent,
               candidate_hash);
      return;
    }

    auto id = it->second.collator_id;
    our_current_state_.validator_side.fetched_candidates.erase(it);

    /// TODO(iceseer): reduce collator's reputation
    dequeue_next_collation_and_fetch(parent, {id, candidate_hash});
  }

  template <bool kReinvoke>
  void ParachainProcessorImpl::notifySeconded(
      const primitives::BlockHash &parent,
      const SignedFullStatementWithPVD &statement) {
    REINVOKE_ONCE(*main_pool_handler_, notifySeconded, parent, statement);

    auto seconded =
        if_type<const StatementWithPVDSeconded>(getPayload(statement));
    if (!seconded) {
      SL_TRACE(logger_,
               "Seconded message received with a `Valid` statement. "
               "(relay_parent={})",
               parent);
      return;
    }

    auto fetched_collation = network::FetchedCollation::from(
        seconded->get().committed_receipt.to_plain(*hasher_), *hasher_);
    auto it = our_current_state_.validator_side.fetched_candidates.find(
        fetched_collation);
    if (it == our_current_state_.validator_side.fetched_candidates.end()) {
      SL_TRACE(logger_,
               "Collation has been seconded, but the relay parent is "
               "deactivated. (relay_parent={})",
               parent);
      return;
    }

    auto collation_event{std::move(it->second)};
    our_current_state_.validator_side.fetched_candidates.erase(it);

    auto &collator_id = collation_event.collator_id;
    auto &pending_collation = collation_event.pending_collation;

    auto &relay_parent = pending_collation.relay_parent;
    auto &peer_id = pending_collation.peer_id;
    auto &prospective_candidate = pending_collation.prospective_candidate;

    if (auto peer_data = pm_->getPeerState(peer_id)) {
      network::CollationVersion version = network::CollationVersion::VStaging;
      if (peer_data->get().version) {
        version = *peer_data->get().version;
      }
      notify_collation_seconded(peer_id, version, relay_parent, statement);
    }

    if (auto rp_state = tryGetStateByRelayParent(parent)) {
      rp_state->get().collations.status = CollationStatus::Seconded;
      rp_state->get().collations.note_seconded();
    }

    const auto maybe_candidate_hash = utils::map(
        prospective_candidate, [](const auto &v) { return v.candidate_hash; });

    dequeue_next_collation_and_fetch(parent,
                                     {collator_id, maybe_candidate_hash});

    /// TODO(iceseer): Bump collator reputation
  }

  bool ParachainProcessorImpl::isValidatingNode() const {
    return (app_config_.roles().flags.authority == 1);
  }

  void ParachainProcessorImpl::onValidationComplete(
      const ValidateAndSecondResult &validation_result) {
    logger_->trace("On validation complete. (relay parent={})",
                   validation_result.relay_parent);

    TRY_GET_OR_RET(opt_parachain_state,
                   tryGetStateByRelayParent(validation_result.relay_parent));
    auto &parachain_state = opt_parachain_state->get();
    const auto candidate_hash = validation_result.candidate.hash(*hasher_);

    if (!validation_result.result) {
      SL_WARN(logger_,
              "Candidate {} validation failed with: {}",
              candidate_hash,
              validation_result.result.error());
      notifyInvalid(validation_result.candidate.descriptor.relay_parent,
                    validation_result.candidate);
      return;
    }

    CHECK_OR_RET(!parachain_state.issued_statements.contains(candidate_hash));
    logger_->trace("Second candidate complete. (candidate={}, relay parent={})",
                   candidate_hash,
                   validation_result.relay_parent);

    const auto parent_head_data_hash =
        hasher_->blake2b_256(validation_result.pvd.parent_head);
    const auto ph =
        hasher_->blake2b_256(validation_result.commitments->para_head);
    CHECK_OR_RET(parent_head_data_hash != ph);

    HypotheticalCandidateComplete hypothetical_candidate{
        .candidate_hash = candidate_hash,
        .receipt =
            network::CommittedCandidateReceipt{
                .descriptor = validation_result.candidate.descriptor,
                .commitments = *validation_result.commitments,
            },
        .persisted_validation_data = validation_result.pvd,
    };

    fragment::FragmentTreeMembership fragment_tree_membership;
    TRY_GET_OR_RET(seconding_allowed,
                   secondingSanityCheck(hypothetical_candidate, false));
    fragment_tree_membership = std::move(*seconding_allowed);

    auto res = sign_import_and_distribute_statement<StatementType::kSeconded>(
        parachain_state, validation_result);
    if (res.has_error()) {
      SL_WARN(logger_,
              "Attempted to second candidate but was rejected by prospective "
              "parachains. (candidate_hash={}, relay_parent={}, error={})",
              candidate_hash,
              validation_result.relay_parent,
              res.error());
      notifyInvalid(validation_result.candidate.descriptor.relay_parent,
                    validation_result.candidate);
      return;
    }

    CHECK_OR_RET(res.value());
    auto &stmt = *res.value();
    if (auto it = our_current_state_.per_candidate.find(candidate_hash);
        it != our_current_state_.per_candidate.end()) {
      it->second.seconded_locally = true;
    } else {
      SL_WARN(logger_,
              "Missing `per_candidate` for seconded candidate. (candidate "
              "hash={})",
              candidate_hash);
    }

    for (const auto &[leaf, depths] : fragment_tree_membership) {
      auto it = our_current_state_.per_leaf.find(leaf);
      if (it == our_current_state_.per_leaf.end()) {
        SL_WARN(logger_,
                "Missing `per_leaf` for known active leaf. (leaf={})",
                leaf);
        continue;
      }

      ActiveLeafState &leaf_data = it->second;
      auto &seconded_at_depth =
          leaf_data.seconded_at_depth[validation_result.candidate.descriptor
                                          .para_id];

      for (const auto &depth : depths) {
        seconded_at_depth.emplace(depth, candidate_hash);
      }
    }

    parachain_state.issued_statements.insert(candidate_hash);
    notifySeconded(validation_result.relay_parent, stmt);
  }

  void ParachainProcessorImpl::share_local_statement_v1(
      RelayParentState &per_relay_parent,
      const primitives::BlockHash &relay_parent,
      const SignedFullStatementWithPVD &statement) {
    send_to_validators_group(
        relay_parent,
        {network::ValidatorProtocolMessage{
            network::StatementDistributionMessage{network::Seconded{
                .relay_parent = relay_parent,
                .statement = network::SignedStatement{
                    .payload =
                        {
                            .payload = visit_in_place(
                                parachain::getPayload(statement),
                                [&](const StatementWithPVDSeconded &val) {
                                  return network::CandidateState{
                                      val.committed_receipt};
                                },
                                [&](const StatementWithPVDValid &val) {
                                  return network::CandidateState{
                                      val.candidate_hash};
                                }),
                            .ix = statement.payload.ix,
                        },
                    .signature = statement.signature,
                }}}}});
  }

  void ParachainProcessorImpl::share_local_statement_vstaging(
      RelayParentState &per_relay_parent,
      const primitives::BlockHash &relay_parent,
      const SignedFullStatementWithPVD &statement) {
    const CandidateHash candidate_hash =
        candidateHashFrom(getPayload(statement));
    SL_TRACE(logger_,
             "Sharing statement. (relay parent={}, candidate hash={}, "
             "our_index={}, statement_ix={})",
             relay_parent,
             candidate_hash,
             *per_relay_parent.our_index,
             statement.payload.ix);

    BOOST_ASSERT(per_relay_parent.our_index);

    const Groups &groups = per_relay_parent.per_session_state->value().groups;
    const std::optional<network::ParachainId> &local_assignment =
        per_relay_parent.assigned_para;
    const network::ValidatorIndex local_index = *per_relay_parent.our_index;
    const auto local_group_opt = groups.byValidatorIndex(local_index);
    const GroupIndex local_group = *local_group_opt;

    std::optional<std::pair<ParachainId, Hash>> expected = visit_in_place(
        getPayload(statement),
        [&](const StatementWithPVDSeconded &v)
            -> std::optional<std::pair<ParachainId, Hash>> {
          return std::make_pair(v.committed_receipt.descriptor.para_id,
                                v.committed_receipt.descriptor.relay_parent);
        },
        [&](const StatementWithPVDValid &v)
            -> std::optional<std::pair<ParachainId, Hash>> {
          if (auto p = candidates_.get_confirmed(v.candidate_hash)) {
            return std::make_pair(p->get().para_id(), p->get().relay_parent());
          }
          return std::nullopt;
        });
    const bool is_seconded =
        is_type<StatementWithPVDSeconded>(getPayload(statement));

    if (!expected) {
      SL_ERROR(
          logger_, "Invalid share statement. (relay parent={})", relay_parent);
      return;
    }
    const auto &[expected_para, expected_relay_parent] = *expected;

    if (local_index != statement.payload.ix) {
      SL_ERROR(logger_,
               "Invalid share statement because of validator index. (relay "
               "parent={})",
               relay_parent);
      return;
    }

    BOOST_ASSERT(per_relay_parent.statement_store);
    BOOST_ASSERT(per_relay_parent.prospective_parachains_mode);

    const auto seconding_limit =
        per_relay_parent.prospective_parachains_mode->max_candidate_depth + 1;
    if (is_seconded
        && per_relay_parent.statement_store->seconded_count(local_index)
               == seconding_limit) {
      SL_WARN(
          logger_,
          "Local node has issued too many `Seconded` statements. (limit={})",
          seconding_limit);
      return;
    }

    if (!local_assignment || *local_assignment != expected_para
        || relay_parent != expected_relay_parent) {
      SL_ERROR(
          logger_,
          "Invalid share statement because local assignment. (relay parent={})",
          relay_parent);
      return;
    }

    IndexedAndSigned<network::vstaging::CompactStatement> compact_statement =
        signed_to_compact(statement);
    std::optional<PostConfirmation> post_confirmation;
    if (auto s =
            if_type<const StatementWithPVDSeconded>(getPayload(statement))) {
      post_confirmation =
          candidates_.confirm_candidate(candidate_hash,
                                        s->get().committed_receipt,
                                        s->get().pvd,
                                        local_group,
                                        hasher_);
    }

    if (auto r = per_relay_parent.statement_store->insert(
            groups, compact_statement, StatementOrigin::Local);
        !r || !*r) {
      SL_ERROR(logger_,
               "Invalid share statement because statement store insertion "
               "failed. (relay parent={})",
               relay_parent);
      return;
    }

    if (per_relay_parent.local_validator
        && per_relay_parent.local_validator->active) {
      per_relay_parent.local_validator->active->cluster_tracker.note_issued(
          local_index, network::vstaging::from(getPayload(compact_statement)));
    }

    if (per_relay_parent.per_session_state->value().grid_view) {
      auto &l = *per_relay_parent.local_validator;
      l.grid_tracker.learned_fresh_statement(
          per_relay_parent.per_session_state->value().groups,
          *per_relay_parent.per_session_state->value().grid_view,
          local_index,
          getPayload(compact_statement));
    }

    circulate_statement(relay_parent, per_relay_parent, compact_statement);
    if (post_confirmation) {
      apply_post_confirmation(*post_confirmation);
    }
  }

  outcome::result<std::vector<network::ErasureChunk>>
  ParachainProcessorImpl::validateErasureCoding(
      const runtime::AvailableData &validating_data, size_t n_validators) {
    return toChunks(n_validators, validating_data);
  }

  void ParachainProcessorImpl::notifyAvailableData(
      std::vector<network::ErasureChunk> &&chunks,
      const primitives::BlockHash &relay_parent,
      const network::CandidateHash &candidate_hash,
      const network::ParachainBlock &pov,
      const runtime::PersistedValidationData &data) {
    makeTrieProof(chunks);
    /// TODO(iceseer): remove copy
    av_store_->storeData(
        relay_parent, candidate_hash, std::move(chunks), pov, data);
    logger_->trace("Put chunks set.(candidate={})", candidate_hash);
  }

  template <ParachainProcessorImpl::ValidationTaskType kMode>
  void ParachainProcessorImpl::makeAvailable(
      const primitives::BlockHash &candidate_hash,
      ValidateAndSecondResult &&validate_and_second_result) {
    REINVOKE(*main_pool_handler_,
             makeAvailable<kMode>,
             candidate_hash,
             std::move(validate_and_second_result));

    TRY_GET_OR_RET(
        parachain_state,
        tryGetStateByRelayParent(validate_and_second_result.relay_parent));
    SL_INFO(logger_,
            "Async validation complete.(relay parent={}, para_id={})",
            validate_and_second_result.relay_parent,
            validate_and_second_result.candidate.descriptor.para_id);

    parachain_state->get().awaiting_validation.erase(candidate_hash);
    auto q{std::move(validate_and_second_result)};
    if constexpr (kMode == ValidationTaskType::kSecond) {
      onValidationComplete(std::move(q));
    } else {
      onAttestComplete(std::move(q));
    }
  }

  template <ParachainProcessorImpl::ValidationTaskType kMode>
  void ParachainProcessorImpl::validateAsync(
      network::CandidateReceipt &&candidate,
      network::ParachainBlock &&pov,
      runtime::PersistedValidationData &&pvd,
      const primitives::BlockHash &relay_parent) {
    REINVOKE(*main_pool_handler_,
             validateAsync<kMode>,
             std::move(candidate),
             std::move(pov),
             std::move(pvd),
             relay_parent);

    TRY_GET_OR_RET(parachain_state,
                   tryGetStateByRelayParent(candidate.descriptor.relay_parent));
    const auto candidate_hash{candidate.hash(*hasher_)};
    if constexpr (kMode == ValidationTaskType::kAttest) {
      CHECK_OR_RET(
          !parachain_state->get().issued_statements.contains(candidate_hash));
    }

    CHECK_OR_RET(parachain_state->get()
                     .awaiting_validation.insert(candidate_hash)
                     .second);
    SL_INFO(logger_,
            "Starting validation task.(para id={}, "
            "relay parent={}, candidate_hash={})",
            candidate.descriptor.para_id,
            relay_parent,
            candidate_hash);

    /// TODO(iceseer): do https://github.com/qdrvm/kagome/issues/1888
    /// checks if we still need to execute parachain task
    auto _measure = std::make_shared<TicToc>("Parachain validation", logger_);
    auto cb = [weak_self{weak_from_this()},
               candidate,
               pov,
               pvd,
               relay_parent,
               n_validators{
                   parachain_state->get().table_context.validators.size()},
               _measure,
               candidate_hash](
                  outcome::result<Pvf::Result> validation_result) mutable {
      TRY_GET_OR_RET(self, weak_self.lock());
      if (!validation_result) {
        SL_WARN(self->logger_,
                "Candidate {} on relay_parent {}, para_id {} validation failed "
                "with "
                "error: {}",
                candidate_hash,
                candidate.descriptor.relay_parent,
                candidate.descriptor.para_id,
<<<<<<< HEAD
                validation_result.error().message());
=======
                validation_result.error());
        return;
      }

      /// TODO(iceseer): do https://github.com/qdrvm/kagome/issues/1888
      /// checks if we still need to execute parachain task, if not needed, skip
      /// the erasure-coding and return
      auto need_to_process =
          self->our_current_state_.active_leaves.count(relay_parent) != 0ull;
      if (!need_to_process) {
        SL_TRACE(
            self->logger_,
            "Candidate validation skipped before erasure-coding because of "
            "extruded relay parent. "
            "(relay_parent={}, parachain_id={}, candidate_hash={})",
            relay_parent,
            candidate.descriptor.para_id,
            candidate_hash);
>>>>>>> b49dbda8
        return;
      }

      auto &[comms, data] = validation_result.value();
      runtime::AvailableData available_data{
          .pov = std::move(pov),
          .validation_data = std::move(data),
      };

      auto measure2 =
          std::make_shared<TicToc>("===> EC validation", self->logger_);
      auto chunks_res =
          self->validateErasureCoding(available_data, n_validators);
      if (chunks_res.has_error()) {
        SL_WARN(self->logger_,
                "Erasure coding validation failed. (error={})",
                chunks_res.error());
        return;
      }
      measure2.reset();
      auto &chunks = chunks_res.value();

      self->notifyAvailableData(std::move(chunks),
                                relay_parent,
                                candidate_hash,
                                available_data.pov,
                                available_data.validation_data);

      self->makeAvailable<kMode>(
          candidate_hash,
          ValidateAndSecondResult{
              .result = outcome::success(),
              .relay_parent = relay_parent,
              .commitments = std::make_shared<network::CandidateCommitments>(
                  std::move(comms)),
              .candidate = candidate,
              .pov = std::move(available_data.pov),
              .pvd = std::move(pvd),
          });
    };
    pvf_->pvf(candidate,
              pov,
              pvd,
              [weak_self{weak_from_this()},
               cb{std::move(cb)}](outcome::result<Pvf::Result> r) mutable {
                TRY_GET_OR_RET(self, weak_self.lock());
                post(*self->main_pool_handler_,
                     [cb{std::move(cb)}, r{std::move(r)}]() mutable {
                       cb(std::move(r));
                     });
              });
  }

  void ParachainProcessorImpl::onAttestComplete(
      const ValidateAndSecondResult &result) {
    TRY_GET_OR_RET(parachain_state,
                   tryGetStateByRelayParent(result.relay_parent));
    logger_->info("Attest complete.(relay parent={}, para id={})",
                  result.relay_parent,
                  result.candidate.descriptor.para_id);

    const auto candidate_hash = result.candidate.hash(*hasher_);
    parachain_state->get().fallbacks.erase(candidate_hash);

    if (parachain_state->get().issued_statements.count(candidate_hash) == 0) {
      if (result.result) {
        if (const auto r =
                sign_import_and_distribute_statement<StatementType::kValid>(
                    parachain_state->get(), result);
            r.has_error()) {
          SL_WARN(logger_,
                  "Sign import and distribute failed. (relay_parent={}, "
                  "candidate_hash={}, para_id={}, error={})",
                  result.relay_parent,
                  candidate_hash,
                  result.candidate.descriptor.para_id,
                  r.error());
          return;
        }
      }
      parachain_state->get().issued_statements.insert(candidate_hash);
    }
  }

  void ParachainProcessorImpl::onAttestNoPoVComplete(
      const network::RelayHash &relay_parent,
      const CandidateHash &candidate_hash) {
    TRY_GET_OR_RET(parachain_state, tryGetStateByRelayParent(relay_parent));

    auto it = parachain_state->get().fallbacks.find(candidate_hash);
    CHECK_OR_RET(it != parachain_state->get().fallbacks.end());

    /// TODO(iceseer): make rotation on validators
    AttestingData &attesting = it->second;
    if (!attesting.backing.empty()) {
      attesting.from_validator = attesting.backing.front();
      attesting.backing.pop();
      auto it = our_current_state_.per_candidate.find(candidate_hash);
      if (it != our_current_state_.per_candidate.end()) {
        kickOffValidationWork(relay_parent,
                              attesting,
                              it->second.persisted_validation_data,
                              *parachain_state);
      }
    }
  }

  void ParachainProcessorImpl::prune_old_advertisements(
      const parachain::ImplicitView &implicit_view,
      const std::unordered_map<Hash, ProspectiveParachainsModeOpt>
          &active_leaves,
      const std::unordered_map<primitives::BlockHash, RelayParentState>
          &per_relay_parent) {
    pm_->enumeratePeerState(
        [&](const libp2p::peer::PeerId &peer, network::PeerState &ps) {
          if (ps.collator_state) {
            auto &peer_state = *ps.collator_state;
            for (auto it = peer_state.advertisements.begin();
                 it != peer_state.advertisements.end();) {
              const auto &hash = it->first;

              bool res = false;
              if (auto i = per_relay_parent.find(hash);
                  i != per_relay_parent.end()) {
                const auto &s = i->second;
                res = isRelayParentInImplicitView(hash,
                                                  s.prospective_parachains_mode,
                                                  implicit_view,
                                                  active_leaves,
                                                  peer_state.para_id);
              }

              if (res) {
                ++it;
              } else {
                it = peer_state.advertisements.erase(it);
              }
            }
          }

          return true;
        });
  }

  bool ParachainProcessorImpl::isRelayParentInImplicitView(
      const RelayHash &relay_parent,
      const ProspectiveParachainsModeOpt &relay_parent_mode,
      const ImplicitView &implicit_view,
      const std::unordered_map<Hash, ProspectiveParachainsModeOpt>
          &active_leaves,
      ParachainId para_id) {
    if (!relay_parent_mode) {
      return active_leaves.count(relay_parent) != 0ull;
    }

    for (const auto &[hash, mode] : active_leaves) {
      if (mode) {
        for (const auto &h :
             implicit_view.knownAllowedRelayParentsUnder(hash, para_id)) {
          if (h == relay_parent) {
            return true;
          }
        }
      }
    }
    return false;
  }

  outcome::result<std::pair<CollatorId, ParachainId>>
  ParachainProcessorImpl::insertAdvertisement(
      network::PeerState &peer_data,
      const RelayHash &on_relay_parent,
      const ProspectiveParachainsModeOpt &relay_parent_mode,
      const std::optional<std::reference_wrapper<const CandidateHash>>
          &candidate_hash) {
    if (!peer_data.collator_state) {
      SL_WARN(logger_, "Undeclared collator.");
      return Error::UNDECLARED_COLLATOR;
    }

    if (!isRelayParentInImplicitView(on_relay_parent,
                                     relay_parent_mode,
                                     *our_current_state_.implicit_view,
                                     our_current_state_.active_leaves,
                                     peer_data.collator_state->para_id)) {
      SL_TRACE(logger_, "Out of view. (relay_parent={})", on_relay_parent);
      return Error::OUT_OF_VIEW;
    }

    if (!relay_parent_mode) {
      if (peer_data.collator_state->advertisements.count(on_relay_parent)
          != 0ull) {
        return Error::DUPLICATE;
      }

      if (candidate_hash) {
        peer_data.collator_state->advertisements[on_relay_parent] = {
            *candidate_hash};
      }
    } else if (candidate_hash) {
      auto &candidates =
          peer_data.collator_state->advertisements[on_relay_parent];
      if (candidates.size() > relay_parent_mode->max_candidate_depth) {
        return Error::PEER_LIMIT_REACHED;
      }
      auto [_, inserted] = candidates.insert(*candidate_hash);
      if (!inserted) {
        return Error::DUPLICATE;
      }
    } else {
      return Error::PROTOCOL_MISMATCH;
    }

    peer_data.collator_state->last_active = std::chrono::system_clock::now();
    return std::make_pair(peer_data.collator_state->collator_id,
                          peer_data.collator_state->para_id);
  }

  outcome::result<void> ParachainProcessorImpl::kick_off_seconding(
      network::PendingCollationFetch &&pending_collation_fetch) {
    BOOST_ASSERT(main_pool_handler_->isInCurrentThread());

    auto &collation_event = pending_collation_fetch.collation_event;
    auto pending_collation = collation_event.pending_collation;
    auto relay_parent = pending_collation.relay_parent;

    OUTCOME_TRY(per_relay_parent, getStateByRelayParent(relay_parent));
    auto &collations = per_relay_parent.get().collations;
    auto fetched_collation = network::FetchedCollation::from(
        pending_collation_fetch.candidate_receipt, *hasher_);

    if (our_current_state_.validator_side.fetched_candidates.contains(
            fetched_collation)) {
      return Error::DUPLICATE;
    }

    collation_event.pending_collation.commitments_hash =
        pending_collation_fetch.candidate_receipt.commitments_hash;

    const bool is_collator_v2 = (collation_event.collator_protocol_version
                                 == network::CollationVersion::VStaging);
    const bool have_prospective_candidate =
        collation_event.pending_collation.prospective_candidate.has_value();
    const bool async_backing_en =
        per_relay_parent.get().prospective_parachains_mode.has_value();

    std::optional<runtime::PersistedValidationData> maybe_pvd;
    std::optional<std::pair<HeadData, Hash>> maybe_parent_head_and_hash;
    if (is_collator_v2 && have_prospective_candidate && async_backing_en) {
      OUTCOME_TRY(pvd,
                  requestProspectiveValidationData(
                      relay_parent,
                      collation_event.pending_collation.prospective_candidate
                          ->parent_head_data_hash,
                      pending_collation.para_id,
                      pending_collation_fetch.maybe_parent_head_data));
      maybe_pvd = pvd;

      if (pending_collation_fetch.maybe_parent_head_data) {
        maybe_parent_head_and_hash.emplace(
            *pending_collation_fetch.maybe_parent_head_data,
            collation_event.pending_collation.prospective_candidate
                ->parent_head_data_hash);
      }
    } else if ((is_collator_v2 && have_prospective_candidate)
               || !is_collator_v2) {
      OUTCOME_TRY(
          pvd,
          requestPersistedValidationData(
              pending_collation_fetch.candidate_receipt.descriptor.relay_parent,
              pending_collation_fetch.candidate_receipt.descriptor.para_id));
      maybe_pvd = pvd;
      maybe_parent_head_and_hash = std::nullopt;
    } else {
      return outcome::success();
    }

    if (!maybe_pvd) {
      return Error::PERSISTED_VALIDATION_DATA_NOT_FOUND;
    }

    auto pvd{std::move(*maybe_pvd)};
    OUTCOME_TRY(fetched_collation_sanity_check(
        collation_event.pending_collation,
        pending_collation_fetch.candidate_receipt,
        pvd,
        maybe_parent_head_and_hash));

    collations.status = CollationStatus::WaitingOnValidation;
    validateAsync<ValidationTaskType::kSecond>(
        std::move(pending_collation_fetch.candidate_receipt),
        std::move(pending_collation_fetch.pov),
        std::move(pvd),
        relay_parent);

    our_current_state_.validator_side.fetched_candidates.emplace(
        fetched_collation, collation_event);
    return outcome::success();
  }

  ParachainProcessorImpl::SecondingAllowed
  ParachainProcessorImpl::secondingSanityCheck(
      const HypotheticalCandidate &hypothetical_candidate,
      bool backed_in_path_only) {
    const auto &active_leaves = our_current_state_.per_leaf;
    const auto &implicit_view = *our_current_state_.implicit_view;

    fragment::FragmentTreeMembership membership;
    const auto candidate_para = candidatePara(hypothetical_candidate);
    const auto candidate_relay_parent = relayParent(hypothetical_candidate);
    [[maybe_unused]] const auto candidate_hash =
        candidateHash(hypothetical_candidate);

    auto proc_response = [&](std::vector<size_t> &&depths,
                             const Hash &head,
                             const ActiveLeafState &leaf_state) {
      for (auto depth : depths) {
        if (auto it = leaf_state.seconded_at_depth.find(candidate_para.get());
            it != leaf_state.seconded_at_depth.end()
            && it->second.count(depth) != 0ull) {
          return false;
        }
      }
      membership.emplace_back(head, std::move(depths));
      return true;
    };

    for (const auto &[head, leaf_state] : active_leaves) {
      if (leaf_state.prospective_parachains_mode) {
        const auto allowed_parents_for_para =
            implicit_view.knownAllowedRelayParentsUnder(head,
                                                        {candidate_para.get()});
        if (std::find(allowed_parents_for_para.begin(),
                      allowed_parents_for_para.end(),
                      candidate_relay_parent.get())
            == allowed_parents_for_para.end()) {
          continue;
        }

        std::vector<size_t> r;
        for (auto &&[candidate, memberships] :
             prospective_parachains_->answerHypotheticalFrontierRequest(
                 std::span<const HypotheticalCandidate>{&hypothetical_candidate,
                                                        1},
                 {{head}},
                 backed_in_path_only)) {
          BOOST_ASSERT(candidateHash(candidate).get() == candidate_hash.get());
          for (auto &&[relay_parent, depths] : memberships) {
            BOOST_ASSERT(relay_parent == head);
            r.insert(r.end(), depths.begin(), depths.end());
          }
        }

        if (!proc_response(std::move(r), head, leaf_state)) {
          return std::nullopt;
        }
      } else {
        if (head == candidate_relay_parent.get()) {
          if (auto it = leaf_state.seconded_at_depth.find(candidate_para.get());
              it != leaf_state.seconded_at_depth.end()
              && it->second.count(0) != 0ull) {
            return std::nullopt;
          }
          if (!proc_response(std::vector<size_t>{0ull}, head, leaf_state)) {
            return std::nullopt;
          }
        }
      }
    }

    if (membership.empty()) {
      return std::nullopt;
    }

    return membership;
  }

  bool ParachainProcessorImpl::canSecond(ParachainId candidate_para_id,
                                         const Hash &relay_parent,
                                         const CandidateHash &candidate_hash,
                                         const Hash &parent_head_data_hash) {
    auto per_relay_parent = tryGetStateByRelayParent(relay_parent);
    if (per_relay_parent) {
      if (per_relay_parent->get().prospective_parachains_mode) {
        if (auto seconding_allowed = secondingSanityCheck(
                HypotheticalCandidateIncomplete{
                    .candidate_hash = candidate_hash,
                    .candidate_para = candidate_para_id,
                    .parent_head_data_hash = parent_head_data_hash,
                    .candidate_relay_parent = relay_parent},
                true)) {
          for (const auto &[_, m] : *seconding_allowed) {
            if (!m.empty()) {
              return true;
            }
          }
        }
      }
    }
    return false;
  }

  void ParachainProcessorImpl::printStoragesLoad() {
    SL_TRACE(logger_,
             "[Parachain storages statistics]:"
             "\n\t-> state_by_relay_parent={}"
             "\n\t-> per_leaf={}"
             "\n\t-> per_candidate={}"
             "\n\t-> active_leaves={}"
             "\n\t-> blocked_advertisements={}"
             "\n\t-> collation_requests_cancel_handles={}"
             "\n\t-> validator_side.fetched_candidates={}",
             our_current_state_.state_by_relay_parent.size(),
             our_current_state_.per_leaf.size(),
             our_current_state_.per_candidate.size(),
             our_current_state_.active_leaves.size(),
             our_current_state_.blocked_advertisements.size(),
             our_current_state_.collation_requests_cancel_handles.size(),
             our_current_state_.validator_side.fetched_candidates.size());
    if (our_current_state_.implicit_view) {
      our_current_state_.implicit_view->printStoragesLoad();
    }
    prospective_parachains_->printStoragesLoad();
    bitfield_store_->printStoragesLoad();
    backing_store_->printStoragesLoad();
    av_store_->printStoragesLoad();
  }

  void ParachainProcessorImpl::handleAdvertisement(
      const RelayHash &relay_parent,
      const libp2p::peer::PeerId &peer_id,
      std::optional<std::pair<CandidateHash, Hash>> &&prospective_candidate) {
    REINVOKE(*main_pool_handler_,
             handleAdvertisement,
             relay_parent,
             peer_id,
             std::move(prospective_candidate));

    TRY_GET_OR_RET(opt_per_relay_parent,
                   tryGetStateByRelayParent(relay_parent));
    auto &per_relay_parent = opt_per_relay_parent->get();
    const ProspectiveParachainsModeOpt &relay_parent_mode =
        per_relay_parent.prospective_parachains_mode;
    const std::optional<network::ParachainId> &assignment =
        per_relay_parent.assigned_para;

    TRY_GET_OR_RET(peer_state, pm_->getPeerState(peer_id));
    TRY_GET_OR_RET(collator_state, peer_state->get().collator_state);

    const ParachainId collator_para_id = collator_state->para_id;
    if (!assignment || collator_para_id != *assignment) {
      SL_TRACE(logger_,
               "Invalid assignment. (peerd_id={}, collator={})",
               peer_id,
               collator_para_id);
      return;
    }

    // Check for protocol mismatch
    if (relay_parent_mode && !prospective_candidate) {
      SL_WARN(logger_, "Protocol mismatch. (peer_id={})", peer_id);
      return;
    }

    const auto candidate_hash =
        utils::map(prospective_candidate,
                   [](const auto &pair) { return std::cref(pair.first); });

    // Try to insert the advertisement
    auto insert_res = insertAdvertisement(
        peer_state->get(), relay_parent, relay_parent_mode, candidate_hash);
    if (insert_res.has_error()) {
      // If there is an error inserting the advertisement, log a trace message
      // and return
      SL_TRACE(logger_,
               "Insert advertisement error. (error={})",
               insert_res.error());
      return;
    }

    // Get the collator id and parachain id from the result of the advertisement
    // insertion
    const auto &[collator_id, para_id] = insert_res.value();
    if (!per_relay_parent.collations.hasSecondedSpace(relay_parent_mode)) {
      SL_TRACE(logger_, "Seconded limit reached.");
      return;
    }

    if (prospective_candidate) {
      auto &&[ch, parent_head_data_hash] = *prospective_candidate;
      const bool queue_advertisement =
          relay_parent_mode
          && !canSecond(
              collator_para_id, relay_parent, ch, parent_head_data_hash);

      if (queue_advertisement) {
        SL_TRACE(logger_,
                 "Seconding is not allowed by backing, queueing advertisement. "
                 "(candidate hash={}, relay_parent = {}, para id={})",
                 ch,
                 relay_parent,
                 para_id);

        our_current_state_
            .blocked_advertisements[collator_para_id][parent_head_data_hash]
            .emplace_back(
                BlockedAdvertisement{.peer_id = peer_id,
                                     .collator_id = collator_id,
                                     .candidate_relay_parent = relay_parent,
                                     .candidate_hash = ch});

        return;
      }
    }

    if (auto result = enqueueCollation(relay_parent,
                                       para_id,
                                       peer_id,
                                       collator_id,
                                       std::move(prospective_candidate));
        result.has_error()) {
      SL_TRACE(logger_,
               "Failed to request advertised collation. (relay parent={}, para "
               "id={}, peer_id={}, error={})",
               relay_parent,
               para_id,
               peer_id,
               result.error());
    }
  }

  outcome::result<void> ParachainProcessorImpl::enqueueCollation(
      const RelayHash &relay_parent,
      ParachainId para_id,
      const libp2p::peer::PeerId &peer_id,
      const CollatorId &collator_id,
      std::optional<std::pair<CandidateHash, Hash>> &&prospective_candidate) {
    BOOST_ASSERT(main_pool_handler_->isInCurrentThread());
    SL_TRACE(logger_,
             "Received advertise collation. (peer id={}, para id={}, relay "
             "parent={})",
             peer_id,
             para_id,
             relay_parent);

    auto per_relay_parent = tryGetStateByRelayParent(relay_parent);
    if (!per_relay_parent) {
      SL_TRACE(logger_,
               "Candidate relay parent went out of view for valid "
               "advertisement. (peer id={}, para id={}, relay parent={})",
               peer_id,
               para_id,
               relay_parent);
      return outcome::success();
    }

    const auto &relay_parent_mode =
        per_relay_parent->get().prospective_parachains_mode;
    auto &collations = per_relay_parent->get().collations;

    if (!collations.hasSecondedSpace(relay_parent_mode)) {
      SL_TRACE(logger_,
               "Limit of seconded collations reached for valid advertisement. "
               "(peer={}, para id={}, relay parent={})",
               peer_id,
               para_id,
               relay_parent);
      return outcome::success();
    }

    const auto pc = utils::map(prospective_candidate, [](const auto &p) {
      return network::ProspectiveCandidate{
          .candidate_hash = p.first,
          .parent_head_data_hash = p.second,
      };
    });

    PendingCollation pending_collation{
        .relay_parent = relay_parent,
        .para_id = para_id,
        .peer_id = peer_id,
        .prospective_candidate = std::move(pc),
        .commitments_hash = {},
    };

    switch (collations.status) {
      case CollationStatus::Fetching:
      case CollationStatus::WaitingOnValidation: {
        SL_TRACE(logger_,
                 "Added collation to the pending list. (peer_id={}, para "
                 "id={}, relay parent={})",
                 peer_id,
                 para_id,
                 relay_parent);

        collations.waiting_queue.emplace_back(std::move(pending_collation),
                                              collator_id);
      } break;
      case CollationStatus::Waiting: {
        std::ignore = fetchCollation(std::move(pending_collation), collator_id);
      } break;
      case CollationStatus::Seconded: {
        if (relay_parent_mode) {
          // Limit is not reached, it's allowed to second another
          // collation.
          std::ignore =
              fetchCollation(std::move(pending_collation), collator_id);
        } else {
          SL_TRACE(logger_,
                   "A collation has already been seconded. (peer_id={}, para "
                   "id={}, relay parent={})",
                   peer_id,
                   para_id,
                   relay_parent);
        }
      } break;
    }

    return outcome::success();
  }

  outcome::result<void> ParachainProcessorImpl::fetchCollation(
      const PendingCollation &pc, const CollatorId &id) {
    auto peer_state = pm_->getPeerState(pc.peer_id);
    if (!peer_state) {
      SL_TRACE(
          logger_, "No peer state. Unknown peer. (peer id={})", pc.peer_id);
      return Error::NO_PEER;
    }

    const auto candidate_hash =
        utils::map(pc.prospective_candidate,
                   [](const auto &v) { return std::cref(v.candidate_hash); });

    network::CollationVersion version = network::CollationVersion::VStaging;
    if (peer_state->get().version) {
      version = *peer_state->get().version;
    }

    if (peer_state->get().hasAdvertised(pc.relay_parent, candidate_hash)) {
      return fetchCollation(pc, id, version);
    }
    SL_WARN(logger_, "Not advertised. (peer id={})", pc.peer_id);
    return Error::NOT_ADVERTISED;
  }

  outcome::result<void> ParachainProcessorImpl::fetchCollation(
      const PendingCollation &pc,
      const CollatorId &id,
      network::CollationVersion version) {
    if (our_current_state_.collation_requests_cancel_handles.count(pc)
        != 0ull) {
      SL_WARN(logger_,
              "Already requested. (relay parent={}, para id={})",
              pc.relay_parent,
              pc.para_id);
      return Error::ALREADY_REQUESTED;
    }

    OUTCOME_TRY(per_relay_parent, getStateByRelayParent(pc.relay_parent));
    network::CollationEvent collation_event{
        .collator_id = id,
        .collator_protocol_version = version,
        .pending_collation = pc,
    };

    const auto peer_id = pc.peer_id;
    auto response_callback =
        [collation_event{std::move(collation_event)}, wptr{weak_from_this()}](
            outcome::result<network::CollationFetchingResponse>
                &&result) mutable {
          auto self = wptr.lock();
          if (!self) {
            return;
          }

          const RelayHash &relay_parent =
              collation_event.pending_collation.relay_parent;
          const libp2p::peer::PeerId &peer_id =
              collation_event.pending_collation.peer_id;

          SL_TRACE(self->logger_,
                   "Fetching collation from(peer={}, relay parent={})",
                   peer_id,
                   relay_parent);
          if (!result) {
            SL_WARN(self->logger_,
                    "Fetch collation from {}:{} failed with: {}",
                    peer_id,
                    relay_parent,
                    result.error());
            return;
          }

          self->handle_collation_fetch_response(std::move(collation_event),
                                                std::move(result).value());
        };

    SL_TRACE(logger_,
             "Requesting collation. (peer id={}, para id={}, relay parent={})",
             pc.peer_id,
             pc.para_id,
             pc.relay_parent);

    our_current_state_.collation_requests_cancel_handles.insert(std::move(pc));
    const auto maybe_candidate_hash =
        utils::map(pc.prospective_candidate,
                   [](const auto &v) { return std::cref(v.candidate_hash); });
    per_relay_parent.get().collations.status = CollationStatus::Fetching;
    per_relay_parent.get().collations.fetching_from.emplace(
        id, maybe_candidate_hash);

    if (network::CollationVersion::V1 == version) {
      network::CollationFetchingRequest fetch_collation_request{
          .relay_parent = pc.relay_parent,
          .para_id = pc.para_id,
      };
      router_->getReqCollationProtocol()->request(
          peer_id,
          std::move(fetch_collation_request),
          std::move(response_callback));
    } else if (network::CollationVersion::VStaging == version
               && maybe_candidate_hash) {
      network::vstaging::CollationFetchingRequest fetch_collation_request{
          .relay_parent = pc.relay_parent,
          .para_id = pc.para_id,
          .candidate_hash = maybe_candidate_hash->get(),
      };
      router_->getReqCollationProtocol()->request(
          peer_id,
          std::move(fetch_collation_request),
          std::move(response_callback));
    } else {
      UNREACHABLE;
    }
    return outcome::success();
  }

}  // namespace kagome::parachain<|MERGE_RESOLUTION|>--- conflicted
+++ resolved
@@ -249,18 +249,10 @@
         });
 
     // Subscribe to the BABE status observable
-<<<<<<< HEAD
-    babe_status_observer_ =
-        std::make_shared<primitives::events::BabeStateEventSubscriber>(
-            babe_status_observable_, false);
-
-    babe_status_observer_->setCallback(
-=======
     sync_state_observer_ =
         std::make_shared<primitives::events::SyncStateEventSubscriber>(
             sync_state_observable_, false);
     sync_state_observer_->setCallback(
->>>>>>> b49dbda8
         [wself{weak_from_this()}, was_synchronized = false](
             auto /*set_id*/,
             bool &synchronized,
@@ -285,14 +277,8 @@
             }
           }
         });
-<<<<<<< HEAD
-
-    babe_status_observer_->subscribe(
-        babe_status_observer_->generateSubscriptionSetId(),
-=======
     sync_state_observer_->subscribe(
         sync_state_observer_->generateSubscriptionSetId(),
->>>>>>> b49dbda8
         primitives::events::SyncStateEventType::kSyncState);
 
     // Subscribe to the chain events engine
@@ -598,11 +584,7 @@
               "Prospective parachains leaf update failed. (relay_parent={}, "
               "error={})",
               relay_parent,
-<<<<<<< HEAD
-              r.error().message());
-=======
               r.error());
->>>>>>> b49dbda8
     }
 
     backing_store_->onActivateLeaf(relay_parent);
@@ -1198,7 +1180,6 @@
       statement_store.emplace(per_session_state->value().groups);
     }
 
-<<<<<<< HEAD
     auto maybe_claim_queue =
         [&]() -> std::optional<runtime::ClaimQueueSnapshot> {
       auto r = fetch_claim_queue(relay_parent);
@@ -1220,10 +1201,6 @@
 
     SL_VERBOSE(logger_,
                "Inited new backing task v3.(assigned_para={}, "
-=======
-    SL_VERBOSE(logger_,
-               "Inited new backing task v2.(assigned_para={}, "
->>>>>>> b49dbda8
                "assigned_core={}, our index={}, relay "
                "parent={})",
                assigned_para,
@@ -5047,28 +5024,7 @@
                 candidate_hash,
                 candidate.descriptor.relay_parent,
                 candidate.descriptor.para_id,
-<<<<<<< HEAD
-                validation_result.error().message());
-=======
                 validation_result.error());
-        return;
-      }
-
-      /// TODO(iceseer): do https://github.com/qdrvm/kagome/issues/1888
-      /// checks if we still need to execute parachain task, if not needed, skip
-      /// the erasure-coding and return
-      auto need_to_process =
-          self->our_current_state_.active_leaves.count(relay_parent) != 0ull;
-      if (!need_to_process) {
-        SL_TRACE(
-            self->logger_,
-            "Candidate validation skipped before erasure-coding because of "
-            "extruded relay parent. "
-            "(relay_parent={}, parachain_id={}, candidate_hash={})",
-            relay_parent,
-            candidate.descriptor.para_id,
-            candidate_hash);
->>>>>>> b49dbda8
         return;
       }
 
