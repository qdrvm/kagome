--- conflicted
+++ resolved
@@ -1054,31 +1054,11 @@
                                         F &&callback);
 
    public:
-<<<<<<< HEAD
-    std::shared_ptr<authority_discovery::Query> get_audi() {
-      return query_audi_;
-    }
-
-=======
->>>>>>> bf3fc8c8
     template <typename F>
     bool tryOpenOutgoingValidationStream(const libp2p::peer::PeerId &peer_id,
                                          network::CollationVersion version,
                                          F &&callback) {
-<<<<<<< HEAD
-      //      std::shared_ptr<network::ProtocolBase> protocol;
-      //      switch (version) {
-      //        case network::CollationVersion::V1:
-      //        case network::CollationVersion::VStaging: {
       auto protocol = router_->getValidationProtocolVStaging();
-      //        } break;
-      //        default: {
-      //          UNREACHABLE;
-      //        } break;
-      //      }
-=======
-      auto protocol = router_->getValidationProtocolVStaging();
->>>>>>> bf3fc8c8
       BOOST_ASSERT(protocol);
 
       return tryOpenOutgoingStream(
