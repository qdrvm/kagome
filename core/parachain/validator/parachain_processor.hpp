/**
 * Copyright Quadrivium LLC
 * All Rights Reserved
 * SPDX-License-Identifier: Apache-2.0
 */

#pragma once

#include <memory>
#include <queue>
#include <random>
#include <thread>
#include <unordered_map>

#include <libp2p/peer/peer_id.hpp>

#include "application/app_configuration.hpp"
#include "authority_discovery/query/query.hpp"
#include "common/ref_cache.hpp"
#include "common/visitor.hpp"
#include "crypto/hasher.hpp"
#include "metrics/metrics.hpp"
#include "network/peer_manager.hpp"
#include "network/peer_view.hpp"
#include "network/protocols/req_collation_protocol.hpp"
#include "network/types/collator_messages_vstaging.hpp"
#include "outcome/outcome.hpp"
#include "parachain/availability/bitfield/signer.hpp"
#include "parachain/availability/store/store.hpp"
#include "parachain/backing/grid_tracker.hpp"
#include "parachain/backing/store.hpp"
#include "parachain/pvf/precheck.hpp"
#include "parachain/pvf/pvf.hpp"
#include "parachain/validator/backing_implicit_view.hpp"
#include "parachain/validator/collations.hpp"
#include "parachain/validator/impl/candidates.hpp"
#include "parachain/validator/impl/statements_store.hpp"
#include "parachain/validator/prospective_parachains.hpp"
#include "parachain/validator/signer.hpp"
#include "primitives/common.hpp"
#include "primitives/event_types.hpp"
#include "utils/non_copyable.hpp"
#include "utils/safe_object.hpp"

/**
 * @file parachain_processor_impl.hpp
 * The ParachainProcessorImpl class is responsible for handling the validation
 * and processing of parachains in the network. It manages the lifecycle of
 * parachains, including their creation, validation, and destruction.
 *
 * The class contains methods for handling incoming streams of data, processing
 * parachain blocks, and managing peer states. It also handles the validation of
 * candidates for the parachain, including checking the validity of the erasure
 * coding and the availability of data.
 *
 * In addition, the class manages the communication with
 * other nodes in the network, sending and receiving messages related to the
 * state of the parachains. It also handles the storage and retrieval of data
 * related to the parachains.
 *
 * The class uses a variety of helper methods and
 * data structures to perform its tasks, including a main pool handler for
 * managing tasks, a logger for logging events, and various data structures for
 * storing the state of the parachains and the peers in the network
 */
namespace kagome {
  class ThreadHandler;
}

namespace kagome::common {
  class MainThreadPool;
  class WorkerThreadPool;
}  // namespace kagome::common

namespace kagome::network {
  class Router;
}  // namespace kagome::network

namespace kagome::crypto {
  class Sr25519Provider;
  class Hasher;
  class SessionKeys;
}  // namespace kagome::crypto

namespace kagome::dispute {
  class RuntimeInfo;
}

namespace kagome::parachain {

  struct BackedCandidatesSource {
    virtual ~BackedCandidatesSource() {}
    virtual std::vector<network::BackedCandidate> getBackedCandidates(
        const RelayHash &relay_parent) = 0;
  };

  struct ParachainProcessorImpl
      : BackedCandidatesSource,
        std::enable_shared_from_this<ParachainProcessorImpl> {
    enum class Error {
      RESPONSE_ALREADY_RECEIVED = 1,
      COLLATION_NOT_FOUND,
      KEY_NOT_PRESENT,
      VALIDATION_FAILED,
      VALIDATION_SKIPPED,
      OUT_OF_VIEW,
      DUPLICATE,
      NO_INSTANCE,
      NOT_A_VALIDATOR,
      NOT_SYNCHRONIZED,
      UNDECLARED_COLLATOR,
      PEER_LIMIT_REACHED,
      PROTOCOL_MISMATCH,
      NOT_CONFIRMED,
      NO_STATE,
      NO_SESSION_INFO,
      OUT_OF_BOUND,
      REJECTED_BY_PROSPECTIVE_PARACHAINS,
      INCORRECT_BITFIELD_SIZE,
      CORE_INDEX_UNAVAILABLE
    };
    static constexpr uint64_t kBackgroundWorkers = 5;

    struct ImportStatementSummary {
      BackingStore::ImportResult imported;
      /// Attested more than threshold
      bool attested;
    };

    enum struct ValidationTaskType { kSecond, kAttest };

    ParachainProcessorImpl(
        std::shared_ptr<network::PeerManager> pm,
        std::shared_ptr<dispute::RuntimeInfo> runtime_info,
        std::shared_ptr<crypto::Sr25519Provider> crypto_provider,
        std::shared_ptr<network::Router> router,
        common::MainThreadPool &main_thread_pool,
        std::shared_ptr<crypto::Hasher> hasher,
        std::shared_ptr<network::PeerView> peer_view,
        common::WorkerThreadPool &worker_thread_pool,
        std::shared_ptr<parachain::BitfieldSigner> bitfield_signer,
        std::shared_ptr<parachain::PvfPrecheck> pvf_precheck,
        std::shared_ptr<parachain::BitfieldStore> bitfield_store,
        std::shared_ptr<parachain::BackingStore> backing_store,
        std::shared_ptr<parachain::Pvf> pvf,
        std::shared_ptr<parachain::AvailabilityStore> av_store,
        std::shared_ptr<runtime::ParachainHost> parachain_host,
        std::shared_ptr<parachain::ValidatorSignerFactory> signer_factory,
        const application::AppConfiguration &app_config,
        application::AppStateManager &app_state_manager,
        primitives::events::ChainSubscriptionEnginePtr chain_sub_engine,
        primitives::events::BabeStateSubscriptionEnginePtr
            babe_status_observable,
        std::shared_ptr<authority_discovery::Query> query_audi,
        std::shared_ptr<ProspectiveParachains> prospective_parachains);
    ~ParachainProcessorImpl() = default;

    /**
     * @brief Prepares the Parachain Processor for operation.
     *
     * This method is responsible for setting up necessary configurations and
     * initializations for the Parachain Processor. It should be called before
     * the Parachain Processor starts processing parachain blocks.
     *
     * @return Returns true if the preparation is successful, false otherwise.
     */
    bool prepare();

    /**
     * @brief Handles an incoming advertisement for a collation.
     *
     * @param pending_collation The CollationEvent representing the collation
     * being advertised.
     * @param prospective_candidate An optional pair containing the hash of the
     * prospective candidate and the hash of the parent block.
     */
    void handleAdvertisement(
        network::CollationEvent &&pending_collation,
        std::optional<std::pair<CandidateHash, Hash>> &&prospective_candidate);

    /**
     * @ brief We should only process parachains if we are validator and we are
     * @return outcome::result<void> Returns an error if we cannot process the
     * parachains.
     */
    outcome::result<void> canProcessParachains() const;

    /**
     * @brief Handles an incoming collator.
     *
     * This function is called when a new collator is detected. It updates the
     * internal state with the information about the new collator.
     *
     * @param peer_id The peer id of the collator.
     * @param pubkey The public key of the collator.
     * @param para_id The id of the parachain the collator is associated with.
     */
    void onIncomingCollator(const libp2p::peer::PeerId &peer_id,
                            network::CollatorPublicKey pubkey,
                            network::ParachainId para_id);

    /**
     * @brief Handles an incoming collation stream from a peer.
     *
     * @param peer_id The ID of the peer from which the collation stream is
     * received.
     * @param version The version of the collation protocol used in the stream.
     */
    void onIncomingCollationStream(const libp2p::peer::PeerId &peer_id,
                                   network::CollationVersion version);

    /**
     * @brief Handles an incoming validation stream from a peer.
     *
     * @param peer_id The ID of the peer from which the validation stream is
     * received.
     * @param version The version of the collation protocol used in the
     * validation stream.
     */
    void onIncomingValidationStream(const libp2p::peer::PeerId &peer_id,
                                    network::CollationVersion version);

    void onValidationProtocolMsg(
        const libp2p::peer::PeerId &peer_id,
        const network::VersionedValidatorProtocolMessage &message);

    outcome::result<network::FetchChunkResponse> OnFetchChunkRequest(
        const network::FetchChunkRequest &request);

    outcome::result<network::vstaging::AttestedCandidateResponse>
    OnFetchAttestedCandidateRequest(
        const network::vstaging::AttestedCandidateRequest &request);

    /**
     * @brief Fetches the list of backed candidates for a given relay parent.
     *
     * @param relay_parent The hash of the relay chain block where the parachain
     * block is attached.
     * @return std::vector<network::BackedCandidate> A vector of backed
     * candidates for the given relay parent.
     */
    std::vector<network::BackedCandidate> getBackedCandidates(
        const RelayHash &relay_parent) override;

    /**
     * @brief Fetches the Proof of Validity (PoV) for a given candidate.
     *
     * @param candidate_hash The hash of the candidate for which the PoV is to
     * be fetched.
     * @return network::ResponsePov The PoV associated with the given candidate
     * hash.
     */
    network::ResponsePov getPov(CandidateHash &&candidate_hash);

    auto getAvStore() {
      return av_store_;
    }
    auto getBackingStore() {
      return backing_store_;
    }

   private:
    enum struct StatementType { kSeconded = 0, kValid };
    using Commitments = std::shared_ptr<network::CandidateCommitments>;
    using WorkersContext = boost::asio::io_context;
    using WorkGuard = boost::asio::executor_work_guard<
        boost::asio::io_context::executor_type>;
    using SecondingAllowed = std::optional<fragment::FragmentTreeMembership>;

    struct ValidateAndSecondResult {
      outcome::result<void> result;
      primitives::BlockHash relay_parent;
      Commitments commitments;
      network::CandidateReceipt candidate;
      network::ParachainBlock pov;
      runtime::PersistedValidationData pvd;
    };

    struct AttestingData {
      network::CandidateReceipt candidate;
      primitives::BlockHash pov_hash;
      network::ValidatorIndex from_validator;
      std::queue<network::ValidatorIndex> backing;
    };

    struct TableContext {
      std::optional<ValidatorSigner> validator;
      std::unordered_map<CoreIndex, std::vector<ValidatorIndex>> groups;
      std::vector<ValidatorId> validators;

      size_t minimum_votes(size_t n_validators) const {
        return std::min(size_t(2ull), n_validators);
      }
    };

    struct AttestedCandidate {
      /// The group ID that the candidate is in.
      GroupIndex group_id;
      /// The candidate data.
      network::CommittedCandidateReceipt candidate;
      /// Validity attestations.
      std::vector<std::pair<ValidatorIndex, network::ValidityAttestation>>
          validity_votes;
    };

    struct StatementWithPVDSeconded {
      network::CommittedCandidateReceipt committed_receipt;
      runtime::PersistedValidationData pvd;
    };

    struct StatementWithPVDValid {
      CandidateHash candidate_hash;
    };

    using StatementWithPVD =
        boost::variant<StatementWithPVDSeconded, StatementWithPVDValid>;

    using SignedFullStatementWithPVD = IndexedAndSigned<StatementWithPVD>;

    /**
     * @brief Converts a SignedFullStatementWithPVD to an IndexedAndSigned
     * CompactStatement.
     */
    IndexedAndSigned<network::vstaging::CompactStatement> signed_to_compact(
        const SignedFullStatementWithPVD &s) const {
      const Hash h = candidateHashFrom(getPayload(s));
      return {
          .payload =
              {
                  .payload = visit_in_place(
                      getPayload(s),
                      [&](const StatementWithPVDSeconded &)
                          -> network::vstaging::CompactStatement {
                        return network::vstaging::SecondedCandidateHash{
                            .hash = h,
                        };
                      },
                      [&](const StatementWithPVDValid &)
                          -> network::vstaging::CompactStatement {
                        return network::vstaging::ValidCandidateHash{
                            .hash = h,
                        };
                      }),
                  .ix = s.payload.ix,
              },
          .signature = s.signature,
      };
    }

    struct LocalValidatorState {
      grid::GridTracker grid_tracker;
    };

<<<<<<< HEAD
    struct PerSessionState {
      runtime::SessionInfo session_info;
      Groups groups;
      std::optional<grid::Views> grid_view;
    };

=======
    /**
     * @struct RelayParentState
     * @brief This structure encapsulates the state of a relay parent in the
     * context of parachain processing.
     */
>>>>>>> 65163a50
    struct RelayParentState {
      ProspectiveParachainsModeOpt prospective_parachains_mode;
      std::optional<CoreIndex> assigned_core;
      std::optional<ParachainId> assigned_para;
      std::vector<std::optional<GroupIndex>> validator_to_group;
      std::shared_ptr<RefCache<SessionIndex, PerSessionState>::RefObj>
          per_session_state;

      std::optional<primitives::BlockHash> seconded;
      std::optional<network::ValidatorIndex> our_index;
      std::optional<network::GroupIndex> our_group;

      Collations collations;
      TableContext table_context;
      std::optional<StatementStore> statement_store;
      std::vector<runtime::CoreState> availability_cores;
      runtime::GroupDescriptor group_rotation_info;
      uint32_t minimum_backing_votes;
      std::unordered_map<primitives::AuthorityDiscoveryId, ValidatorIndex>
          authority_lookup;
      std::optional<LocalValidatorState> local_validator;

      std::unordered_set<primitives::BlockHash> awaiting_validation;
      std::unordered_set<primitives::BlockHash> issued_statements;
      std::unordered_set<network::PeerId> peers_advertised;
      std::unordered_map<primitives::BlockHash, AttestingData> fallbacks;
      std::unordered_set<CandidateHash> backed_hashes{};
    };

    /**
     * @struct PerCandidateState
     * @brief This structure represents the state of a candidate in the
     * parachain validation process.
     */
    struct PerCandidateState {
      runtime::PersistedValidationData persisted_validation_data;
      bool seconded_locally;
      ParachainId para_id;
      Hash relay_parent;
    };

    using ManifestSummary = parachain::grid::ManifestSummary;

    struct ManifestImportSuccess {
      bool acknowledge;
      ValidatorIndex sender_index;
    };
    using ManifestImportSuccessOpt = std::optional<ManifestImportSuccess>;

    /*
     * Validation.
     */

    /**
     * @brief Checks if an advertisement can be processed.
     *
     * This function checks if an advertisement can be processed based on the
     * relay parent and the peer id. It ensures that the relay parent is in the
     * current view and that the advertisement has not been processed before. If
     * the advertisement can be processed, it is added to the set of processed
     * advertisements.
     */
    outcome::result<void> advCanBeProcessed(
        const primitives::BlockHash &relay_parent,
        const libp2p::peer::PeerId &peer_id);

    /**
     * @brief Validates the erasure coding of the provided data.
     *
     * This function takes the available data from a runtime and the number of
     * validators, and validates the erasure coding of the data.
     *
     * @param validating_data The available data from a runtime that needs to be
     * validated.
     * @param n_validators The number of validators that will be used for the
     * validation process.
     * @return Returns a vector of erasure chunks if the validation is
     * successful, otherwise returns an error.
     */
    outcome::result<std::vector<network::ErasureChunk>> validateErasureCoding(
        const runtime::AvailableData &validating_data, size_t n_validators);

    /**
     * @brief This function is a template function that validates a candidate
     * asynchronously.
     *
     * @tparam kMode The type of validation task to be performed.
     *
     * @param candidate The candidate receipt to be validated.
     * @param pov The parachain block to be validated.
     * @param pvd The persisted validation data to be used in the validation
     * process.
     * @param peer_id The peer ID of the node performing the validation.
     * @param relay_parent The block hash of the relay parent.
     * @param n_validators The number of validators in the network.
     */
    template <ParachainProcessorImpl::ValidationTaskType kMode>
    void validateAsync(network::CandidateReceipt &&candidate,
                       network::ParachainBlock &&pov,
                       runtime::PersistedValidationData &&pvd,
                       const libp2p::peer::PeerId &peer_id,
                       const primitives::BlockHash &relay_parent,
                       size_t n_validators);

    /**
     * @brief This function is used to make a candidate available for
     * validation.
     *
     * @tparam kMode The type of validation task to be performed. It can be
     * either 'Second' or 'Attest'.
     * @param peer_id The ID of the peer that the candidate is being made
     * available to.
     * @param candidate_hash The hash of the candidate that is being made
     * available.
     * @param result The result of the validation and seconding process.
     */
    template <ParachainProcessorImpl::ValidationTaskType kMode>
    void makeAvailable(const libp2p::peer::PeerId &peer_id,
                       const primitives::BlockHash &candidate_hash,
                       ValidateAndSecondResult &&result);

    /**
     * @brief Handles a statement related to a specific relay parent.
     *
     * This function is responsible for processing a signed statement associated
     * with a specific relay parent. The statement is provided in the form of a
     * SignedFullStatementWithPVD object, which includes the payload and
     * signature. The relay parent is identified by its block hash.
     *
     * @param relay_parent The block hash of the relay parent associated with
     * the statement.
     * @param statement The signed statement to be processed, encapsulated in a
     * SignedFullStatementWithPVD object.
     */
    void handleStatement(const primitives::BlockHash &relay_parent,
                         const SignedFullStatementWithPVD &statement);

    /**
     * @brief Processes a bitfield distribution message.
     *
     * This function is responsible for handling a bitfield distribution message
     * received from the network. The bitfield distribution message contains
     * information about the availability of pieces of data in the network.
     */
    void process_bitfield_distribution(
        const network::BitfieldDistributionMessage &val);

    void process_legacy_statement(
        const libp2p::peer::PeerId &peer_id,
        const network::StatementDistributionMessage &msg);
    outcome::result<void> handle_grid_statement(
        const RelayHash &relay_parent,
        ParachainProcessorImpl::RelayParentState &per_relay_parent,
        grid::GridTracker &grid_tracker,
        const IndexedAndSigned<network::vstaging::CompactStatement> &statement,
        ValidatorIndex grid_sender_index);

    /**
     * @brief Processes a vstaging statement.
     *
     * This function is responsible for processing a vstaging statement received
     * from a peer. It handles different types of messages:
     * BackedCandidateAcknowledgement, BackedCandidateManifest, and
     * StatementDistributionMessageStatement. Depending on the type of the
     * message, it performs different actions such as handling incoming
     * manifest, sending acknowledgement and statement messages, fetching
     * attested candidate response, inserting statement to the store, and
     * circulating the statement.
     *
     * @param peer_id The id of the peer from which the statement is received.
     * @param msg The vstaging statement message to be processed.
     */
    void process_vstaging_statement(
        const libp2p::peer::PeerId &peer_id,
        const network::vstaging::StatementDistributionMessage &msg);
    void handle_incoming_manifest(
        const libp2p::peer::PeerId &peer_id,
        const network::vstaging::BackedCandidateManifest &msg);
    void handle_incoming_statement(
        const libp2p::peer::PeerId &peer_id,
        const network::vstaging::StatementDistributionMessageStatement &stm);
    void handle_incoming_acknowledgement(
        const libp2p::peer::PeerId &peer_id,
        const network::vstaging::BackedCandidateAcknowledgement
            &acknowledgement);
    void send_backing_fresh_statements(
        const ConfirmedCandidate &confirmed,
        const RelayHash &relay_parent,
        ParachainProcessorImpl::RelayParentState &per_relay_parent,
        const std::vector<ValidatorIndex> &group,
        const CandidateHash &candidate_hash);
    void apply_post_confirmation(const PostConfirmation &post_confirmation);
    std::optional<GroupIndex> group_for_para(
        const std::vector<runtime::CoreState> &availability_cores,
        const runtime::GroupDescriptor &group_rotation_info,
        ParachainId para_id) const;
    void send_cluster_candidate_statements(const CandidateHash &candidate_hash,
                                           const RelayHash &relay_parent);
    void new_confirmed_candidate_fragment_tree_updates(
        const HypotheticalCandidate &candidate);
    void new_leaf_fragment_tree_updates(const Hash &leaf_hash);
    void prospective_backed_notification_fragment_tree_updates(
        ParachainId para_id, const Hash &para_head);
    void fragment_tree_update_inner(
        std::optional<std::reference_wrapper<const Hash>> active_leaf_hash,
        std::optional<std::pair<std::reference_wrapper<const Hash>,
                                ParachainId>> required_parent_info,
        std::optional<std::reference_wrapper<const HypotheticalCandidate>>
            known_hypotheticals);
    void handleFetchedStatementResponse(
        outcome::result<network::vstaging::AttestedCandidateResponse> &&r,
        const RelayHash &relay_parent,
        const CandidateHash &candidate_hash,
        GroupIndex group_index);
    void request_attested_candidate(RelayParentState &relay_parent_state,
                                    const RelayHash &relay_parent,
                                    const CandidateHash &candidate_hash,
                                    GroupIndex group_index);
    ManifestImportSuccessOpt handle_incoming_manifest_common(
        const libp2p::peer::PeerId &peer_id,
        const CandidateHash &candidate_hash,
        const RelayHash &relay_parent,
        const ManifestSummary &manifest_summary,
        ParachainId para_id,
        grid::ManifestKind manifest_kind);
    network::vstaging::StatementFilter local_knowledge_filter(
        size_t group_size,
        GroupIndex group_index,
        const CandidateHash &candidate_hash,
        const StatementStore &statement_store);
    std::deque<std::pair<std::vector<libp2p::peer::PeerId>,
                         network::VersionedValidatorProtocolMessage>>
    acknowledgement_and_statement_messages(
        const libp2p::peer::PeerId &peer,
        network::CollationVersion version,
        ValidatorIndex validator_index,
        const Groups &groups,
        ParachainProcessorImpl::RelayParentState &relay_parent_state,
        const RelayHash &relay_parent,
        GroupIndex group_index,
        const CandidateHash &candidate_hash,
        const network::vstaging::StatementFilter &local_knowledge);
    std::deque<network::VersionedValidatorProtocolMessage>
    post_acknowledgement_statement_messages(
        ValidatorIndex recipient,
        const RelayHash &relay_parent,
        grid::GridTracker &grid_tracker,
        const StatementStore &statement_store,
        const Groups &groups,
        GroupIndex group_index,
        const CandidateHash &candidate_hash,
        const libp2p::peer::PeerId &peer,
        network::CollationVersion version);
    void send_to_validators_group(
        const RelayHash &relay_parent,
        const std::deque<network::VersionedValidatorProtocolMessage> &messages);

    /**
     * @brief Circulates a statement to the validators group.
     * @param relay_parent The hash of the relay parent block. This is used to
     * identify the group of validators to which the statement should be sent.
     * @param statement The statement to be circulated. This is an indexed and
     * signed compact statement.
     */
    void circulate_statement(
        const RelayHash &relay_parent,
        RelayParentState &relay_parent_state,
        const IndexedAndSigned<network::vstaging::CompactStatement> &statement);

    /**
     * @brief Inserts an advertisement into the peer's data.
     *
     * This function is responsible for inserting an advertisement into the
     * peer's data. It performs several checks to ensure that the advertisement
     * can be inserted, such as checking if the collator is declared, if the
     * relay parent is in the implicit view, and if there are any duplicates. If
     * all checks pass, the advertisement is inserted and the function returns
     * the collator ID and parachain ID.
     *
     * @param peer_data The peer's data where the advertisement will be
     * inserted.
     * @param on_relay_parent The hash of the relay parent block.
     * @param relay_parent_mode The mode of the relay parent.
     * @param candidate_hash The hash of the candidate block.
     * @return A pair containing the collator ID and the parachain ID if the
     * advertisement was inserted successfully, or an error otherwise.
     */
    outcome::result<std::pair<CollatorId, ParachainId>> insertAdvertisement(
        network::PeerState &peer_data,
        const RelayHash &relay_parent,
        const ProspectiveParachainsModeOpt &relay_parent_mode,
        const std::optional<std::reference_wrapper<const CandidateHash>>
            &candidate_hash);

    bool isRelayParentInImplicitView(
        const RelayHash &relay_parent,
        const ProspectiveParachainsModeOpt &relay_parent_mode,
        const ImplicitView &implicit_view,
        const std::unordered_map<Hash, ProspectiveParachainsModeOpt>
            &active_leaves,
        ParachainId para_id);

    template <typename F>
    void requestPoV(const libp2p::peer::PeerInfo &peer_info,
                    const CandidateHash &candidate_hash,
                    F &&callback);

    std::optional<AttestedCandidate> attested_candidate(
        const RelayHash &relay_parent,
        const CandidateHash &digest,
        const TableContext &context,
        uint32_t minimum_backing_votes);

    std::optional<AttestedCandidate> attested(
        const network::CommittedCandidateReceipt &candidate,
        const BackingStore::StatementInfo &data,
        size_t validity_threshold);
    std::optional<BackingStore::BackedCandidate> table_attested_to_backed(
        AttestedCandidate &&attested, TableContext &table_context);
    outcome::result<std::optional<ValidatorSigner>> isParachainValidator(
        const primitives::BlockHash &relay_parent) const;

    /*
     * Logic.
     */
    std::optional<runtime::PersistedValidationData>
    requestProspectiveValidationData(const RelayHash &relay_parent,
                                     const Hash &parent_head_data_hash,
                                     ParachainId para_id);
    std::optional<runtime::PersistedValidationData>
    requestPersistedValidationData(const RelayHash &relay_parent,
                                   ParachainId para_id);

    std::optional<runtime::PersistedValidationData>
    fetchPersistedValidationData(const RelayHash &relay_parent,
                                 ParachainId para_id);
    void onValidationComplete(const libp2p::peer::PeerId &peer_id,
                              const ValidateAndSecondResult &result);
    void onAttestComplete(const libp2p::peer::PeerId &peer_id,
                          const ValidateAndSecondResult &result);
    void onAttestNoPoVComplete(const network::RelayHash &relay_parent,
                               const CandidateHash &candidate_hash);

    void kickOffValidationWork(
        const RelayHash &relay_parent,
        AttestingData &attesting_data,
        const runtime::PersistedValidationData &persisted_validation_data,
        RelayParentState &parachain_state);
    void handleFetchedCollation(PendingCollation &&pending_collation,
                                network::CollationFetchingResponse &&response);
    template <StatementType kStatementType>
    std::optional<network::SignedStatement> createAndSignStatement(
        const ValidateAndSecondResult &validation_result);
    template <ParachainProcessorImpl::StatementType kStatementType>
    outcome::result<
        std::optional<ParachainProcessorImpl::SignedFullStatementWithPVD>>
    sign_import_and_distribute_statement(
        ParachainProcessorImpl::RelayParentState &rp_state,
        const ValidateAndSecondResult &validation_result);
    void post_import_statement_actions(
        const RelayHash &relay_parent,
        ParachainProcessorImpl::RelayParentState &rp_state,
        std::optional<BackingStore::ImportResult> &summary);
    template <typename T>
    std::optional<network::SignedStatement> createAndSignStatementFromPayload(
        T &&payload,
        ValidatorIndex validator_ix,
        RelayParentState &parachain_state);
    outcome::result<std::optional<BackingStore::ImportResult>> importStatement(
        const network::RelayHash &relay_parent,
        const SignedFullStatementWithPVD &statement,
        ParachainProcessorImpl::RelayParentState &relayParentState);
    std::optional<CoreIndex> core_index_from_statement(
        const std::vector<std::optional<GroupIndex>> &validator_to_group,
        const runtime::GroupDescriptor &group_rotation_info,
        const std::vector<runtime::CoreState> &cores,
        const SignedFullStatementWithPVD &statement);
    const network::CandidateDescriptor &candidateDescriptorFrom(
        const network::CollationFetchingResponse &collation) {
      return visit_in_place(
          collation.response_data,
          [](const network::CollationResponse &collation_response)
              -> const network::CandidateDescriptor & {
            return collation_response.receipt.descriptor;
          });
    }

    std::optional<std::reference_wrapper<const network::CandidateDescriptor>>
    candidateDescriptorFrom(const network::Statement &statement) {
      return visit_in_place(
          statement.candidate_state,
          [](const network::CommittedCandidateReceipt &receipt)
              -> std::optional<
                  std::reference_wrapper<const network::CandidateDescriptor>> {
            return receipt.descriptor;
          },
          [](...)
              -> std::optional<
                  std::reference_wrapper<const network::CandidateDescriptor>> {
            BOOST_ASSERT(false);
            return std::nullopt;
          });
    }

    const network::CollatorPublicKey &collatorIdFromDescriptor(
        const network::CandidateDescriptor &descriptor) {
      return descriptor.collator_id;
    }

    network::CandidateReceipt candidateFromCommittedCandidateReceipt(
        const network::CommittedCandidateReceipt &data) const {
      network::CandidateReceipt receipt;
      receipt.descriptor = data.descriptor,
      receipt.commitments_hash =
          hasher_->blake2b_256(scale::encode(data.commitments).value());
      return receipt;
    }

    primitives::BlockHash candidateHashFrom(
        const StatementWithPVD &statement) const {
      return visit_in_place(
          statement,
          [&](const StatementWithPVDSeconded &val) {
            return hasher_->blake2b_256(
                ::scale::encode(candidateFromCommittedCandidateReceipt(
                                    val.committed_receipt))
                    .value());
          },
          [&](const StatementWithPVDValid &val) { return val.candidate_hash; });
    }

    /*
     * Notification
     */
    void broadcastView(const network::View &view) const;
    void broadcastViewToGroup(const primitives::BlockHash &relay_parent,
                              const network::View &view);
    void broadcastViewExcept(const libp2p::peer::PeerId &peer_id,
                             const network::View &view) const;
    template <typename F>
    void notify_internal(std::shared_ptr<WorkersContext> &context, F &&func) {
      BOOST_ASSERT(context);
      boost::asio::post(*context, std::forward<F>(func));
    }
    void statementDistributionBackedCandidate(
        const CandidateHash &candidate_hash);
    void notifyAvailableData(std::vector<network::ErasureChunk> &&chunk_list,
                             const primitives::BlockHash &relay_parent,
                             const network::CandidateHash &candidate_hash,
                             const network::ParachainBlock &pov,
                             const runtime::PersistedValidationData &data);
    void share_local_statement_vstaging(
        RelayParentState &per_relay_parent,
        const primitives::BlockHash &relay_parent,
        const SignedFullStatementWithPVD &statement);
    void share_local_statement_v1(RelayParentState &per_relay_parent,
                                  const primitives::BlockHash &relay_parent,
                                  const SignedFullStatementWithPVD &statement);
    void notify(const libp2p::peer::PeerId &peer_id,
                const primitives::BlockHash &relay_parent,
                const SignedFullStatementWithPVD &statement);
    void handleNotify(const libp2p::peer::PeerId &peer_id,
                      const primitives::BlockHash &relay_parent);

    void onDeactivateBlocks(
        const primitives::events::RemoveAfterFinalizationParams &event);
    void onViewUpdated(const network::ExView &event);
    void OnBroadcastBitfields(const primitives::BlockHash &relay_parent,
                              const network::SignedBitfield &bitfield);
    void onUpdatePeerView(const libp2p::peer::PeerId &peer_id,
                          const network::View &view);
    void fetchCollation(
        ParachainProcessorImpl::RelayParentState &per_relay_parent,
        PendingCollation &&pc,
        const CollatorId &id);
    void fetchCollation(
        ParachainProcessorImpl::RelayParentState &per_relay_parent,
        PendingCollation &&pc,
        const CollatorId &id,
        network::CollationVersion version);
    std::optional<std::reference_wrapper<RelayParentState>>
    tryGetStateByRelayParent(const primitives::BlockHash &relay_parent);

    /**
     * @brief Store the state of the relay parent.
     * @param relay_parent The hash of the relay parent block for which the
     * state is to be stored.
     * @param val The state of the relay parent block to be stored.
     * @return A reference to the stored state of the relay parent block.
     */
    RelayParentState &storeStateByRelayParent(
        const primitives::BlockHash &relay_parent, RelayParentState &&val);

    /**
     * @brief Sends peer messages corresponding for a given relay parent.
     *
     * @param peer_id Optional reference to the PeerId of the peer to send the
     * messages to.
     * @param relay_parent The hash of the relay parent block
     */
    void send_peer_messages_for_relay_parent(
        const libp2p::peer::PeerId &peer_id, const RelayHash &relay_parent);
    std::optional<std::pair<std::vector<libp2p::peer::PeerId>,
                            network::VersionedValidatorProtocolMessage>>
    pending_statement_network_message(
        const StatementStore &statement_store,
        const RelayHash &relay_parent,
        const libp2p::peer::PeerId &peer,
        network::CollationVersion version,
        ValidatorIndex originator,
        const network::vstaging::CompactStatement &compact);
    void provide_candidate_to_grid(
        const CandidateHash &candidate_hash,
        RelayParentState &relay_parent_state,
        const ConfirmedCandidate &confirmed_candidate,
        const runtime::SessionInfo &session_info);
    void send_pending_grid_messages(
        const RelayHash &relay_parent,
        const libp2p::peer::PeerId &peer_id,
        network::CollationVersion version,
        ValidatorIndex peer_validator_id,
        const Groups &groups,
        ParachainProcessorImpl::RelayParentState &relay_parent_state);

    /**
     * The `createBackingTask` function is responsible for creating a new
     * backing task for a given relay parent. It first asserts that the function
     * is running in the main thread context. Then, it initializes a new backing
     * task for the relay parent by calling the `initNewBackingTask` function.
     * If the initialization is successful, it stores the state of the relay
     * parent by calling the `storeStateByRelayParent` function. If the
     * initialization fails and the error is not due to the absence of a key, it
     * logs an error message.
     *
     * @param relay_parent The hash of the relay parent block for which the
     * backing task is to be created.
     */
    void createBackingTask(const primitives::BlockHash &relay_parent);

    /**
     * @brief The `initNewBackingTask` function is responsible for initializing
     * a new backing task for a given relay parent.
     * @param relay_parent The hash of the relay parent block for which the
     * backing task is to be created.
     * @return A `RelayParentState` object that contains the assignment,
     * validator index, required collator, and table context.
     */
    outcome::result<RelayParentState> initNewBackingTask(
        const primitives::BlockHash &relay_parent);

    template <typename F>
    bool tryOpenOutgoingCollatingStream(const libp2p::peer::PeerId &peer_id,
                                        F &&callback);
    template <typename F>
    bool tryOpenOutgoingValidationStream(const libp2p::peer::PeerId &peer_id,
                                         network::CollationVersion version,
                                         F &&callback);
    template <typename F>
    bool tryOpenOutgoingStream(const libp2p::peer::PeerId &peer_id,
                               std::shared_ptr<network::ProtocolBase> protocol,
                               F &&callback);

    outcome::result<void> enqueueCollation(
        ParachainProcessorImpl::RelayParentState &per_relay_parent,
        const RelayHash &relay_parent,
        ParachainId para_id,
        const libp2p::peer::PeerId &peer_id,
        const CollatorId &collator_id,
        std::optional<std::pair<CandidateHash, Hash>> &&prospective_candidate);
    void sendMyView(const libp2p::peer::PeerId &peer_id,
                    const std::shared_ptr<network::Stream> &stream,
                    const std::shared_ptr<network::ProtocolBase> &protocol);

    bool isValidatingNode() const;
    void unblockAdvertisements(
        ParachainProcessorImpl::RelayParentState &rp_state,
        ParachainId para_id,
        const Hash &para_head);
    void requestUnblockedCollations(
        ParachainProcessorImpl::RelayParentState &rp_state,
        ParachainId para_id,
        const Hash &para_head,
        std::vector<BlockedAdvertisement> &&unblocked);

    bool canSecond(ParachainProcessorImpl::RelayParentState &per_relay_parent,
                   ParachainId candidate_para_id,
                   const Hash &candidate_relay_parent,
                   const CandidateHash &candidate_hash,
                   const Hash &parent_head_data_hash);

    ParachainProcessorImpl::SecondingAllowed secondingSanityCheck(
        const HypotheticalCandidate &hypothetical_candidate,
        bool backed_in_path_only);

    std::optional<BackingStore::ImportResult> importStatementToTable(
        const RelayHash &relay_parent,
        ParachainProcessorImpl::RelayParentState &relayParentState,
        GroupIndex group_id,
        const primitives::BlockHash &candidate_hash,
        const network::SignedStatement &statement);

    std::shared_ptr<network::PeerManager> pm_;
    std::shared_ptr<dispute::RuntimeInfo> runtime_info_;
    std::shared_ptr<crypto::Sr25519Provider> crypto_provider_;
    std::shared_ptr<network::Router> router_;
    log::Logger logger_ =
        log::createLogger("ParachainProcessorImpl", "parachain");

    struct {
      std::unordered_map<primitives::BlockHash, RelayParentState>
          state_by_relay_parent;
      std::unordered_map<
          libp2p::peer::PeerId,
          std::deque<std::pair<RelayHash, SignedFullStatementWithPVD>>>
          seconded_statements;
      std::optional<ImplicitView> implicit_view;
      std::unordered_map<Hash, ActiveLeafState> per_leaf;
      std::unordered_map<CandidateHash, PerCandidateState> per_candidate;
      /// Added as independent member to prevent extra locks for
      /// `state_by_relay_parent` which is used in internal thread only
      std::unordered_map<Hash, ProspectiveParachainsModeOpt> active_leaves;
      std::unordered_map<
          ParachainId,
          std::unordered_map<Hash, std::vector<BlockedAdvertisement>>>
          blocked_advertisements;
      std::unordered_set<PendingCollation,
                         PendingCollationHash,
                         PendingCollationEq>
          collation_requests_cancel_handles;

      struct {
        std::unordered_set<Hash> implicit_view;
        network::View view;
      } statementDistributionV2;
    } our_current_state_;

    std::unordered_map<RelayHash, PendingCollation> pending_candidates;
    std::shared_ptr<PoolHandler> main_pool_handler_;
    std::shared_ptr<crypto::Hasher> hasher_;
    std::shared_ptr<network::PeerView> peer_view_;
    network::PeerView::MyViewSubscriberPtr my_view_sub_;
    network::PeerView::PeerViewSubscriberPtr remote_view_sub_;

    std::shared_ptr<parachain::Pvf> pvf_;
    std::shared_ptr<parachain::ValidatorSignerFactory> signer_factory_;
    std::shared_ptr<parachain::BitfieldSigner> bitfield_signer_;
    std::shared_ptr<parachain::PvfPrecheck> pvf_precheck_;
    std::shared_ptr<parachain::BitfieldStore> bitfield_store_;
    std::shared_ptr<parachain::BackingStore> backing_store_;
    std::shared_ptr<parachain::AvailabilityStore> av_store_;
    std::shared_ptr<runtime::ParachainHost> parachain_host_;
    const application::AppConfiguration &app_config_;
    primitives::events::BabeStateSubscriptionEnginePtr babe_status_observable_;
    primitives::events::BabeStateEventSubscriberPtr babe_status_observer_;
    std::shared_ptr<authority_discovery::Query> query_audi_;
    std::shared_ptr<RefCache<SessionIndex, PerSessionState>> per_session_;

    primitives::events::ChainSub chain_sub_;
    std::shared_ptr<PoolHandler> worker_pool_handler_;
    std::default_random_engine random_;
    std::shared_ptr<ProspectiveParachains> prospective_parachains_;
    Candidates candidates_;

    metrics::RegistryPtr metrics_registry_ = metrics::createRegistry();
    metrics::Gauge *metric_is_parachain_validator_;
  };

}  // namespace kagome::parachain

OUTCOME_HPP_DECLARE_ERROR(kagome::parachain, ParachainProcessorImpl::Error);<|MERGE_RESOLUTION|>--- conflicted
+++ resolved
@@ -351,20 +351,17 @@
       grid::GridTracker grid_tracker;
     };
 
-<<<<<<< HEAD
     struct PerSessionState {
       runtime::SessionInfo session_info;
       Groups groups;
       std::optional<grid::Views> grid_view;
     };
 
-=======
     /**
      * @struct RelayParentState
      * @brief This structure encapsulates the state of a relay parent in the
      * context of parachain processing.
      */
->>>>>>> 65163a50
     struct RelayParentState {
       ProspectiveParachainsModeOpt prospective_parachains_mode;
       std::optional<CoreIndex> assigned_core;
