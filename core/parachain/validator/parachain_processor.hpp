/**
 * Copyright Quadrivium LLC
 * All Rights Reserved
 * SPDX-License-Identifier: Apache-2.0
 */

#pragma once

#include <memory>
#include <queue>
#include <random>
#include <thread>
#include <unordered_map>

#include <libp2p/peer/peer_id.hpp>

#include "application/app_configuration.hpp"
#include "authority_discovery/query/query.hpp"
#include "common/ref_cache.hpp"
#include "common/visitor.hpp"
#include "crypto/hasher.hpp"
#include "metrics/metrics.hpp"
#include "network/peer_manager.hpp"
#include "network/peer_view.hpp"
#include "network/protocols/req_collation_protocol.hpp"
#include "network/types/collator_messages_vstaging.hpp"
#include "outcome/outcome.hpp"
#include "parachain/availability/bitfield/signer.hpp"
#include "parachain/availability/store/store.hpp"
#include "parachain/backing/grid_tracker.hpp"
#include "parachain/backing/store.hpp"
#include "parachain/pvf/precheck.hpp"
#include "parachain/pvf/pvf.hpp"
#include "parachain/validator/backing_implicit_view.hpp"
#include "parachain/validator/collations.hpp"
#include "parachain/validator/impl/candidates.hpp"
#include "parachain/validator/impl/statements_store.hpp"
#include "parachain/validator/prospective_parachains.hpp"
#include "parachain/validator/signer.hpp"
#include "primitives/common.hpp"
#include "primitives/event_types.hpp"
#include "utils/non_copyable.hpp"
#include "utils/safe_object.hpp"

/**
 * @file parachain_processor_impl.hpp
 * The ParachainProcessorImpl class is responsible for handling the validation
 * and processing of parachains in the network. It manages the lifecycle of
 * parachains, including their creation, validation, and destruction.
 *
 * The class contains methods for handling incoming streams of data, processing
 * parachain blocks, and managing peer states. It also handles the validation of
 * candidates for the parachain, including checking the validity of the erasure
 * coding and the availability of data.
 *
 * In addition, the class manages the communication with
 * other nodes in the network, sending and receiving messages related to the
 * state of the parachains. It also handles the storage and retrieval of data
 * related to the parachains.
 *
 * The class uses a variety of helper methods and
 * data structures to perform its tasks, including a main pool handler for
 * managing tasks, a logger for logging events, and various data structures for
 * storing the state of the parachains and the peers in the network
 */
namespace kagome {
  class ThreadHandler;
}

namespace kagome::common {
  class MainThreadPool;
  class WorkerThreadPool;
}  // namespace kagome::common

namespace kagome::network {
  class Router;
}  // namespace kagome::network

namespace kagome::crypto {
  class Sr25519Provider;
  class Hasher;
  class SessionKeys;
}  // namespace kagome::crypto

namespace kagome::dispute {
  class RuntimeInfo;
}

namespace kagome::parachain {

  struct BackedCandidatesSource {
    virtual ~BackedCandidatesSource() {}
    virtual std::vector<network::BackedCandidate> getBackedCandidates(
        const RelayHash &relay_parent) = 0;
  };

  struct ParachainProcessorImpl
      : BackedCandidatesSource,
        std::enable_shared_from_this<ParachainProcessorImpl> {
    enum class Error {
      RESPONSE_ALREADY_RECEIVED = 1,
      COLLATION_NOT_FOUND,
      KEY_NOT_PRESENT,
      VALIDATION_FAILED,
      VALIDATION_SKIPPED,
      OUT_OF_VIEW,
      DUPLICATE,
      NO_INSTANCE,
      NOT_A_VALIDATOR,
      NOT_SYNCHRONIZED,
      UNDECLARED_COLLATOR,
      PEER_LIMIT_REACHED,
      PROTOCOL_MISMATCH,
      NOT_CONFIRMED,
      NO_STATE,
      NO_SESSION_INFO,
      OUT_OF_BOUND,
      REJECTED_BY_PROSPECTIVE_PARACHAINS,
      INCORRECT_BITFIELD_SIZE,
      CORE_INDEX_UNAVAILABLE
    };
    static constexpr uint64_t kBackgroundWorkers = 5;

    struct ImportStatementSummary {
      BackingStore::ImportResult imported;
      /// Attested more than threshold
      bool attested;
    };

    enum struct ValidationTaskType { kSecond, kAttest };

    ParachainProcessorImpl(
        std::shared_ptr<network::PeerManager> pm,
        std::shared_ptr<dispute::RuntimeInfo> runtime_info,
        std::shared_ptr<crypto::Sr25519Provider> crypto_provider,
        std::shared_ptr<network::Router> router,
        common::MainThreadPool &main_thread_pool,
        std::shared_ptr<crypto::Hasher> hasher,
        std::shared_ptr<network::PeerView> peer_view,
        common::WorkerThreadPool &worker_thread_pool,
        std::shared_ptr<parachain::BitfieldSigner> bitfield_signer,
        std::shared_ptr<parachain::PvfPrecheck> pvf_precheck,
        std::shared_ptr<parachain::BitfieldStore> bitfield_store,
        std::shared_ptr<parachain::BackingStore> backing_store,
        std::shared_ptr<parachain::Pvf> pvf,
        std::shared_ptr<parachain::AvailabilityStore> av_store,
        std::shared_ptr<runtime::ParachainHost> parachain_host,
        std::shared_ptr<parachain::ValidatorSignerFactory> signer_factory,
        const application::AppConfiguration &app_config,
        application::AppStateManager &app_state_manager,
        primitives::events::ChainSubscriptionEnginePtr chain_sub_engine,
        primitives::events::BabeStateSubscriptionEnginePtr
            babe_status_observable,
        std::shared_ptr<authority_discovery::Query> query_audi,
        std::shared_ptr<ProspectiveParachains> prospective_parachains,
        std::shared_ptr<blockchain::BlockTree> block_tree);
    ~ParachainProcessorImpl() = default;

    /**
     * @brief Prepares the Parachain Processor for operation.
     *
     * This method is responsible for setting up necessary configurations and
     * initializations for the Parachain Processor. It should be called before
     * the Parachain Processor starts processing parachain blocks.
     *
     * @return Returns true if the preparation is successful, false otherwise.
     */
    bool prepare();

    /**
     * @brief Handles an incoming advertisement for a collation.
     *
     * @param pending_collation The CollationEvent representing the collation
     * being advertised.
     * @param prospective_candidate An optional pair containing the hash of the
     * prospective candidate and the hash of the parent block.
     */
    void handleAdvertisement(
        network::CollationEvent &&pending_collation,
        std::optional<std::pair<CandidateHash, Hash>> &&prospective_candidate);

    /**
     * @ brief We should only process parachains if we are validator and we are
     * @return outcome::result<void> Returns an error if we cannot process the
     * parachains.
     */
    outcome::result<void> canProcessParachains() const;

    /**
     * @brief Handles an incoming collator.
     *
     * This function is called when a new collator is detected. It updates the
     * internal state with the information about the new collator.
     *
     * @param peer_id The peer id of the collator.
     * @param pubkey The public key of the collator.
     * @param para_id The id of the parachain the collator is associated with.
     */
    void onIncomingCollator(const libp2p::peer::PeerId &peer_id,
                            network::CollatorPublicKey pubkey,
                            network::ParachainId para_id);

    /**
     * @brief Handles an incoming collation stream from a peer.
     *
     * @param peer_id The ID of the peer from which the collation stream is
     * received.
     * @param version The version of the collation protocol used in the stream.
     */
    void onIncomingCollationStream(const libp2p::peer::PeerId &peer_id,
                                   network::CollationVersion version);

    /**
     * @brief Handles an incoming validation stream from a peer.
     *
     * @param peer_id The ID of the peer from which the validation stream is
     * received.
     * @param version The version of the collation protocol used in the
     * validation stream.
     */
    void onIncomingValidationStream(const libp2p::peer::PeerId &peer_id,
                                    network::CollationVersion version);

    void onValidationProtocolMsg(
        const libp2p::peer::PeerId &peer_id,
        const network::VersionedValidatorProtocolMessage &message);

    outcome::result<network::FetchChunkResponse> OnFetchChunkRequest(
        const network::FetchChunkRequest &request);

    outcome::result<network::vstaging::AttestedCandidateResponse>
    OnFetchAttestedCandidateRequest(
        const network::vstaging::AttestedCandidateRequest &request);
    outcome::result<BlockNumber> get_block_number_under_construction(
        const RelayHash &relay_parent) const;
    bool bitfields_indicate_availability(
        size_t core_idx,
        const std::vector<BitfieldStore::SignedBitfield> &bitfields,
        const scale::BitVec &availability);

    /**
     * @brief Fetches the list of backed candidates for a given relay parent.
     *
     * @param relay_parent The hash of the relay chain block where the parachain
     * block is attached.
     * @return std::vector<network::BackedCandidate> A vector of backed
     * candidates for the given relay parent.
     */
    std::vector<network::BackedCandidate> getBackedCandidates(
        const RelayHash &relay_parent) override;

    /**
     * @brief Fetches the Proof of Validity (PoV) for a given candidate.
     *
     * @param candidate_hash The hash of the candidate for which the PoV is to
     * be fetched.
     * @return network::ResponsePov The PoV associated with the given candidate
     * hash.
     */
    network::ResponsePov getPov(CandidateHash &&candidate_hash);

    auto getAvStore() {
      return av_store_;
    }
    auto getBackingStore() {
      return backing_store_;
    }

   private:
    enum struct StatementType { kSeconded = 0, kValid };
    using Commitments = std::shared_ptr<network::CandidateCommitments>;
    using WorkersContext = boost::asio::io_context;
    using WorkGuard = boost::asio::executor_work_guard<
        boost::asio::io_context::executor_type>;
    using SecondingAllowed = std::optional<fragment::FragmentTreeMembership>;

    struct ValidateAndSecondResult {
      outcome::result<void> result;
      primitives::BlockHash relay_parent;
      Commitments commitments;
      network::CandidateReceipt candidate;
      network::ParachainBlock pov;
      runtime::PersistedValidationData pvd;
    };

    struct AttestingData {
      network::CandidateReceipt candidate;
      primitives::BlockHash pov_hash;
      network::ValidatorIndex from_validator;
      std::queue<network::ValidatorIndex> backing;
    };

    struct TableContext {
      std::optional<ValidatorSigner> validator;
      std::unordered_map<CoreIndex, std::vector<ValidatorIndex>> groups;
      std::vector<ValidatorId> validators;

      size_t minimum_votes(size_t n_validators) const {
        return std::min(size_t(2ull), n_validators);
      }
    };

    struct AttestedCandidate {
      /// The group ID that the candidate is in.
      GroupIndex group_id;
      /// The candidate data.
      network::CommittedCandidateReceipt candidate;
      /// Validity attestations.
      std::vector<std::pair<ValidatorIndex, network::ValidityAttestation>>
          validity_votes;
    };

    struct StatementWithPVDSeconded {
      network::CommittedCandidateReceipt committed_receipt;
      runtime::PersistedValidationData pvd;
    };

    struct StatementWithPVDValid {
      CandidateHash candidate_hash;
    };

    using StatementWithPVD =
        boost::variant<StatementWithPVDSeconded, StatementWithPVDValid>;

    using SignedFullStatementWithPVD = IndexedAndSigned<StatementWithPVD>;

    /**
     * @brief Converts a SignedFullStatementWithPVD to an IndexedAndSigned
     * CompactStatement.
     */
    IndexedAndSigned<network::vstaging::CompactStatement> signed_to_compact(
        const SignedFullStatementWithPVD &s) const {
      const Hash h = candidateHashFrom(getPayload(s));
      return {
          .payload =
              {
                  .payload = visit_in_place(
                      getPayload(s),
                      [&](const StatementWithPVDSeconded &)
                          -> network::vstaging::CompactStatement {
                        return network::vstaging::SecondedCandidateHash{
                            .hash = h,
                        };
                      },
                      [&](const StatementWithPVDValid &)
                          -> network::vstaging::CompactStatement {
                        return network::vstaging::ValidCandidateHash{
                            .hash = h,
                        };
                      }),
                  .ix = s.payload.ix,
              },
          .signature = s.signature,
      };
    }

    struct LocalValidatorState {
      grid::GridTracker grid_tracker;
    };

<<<<<<< HEAD
    struct PerSessionState {
      PerSessionState(const PerSessionState &) = delete;
      PerSessionState &operator=(const PerSessionState &) = delete;

      PerSessionState(PerSessionState &&) = default;
      PerSessionState &operator=(PerSessionState &&) = delete;

      runtime::SessionInfo session_info;
      Groups groups;
      std::optional<grid::Views> grid_view;
      std::optional<ValidatorIndex> our_index;

      std::shared_ptr<network::PeerManager> pm;
      std::shared_ptr<authority_discovery::Query> query_audi;

      PerSessionState(
          const runtime::SessionInfo &_session_info,
          Groups &&_groups,
          grid::Views &&_grid_view,
          ValidatorIndex _our_index,
          const std::shared_ptr<network::PeerManager> &_pm,
          const std::shared_ptr<authority_discovery::Query> &_query_audi);
      ~PerSessionState();
    };

=======
    /**
     * @struct RelayParentState
     * @brief This structure encapsulates the state of a relay parent in the
     * context of parachain processing.
     */
>>>>>>> f5685b3e
    struct RelayParentState {
      ProspectiveParachainsModeOpt prospective_parachains_mode;
      std::optional<CoreIndex> assigned_core;
      std::optional<ParachainId> assigned_para;
      std::vector<std::optional<GroupIndex>> validator_to_group;
      std::shared_ptr<RefCache<SessionIndex, PerSessionState>::RefObj>
          per_session_state;

      std::optional<primitives::BlockHash> seconded;
      std::optional<network::ValidatorIndex> our_index;
      std::optional<network::GroupIndex> our_group;

      Collations collations;
      TableContext table_context;
      std::optional<StatementStore> statement_store;
      std::vector<runtime::CoreState> availability_cores;
      runtime::GroupDescriptor group_rotation_info;
      uint32_t minimum_backing_votes;
      std::unordered_map<primitives::AuthorityDiscoveryId, ValidatorIndex>
          authority_lookup;
      std::optional<LocalValidatorState> local_validator;

      std::unordered_set<primitives::BlockHash> awaiting_validation;
      std::unordered_set<primitives::BlockHash> issued_statements;
      std::unordered_set<network::PeerId> peers_advertised;
      std::unordered_map<primitives::BlockHash, AttestingData> fallbacks;
      std::unordered_set<CandidateHash> backed_hashes{};

      bool inject_core_index;
    };

    /**
     * @struct PerCandidateState
     * @brief This structure represents the state of a candidate in the
     * parachain validation process.
     */
    struct PerCandidateState {
      runtime::PersistedValidationData persisted_validation_data;
      bool seconded_locally;
      ParachainId para_id;
      Hash relay_parent;
    };

    using ManifestSummary = parachain::grid::ManifestSummary;

    struct ManifestImportSuccess {
      bool acknowledge;
      ValidatorIndex sender_index;
    };
    using ManifestImportSuccessOpt = std::optional<ManifestImportSuccess>;

    /*
     * Validation.
     */

    /**
     * @brief Checks if an advertisement can be processed.
     *
     * This function checks if an advertisement can be processed based on the
     * relay parent and the peer id. It ensures that the relay parent is in the
     * current view and that the advertisement has not been processed before. If
     * the advertisement can be processed, it is added to the set of processed
     * advertisements.
     */
    outcome::result<void> advCanBeProcessed(
        const primitives::BlockHash &relay_parent,
        const libp2p::peer::PeerId &peer_id);

    /**
     * @brief Validates the erasure coding of the provided data.
     *
     * This function takes the available data from a runtime and the number of
     * validators, and validates the erasure coding of the data.
     *
     * @param validating_data The available data from a runtime that needs to be
     * validated.
     * @param n_validators The number of validators that will be used for the
     * validation process.
     * @return Returns a vector of erasure chunks if the validation is
     * successful, otherwise returns an error.
     */
    outcome::result<std::vector<network::ErasureChunk>> validateErasureCoding(
        const runtime::AvailableData &validating_data, size_t n_validators);

    /**
     * @brief This function is a template function that validates a candidate
     * asynchronously.
     *
     * @tparam kMode The type of validation task to be performed.
     *
     * @param candidate The candidate receipt to be validated.
     * @param pov The parachain block to be validated.
     * @param pvd The persisted validation data to be used in the validation
     * process.
     * @param peer_id The peer ID of the node performing the validation.
     * @param relay_parent The block hash of the relay parent.
     * @param n_validators The number of validators in the network.
     */
    template <ParachainProcessorImpl::ValidationTaskType kMode>
    void validateAsync(network::CandidateReceipt &&candidate,
                       network::ParachainBlock &&pov,
                       runtime::PersistedValidationData &&pvd,
                       const libp2p::peer::PeerId &peer_id,
                       const primitives::BlockHash &relay_parent,
                       size_t n_validators);

    /**
     * @brief This function is used to make a candidate available for
     * validation.
     *
     * @tparam kMode The type of validation task to be performed. It can be
     * either 'Second' or 'Attest'.
     * @param peer_id The ID of the peer that the candidate is being made
     * available to.
     * @param candidate_hash The hash of the candidate that is being made
     * available.
     * @param result The result of the validation and seconding process.
     */
    template <ParachainProcessorImpl::ValidationTaskType kMode>
    void makeAvailable(const libp2p::peer::PeerId &peer_id,
                       const primitives::BlockHash &candidate_hash,
                       ValidateAndSecondResult &&result);

    /**
     * @brief Handles a statement related to a specific relay parent.
     *
     * This function is responsible for processing a signed statement associated
     * with a specific relay parent. The statement is provided in the form of a
     * SignedFullStatementWithPVD object, which includes the payload and
     * signature. The relay parent is identified by its block hash.
     *
     * @param relay_parent The block hash of the relay parent associated with
     * the statement.
     * @param statement The signed statement to be processed, encapsulated in a
     * SignedFullStatementWithPVD object.
     */
    void handleStatement(const primitives::BlockHash &relay_parent,
                         const SignedFullStatementWithPVD &statement);

    /**
     * @brief Processes a bitfield distribution message.
     *
     * This function is responsible for handling a bitfield distribution message
     * received from the network. The bitfield distribution message contains
     * information about the availability of pieces of data in the network.
     */
    void process_bitfield_distribution(
        const network::BitfieldDistributionMessage &val);

    void process_legacy_statement(
        const libp2p::peer::PeerId &peer_id,
        const network::StatementDistributionMessage &msg);
    outcome::result<void> handle_grid_statement(
        const RelayHash &relay_parent,
        ParachainProcessorImpl::RelayParentState &per_relay_parent,
        grid::GridTracker &grid_tracker,
        const IndexedAndSigned<network::vstaging::CompactStatement> &statement,
        ValidatorIndex grid_sender_index);

    /**
     * @brief Processes a vstaging statement.
     *
     * This function is responsible for processing a vstaging statement received
     * from a peer. It handles different types of messages:
     * BackedCandidateAcknowledgement, BackedCandidateManifest, and
     * StatementDistributionMessageStatement. Depending on the type of the
     * message, it performs different actions such as handling incoming
     * manifest, sending acknowledgement and statement messages, fetching
     * attested candidate response, inserting statement to the store, and
     * circulating the statement.
     *
     * @param peer_id The id of the peer from which the statement is received.
     * @param msg The vstaging statement message to be processed.
     */
    void process_vstaging_statement(
        const libp2p::peer::PeerId &peer_id,
        const network::vstaging::StatementDistributionMessage &msg);
    void handle_incoming_manifest(
        const libp2p::peer::PeerId &peer_id,
        const network::vstaging::BackedCandidateManifest &msg);
    void handle_incoming_statement(
        const libp2p::peer::PeerId &peer_id,
        const network::vstaging::StatementDistributionMessageStatement &stm);
    void handle_incoming_acknowledgement(
        const libp2p::peer::PeerId &peer_id,
        const network::vstaging::BackedCandidateAcknowledgement
            &acknowledgement);
    void send_backing_fresh_statements(
        const ConfirmedCandidate &confirmed,
        const RelayHash &relay_parent,
        ParachainProcessorImpl::RelayParentState &per_relay_parent,
        const std::vector<ValidatorIndex> &group,
        const CandidateHash &candidate_hash);
    void apply_post_confirmation(const PostConfirmation &post_confirmation);
    std::optional<GroupIndex> group_for_para(
        const std::vector<runtime::CoreState> &availability_cores,
        const runtime::GroupDescriptor &group_rotation_info,
        ParachainId para_id) const;
    void send_cluster_candidate_statements(const CandidateHash &candidate_hash,
                                           const RelayHash &relay_parent);
    void new_confirmed_candidate_fragment_tree_updates(
        const HypotheticalCandidate &candidate);
    void new_leaf_fragment_tree_updates(const Hash &leaf_hash);
    void prospective_backed_notification_fragment_tree_updates(
        ParachainId para_id, const Hash &para_head);
    void fragment_tree_update_inner(
        std::optional<std::reference_wrapper<const Hash>> active_leaf_hash,
        std::optional<std::pair<std::reference_wrapper<const Hash>,
                                ParachainId>> required_parent_info,
        std::optional<std::reference_wrapper<const HypotheticalCandidate>>
            known_hypotheticals);
    void handleFetchedStatementResponse(
        outcome::result<network::vstaging::AttestedCandidateResponse> &&r,
        const RelayHash &relay_parent,
        const CandidateHash &candidate_hash,
        GroupIndex group_index);
    void request_attested_candidate(const libp2p::peer::PeerId &peer,
                                    RelayParentState &relay_parent_state,
                                    const RelayHash &relay_parent,
                                    const CandidateHash &candidate_hash,
                                    GroupIndex group_index);
    ManifestImportSuccessOpt handle_incoming_manifest_common(
        const libp2p::peer::PeerId &peer_id,
        const CandidateHash &candidate_hash,
        const RelayHash &relay_parent,
        const ManifestSummary &manifest_summary,
        ParachainId para_id,
        grid::ManifestKind manifest_kind);
    network::vstaging::StatementFilter local_knowledge_filter(
        size_t group_size,
        GroupIndex group_index,
        const CandidateHash &candidate_hash,
        const StatementStore &statement_store);
    std::deque<std::pair<std::vector<libp2p::peer::PeerId>,
                         network::VersionedValidatorProtocolMessage>>
    acknowledgement_and_statement_messages(
        const libp2p::peer::PeerId &peer,
        network::CollationVersion version,
        ValidatorIndex validator_index,
        const Groups &groups,
        ParachainProcessorImpl::RelayParentState &relay_parent_state,
        const RelayHash &relay_parent,
        GroupIndex group_index,
        const CandidateHash &candidate_hash,
        const network::vstaging::StatementFilter &local_knowledge);
    std::deque<network::VersionedValidatorProtocolMessage>
    post_acknowledgement_statement_messages(
        ValidatorIndex recipient,
        const RelayHash &relay_parent,
        grid::GridTracker &grid_tracker,
        const StatementStore &statement_store,
        const Groups &groups,
        GroupIndex group_index,
        const CandidateHash &candidate_hash,
        const libp2p::peer::PeerId &peer,
        network::CollationVersion version);
    void send_to_validators_group(
        const RelayHash &relay_parent,
        const std::deque<network::VersionedValidatorProtocolMessage> &messages);

    /**
     * @brief Circulates a statement to the validators group.
     * @param relay_parent The hash of the relay parent block. This is used to
     * identify the group of validators to which the statement should be sent.
     * @param statement The statement to be circulated. This is an indexed and
     * signed compact statement.
     */
    void circulate_statement(
        const RelayHash &relay_parent,
        RelayParentState &relay_parent_state,
        const IndexedAndSigned<network::vstaging::CompactStatement> &statement);

    /**
     * @brief Inserts an advertisement into the peer's data.
     *
     * This function is responsible for inserting an advertisement into the
     * peer's data. It performs several checks to ensure that the advertisement
     * can be inserted, such as checking if the collator is declared, if the
     * relay parent is in the implicit view, and if there are any duplicates. If
     * all checks pass, the advertisement is inserted and the function returns
     * the collator ID and parachain ID.
     *
     * @param peer_data The peer's data where the advertisement will be
     * inserted.
     * @param on_relay_parent The hash of the relay parent block.
     * @param relay_parent_mode The mode of the relay parent.
     * @param candidate_hash The hash of the candidate block.
     * @return A pair containing the collator ID and the parachain ID if the
     * advertisement was inserted successfully, or an error otherwise.
     */
    outcome::result<std::pair<CollatorId, ParachainId>> insertAdvertisement(
        network::PeerState &peer_data,
        const RelayHash &relay_parent,
        const ProspectiveParachainsModeOpt &relay_parent_mode,
        const std::optional<std::reference_wrapper<const CandidateHash>>
            &candidate_hash);

    bool isRelayParentInImplicitView(
        const RelayHash &relay_parent,
        const ProspectiveParachainsModeOpt &relay_parent_mode,
        const ImplicitView &implicit_view,
        const std::unordered_map<Hash, ProspectiveParachainsModeOpt>
            &active_leaves,
        ParachainId para_id);

    template <typename F>
    void requestPoV(const libp2p::peer::PeerInfo &peer_info,
                    const CandidateHash &candidate_hash,
                    F &&callback);

    std::optional<AttestedCandidate> attested_candidate(
        const RelayHash &relay_parent,
        const CandidateHash &digest,
        const TableContext &context,
        uint32_t minimum_backing_votes);

    std::optional<AttestedCandidate> attested(
        const network::CommittedCandidateReceipt &candidate,
        const BackingStore::StatementInfo &data,
        size_t validity_threshold);
    std::optional<BackingStore::BackedCandidate> table_attested_to_backed(
        AttestedCandidate &&attested,
        TableContext &table_context,
        bool inject_core_index);
    outcome::result<std::optional<ValidatorSigner>> isParachainValidator(
        const primitives::BlockHash &relay_parent) const;

    /*
     * Logic.
     */
    std::optional<runtime::PersistedValidationData>
    requestProspectiveValidationData(const RelayHash &relay_parent,
                                     const Hash &parent_head_data_hash,
                                     ParachainId para_id);
    std::optional<runtime::PersistedValidationData>
    requestPersistedValidationData(const RelayHash &relay_parent,
                                   ParachainId para_id);

    std::optional<runtime::PersistedValidationData>
    fetchPersistedValidationData(const RelayHash &relay_parent,
                                 ParachainId para_id);
    void onValidationComplete(const libp2p::peer::PeerId &peer_id,
                              const ValidateAndSecondResult &result);
    void onAttestComplete(const libp2p::peer::PeerId &peer_id,
                          const ValidateAndSecondResult &result);
    void onAttestNoPoVComplete(const network::RelayHash &relay_parent,
                               const CandidateHash &candidate_hash);

    void kickOffValidationWork(
        const RelayHash &relay_parent,
        AttestingData &attesting_data,
        const runtime::PersistedValidationData &persisted_validation_data,
        RelayParentState &parachain_state);
    void handleFetchedCollation(PendingCollation &&pending_collation,
                                network::CollationFetchingResponse &&response);
    template <StatementType kStatementType>
    std::optional<network::SignedStatement> createAndSignStatement(
        const ValidateAndSecondResult &validation_result);
    template <ParachainProcessorImpl::StatementType kStatementType>
    outcome::result<
        std::optional<ParachainProcessorImpl::SignedFullStatementWithPVD>>
    sign_import_and_distribute_statement(
        ParachainProcessorImpl::RelayParentState &rp_state,
        const ValidateAndSecondResult &validation_result);
    void post_import_statement_actions(
        const RelayHash &relay_parent,
        ParachainProcessorImpl::RelayParentState &rp_state,
        std::optional<BackingStore::ImportResult> &summary);
    template <typename T>
    std::optional<network::SignedStatement> createAndSignStatementFromPayload(
        T &&payload,
        ValidatorIndex validator_ix,
        RelayParentState &parachain_state);
    outcome::result<std::optional<BackingStore::ImportResult>> importStatement(
        const network::RelayHash &relay_parent,
        const SignedFullStatementWithPVD &statement,
        ParachainProcessorImpl::RelayParentState &relayParentState);
    std::optional<CoreIndex> core_index_from_statement(
        const std::vector<std::optional<GroupIndex>> &validator_to_group,
        const runtime::GroupDescriptor &group_rotation_info,
        const std::vector<runtime::CoreState> &cores,
        const SignedFullStatementWithPVD &statement);
    const network::CandidateDescriptor &candidateDescriptorFrom(
        const network::CollationFetchingResponse &collation) {
      return visit_in_place(
          collation.response_data,
          [](const network::CollationResponse &collation_response)
              -> const network::CandidateDescriptor & {
            return collation_response.receipt.descriptor;
          });
    }

    std::optional<std::reference_wrapper<const network::CandidateDescriptor>>
    candidateDescriptorFrom(const network::Statement &statement) {
      return visit_in_place(
          statement.candidate_state,
          [](const network::CommittedCandidateReceipt &receipt)
              -> std::optional<
                  std::reference_wrapper<const network::CandidateDescriptor>> {
            return receipt.descriptor;
          },
          [](...)
              -> std::optional<
                  std::reference_wrapper<const network::CandidateDescriptor>> {
            BOOST_ASSERT(false);
            return std::nullopt;
          });
    }

    const network::CollatorPublicKey &collatorIdFromDescriptor(
        const network::CandidateDescriptor &descriptor) {
      return descriptor.collator_id;
    }

    network::CandidateReceipt candidateFromCommittedCandidateReceipt(
        const network::CommittedCandidateReceipt &data) const {
      network::CandidateReceipt receipt;
      receipt.descriptor = data.descriptor,
      receipt.commitments_hash =
          hasher_->blake2b_256(scale::encode(data.commitments).value());
      return receipt;
    }

    primitives::BlockHash candidateHashFrom(
        const StatementWithPVD &statement) const {
      return visit_in_place(
          statement,
          [&](const StatementWithPVDSeconded &val) {
            return hasher_->blake2b_256(
                ::scale::encode(candidateFromCommittedCandidateReceipt(
                                    val.committed_receipt))
                    .value());
          },
          [&](const StatementWithPVDValid &val) { return val.candidate_hash; });
    }

    /*
     * Notification
     */
    void broadcastView(const network::View &view) const;
    void broadcastViewToGroup(const primitives::BlockHash &relay_parent,
                              const network::View &view);
    void broadcastViewExcept(const libp2p::peer::PeerId &peer_id,
                             const network::View &view) const;
    template <typename F>
    void notify_internal(std::shared_ptr<WorkersContext> &context, F &&func) {
      BOOST_ASSERT(context);
      boost::asio::post(*context, std::forward<F>(func));
    }
    void statementDistributionBackedCandidate(
        const CandidateHash &candidate_hash);
    void notifyAvailableData(std::vector<network::ErasureChunk> &&chunk_list,
                             const primitives::BlockHash &relay_parent,
                             const network::CandidateHash &candidate_hash,
                             const network::ParachainBlock &pov,
                             const runtime::PersistedValidationData &data);
    void share_local_statement_vstaging(
        RelayParentState &per_relay_parent,
        const primitives::BlockHash &relay_parent,
        const SignedFullStatementWithPVD &statement);
    void share_local_statement_v1(RelayParentState &per_relay_parent,
                                  const primitives::BlockHash &relay_parent,
                                  const SignedFullStatementWithPVD &statement);
    void notify(const libp2p::peer::PeerId &peer_id,
                const primitives::BlockHash &relay_parent,
                const SignedFullStatementWithPVD &statement);
    void handleNotify(const libp2p::peer::PeerId &peer_id,
                      const primitives::BlockHash &relay_parent);

    void onDeactivateBlocks(
        const primitives::events::RemoveAfterFinalizationParams &event);
    void onViewUpdated(const network::ExView &event);
    void OnBroadcastBitfields(const primitives::BlockHash &relay_parent,
                              const network::SignedBitfield &bitfield);
    void onUpdatePeerView(const libp2p::peer::PeerId &peer_id,
                          const network::View &view);
    void fetchCollation(
        ParachainProcessorImpl::RelayParentState &per_relay_parent,
        PendingCollation &&pc,
        const CollatorId &id);
    void fetchCollation(
        ParachainProcessorImpl::RelayParentState &per_relay_parent,
        PendingCollation &&pc,
        const CollatorId &id,
        network::CollationVersion version);
    std::optional<std::reference_wrapper<RelayParentState>>
    tryGetStateByRelayParent(const primitives::BlockHash &relay_parent);

    /**
     * @brief Store the state of the relay parent.
     * @param relay_parent The hash of the relay parent block for which the
     * state is to be stored.
     * @param val The state of the relay parent block to be stored.
     * @return A reference to the stored state of the relay parent block.
     */
    RelayParentState &storeStateByRelayParent(
        const primitives::BlockHash &relay_parent, RelayParentState &&val);

    /**
     * @brief Sends peer messages corresponding for a given relay parent.
     *
     * @param peer_id Optional reference to the PeerId of the peer to send the
     * messages to.
     * @param relay_parent The hash of the relay parent block
     */
    void send_peer_messages_for_relay_parent(
        const libp2p::peer::PeerId &peer_id, const RelayHash &relay_parent);
    std::optional<std::pair<std::vector<libp2p::peer::PeerId>,
                            network::VersionedValidatorProtocolMessage>>
    pending_statement_network_message(
        const StatementStore &statement_store,
        const RelayHash &relay_parent,
        const libp2p::peer::PeerId &peer,
        network::CollationVersion version,
        ValidatorIndex originator,
        const network::vstaging::CompactStatement &compact);
    void prune_old_advertisements(
        const parachain::ImplicitView &implicit_view,
        const std::unordered_map<Hash, ProspectiveParachainsModeOpt>
            &active_leaves,
        const std::unordered_map<primitives::BlockHash, RelayParentState>
            &per_relay_parent);
    void provide_candidate_to_grid(
        const CandidateHash &candidate_hash,
        RelayParentState &relay_parent_state,
        const ConfirmedCandidate &confirmed_candidate,
        const runtime::SessionInfo &session_info);
    void send_pending_grid_messages(
        const RelayHash &relay_parent,
        const libp2p::peer::PeerId &peer_id,
        network::CollationVersion version,
        ValidatorIndex peer_validator_id,
        const Groups &groups,
        ParachainProcessorImpl::RelayParentState &relay_parent_state);

    /**
     * The `createBackingTask` function is responsible for creating a new
     * backing task for a given relay parent. It first asserts that the function
     * is running in the main thread context. Then, it initializes a new backing
     * task for the relay parent by calling the `initNewBackingTask` function.
     * If the initialization is successful, it stores the state of the relay
     * parent by calling the `storeStateByRelayParent` function. If the
     * initialization fails and the error is not due to the absence of a key, it
     * logs an error message.
     *
     * @param relay_parent The hash of the relay parent block for which the
     * backing task is to be created.
     */
    void createBackingTask(const primitives::BlockHash &relay_parent);

    /**
     * @brief The `initNewBackingTask` function is responsible for initializing
     * a new backing task for a given relay parent.
     * @param relay_parent The hash of the relay parent block for which the
     * backing task is to be created.
     * @return A `RelayParentState` object that contains the assignment,
     * validator index, required collator, and table context.
     */
    outcome::result<RelayParentState> initNewBackingTask(
        const primitives::BlockHash &relay_parent);

    void spawn_and_update_peer(const primitives::AuthorityDiscoveryId &id);

    template <typename F>
    bool tryOpenOutgoingCollatingStream(const libp2p::peer::PeerId &peer_id,
                                        F &&callback);
    template <typename F>
    bool tryOpenOutgoingValidationStream(const libp2p::peer::PeerId &peer_id,
                                         network::CollationVersion version,
                                         F &&callback);
    template <typename F>
    bool tryOpenOutgoingStream(const libp2p::peer::PeerId &peer_id,
                               std::shared_ptr<network::ProtocolBase> protocol,
                               F &&callback);

    outcome::result<void> enqueueCollation(
        const RelayHash &relay_parent,
        ParachainId para_id,
        const libp2p::peer::PeerId &peer_id,
        const CollatorId &collator_id,
        std::optional<std::pair<CandidateHash, Hash>> &&prospective_candidate);
    void sendMyView(const libp2p::peer::PeerId &peer_id,
                    const std::shared_ptr<network::Stream> &stream,
                    const std::shared_ptr<network::ProtocolBase> &protocol);

    bool isValidatingNode() const;
    void unblockAdvertisements(
        ParachainProcessorImpl::RelayParentState &rp_state,
        ParachainId para_id,
        const Hash &para_head);
    void requestUnblockedCollations(
        std::unordered_map<
            ParachainId,
            std::unordered_map<Hash, std::vector<BlockedAdvertisement>>>
            &&unblocked);

    bool canSecond(ParachainId candidate_para_id,
                   const Hash &candidate_relay_parent,
                   const CandidateHash &candidate_hash,
                   const Hash &parent_head_data_hash);

    ParachainProcessorImpl::SecondingAllowed secondingSanityCheck(
        const HypotheticalCandidate &hypothetical_candidate,
        bool backed_in_path_only);

    std::optional<BackingStore::ImportResult> importStatementToTable(
        const RelayHash &relay_parent,
        ParachainProcessorImpl::RelayParentState &relayParentState,
        GroupIndex group_id,
        const primitives::BlockHash &candidate_hash,
        const network::SignedStatement &statement);

    std::shared_ptr<network::PeerManager> pm_;
    std::shared_ptr<dispute::RuntimeInfo> runtime_info_;
    std::shared_ptr<crypto::Sr25519Provider> crypto_provider_;
    std::shared_ptr<network::Router> router_;
    log::Logger logger_ =
        log::createLogger("ParachainProcessorImpl", "parachain");

    struct {
      std::unordered_map<primitives::BlockHash, RelayParentState>
          state_by_relay_parent;
      std::unordered_map<
          libp2p::peer::PeerId,
          std::deque<std::pair<RelayHash, SignedFullStatementWithPVD>>>
          seconded_statements;
      std::optional<ImplicitView> implicit_view;
      std::unordered_map<Hash, ActiveLeafState> per_leaf;
      std::unordered_map<CandidateHash, PerCandidateState> per_candidate;
      /// Added as independent member to prevent extra locks for
      /// `state_by_relay_parent` which is used in internal thread only
      std::unordered_map<Hash, ProspectiveParachainsModeOpt> active_leaves;
      std::unordered_map<
          ParachainId,
          std::unordered_map<Hash, std::vector<BlockedAdvertisement>>>
          blocked_advertisements;
      std::unordered_set<PendingCollation,
                         PendingCollationHash,
                         PendingCollationEq>
          collation_requests_cancel_handles;

      struct {
        std::unordered_set<Hash> implicit_view;
        network::View view;
      } statementDistributionV2;
    } our_current_state_;

    std::unordered_map<RelayHash, PendingCollation> pending_candidates;
    std::shared_ptr<PoolHandler> main_pool_handler_;
    std::shared_ptr<crypto::Hasher> hasher_;
    std::shared_ptr<network::PeerView> peer_view_;
    network::PeerView::MyViewSubscriberPtr my_view_sub_;
    network::PeerView::PeerViewSubscriberPtr remote_view_sub_;

    std::shared_ptr<parachain::Pvf> pvf_;
    std::shared_ptr<parachain::ValidatorSignerFactory> signer_factory_;
    std::shared_ptr<parachain::BitfieldSigner> bitfield_signer_;
    std::shared_ptr<parachain::PvfPrecheck> pvf_precheck_;
    std::shared_ptr<parachain::BitfieldStore> bitfield_store_;
    std::shared_ptr<parachain::BackingStore> backing_store_;
    std::shared_ptr<parachain::AvailabilityStore> av_store_;
    std::shared_ptr<runtime::ParachainHost> parachain_host_;
    const application::AppConfiguration &app_config_;
    primitives::events::BabeStateSubscriptionEnginePtr babe_status_observable_;
    primitives::events::BabeStateEventSubscriberPtr babe_status_observer_;
    std::shared_ptr<authority_discovery::Query> query_audi_;
    std::shared_ptr<RefCache<SessionIndex, PerSessionState>> per_session_;

    primitives::events::ChainSub chain_sub_;
    std::shared_ptr<PoolHandler> worker_pool_handler_;
    std::default_random_engine random_;
    std::shared_ptr<ProspectiveParachains> prospective_parachains_;
    Candidates candidates_;
    std::shared_ptr<blockchain::BlockTree> block_tree_;

    metrics::RegistryPtr metrics_registry_ = metrics::createRegistry();
    metrics::Gauge *metric_is_parachain_validator_;
  };

}  // namespace kagome::parachain

OUTCOME_HPP_DECLARE_ERROR(kagome::parachain, ParachainProcessorImpl::Error);<|MERGE_RESOLUTION|>--- conflicted
+++ resolved
@@ -358,7 +358,6 @@
       grid::GridTracker grid_tracker;
     };
 
-<<<<<<< HEAD
     struct PerSessionState {
       PerSessionState(const PerSessionState &) = delete;
       PerSessionState &operator=(const PerSessionState &) = delete;
@@ -384,13 +383,6 @@
       ~PerSessionState();
     };
 
-=======
-    /**
-     * @struct RelayParentState
-     * @brief This structure encapsulates the state of a relay parent in the
-     * context of parachain processing.
-     */
->>>>>>> f5685b3e
     struct RelayParentState {
       ProspectiveParachainsModeOpt prospective_parachains_mode;
       std::optional<CoreIndex> assigned_core;
