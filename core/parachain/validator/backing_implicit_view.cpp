/**
 * Copyright Quadrivium LLC
 * All Rights Reserved
 * SPDX-License-Identifier: Apache-2.0
 */

#include "parachain/validator/backing_implicit_view.hpp"
#include "parachain/validator/prospective_parachains/prospective_parachains.hpp"

#include <span>

#include "parachain/types.hpp"
#include "primitives/math.hpp"
#include "utils/stringify.hpp"

#define COMPONENT BackingImplicitView
#define COMPONENT_NAME STRINGIFY(COMPONENT)

OUTCOME_CPP_DEFINE_CATEGORY(kagome::parachain, ImplicitView::Error, e) {
  using E = decltype(e);
  switch (e) {
    case E::ALREADY_KNOWN:
      return COMPONENT_NAME ": Already known leaf";
    case E::NOT_INITIALIZED_WITH_PROSPECTIVE_PARACHAINS:
      return COMPONENT_NAME ": Not initialized with prospective parachains";
  }
  return COMPONENT_NAME ": unknown error";
}

namespace kagome::parachain {

  ImplicitView::ImplicitView(
      std::weak_ptr<ProspectiveParachains> prospective_parachains,
      std::shared_ptr<runtime::ParachainHost> parachain_host_,
      std::shared_ptr<blockchain::BlockTree> block_tree,
      std::optional<ParachainId> collating_for_)
      : parachain_host(std::move(parachain_host_)),
        collating_for{std::move(collating_for_)},
        prospective_parachains_{std::move(prospective_parachains)},
        block_tree_{std::move(block_tree)} {
    BOOST_ASSERT(!prospective_parachains_.expired());
    BOOST_ASSERT(parachain_host);
    BOOST_ASSERT(block_tree_);
  }

  std::span<const Hash>
  ImplicitView::AllowedRelayParents::allowedRelayParentsFor(
      const std::optional<ParachainId> &para_id,
      const BlockNumber &base_number) const {
    if (!para_id) {
      return {allowed_relay_parents_contiguous};
    }

    if (auto it = minimum_relay_parents.find(*para_id);
        it != minimum_relay_parents.end()) {
      const BlockNumber &para_min = it->second;
      if (base_number >= para_min) {
        const auto diff = base_number - para_min;
        const size_t slice_len =
            std::min(size_t(diff + 1), allowed_relay_parents_contiguous.size());
        return std::span{allowed_relay_parents_contiguous}.first(slice_len);
      }
    }
    return {};
  }

  void ImplicitView::activate_leaf_from_prospective_parachains(
      fragment::BlockInfoProspectiveParachains leaf,
      const std::vector<fragment::BlockInfoProspectiveParachains> &ancestors) {
    if (leaves.contains(leaf.hash)) {
      return;
    }

    const auto retain_minimum =
        std::min(ancestors.empty() ? 0 : ancestors.back().number,
                 math::sat_sub_unsigned(leaf.number, MINIMUM_RETAIN_LENGTH));

    leaves.insert_or_assign(leaf.hash,
                            ActiveLeafPruningInfo{
                                .retain_minimum = retain_minimum,
                            });
    AllowedRelayParents allowed_relay_parents{
        .minimum_relay_parents = {},
        .allowed_relay_parents_contiguous = {},
    };
    allowed_relay_parents.allowed_relay_parents_contiguous.reserve(
        ancestors.size());

    for (const auto &ancestor : ancestors) {
      block_info_storage.insert_or_assign(
          ancestor.hash,
          BlockInfo{
              .block_number = ancestor.number,
              .maybe_allowed_relay_parents = {},
              .parent_hash = ancestor.parent_hash,
          });
      allowed_relay_parents.allowed_relay_parents_contiguous.emplace_back(
          ancestor.hash);
    }

    block_info_storage.insert_or_assign(
        leaf.hash,
        BlockInfo{
            .block_number = leaf.number,
            .maybe_allowed_relay_parents = allowed_relay_parents,
            .parent_hash = leaf.parent_hash,
        });
  }

  std::optional<std::span<const Hash>>
  ImplicitView::known_allowed_relay_parents_under(
      const Hash &block_hash, const std::optional<ParachainId> &para_id) const {
    if (auto it = block_info_storage.find(block_hash);
        it != block_info_storage.end()) {
      const BlockInfo &block_info = it->second;
      if (block_info.maybe_allowed_relay_parents) {
        return block_info.maybe_allowed_relay_parents->allowedRelayParentsFor(
            para_id, block_info.block_number);
      }
    }
    return std::nullopt;
  }

  std::vector<Hash> ImplicitView::deactivate_leaf(const Hash &leaf_hash) {
    std::vector<Hash> removed;
    if (leaves.erase(leaf_hash) == 0ull) {
      return removed;
    }

    std::optional<uint32_t> minimum;
    for (const auto &[_, l] : leaves) {
      minimum =
          minimum ? std::min(*minimum, l.retain_minimum) : l.retain_minimum;
    }

    for (auto it = block_info_storage.begin();
         it != block_info_storage.end();) {
      const auto &[hash, i] = *it;
      const bool keep = minimum && i.block_number >= *minimum;
      if (keep) {
        ++it;
      } else {
        removed.emplace_back(hash);
        it = block_info_storage.erase(it);
      }
    }
    return removed;
  }

  outcome::result<void> ImplicitView::activate_leaf(const Hash &leaf_hash) {
    if (leaves.contains(leaf_hash)) {
      return Error::ALREADY_KNOWN;
    }

    OUTCOME_TRY(fetched, fetch_fresh_leaf_and_insert_ancestry(leaf_hash));
    const uint32_t retain_minimum = std::min(
        fetched.minimum_ancestor_number,
        math::sat_sub_unsigned(fetched.leaf_number, MINIMUM_RETAIN_LENGTH));

    leaves.insert_or_assign(
        leaf_hash, ActiveLeafPruningInfo{.retain_minimum = retain_minimum});
    return outcome::success();
  }

  outcome::result<std::optional<BlockNumber>>
  ImplicitView::fetch_min_relay_parents_for_collator(const Hash &leaf_hash,
                                                     BlockNumber leaf_number) {
    auto prospective_parachains = prospective_parachains_.lock();
    if (!prospective_parachains) {
      return outcome::failure(
          Error::NOT_INITIALIZED_WITH_PROSPECTIVE_PARACHAINS);
    }

    size_t allowed_ancestry_len;
    if (auto mode =
            prospective_parachains->prospectiveParachainsMode(leaf_hash)) {
      allowed_ancestry_len = mode->allowed_ancestry_len;
    } else {
      return std::nullopt;
    }

    BlockNumber min = leaf_number;
    OUTCOME_TRY(required_session,
                parachain_host->session_index_for_child(leaf_hash));
    OUTCOME_TRY(hashes,
                block_tree_->getDescendingChainToBlock(
                    leaf_hash, allowed_ancestry_len + 1));

    for (size_t i = 1; i < hashes.size(); ++i) {
      const auto &hash = hashes[i];
      OUTCOME_TRY(session, parachain_host->session_index_for_child(hash));

      if (session == required_session) {
        min = math::sat_sub_unsigned(min, BlockNumber(1));
      } else {
        break;
      }
    }

    return min;
  }

  outcome::result<ImplicitView::FetchSummary>
  ImplicitView::fetch_fresh_leaf_and_insert_ancestry(const Hash &leaf_hash) {
    auto prospective_parachains = prospective_parachains_.lock();
    if (!prospective_parachains) {
      return Error::NOT_INITIALIZED_WITH_PROSPECTIVE_PARACHAINS;
    }

    std::shared_ptr<blockchain::BlockTree> block_tree =
        prospective_parachains->getBlockTree();

    OUTCOME_TRY(leaf_header, block_tree->getBlockHeader(leaf_hash));

<<<<<<< HEAD
    std::vector<std::pair<ParachainId, BlockNumber>> min_relay_parents;
    if (collating_for) {
      OUTCOME_TRY(
          mrp,
          fetch_min_relay_parents_for_collator(leaf_hash, leaf_header.number));
      if (mrp) {
        min_relay_parents.emplace_back(*collating_for, *mrp);
      }
    } else {
      min_relay_parents =
          prospective_parachains->answerMinimumRelayParentsRequest(leaf_hash);
    }

    BlockNumber min_min;
    if (min_relay_parents.empty()) {
      min_min = leaf_header.number;
    } else {
      min_min = min_relay_parents.front().second;
      for (const auto &[_, x] : min_relay_parents) {
        min_min = std::min(x, min_min);
      }
=======
    for (auto &min_relay_parent : min_relay_parents_raw) {
      min_min = std::min(min_relay_parent.second, min_min);
      relevant_paras.emplace_back(min_relay_parent.first);
>>>>>>> bf3fc8c8
    }

    const size_t expected_ancestry_len =
        math::sat_sub_unsigned(leaf_header.number, min_min) + 1ull;
    std::vector<Hash> ancestry;
    if (leaf_header.number > 0) {
      BlockNumber next_ancestor_number = leaf_header.number - 1;
      Hash next_ancestor_hash = leaf_header.parent_hash;

      ancestry.reserve(expected_ancestry_len);
      ancestry.emplace_back(leaf_hash);

      while (next_ancestor_number >= min_min) {
        auto it = block_info_storage.find(next_ancestor_hash);
        std::optional<Hash> parent_hash;
        if (it != block_info_storage.end()) {
          parent_hash = it->second.parent_hash;
        } else {
          OUTCOME_TRY(header, block_tree->getBlockHeader(next_ancestor_hash));
          block_info_storage.emplace(
              next_ancestor_hash,
              BlockInfo{
                  .block_number = next_ancestor_number,
                  .maybe_allowed_relay_parents = std::nullopt,
                  .parent_hash = header.parent_hash,
              });
          parent_hash = header.parent_hash;
        }

        ancestry.emplace_back(next_ancestor_hash);
        if (next_ancestor_number == 0) {
          break;
        }

        next_ancestor_number -= 1;
        next_ancestor_hash = *parent_hash;
      }
    } else {
      ancestry.emplace_back(leaf_hash);
    }

    block_info_storage.emplace(
        leaf_hash,
        BlockInfo{
            .block_number = leaf_header.number,
            .maybe_allowed_relay_parents =
                AllowedRelayParents{
                    .minimum_relay_parents = {min_relay_parents.begin(),
                                              min_relay_parents.end()},
                    .allowed_relay_parents_contiguous = std::move(ancestry),
                },
            .parent_hash = leaf_header.parent_hash,
        });
    return FetchSummary{
        .minimum_ancestor_number = min_min,
        .leaf_number = leaf_header.number,
    };
  }

}  // namespace kagome::parachain<|MERGE_RESOLUTION|>--- conflicted
+++ resolved
@@ -35,7 +35,7 @@
       std::shared_ptr<blockchain::BlockTree> block_tree,
       std::optional<ParachainId> collating_for_)
       : parachain_host(std::move(parachain_host_)),
-        collating_for{std::move(collating_for_)},
+        collating_for{collating_for_},
         prospective_parachains_{std::move(prospective_parachains)},
         block_tree_{std::move(block_tree)} {
     BOOST_ASSERT(!prospective_parachains_.expired());
@@ -171,7 +171,7 @@
           Error::NOT_INITIALIZED_WITH_PROSPECTIVE_PARACHAINS);
     }
 
-    size_t allowed_ancestry_len;
+    size_t allowed_ancestry_len = 0;
     if (auto mode =
             prospective_parachains->prospectiveParachainsMode(leaf_hash)) {
       allowed_ancestry_len = mode->allowed_ancestry_len;
@@ -212,7 +212,6 @@
 
     OUTCOME_TRY(leaf_header, block_tree->getBlockHeader(leaf_hash));
 
-<<<<<<< HEAD
     std::vector<std::pair<ParachainId, BlockNumber>> min_relay_parents;
     if (collating_for) {
       OUTCOME_TRY(
@@ -234,11 +233,6 @@
       for (const auto &[_, x] : min_relay_parents) {
         min_min = std::min(x, min_min);
       }
-=======
-    for (auto &min_relay_parent : min_relay_parents_raw) {
-      min_min = std::min(min_relay_parent.second, min_min);
-      relevant_paras.emplace_back(min_relay_parent.first);
->>>>>>> bf3fc8c8
     }
 
     const size_t expected_ancestry_len =
