--- conflicted
+++ resolved
@@ -19,13 +19,8 @@
     using AvailableData = runtime::AvailableData;
     using Cb =
         std::function<void(std::optional<outcome::result<AvailableData>>)>;
-<<<<<<< HEAD
-    using HashedCandidateReceipt =
-        crypto::Hashed<network::CandidateReceipt, 32>;
-=======
     using HashedCandidateReceipt = crypto::
         Hashed<network::CandidateReceipt, 32, crypto::Blake2b_StreamHasher<32>>;
->>>>>>> ee15e3d6
 
     virtual ~Recovery() = default;
 
