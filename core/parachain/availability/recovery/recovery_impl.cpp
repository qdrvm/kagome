/**
 * Copyright Quadrivium LLC
 * All Rights Reserved
 * SPDX-License-Identifier: Apache-2.0
 */

#include "parachain/availability/recovery/recovery_impl.hpp"

#include "application/chain_spec.hpp"
#include "authority_discovery/query/query.hpp"
#include "blockchain/block_tree.hpp"
#include "network/impl/protocols/protocol_fetch_available_data.hpp"
#include "network/impl/protocols/protocol_fetch_chunk.hpp"
#include "network/impl/protocols/protocol_fetch_chunk_obsolete.hpp"
#include "network/peer_manager.hpp"
#include "network/router.hpp"
#include "parachain/availability/availability_chunk_index.hpp"
#include "parachain/availability/chunks.hpp"
#include "parachain/availability/proof.hpp"
#include "parachain/availability/store/store.hpp"
#include "runtime/runtime_api/parachain_host.hpp"

namespace {
  constexpr auto fullRecoveriesStartedMetricName =
      "kagome_parachain_availability_recovery_recoveries_started";
  constexpr auto fullRecoveriesFinishedMetricName =
      "kagome_parachain_availability_recovery_recoveries_finished";

  const std::array<std::string, 4> strategy_types = {
      "full_from_backers", "systematic_chunks", "regular_chunks", "all"};

  const std::array<std::string, 3> results = {"success", "failure", "invalid"};

<<<<<<< HEAD
#define incFullRecoveriesFinished(strategy, result)                         \
  do {                                                                      \
    BOOST_ASSERT_MSG(                                                       \
        std::find(strategy_types.begin(), strategy_types.end(), strategy)   \
            != strategy_types.end(),                                        \
        "Unknown strategy type");                                           \
    BOOST_ASSERT_MSG(                                                       \
        std::find(results.begin(), results.end(), result) != results.end(), \
        "Unknown result type");                                             \
    full_recoveries_finished_.at(strategy).at(result)->inc();               \
  } while (false)
=======
  // NOLINTNEXTLINE(cppcoreguidelines-macro-usage)
#define incFullRecoveriesFinished(strategy, result)                          \
  [&] {                                                                      \
    BOOST_ASSERT_MSG(                                                        \
        std::ranges::find(strategy_types, strategy) != strategy_types.end(), \
        "Unknown strategy type");                                            \
    BOOST_ASSERT_MSG(std::ranges::find(results, result) != results.end(),    \
                     "Unknown result type");                                 \
    full_recoveries_finished_.at(strategy).at(result)->inc();                \
  }()
>>>>>>> e6d02f6a

}  // namespace

namespace kagome::parachain {
  constexpr size_t kParallelRequests = 50;

  RecoveryImpl::RecoveryImpl(
      std::shared_ptr<application::ChainSpec> chain_spec,
      std::shared_ptr<crypto::Hasher> hasher,
      std::shared_ptr<blockchain::BlockTree> block_tree,
      std::shared_ptr<runtime::ParachainHost> parachain_api,
      std::shared_ptr<AvailabilityStore> av_store,
      std::shared_ptr<authority_discovery::Query> query_audi,
      std::shared_ptr<network::Router> router,
      std::shared_ptr<network::PeerManager> pm)
      : logger_{log::createLogger("Recovery", "parachain")},
        hasher_{std::move(hasher)},
        block_tree_{std::move(block_tree)},
        parachain_api_{std::move(parachain_api)},
        av_store_{std::move(av_store)},
        query_audi_{std::move(query_audi)},
        router_{std::move(router)},
        pm_{std::move(pm)} {
    // Register metrics
    metrics_registry_->registerCounterFamily(
        fullRecoveriesStartedMetricName, "Total number of started recoveries");
    full_recoveries_started_ = metrics_registry_->registerCounterMetric(
        fullRecoveriesStartedMetricName);
    metrics_registry_->registerCounterFamily(
        fullRecoveriesFinishedMetricName,
        "Total number of recoveries that finished");

<<<<<<< HEAD
=======
    BOOST_ASSERT(chain_spec != nullptr);
>>>>>>> e6d02f6a
    for (auto &strategy : strategy_types) {
      auto &metrics_for_strategy = full_recoveries_finished_[strategy];
      for (auto &result : results) {
        auto &metrics_for_result = metrics_for_strategy[result];
        metrics_for_result = metrics_registry_->registerCounterMetric(
            fullRecoveriesFinishedMetricName,
            {{"result", std::string(result)},
             {"strategy_type", std::string(strategy)},
             {"chain", chain_spec->chainType()}});
      }
    }

    BOOST_ASSERT(pm_);
  }

  void RecoveryImpl::remove(const CandidateHash &candidate) {
    Lock lock{mutex_};
    active_.erase(candidate);
    cached_.erase(candidate);
  }

  void RecoveryImpl::recover(const HashedCandidateReceipt &hashed_receipt,
                             SessionIndex session_index,
                             std::optional<GroupIndex> backing_group,
                             std::optional<CoreIndex> core_index,
                             Cb cb) {
    Lock lock{mutex_};
    const auto &receipt = hashed_receipt.get();
    const auto &candidate_hash = hashed_receipt.getHash();
    if (auto it = cached_.find(candidate_hash); it != cached_.end()) {
      auto r = it->second;
      lock.unlock();
      cb(std::move(r));
      return;
    }
    if (auto it = active_.find(candidate_hash); it != active_.end()) {
      it->second.cb.emplace_back(std::move(cb));
      return;
    }
    if (auto data = av_store_->getPovAndData(candidate_hash)) {
      cached_.emplace(candidate_hash, *data);
      lock.unlock();
      cb(std::move(*data));
      return;
    }
    auto block = block_tree_->bestBlock();
    auto _session = parachain_api_->session_info(block.hash, session_index);
    if (not _session) {
      lock.unlock();
      cb(_session.error());
      return;
    }
    auto &session = _session.value();
    auto _min = minChunks(session->validators.size());
    if (not _min) {
      lock.unlock();
      cb(_min.error());
      return;
    }
    auto _node_features =
        parachain_api_->node_features(block.hash, session_index);
    if (_node_features.has_error()) {
      lock.unlock();
      cb(_node_features.error());
      return;
    }

    ValidatorIndex start_pos = 0;
    if (core_index.has_value()) {
      if (availability_chunk_mapping_is_enabled(_node_features.value())) {
        start_pos = core_index.value() * _min.value();
      }
    }

    Active active;
    active.erasure_encoding_root = receipt.descriptor.erasure_encoding_root;
    active.chunks_total = session->validators.size();
    active.chunks_required = _min.value();
    active.cb.emplace_back(std::move(cb));
    active.validators = session->discovery_keys;
    active.val2chunk = [n_validators{session->validators.size()}, start_pos](
                           ValidatorIndex validator_index) -> ChunkIndex {
      return (start_pos + validator_index) % n_validators;
    };

    if (backing_group.has_value()) {
      active.validators_of_group = session->validator_groups.at(*backing_group);
    }
    active_.emplace(candidate_hash, std::move(active));

    lock.unlock();
    full_from_bakers_recovery_prepare(candidate_hash);
  }

  void RecoveryImpl::full_from_bakers_recovery_prepare(
      const CandidateHash &candidate_hash) {
    Lock lock{mutex_};

    auto it = active_.find(candidate_hash);
    if (it == active_.end()) {
      return;
    }
    auto &active = it->second;

    // Fill request order by validators of group
    active.order = std::move(active.validators_of_group);
    std::shuffle(active.order.begin(), active.order.end(), random_);

    // Is it possible to full recover from bakers
    auto is_possible_to_recovery_from_bakers = not active.order.empty();

    lock.unlock();

    if (is_possible_to_recovery_from_bakers) {
      full_from_bakers_recovery(candidate_hash);
    } else {
      systematic_chunks_recovery_prepare(candidate_hash);
    }
  }

  void RecoveryImpl::full_from_bakers_recovery(
      const CandidateHash &candidate_hash) {
    Lock lock{mutex_};

    auto it = active_.find(candidate_hash);
    if (it == active_.end()) {
      return;
    }
    auto &active = it->second;

    // Send requests
    while (not active.order.empty()) {
      auto peer = query_audi_->get(active.validators[active.order.back()]);
      active.order.pop_back();
      if (peer) {
        send_fetch_available_data_request(
            peer->id, candidate_hash, &RecoveryImpl::full_from_bakers_recovery);
        return;
      }
    }
    lock.unlock();

    // No known peer anymore to do full recovery
    systematic_chunks_recovery_prepare(candidate_hash);
  }

  void RecoveryImpl::systematic_chunks_recovery_prepare(
      const CandidateHash &candidate_hash) {
    Lock lock{mutex_};

    auto it = active_.find(candidate_hash);
    if (it == active_.end()) {
      return;
    }
    auto &active = it->second;

    // Refill request order basing chunks
    active.chunks = av_store_->getChunks(candidate_hash);
<<<<<<< HEAD
    for (size_t i = 0; i < active.chunks_total; ++i) {
      if (std::find_if(active.chunks.begin(),
                       active.chunks.end(),
                       [&](network::ErasureChunk &c) { return c.index == i; })
=======
    for (size_t validator_index = 0; validator_index < active.chunks_total;
         ++validator_index) {
      auto chunk_index = active.val2chunk(validator_index);

      // Filter non systematic chunks
      if (chunk_index >= active.chunks_required) {
        continue;
      }

      // Filter existing
      if (std::ranges::find_if(
              active.chunks,
              [&](network::ErasureChunk &c) { return c.index == chunk_index; })
>>>>>>> e6d02f6a
          != active.chunks.end()) {
        continue;
      }
      active.order.emplace_back(validator_index);
    }
    std::shuffle(active.order.begin(), active.order.end(), random_);
    active.queried.clear();

    size_t systematic_chunk_count = [&] {
      std::set<ChunkIndex> sci;
      for (auto &chunk : active.chunks) {
        if (chunk.index < active.chunks_required) {
          sci.emplace(chunk.index);
        }
      }
      return sci.size();
    }();

    // Is it possible to collect all systematic chunks?
    bool is_possible_to_collect_systematic_chunks =
        systematic_chunk_count + active.chunks_active + active.order.size()
        >= active.chunks_required;

    lock.unlock();

    if (is_possible_to_collect_systematic_chunks) {
      systematic_chunks_recovery(candidate_hash);
    } else {
      regular_chunks_recovery_prepare(candidate_hash);
    }
  }

  void RecoveryImpl::systematic_chunks_recovery(
      const CandidateHash &candidate_hash) {
    Lock lock{mutex_};

    auto it = active_.find(candidate_hash);
    if (it == active_.end()) {
      return;
    }
    auto &active = it->second;

    if (active.systematic_chunk_failed) {
      lock.unlock();
      return regular_chunks_recovery(candidate_hash);
    }

    size_t systematic_chunk_count = [&] {
      std::set<ChunkIndex> sci;
      for (auto &chunk : active.chunks) {
        if (chunk.index < active.chunks_required) {
          sci.emplace(chunk.index);
        }
      }
      return sci.size();
    }();

    // All systematic chunks are collected
    if (systematic_chunk_count >= active.chunks_required) {
      auto data_res =
          fromSystematicChunks(active.validators.size(), active.chunks);
      [[unlikely]] if (data_res.has_error()) {
        active.systematic_chunk_failed = true;
        SL_DEBUG(logger_,
                 "Systematic data recovery error "
                 "(candidate={}, erasure_root={}): {}",
                 candidate_hash,
                 active.erasure_encoding_root,
                 data_res.error());
        incFullRecoveriesFinished("systematic_chunks", "invalid");
      } else {
        auto &data = data_res.value();
        auto res = check(active, data);
        [[unlikely]] if (res.has_error()) {
          active.systematic_chunk_failed = true;
          SL_DEBUG(logger_,
                   "Systematic data recovery error "
                   "(candidate={}, erasure_root={}): {}",
                   candidate_hash,
                   active.erasure_encoding_root,
                   res.error());
          incFullRecoveriesFinished("systematic_chunks", "invalid");
        } else {
          SL_TRACE(logger_,
                   "Data recovery from systematic chunks complete. "
                   "(candidate={}, erasure_root={})",
                   candidate_hash,
                   active.erasure_encoding_root);
          incFullRecoveriesFinished("systematic_chunks", "success");
          return done(lock, it, data);
        }
      }
      lock.unlock();
      return regular_chunks_recovery_prepare(candidate_hash);
    }

    // Is it possible to collect all systematic chunks?
    bool is_possible_to_collect_systematic_chunks =
        systematic_chunk_count + active.chunks_active + active.order.size()
        >= active.chunks_required;

    if (not is_possible_to_collect_systematic_chunks) {
      active.systematic_chunk_failed = true;
      SL_TRACE(
          logger_,
          "Data recovery from systematic chunks is not possible. "
          "(candidate={} collected={} requested={} in-queue={} required={})",
          candidate_hash,
          systematic_chunk_count,
          active.chunks_active,
          active.order.size(),
          active.chunks_required);
      incFullRecoveriesFinished("systematic_chunks", "failure");
      lock.unlock();
      return regular_chunks_recovery_prepare(candidate_hash);
    }

    // Send requests
    auto max = std::min(kParallelRequests,
                        active.chunks_required - systematic_chunk_count);
    while (not active.order.empty() and active.chunks_active < max) {
      auto validator_index = active.order.back();
      active.order.pop_back();
      auto peer = query_audi_->get(active.validators[validator_index]);
      if (peer) {
        ++active.chunks_active;
        active.queried.emplace(validator_index);
        send_fetch_chunk_request(
            peer->id,
            candidate_hash,
            active.val2chunk(validator_index),  // chunk_index
            &RecoveryImpl::systematic_chunks_recovery);
      }
    }

    // No active request anymore for systematic chunks recovery
    if (active.chunks_active == 0) {
      active.systematic_chunk_failed = true;
      SL_TRACE(
          logger_,
          "Data recovery from systematic chunks is not possible. "
          "(candidate={} collected={} requested={} in-queue={} required={})",
          candidate_hash,
          systematic_chunk_count,
          active.chunks_active,
          active.order.size(),
          active.chunks_required);
      incFullRecoveriesFinished("systematic_chunks", "failure");
      lock.unlock();
      return regular_chunks_recovery_prepare(candidate_hash);
    }
  }

  void RecoveryImpl::regular_chunks_recovery_prepare(
      const CandidateHash &candidate_hash) {
    Lock lock{mutex_};

    auto it = active_.find(candidate_hash);
    if (it == active_.end()) {
      return;
    }
    auto &active = it->second;

    // Update by existing chunks
    auto chunks = av_store_->getChunks(candidate_hash);
    for (auto &chunk : chunks) {
      if (std::ranges::find_if(
              active.chunks,
              [&](const auto &c) { return c.index == chunk.index; })
          == active.chunks.end()) {
        active.chunks.emplace_back(std::move(chunk));
      }
    }

    // If existing chunks are already enough for regular chunk recovery
    if (active.chunks.size() >= active.chunks_required) {
      auto data_res = fromChunks(active.chunks_total, active.chunks);
      [[unlikely]] if (data_res.has_error()) {
        active.systematic_chunk_failed = true;
        SL_DEBUG(logger_,
                 "Data recovery error "
                 "(candidate={}, erasure_root={}): {}",
                 candidate_hash,
                 active.erasure_encoding_root,
                 data_res.error());
        incFullRecoveriesFinished("regular_chunks", "invalid");
      } else {
        auto &data = data_res.value();
        auto res = check(active, data);
        [[unlikely]] if (res.has_error()) {
          active.systematic_chunk_failed = true;
          SL_DEBUG(logger_,
                   "Data recovery error "
                   "(candidate={}, erasure_root={}): {}",
                   candidate_hash,
                   active.erasure_encoding_root,
                   res.error());
          incFullRecoveriesFinished("regular_chunks", "invalid");
          data_res = res.as_failure();
        } else {
          SL_TRACE(logger_,
                   "Data recovery from chunks complete. "
                   "(candidate={}, erasure_root={})",
                   candidate_hash,
                   active.erasure_encoding_root);
          incFullRecoveriesFinished("regular_chunks", "success");
        }
      }
      return done(lock, it, data_res);
    }

    // Refill request order by remaining validators
    for (size_t validator_index = 0; validator_index < active.chunks_total;
         ++validator_index) {
      // Filter queried
      if (active.queried.contains(validator_index)) {
        continue;
      }

      // Filter existing (only if mapping is not 1-to-1)
      if (active.val2chunk(0) != 0) {
        if (std::ranges::find_if(
                active.chunks,
                [chunk_index{active.val2chunk(validator_index)}](
                    network::ErasureChunk &c) {
                  return c.index == chunk_index;
                })
            != active.chunks.end()) {
          continue;
        }
      }

      active.order.emplace_back(validator_index);
    }
    std::shuffle(active.order.begin(), active.order.end(), random_);

    // Is it possible to collect enough chunks for recovery?
    auto is_possible_to_collect_required_chunks =
        active.chunks.size() + active.chunks_active + active.order.size()
        >= active.chunks_required;

    if (is_possible_to_collect_required_chunks) {
      lock.unlock();
      return regular_chunks_recovery(candidate_hash);
    }

    SL_TRACE(logger_,
             "Data recovery from chunks is not possible. "
             "(candidate={} collected={} requested={} in-queue={} required={})",
             candidate_hash,
             active.chunks.size(),
             active.chunks_active,
             active.order.size(),
             active.chunks_required);
    incFullRecoveriesFinished("regular_chunks", "failure");
    return done(lock, it, std::nullopt);
  }

  void RecoveryImpl::regular_chunks_recovery(
      const CandidateHash &candidate_hash) {
    Lock lock{mutex_};

    auto it = active_.find(candidate_hash);
    if (it == active_.end()) {
      return;
    }
    auto &active = it->second;

    // If existing chunks are already enough for regular chunk recovery
    if (active.chunks.size() >= active.chunks_required) {
<<<<<<< HEAD
      auto _data = fromChunks(active.chunks_total, active.chunks);
      if (_data) {
        if (auto r = check(active, _data.value()); not r) {
          _data = r.error();
=======
      auto data_res = fromChunks(active.chunks_total, active.chunks);
      [[unlikely]] if (data_res.has_error()) {
        SL_DEBUG(logger_,
                 "Data recovery error "
                 "(candidate={}, erasure_root={}): {}",
                 candidate_hash,
                 active.erasure_encoding_root,
                 data_res.error());
        incFullRecoveriesFinished("regular_chunks", "invalid");
      } else {
        auto &data = data_res.value();
        auto res = check(active, data);
        [[unlikely]] if (res.has_error()) {
          SL_DEBUG(logger_,
                   "Data recovery error "
                   "(candidate={}, erasure_root={}): {}",
                   candidate_hash,
                   active.erasure_encoding_root,
                   res.error());
          incFullRecoveriesFinished("regular_chunks", "invalid");
          data_res = res.as_failure();
        } else {
          SL_TRACE(logger_,
                   "Data recovery from chunks complete. "
                   "(candidate={}, erasure_root={})",
                   candidate_hash,
                   active.erasure_encoding_root);
          incFullRecoveriesFinished("regular_chunks", "success");
>>>>>>> e6d02f6a
        }
      }
      return done(lock, it, data_res);
    }

    // Is it possible to collect enough chunks for recovery?
    auto is_possible_to_collect_required_chunks =
        active.chunks.size() + active.chunks_active + active.order.size()
        >= active.chunks_required;

    if (not is_possible_to_collect_required_chunks) {
      SL_TRACE(
          logger_,
          "Data recovery from chunks is not possible. "
          "(candidate={} collected={} requested={} in-queue={} required={})",
          candidate_hash,
          active.chunks.size(),
          active.chunks_active,
          active.order.size(),
          active.chunks_required);
      incFullRecoveriesFinished("regular_chunks", "failure");
      return done(lock, it, std::nullopt);
    }

    // Send requests
    auto max = std::min(kParallelRequests,
                        active.chunks_required - active.chunks.size());
    while (not active.order.empty() and active.chunks_active < max) {
      auto validator_index = active.order.back();
      active.order.pop_back();
      auto peer = query_audi_->get(active.validators[validator_index]);
      if (peer.has_value()) {
        ++active.chunks_active;
        active.queried.emplace(validator_index);
        send_fetch_chunk_request(peer->id,
                                 candidate_hash,
                                 active.val2chunk(validator_index),
                                 &RecoveryImpl::regular_chunks_recovery);
      }
    }

    // No active request anymore for regular chunks recovery
    if (active.chunks_active == 0) {
      SL_TRACE(
          logger_,
          "Data recovery from chunks is not possible. "
          "(candidate={} collected={} requested={} in-queue={} required={})",
          candidate_hash,
          active.chunks.size(),
          active.chunks_active,
          active.order.size(),
          active.chunks_required);
      incFullRecoveriesFinished("regular_chunks", "failure");
      return done(lock, it, std::nullopt);
    }
  }

  // Fetch available data protocol communication
  void RecoveryImpl::send_fetch_available_data_request(
      const libp2p::PeerId &peer_id,
      const CandidateHash &candidate_hash,
      SelfCb next_iteration) {
    router_->getFetchAvailableDataProtocol()->doRequest(
        peer_id,
        candidate_hash,
        [weak{weak_from_this()}, candidate_hash, peer_id, next_iteration](
            outcome::result<network::FetchAvailableDataResponse> response_res) {
          if (auto self = weak.lock()) {
            if (response_res.has_error()) {
              SL_TRACE(self->logger_,
                       "Fetching available data for candidate {} from {} "
                       "returned error: {}",
                       candidate_hash,
                       peer_id,
                       response_res.error());
            } else if (boost::get<network::Empty>(&response_res.value())) {
              SL_TRACE(self->logger_,
                       "Fetching available data for candidate {} from {} "
                       "returned empty",
                       candidate_hash,
                       peer_id);
            }
            self->handle_fetch_available_data_response(
                candidate_hash, std::move(response_res), next_iteration);
          }
        });
  }

  void RecoveryImpl::handle_fetch_available_data_response(
      const CandidateHash &candidate_hash,
      outcome::result<network::FetchAvailableDataResponse> response_res,
      SelfCb next_iteration) {
    Lock lock{mutex_};

    auto it = active_.find(candidate_hash);
    if (it == active_.end()) {
      return;
    }

    auto &active = it->second;

    if (response_res.has_value()) {
      if (auto data = boost::get<AvailableData>(&response_res.value())) {
        auto res = check(active, *data);
        [[unlikely]] if (res.has_error()) {
          incFullRecoveriesFinished("full_from_backers", "invalid");
        } else {
          incFullRecoveriesFinished("full_from_backers", "success");
          return done(lock, it, std::move(*data));
        }
      }
    }

    lock.unlock();

    (this->*next_iteration)(candidate_hash);
  }

  void RecoveryImpl::send_fetch_chunk_request(
      const libp2p::PeerId &peer_id,
      const CandidateHash &candidate_hash,
      ChunkIndex chunk_index,
      SelfCb next_iteration) {
    auto peer_state = [&]() {
      auto res = pm_->getPeerState(peer_id);
      if (!res) {
        SL_TRACE(logger_, "From unknown peer {}", peer_id);
        res = pm_->createDefaultPeerState(peer_id);
      }
      return res;
    }();

    auto req_chunk_version = peer_state->get().req_chunk_version.value_or(
        network::ReqChunkVersion::V1_obsolete);

    switch (req_chunk_version) {
      case network::ReqChunkVersion::V2: {
        SL_DEBUG(logger_,
                 "Sent request of chunk {} of candidate {} to peer {}",
                 chunk_index,
                 candidate_hash,
                 peer_id);
        router_->getFetchChunkProtocol()->doRequest(
            peer_id,
            {candidate_hash, chunk_index},
            [weak{weak_from_this()},
             candidate_hash,
             chunk_index,
             peer_id,
             next_iteration](
                outcome::result<network::FetchChunkResponse> response_res) {
              if (auto self = weak.lock()) {
                if (response_res.has_value()) {
                  SL_DEBUG(self->logger_,
                           "Result of request chunk {} of candidate {} to "
                           "peer {}: success",
                           chunk_index,
                           candidate_hash,
                           peer_id);
                } else {
                  SL_DEBUG(self->logger_,
                           "Result of request chunk {} of candidate {} to "
                           "peer {}: {}",
                           chunk_index,
                           candidate_hash,
                           peer_id,
                           response_res.error());
                }

                self->handle_fetch_chunk_response(
                    candidate_hash, std::move(response_res), next_iteration);
              }
            });
      } break;
      case network::ReqChunkVersion::V1_obsolete: {
        router_->getFetchChunkProtocolObsolete()->doRequest(
            peer_id,
            {candidate_hash, chunk_index},
            [=, weak{weak_from_this()}](
                outcome::result<network::FetchChunkResponseObsolete>
                    response_res) {
              if (auto self = weak.lock()) {
                if (response_res.has_value()) {
                  auto response = visit_in_place(
                      response_res.value(),
                      [](network::Empty &empty) -> network::FetchChunkResponse {
                        return empty;
                      },
                      [&](network::ChunkObsolete &chunk_obsolete)
                          -> network::FetchChunkResponse {
                        return network::Chunk{
                            .data = std::move(chunk_obsolete.data),
                            .chunk_index = chunk_index,
                            .proof = std::move(chunk_obsolete.proof),
                        };
                      });
                  self->handle_fetch_chunk_response(
                      candidate_hash, std::move(response), next_iteration);
                } else {
                  self->handle_fetch_chunk_response(candidate_hash,
                                                    response_res.as_failure(),
                                                    next_iteration);
                }
              }
            });
      } break;
      default:
        UNREACHABLE;
    }
  }

  void RecoveryImpl::handle_fetch_chunk_response(
      const CandidateHash &candidate_hash,
      outcome::result<network::FetchChunkResponse> response_res,
      SelfCb next_iteration) {
    Lock lock{mutex_};

    auto it = active_.find(candidate_hash);
    if (it == active_.end()) {
      return;
    }
    auto &active = it->second;

    --active.chunks_active;
<<<<<<< HEAD
    if (_chunk) {
      if (auto chunk2 = boost::get<network::Chunk>(&_chunk.value())) {
        network::ErasureChunk chunk{
            std::move(chunk2->data), index, std::move(chunk2->proof)};
        if (checkTrieProof(chunk, active.erasure_encoding_root)) {
          active.chunks.emplace_back(std::move(chunk));
        } else {
          SL_WARN(logger_, "Check proof failed");
=======

    if (response_res.has_value()) {
      if (auto chunk = boost::get<network::Chunk>(&response_res.value())) {
        network::ErasureChunk erasure_chunk{
            .chunk = std::move(chunk->data),
            .index = chunk->chunk_index,
            .proof = std::move(chunk->proof),
        };
        if (checkTrieProof(erasure_chunk, active.erasure_encoding_root)) {
          active.chunks.emplace_back(std::move(erasure_chunk));
>>>>>>> e6d02f6a
        }
      }
    }

    lock.unlock();

    (this->*next_iteration)(candidate_hash);
  }

  outcome::result<void> RecoveryImpl::check(const Active &active,
                                            const AvailableData &data) {
    OUTCOME_TRY(chunks, toChunks(active.chunks_total, data));
    auto root = makeTrieProof(chunks);
    if (root != active.erasure_encoding_root) {
      SL_WARN(logger_,
              "Trie root mismatch. (root={}, ref root={}, n_validators={})",
              root,
              active.erasure_encoding_root,
              active.validators.size());
      return ErasureCodingRootError::MISMATCH;
    }
    return outcome::success();
  }

  void RecoveryImpl::done(
      Lock &lock,
      ActiveMap::iterator it,
      const std::optional<outcome::result<AvailableData>> &result_op) {
    if (result_op.has_value()) {
      auto &result = result_op.value();
      cached_.emplace(it->first, result);
    }

    auto node = active_.extract(it);
    lock.unlock();
    for (auto &cb : node.mapped().cb) {
      cb(result_op);
    }
  }
}  // namespace kagome::parachain<|MERGE_RESOLUTION|>--- conflicted
+++ resolved
@@ -31,19 +31,6 @@
 
   const std::array<std::string, 3> results = {"success", "failure", "invalid"};
 
-<<<<<<< HEAD
-#define incFullRecoveriesFinished(strategy, result)                         \
-  do {                                                                      \
-    BOOST_ASSERT_MSG(                                                       \
-        std::find(strategy_types.begin(), strategy_types.end(), strategy)   \
-            != strategy_types.end(),                                        \
-        "Unknown strategy type");                                           \
-    BOOST_ASSERT_MSG(                                                       \
-        std::find(results.begin(), results.end(), result) != results.end(), \
-        "Unknown result type");                                             \
-    full_recoveries_finished_.at(strategy).at(result)->inc();               \
-  } while (false)
-=======
   // NOLINTNEXTLINE(cppcoreguidelines-macro-usage)
 #define incFullRecoveriesFinished(strategy, result)                          \
   [&] {                                                                      \
@@ -54,7 +41,6 @@
                      "Unknown result type");                                 \
     full_recoveries_finished_.at(strategy).at(result)->inc();                \
   }()
->>>>>>> e6d02f6a
 
 }  // namespace
 
@@ -87,10 +73,7 @@
         fullRecoveriesFinishedMetricName,
         "Total number of recoveries that finished");
 
-<<<<<<< HEAD
-=======
     BOOST_ASSERT(chain_spec != nullptr);
->>>>>>> e6d02f6a
     for (auto &strategy : strategy_types) {
       auto &metrics_for_strategy = full_recoveries_finished_[strategy];
       for (auto &result : results) {
@@ -249,12 +232,6 @@
 
     // Refill request order basing chunks
     active.chunks = av_store_->getChunks(candidate_hash);
-<<<<<<< HEAD
-    for (size_t i = 0; i < active.chunks_total; ++i) {
-      if (std::find_if(active.chunks.begin(),
-                       active.chunks.end(),
-                       [&](network::ErasureChunk &c) { return c.index == i; })
-=======
     for (size_t validator_index = 0; validator_index < active.chunks_total;
          ++validator_index) {
       auto chunk_index = active.val2chunk(validator_index);
@@ -268,7 +245,6 @@
       if (std::ranges::find_if(
               active.chunks,
               [&](network::ErasureChunk &c) { return c.index == chunk_index; })
->>>>>>> e6d02f6a
           != active.chunks.end()) {
         continue;
       }
@@ -539,12 +515,6 @@
 
     // If existing chunks are already enough for regular chunk recovery
     if (active.chunks.size() >= active.chunks_required) {
-<<<<<<< HEAD
-      auto _data = fromChunks(active.chunks_total, active.chunks);
-      if (_data) {
-        if (auto r = check(active, _data.value()); not r) {
-          _data = r.error();
-=======
       auto data_res = fromChunks(active.chunks_total, active.chunks);
       [[unlikely]] if (data_res.has_error()) {
         SL_DEBUG(logger_,
@@ -573,7 +543,6 @@
                    candidate_hash,
                    active.erasure_encoding_root);
           incFullRecoveriesFinished("regular_chunks", "success");
->>>>>>> e6d02f6a
         }
       }
       return done(lock, it, data_res);
@@ -798,16 +767,6 @@
     auto &active = it->second;
 
     --active.chunks_active;
-<<<<<<< HEAD
-    if (_chunk) {
-      if (auto chunk2 = boost::get<network::Chunk>(&_chunk.value())) {
-        network::ErasureChunk chunk{
-            std::move(chunk2->data), index, std::move(chunk2->proof)};
-        if (checkTrieProof(chunk, active.erasure_encoding_root)) {
-          active.chunks.emplace_back(std::move(chunk));
-        } else {
-          SL_WARN(logger_, "Check proof failed");
-=======
 
     if (response_res.has_value()) {
       if (auto chunk = boost::get<network::Chunk>(&response_res.value())) {
@@ -818,7 +777,6 @@
         };
         if (checkTrieProof(erasure_chunk, active.erasure_encoding_root)) {
           active.chunks.emplace_back(std::move(erasure_chunk));
->>>>>>> e6d02f6a
         }
       }
     }
