--- conflicted
+++ resolved
@@ -40,12 +40,8 @@
     )
 
 target_link_libraries(validator_parachain
-<<<<<<< HEAD
     grid_tracker
-    crypto_store
-=======
     key_store
->>>>>>> d0de7d09
     dispute_coordinator
     module_repository
     network
