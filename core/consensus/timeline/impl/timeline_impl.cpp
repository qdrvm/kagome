/**
 * Copyright Quadrivium LLC
 * All Rights Reserved
 * SPDX-License-Identifier: Apache-2.0
 */

#include "consensus/timeline/impl/timeline_impl.hpp"

#include "application/app_configuration.hpp"
#include "application/app_state_manager.hpp"
#include "blockchain/block_tree.hpp"
#include "clock/impl/clock_impl.hpp"
#include "consensus/consensus_selector.hpp"
#include "consensus/grandpa/justification_observer.hpp"
#include "consensus/timeline/impl/slot_leadership_error.hpp"
#include "consensus/timeline/slots_util.hpp"
#include "network/block_announce_transmitter.hpp"
#include "network/synchronizer.hpp"
#include "network/warp/protocol.hpp"
#include "network/warp/sync.hpp"
#include "network/warp/types.hpp"
#include "runtime/runtime_api/core.hpp"
#include "storage/trie/trie_storage.hpp"
#include "storage/trie_pruner/trie_pruner.hpp"

#include <libp2p/basic/scheduler.hpp>

namespace {
  constexpr const char *kIsMajorSyncing = "kagome_sub_libp2p_is_major_syncing";
}

namespace kagome::consensus {

  using application::SyncMethod;

  TimelineImpl::TimelineImpl(
      const application::AppConfiguration &app_config,
      std::shared_ptr<application::AppStateManager> app_state_manager,
      const clock::SystemClock &clock,
      std::shared_ptr<SlotsUtil> slots_util,
      std::shared_ptr<blockchain::BlockTree> block_tree,
      std::shared_ptr<ConsensusSelector> consensus_selector,
      std::shared_ptr<storage::trie::TrieStorage> trie_storage,
      std::shared_ptr<storage::trie_pruner::TriePruner> trie_pruner,
      std::shared_ptr<network::Synchronizer> synchronizer,
      std::shared_ptr<crypto::Hasher> hasher,
      std::shared_ptr<network::BlockAnnounceTransmitter>
          block_announce_transmitter,
      std::shared_ptr<network::WarpSync> warp_sync,
      LazySPtr<network::WarpProtocol> warp_protocol,
      std::shared_ptr<consensus::grandpa::JustificationObserver>
          justification_observer,
      std::shared_ptr<libp2p::basic::Scheduler> scheduler,
      primitives::events::ChainSubscriptionEnginePtr chain_sub_engine,
      primitives::events::BabeStateSubscriptionEnginePtr state_sub_engine,
      std::shared_ptr<runtime::Core> core_api)
      : log_(log::createLogger("Timeline", "timeline")),
        app_state_manager_(std::move(app_state_manager)),
        clock_(clock),
        slots_util_(std::move(slots_util)),
        block_tree_(std::move(block_tree)),
        consensus_selector_(std::move(consensus_selector)),
        trie_storage_(std::move(trie_storage)),
        trie_pruner_(std::move(trie_pruner)),
        synchronizer_(std::move(synchronizer)),
        hasher_(std::move(hasher)),
        block_announce_transmitter_(std::move(block_announce_transmitter)),
        warp_sync_(std::move(warp_sync)),
        warp_protocol_(std::move(warp_protocol)),
        justification_observer_(std::move(justification_observer)),
        scheduler_(std::move(scheduler)),
        chain_sub_engine_(std::move(chain_sub_engine)),
        chain_sub_{chain_sub_engine_},
        state_sub_engine_(std::move(state_sub_engine)),
        core_api_(std::move(core_api)),
        sync_method_(app_config.syncMethod()),
        telemetry_{telemetry::createTelemetryService()} {
    BOOST_ASSERT(app_state_manager_);
    BOOST_ASSERT(slots_util_);
    BOOST_ASSERT(block_tree_);
    BOOST_ASSERT(consensus_selector_);
    BOOST_ASSERT(trie_storage_);
    BOOST_ASSERT(synchronizer_);
    BOOST_ASSERT(hasher_);
    BOOST_ASSERT(block_announce_transmitter_);
    // BOOST_ASSERT(warp_sync_);
    BOOST_ASSERT(justification_observer_);
    BOOST_ASSERT(scheduler_);
    BOOST_ASSERT(chain_sub_engine_);
    BOOST_ASSERT(state_sub_engine_);
    BOOST_ASSERT(core_api_);

    // Register metrics
    metrics_registry_->registerGaugeFamily(
        kIsMajorSyncing, "Whether the node is performing a major sync or not.");
    metric_is_major_syncing_ =
        metrics_registry_->registerGaugeMetric(kIsMajorSyncing);
    metric_is_major_syncing_->set(!was_synchronized_);

    app_state_manager_->takeControl(*this);
  }

  namespace {
    std::tuple<std::chrono::microseconds,
               std::chrono::microseconds,
               std::chrono::microseconds>
    estimateSyncDuration(size_t lag_slots, Duration slot_duration) {
      // WARP: n * header_loading / k + state_loading + lag * block_execution
      //       {               catchup              }
      // FAST: n * header_loading + state_loading + lag' * block_execution
      //       {             catchup'           }
      // FULL: n * block_execution + lag" * block_execution
      //       {     catchup"    }

#ifdef NDEBUG
      auto block_execution =
          std::chrono::microseconds(650'000);  // 0.65s (wavm)
#else
      auto block_execution = std::chrono::microseconds(50'000);  // 50ms (wavm)
#endif
      auto header_loading = std::chrono::microseconds(5'000);        // 5ms
      auto state_loading = std::chrono::microseconds(1800'000'000);  // 0.5hr
      auto warp_proportion = 10'000;  // ~one set id change for each 10k blocks

      auto warp_catchup = header_loading * lag_slots  // time of headers loading
                            / warp_proportion  // part of requesting headers
                        + state_loading;       // time of state loading
      auto fast_catchup = header_loading * lag_slots  // time of headers loading
                        + block_execution * 512  // execute non-finalized blocks
                        + state_loading;         // time of state loading
      auto full_catchup = block_execution * lag_slots;  // execute all blocks

      auto warp_lag = warp_catchup / slot_duration;
      auto fast_lag = fast_catchup / slot_duration;
      auto full_lag = full_catchup / slot_duration;

      auto warp_sync_duration = warp_catchup + block_execution * warp_lag;
      auto fast_sync_duration = fast_catchup + block_execution * fast_lag;
      auto full_sync_duration = full_catchup + block_execution * full_lag;

      return {warp_sync_duration, fast_sync_duration, full_sync_duration};
    }
  }  // namespace

  bool TimelineImpl::prepare() {
    updateSlot(clock_.now());

    auto best_block_header_res = block_tree_->getBlockHeader(best_block_.hash);
    if (best_block_header_res.has_error()) {
      SL_CRITICAL(log_,
                  "Can't get header of best block ({}): {}",
                  best_block_,
                  best_block_header_res.error());
      return false;
    }
    const auto &best_block_header = best_block_header_res.value();
    const auto &state_root = best_block_header.state_root;

    auto consensus = consensus_selector_->getProductionConsensus(best_block_);

    // Calculate lag our best block by slots
    SlotNumber lag_slots = 0;
    if (auto slot_res = consensus->getSlot(best_block_header)) {
      lag_slots = slots_util_->timeToSlot(clock_.now()) - slot_res.value();
    }

    auto &&[warp_sync_duration, fast_sync_duration, full_sync_duration] =
        estimateSyncDuration(lag_slots, slots_util_->slotDuration());

    bool allow_warp_sync_for_auto = false;  // should it select warp for auto

    // Check if target block does not have state (full sync not available)
    bool full_sync_available = true;
    if (auto res = trie_storage_->getEphemeralBatchAt(state_root);
        not res.has_value()) {
      if (sync_method_ == SyncMethod::Full) {
        SL_WARN(log_, "Can't get state of best block: {}", res.error());
        SL_CRITICAL(log_,
                    "Try restart at least once with `--sync Fast' CLI arg");
        return false;
      }
      full_sync_available = false;
    }

    switch (sync_method_) {
      case SyncMethod::Auto:
        if (full_sync_duration < fast_sync_duration and full_sync_available) {
          SL_INFO(log_, "Sync mode auto: Full sync selected");
          sync_method_ = SyncMethod::Full;
        } else if (fast_sync_duration < warp_sync_duration
                   or not allow_warp_sync_for_auto) {
          SL_INFO(log_, "Sync mode auto: Fast sync selected");
          sync_method_ = SyncMethod::Fast;
        } else {
          SL_INFO(log_, "Sync mode auto: Warp sync selected");
          sync_method_ = SyncMethod::Warp;
        }
        break;

      case SyncMethod::Full:
        if (fast_sync_duration < full_sync_duration) {
          SL_INFO(log_,
                  "Fast sync would be faster than Full sync that was selected");
        } else if (warp_sync_duration < full_sync_duration) {
          SL_INFO(log_,
                  "Warp sync would be faster than Full sync that was selected");
        }
        break;

      case SyncMethod::FastWithoutState:
        break;

      case SyncMethod::Fast:
        if (full_sync_duration < fast_sync_duration and full_sync_available) {
          SL_INFO(log_,
                  "Full sync would be faster than Fast sync that was selected");
        } else if (warp_sync_duration < fast_sync_duration) {
          SL_INFO(log_,
                  "Warp sync would be faster than Fast sync that was selected");
        }
        break;

      case SyncMethod::Warp:
        if (full_sync_duration < warp_sync_duration and full_sync_available) {
          SL_INFO(log_,
                  "Full sync would be faster than Warp sync that was selected");
        } else if (fast_sync_duration < warp_sync_duration) {
          SL_INFO(log_,
                  "Fast sync would be faster than Warp sync that was selected");
        }
        break;
    }

    chain_sub_.onFinalize([weak{weak_from_this()}](
                              const primitives::BlockHeader &block) {
      if (auto self = weak.lock()) {
        if (self->current_state_ != SyncState::HEADERS_LOADING
            and self->current_state_ != SyncState::STATE_LOADING) {
          auto version_res = self->core_api_->version(block.hash());
          if (version_res.has_value()) {
            auto &version = version_res.value();
            if (not self->actual_runtime_version_.has_value()
                or self->actual_runtime_version_ != version) {
              self->actual_runtime_version_ = version;
              self->chain_sub_engine_->notify(
                  primitives::events::ChainEventType::kFinalizedRuntimeVersion,
                  version);
            }
          }
        }
      }
    });

    return true;
  }

  bool TimelineImpl::start() {
    updateSlot(clock_.now());

    SL_DEBUG(log_, "Babe is starting with syncing from block {}", best_block_);

    SL_DEBUG(log_,
             "Starting in epoch {} and slot {}",
             current_epoch_,
             current_slot_);

    if (sync_method_ != SyncMethod::Warp) {
      auto consensus = consensus_selector_->getProductionConsensus(best_block_);

      auto validator_status =
          consensus->getValidatorStatus(best_block_, current_epoch_);

      if (validator_status == ValidatorStatus::SingleValidator) {
        SL_INFO(log_, "Starting single validating node.");
        onSynchronized();
        return true;
      }
    }

    switch (sync_method_) {
      case SyncMethod::Full:
        current_state_ = SyncState::WAIT_REMOTE_STATUS;
        break;

      case SyncMethod::Fast:
      case SyncMethod::Warp:
      case SyncMethod::FastWithoutState: {
        current_state_ = SyncState::HEADERS_LOADING;
        state_sub_engine_->notify(
            primitives::events::SyncStateEventType::kSyncState, current_state_);
      } break;

      case SyncMethod::Auto:
        UNREACHABLE;  // It must be rewritten in prepare stage
    }

    return true;
  }

  SyncState TimelineImpl::getCurrentState() const {
    return current_state_;
  }

  bool TimelineImpl::wasSynchronized() const {
    return was_synchronized_;
  }

  void TimelineImpl::onBlockAnnounceHandshake(
      const libp2p::peer::PeerId &peer_id,
      const network::BlockAnnounceHandshake &handshake) {
    // If state is loading, just to ping of loading
    if (current_state_ == SyncState::STATE_LOADING) {
      startStateSyncing(peer_id);
      return;
    }

    if (warpSync(peer_id, handshake.best_block.number)) {
      return;
    }

    auto current_best_block = block_tree_->bestBlock();

    if (current_best_block == handshake.best_block) {
      if (current_state_ == SyncState::HEADERS_LOADING) {
        current_state_ = SyncState::HEADERS_LOADED;
        state_sub_engine_->notify(
            primitives::events::SyncStateEventType::kSyncState, current_state_);
        startStateSyncing(peer_id);
      } else if (current_state_ == SyncState::CATCHING_UP
                 or current_state_ == SyncState::WAIT_REMOTE_STATUS) {
        onCaughtUp(current_best_block);
      }
      return;
    }

    // Remote peer is lagged
    const auto &last_finalized_block = block_tree_->getLastFinalized();
    if (handshake.best_block.number <= last_finalized_block.number) {
      return;
    }

    startCatchUp(peer_id, handshake.best_block);
  }

  void TimelineImpl::onBlockAnnounce(const libp2p::peer::PeerId &peer_id,
                                     const network::BlockAnnounce &announce) {
    // If state is loading, just to ping of loading
    if (current_state_ == SyncState::STATE_LOADING) {
      startStateSyncing(peer_id);
      return;
    }

    if (warpSync(peer_id, announce.header.number)) {
      return;
    }

    auto current_best_block = block_tree_->bestBlock();

    // Skip obsoleted announce
    if (announce.header.number < current_best_block.number) {
      return;
    }

    // Start catching up if gap recognized
    if (current_state_ == SyncState::SYNCHRONIZED
        or current_state_ == SyncState::HEADERS_LOADED) {
      if (announce.header.number > current_best_block.number + 1) {
        startCatchUp(peer_id, announce.header.blockInfo());
        return;
      }
    }

    // Received announce that has the same block number as ours best,
    // or greater by one. Using of simple way to load block
    synchronizer_->syncByBlockHeader(
        announce.header,
        peer_id,
        [wp = weak_from_this(), announce = announce, peer_id](
            outcome::result<primitives::BlockInfo> block_res) mutable {
          if (auto self = wp.lock()) {
            if (block_res.has_error()) {
              return;
            }
            const auto &block = block_res.value();

            // Headers are loaded; Start sync of state
            if (self->current_state_ == SyncState::HEADERS_LOADING) {
              self->current_state_ = SyncState::HEADERS_LOADED;
              self->state_sub_engine_->notify(
                  primitives::events::SyncStateEventType::kSyncState,
                  self->current_state_);
              self->startStateSyncing(peer_id);
              return;
            }

            // Caught up some block, possible block of current slot
            if (self->current_state_ == SyncState::CATCHING_UP
                or self->current_state_ == SyncState::WAIT_REMOTE_STATUS) {
              self->onCaughtUp(block);
            }

            // Synced
            if (self->current_state_ == SyncState::SYNCHRONIZED) {
              // Set actual block status
              announce.state = block == self->block_tree_->bestBlock()
                                 ? network::BlockState::Best
                                 : network::BlockState::Normal;
              // Propagate announce
              self->block_announce_transmitter_->blockAnnounce(
                  std::move(announce));
              return;
            }
          }
        });
  };

  bool TimelineImpl::updateSlot(TimePoint now) {
    best_block_ = block_tree_->bestBlock();

    auto prev_slot = current_slot_;
    current_slot_ = slots_util_->timeToSlot(now);
    if (current_slot_ == prev_slot) {
      SL_TRACE(log_,
               "Slot was not updated, it is still the same: {}",
               current_slot_);
      return false;
    }

    auto epoch_res = slots_util_->slotToEpoch(best_block_, current_slot_);
    if (not epoch_res) {
      SL_ERROR(log_,
               "Slot update has failed; can't get epoch: {}",
               epoch_res.error());
      return false;
    }
    current_epoch_ = epoch_res.value();

    SL_DEBUG(log_,
             "Slot was updated to {}, epoch is {}, best block is {}",
             current_slot_,
             current_epoch_,
             best_block_);
    return true;
  }

  bool TimelineImpl::warpSync(const libp2p::peer::PeerId &peer_id,
                              primitives::BlockNumber block_number) {
    if (current_state_ != SyncState::HEADERS_LOADING) {
      return false;
    }
    if (sync_method_ != SyncMethod::Warp) {
      return false;
    }
    auto target = warp_sync_->request();
    if (not target) {
      current_state_ = SyncState::HEADERS_LOADED;
      startStateSyncing(peer_id);
      return true;
    }
    if (block_number <= target->number) {
      return true;
    }
    if (warp_sync_busy_) {
      return true;
    }
    warp_sync_busy_ = true;
    auto cb = [=, weak{weak_from_this()}](
                  outcome::result<network::WarpSyncProof> _res) {
      auto self = weak.lock();
      if (not self) {
        return;
      }
      if (not _res) {
        self->warp_sync_busy_ = false;
        return;
      }
      auto &res = _res.value();
      self->warp_sync_->onResponse(res);
      self->warp_sync_busy_ = false;
      self->warpSync(peer_id, block_number);
    };
    warp_protocol_.get()->doRequest(peer_id, target->hash, std::move(cb));
    return true;
  }

  void TimelineImpl::startCatchUp(const libp2p::peer::PeerId &peer_id,
                                  const primitives::BlockInfo &target_block) {
    BOOST_ASSERT(current_state_ != SyncState::STATE_LOADING);

    // synchronize missing blocks with their bodies
    auto is_ran = synchronizer_->syncByBlockInfo(
        target_block,
        peer_id,
        [wp = weak_from_this(), block = target_block, peer_id](
            outcome::result<primitives::BlockInfo> res) {
          if (auto self = wp.lock()) {
            if (res.has_error()) {
              SL_DEBUG(self->log_,
                       "Catching up {} to block {} is failed: {}",
                       peer_id,
                       block,
                       res.error());
              return;
            }

            SL_DEBUG(self->log_,
                     "Catching up {} to block {} is going; on block {} now",
                     peer_id,
                     block,
                     res.value());
          }
        },
        false);

    if (is_ran) {
      SL_VERBOSE(
          log_, "Catching up {} to block {} is ran", peer_id, target_block);
      if (current_state_ == SyncState::HEADERS_LOADED) {
        current_state_ = SyncState::HEADERS_LOADING;
        state_sub_engine_->notify(
            primitives::events::SyncStateEventType::kSyncState, current_state_);
      } else if (current_state_ == SyncState::WAIT_BLOCK_ANNOUNCE
                 or current_state_ == SyncState::WAIT_REMOTE_STATUS
                 or current_state_ == SyncState::SYNCHRONIZED) {
        current_state_ = SyncState::CATCHING_UP;
        state_sub_engine_->notify(
            primitives::events::SyncStateEventType::kSyncState, current_state_);
      }
    }
  }

  void TimelineImpl::onCaughtUp(const primitives::BlockInfo &block) {
    SL_INFO(log_, "Caught up block {}", block);

    if (not was_synchronized_) {
      auto header_opt = block_tree_->getBlockHeader(block.hash);
      BOOST_ASSERT_MSG(header_opt.has_value(), "Just added block; deq");
      const auto &header = header_opt.value();

      [[likely]] if (header.number != 0) {
        auto consensus = consensus_selector_->getProductionConsensus(block);

        auto slot_res = consensus->getSlot(header);
        if (not slot_res.has_value()) {
          return;
        }
        if (slots_util_->timeToSlot(clock_.now()) > slot_res.value() + 1) {
          current_state_ = SyncState::WAIT_REMOTE_STATUS;
          state_sub_engine_->notify(
              primitives::events::SyncStateEventType::kSyncState,
              current_state_);
          return;
        }
      }
    }

    onSynchronized();
  }

  void TimelineImpl::startStateSyncing(const libp2p::peer::PeerId &peer_id) {
    BOOST_ASSERT(current_state_ == SyncState::HEADERS_LOADED
                 or current_state_ == SyncState::STATE_LOADING);
    if (current_state_ != SyncState::HEADERS_LOADED
        and current_state_ != SyncState::STATE_LOADING) {
      SL_WARN(log_, "Syncing of state can not be start: Bad state of timeline");
      return;
    }

    current_state_ = SyncState::STATE_LOADING;
    state_sub_engine_->notify(
        primitives::events::SyncStateEventType::kSyncState, current_state_);

    auto best_block =
        block_tree_->getBlockHeader(block_tree_->bestBlock().hash).value();
    if (trie_storage_->getEphemeralBatchAt(best_block.state_root)) {
      current_state_ = SyncState::CATCHING_UP;
      return;
    }

    if (sync_method_ == SyncMethod::FastWithoutState) {
      if (app_state_manager_->state()
          != application::AppStateManager::State::ShuttingDown) {
        SL_INFO(log_,
                "Stateless fast sync is finished on block {}; "
                "Application is stopping",
                block_tree_->bestBlock());
        log_->flush();
        app_state_manager_->shutdown();
      }
      return;
    }

    // Switch to last finalized to have a state on it
    auto block_at_state = block_tree_->getLastFinalized();

    SL_DEBUG(log_,
             "Rolling back non-finalized blocks. Last known finalized is {}",
             block_at_state);

    block_tree_->removeUnfinalized();

    SL_TRACE(log_,
             "Trying to sync state on block {} from {}",
             block_at_state,
             peer_id);

    synchronizer_->syncState(
        peer_id,
        block_at_state,
        [wp = weak_from_this(), block_at_state, peer_id](auto res) mutable {
          if (auto self = wp.lock()) {
            if (res.has_error()) {
              SL_WARN(self->log_,
                      "Syncing of state with {} on block {} is failed: {}",
                      peer_id,
                      block_at_state,
                      res.error());
              return;
            }

            self->justification_observer_->reload();
            self->trie_pruner_->restoreStateAtFinalized(*self->block_tree_);
            self->block_tree_->notifyBestAndFinalized();

            SL_INFO(self->log_,
                    "State on block {} is synced successfully",
                    block_at_state);
            self->current_state_ = SyncState::CATCHING_UP;
            self->state_sub_engine_->notify(
                primitives::events::SyncStateEventType::kSyncState,
                self->current_state_);
          }
        });
  }

  void TimelineImpl::onSynchronized() {
    if (not was_synchronized_) {
      was_synchronized_ = true;

      telemetry_->notifyWasSynchronized();
    }
    metric_is_major_syncing_->set(!was_synchronized_);
    current_state_ = SyncState::SYNCHRONIZED;

    state_sub_engine_->notify(
        primitives::events::SyncStateEventType::kSyncState, current_state_);

    if (not active_) {
      best_block_ = block_tree_->bestBlock();
      SL_DEBUG(log_, "Node is synchronized on block {}", best_block_);
      runEpoch();
    }
  }

  void TimelineImpl::runEpoch() {
    bool already_active = false;
    if (not active_.compare_exchange_strong(already_active, true)) {
      return;
    }
    runSlot();
  }

  void TimelineImpl::runSlot() {
    SL_TRACE(log_, "Try to run slot");
    auto now = clock_.now();

    auto slot_has_updated = updateSlot(now);

    auto remains_ms = std::chrono::duration_cast<std::chrono::milliseconds>(
        std::max(slots_util_->slotFinishTime(current_slot_) - now, {}));

    if (not slot_has_updated) {
      SL_DEBUG(log_,
               "Not updated. Waiting for end of slot {} (remains {:.2f} sec)",
               current_slot_,
               remains_ms.count() / 1000.);

      scheduler_->schedule(
          [wp = weak_from_this()] {
            if (auto self = wp.lock()) {
              self->runSlot();
            }
          },
          remains_ms.count() ? remains_ms : std::chrono::milliseconds(30));
      return;
    }

    SL_VERBOSE(log_,
               "Running a slot {} in epoch {} (remains {:.2f} sec)",
               current_slot_,
               current_epoch_,
               remains_ms.count() / 1000.);

    processSlot(now);
  }

  void TimelineImpl::processSlot(TimePoint timestamp) {
    // Check cases based on current best block slot
    [[likely]] if (best_block_.number != 0) {
      auto parent_header =
          block_tree_->getBlockHeader(best_block_.hash).value();

      auto consensus = consensus_selector_->getProductionConsensus(best_block_);

      auto parent_slot = consensus->getSlot(parent_header).value();
      if (parent_slot > current_slot_) {
        SL_WARN(log_,
                "Best block {} of future slot, but current is slot {}; "
                "Seems clock is lagging",
                best_block_,
                current_slot_);
        return;
      }
      if (parent_slot == current_slot_) {
        // fork or wait next slot
        SL_INFO(log_,
                "Concurrent best block {}, current slot {}, could be a fork",
                best_block_,
                current_slot_);
        best_block_ = *parent_header.parentInfo();
      }
    }

    static auto block_production_error_code =
        make_error_code(BlockProductionError{});
    static const auto &block_production_error_category =
<<<<<<< HEAD
        block_production_error_code.category();
=======
        make_error_code(SlotLeadershipError{}).category();
>>>>>>> df385210

    /// Try to run block production here
    auto consensus = consensus_selector_->getProductionConsensus(best_block_);
    auto res = consensus->processSlot(current_slot_, best_block_);
    if (res.has_value()) {
      SL_DEBUG(log_,
               "Slot {} in epoch {} has processed",
               current_slot_,
               current_epoch_);
    } else if (res.as_failure().error().category()
               == block_production_error_category) {
      SL_DEBUG(log_,
               "Processing of slot {} was skipped: {}",
               current_slot_,
               res.error());
    } else {
      SL_ERROR(log_,
               "Processing of slot {} has failed: {}",
               current_slot_,
               res.error());
    }

    auto remains_ms =
        std::chrono::duration_cast<std::chrono::milliseconds>(std::max(
            slots_util_->slotFinishTime(current_slot_) - clock_.now(), {}));

    if (remains_ms > std::chrono::milliseconds(0)) {
      SL_DEBUG(log_,
               "Waiting for end of slot {} (remains {:.2f} sec.)",
               current_slot_,
               remains_ms.count() / 1000.);
    }

    // everything is OK: wait for the end of the slot
    scheduler_->schedule(
        [wp = weak_from_this()] {
          if (auto self = wp.lock()) {
            self->runSlot();
          }
        },
        remains_ms);
  }

}  // namespace kagome::consensus<|MERGE_RESOLUTION|>--- conflicted
+++ resolved
@@ -721,14 +721,8 @@
       }
     }
 
-    static auto block_production_error_code =
-        make_error_code(BlockProductionError{});
     static const auto &block_production_error_category =
-<<<<<<< HEAD
-        block_production_error_code.category();
-=======
         make_error_code(SlotLeadershipError{}).category();
->>>>>>> df385210
 
     /// Try to run block production here
     auto consensus = consensus_selector_->getProductionConsensus(best_block_);
