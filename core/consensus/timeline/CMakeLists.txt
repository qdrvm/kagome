--- conflicted
+++ resolved
@@ -17,10 +17,7 @@
     )
 target_link_libraries(timeline
     logger
-<<<<<<< HEAD
-=======
     telemetry
->>>>>>> 31308610
     network
     )
 kagome_install(timeline)
