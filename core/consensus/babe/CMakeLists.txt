--- conflicted
+++ resolved
@@ -12,13 +12,6 @@
     impl/babe_config_repository_impl.cpp
 )
 target_link_libraries(babe
-<<<<<<< HEAD
-    logger
-    metrics
-    primitives
-    )
-=======
     consensus_common
 )
->>>>>>> df385210
 kagome_install(babe)