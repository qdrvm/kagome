/**
 * Copyright Soramitsu Co., Ltd. All Rights Reserved.
 * SPDX-License-Identifier: Apache-2.0
 */

#include "babe_config_repository_impl.hpp"

#include "application/app_configuration.hpp"
#include "application/app_state_manager.hpp"
#include "babe_digests_util.hpp"
#include "blockchain/block_header_repository.hpp"
#include "blockchain/block_tree.hpp"
#include "common/visitor.hpp"
#include "consensus/babe/babe_error.hpp"
#include "crypto/hasher.hpp"
#include "primitives/block_header.hpp"
#include "runtime/runtime_api/babe_api.hpp"
#include "scale/scale.hpp"
#include "storage/map_prefix/prefix.hpp"
#include "storage/predefined_keys.hpp"
#include "storage/trie/trie_storage.hpp"

OUTCOME_CPP_DEFINE_CATEGORY(kagome::consensus::babe,
                            BabeConfigRepositoryImpl::Error,
                            e) {
  using E = decltype(e);
  switch (e) {
    case E::NOT_FOUND:
      return "babe config not found";
    case E::PREVIOUS_NOT_FOUND:
      return "previous babe config not found";
  }
  return fmt::format("BabeConfigRepositoryImpl::Error({})", e);
}

namespace kagome::consensus::babe {
  /**
   * If there is more than `kMaxUnindexedBlocksNum` unindexed finalized blocks
   * and last finalized block has state, then babe won't index all of them, but
   * recover with runtime call and latest block with digest.
   */
  constexpr size_t kMaxUnindexedBlocksNum = 10000;

  inline static primitives::NextConfigDataV1 getConfig(
      const primitives::BabeConfiguration &state) {
    return {state.leadership_rate, state.allowed_slots};
  }

  BabeConfigRepositoryImpl::BabeConfigRepositoryImpl(
      application::AppStateManager &app_state_manager,
      std::shared_ptr<storage::SpacedStorage> persistent_storage,
      const application::AppConfiguration &app_config,
      std::shared_ptr<blockchain::BlockTree> block_tree,
      std::shared_ptr<blockchain::BlockHeaderRepository> header_repo,
      std::shared_ptr<runtime::BabeApi> babe_api,
      std::shared_ptr<crypto::Hasher> hasher,
      std::shared_ptr<storage::trie::TrieStorage> trie_storage,
      primitives::events::ChainSubscriptionEnginePtr chain_events_engine)
      : persistent_storage_(
          persistent_storage->getSpace(storage::Space::kDefault)),
        config_warp_sync_{app_config.syncMethod()
                          == application::AppConfiguration::SyncMethod::Warp},
        block_tree_(std::move(block_tree)),
        indexer_{
            std::make_shared<storage::MapPrefix>(
                storage::kBabeConfigRepositoryImplIndexerPrefix,
                persistent_storage_),
            block_tree_,
        },
        header_repo_(std::move(header_repo)),
        babe_api_(std::move(babe_api)),
        hasher_(std::move(hasher)),
        trie_storage_(std::move(trie_storage)),
        chain_sub_([&] {
          BOOST_ASSERT(chain_events_engine != nullptr);
          return std::make_shared<primitives::events::ChainEventSubscriber>(
              chain_events_engine);
        }()),
        logger_(log::createLogger("BabeConfigRepo", "babe_config_repo")) {
    BOOST_ASSERT(persistent_storage_ != nullptr);
    BOOST_ASSERT(block_tree_ != nullptr);
    BOOST_ASSERT(header_repo_ != nullptr);
    BOOST_ASSERT(babe_api_ != nullptr);
    BOOST_ASSERT(hasher_ != nullptr);

    if (auto r = indexer_.init(); not r) {
      logger_->error("Indexer::init error: {}", r.error());
    }

    app_state_manager.atPrepare([this] { return prepare(); });
  }

  bool BabeConfigRepositoryImpl::prepare() {
    std::unique_lock lock{indexer_mutex_};
    auto finalized = block_tree_->getLastFinalized();
    auto finalized_header = block_tree_->getBlockHeader(finalized.hash).value();
    if (finalized.number - indexer_.last_finalized_indexed_.number
            > kMaxUnindexedBlocksNum
        and trie_storage_->getEphemeralBatchAt(finalized_header.state_root)) {
      warp(finalized);
    }

    auto genesis_res = config({block_tree_->getGenesisBlockHash(), 0}, false);
    if (not genesis_res) {
      SL_ERROR(logger_, "get config at genesis error: {}", genesis_res.error());
      return false;
    }
    auto &genesis = genesis_res.value();
    slot_duration_ = genesis->slot_duration;
    epoch_length_ = genesis->epoch_length;

    auto best = block_tree_->bestLeaf();
    auto best_header = block_tree_->getBlockHeader(best.hash).value();
    if (auto res = config(best, true); not res and not config_warp_sync_) {
      SL_ERROR(logger_, "get config at best {} error: {}", best, res.error());
      if (not trie_storage_->getEphemeralBatchAt(best_header.state_root)) {
        SL_ERROR(logger_,
                 "warp sync was not completed, restart with \"--sync Warp\"");
      }
      return false;
    }

    chain_sub_->subscribe(chain_sub_->generateSubscriptionSetId(),
                          primitives::events::ChainEventType::kFinalizedHeads);
    chain_sub_->setCallback(
        [wp = weak_from_this()](
            subscription::SubscriptionSetId,
            auto &&,
            primitives::events::ChainEventType type,
            const primitives::events::ChainEventParams &event) {
          if (type == primitives::events::ChainEventType::kFinalizedHeads) {
            if (auto self = wp.lock()) {
              std::unique_lock lock{self->indexer_mutex_};
              self->indexer_.finalize();
            }
          }
        });

    return true;
  }

<<<<<<< HEAD
  outcome::result<void> BabeConfigRepositoryImpl::load() {
    const auto finalized_block = block_tree_->getLastFinalized();

    OUTCOME_TRY(genesis_slot_raw,
                persistent_storage_->tryGet(
                    storage::kBabeConfigRepositoryImplGenesisSlot));
    if (genesis_slot_raw) {
      BOOST_OUTCOME_TRY(first_block_slot_number_,
                        scale::decode<BabeSlotNumber>(*genesis_slot_raw));
    }

    // 1. Load last state
    OUTCOME_TRY(encoded_last_state_opt,
                persistent_storage_->tryGet(
                    storage::kBabeConfigRepoStateLookupKey("last")));

    if (encoded_last_state_opt.has_value()) {
      auto last_state_res = scale::decode<std::shared_ptr<BabeConfigNode>>(
          encoded_last_state_opt.value());

      if (last_state_res.has_value()) {
        auto &last_state = last_state_res.value();
        if (last_state->block.number <= finalized_block.number) {
          root_ = std::move(last_state);
          SL_DEBUG(logger_,
                   "State was initialized by last saved on block {}",
                   root_->block);
        } else {
          SL_WARN(
              logger_,
              "Last state not match with last finalized; Try to use savepoint");
        }
      } else {
        SL_WARN(
            logger_, "Can not decode last state: {}", last_state_res.error());
        std::ignore = persistent_storage_->remove(
            storage::kBabeConfigRepoStateLookupKey("last"));
      }
    }

    // 2. Load from last control point, if state is still not found
    if (root_ == nullptr) {
      for (auto block_number =
               (finalized_block.number / kSavepointBlockInterval)
               * kSavepointBlockInterval;
           block_number > 0;
           block_number -= kSavepointBlockInterval) {
        OUTCOME_TRY(encoded_saved_state_opt,
                    persistent_storage_->tryGet(
                        storage::kBabeConfigRepoStateLookupKey(block_number)));

        if (not encoded_saved_state_opt.has_value()) {
          continue;
        }

        auto saved_state_res = scale::decode<std::shared_ptr<BabeConfigNode>>(
            encoded_saved_state_opt.value());

        if (saved_state_res.has_error()) {
          SL_WARN(logger_,
                  "Can not decode state saved on block {}: {}",
                  block_number,
                  saved_state_res.error());
          std::ignore = persistent_storage_->remove(
              storage::kBabeConfigRepoStateLookupKey(block_number));
          continue;
        }

        root_ = std::move(saved_state_res.value());
        SL_VERBOSE(logger_,
                   "State was initialized by savepoint on block {}",
                   root_->block);
        break;
      }
    }

    // 3. Load state from genesis, if state is still not found
    if (root_ == nullptr) {
      auto genesis_hash = block_tree_->getGenesisBlockHash();
      auto babe_config_res = babe_api_->configuration(genesis_hash);
      if (babe_config_res.has_error()) {
        SL_WARN(logger_,
                "Can't get babe config over babe API on genesis block: {}",
                babe_config_res.error());
        return babe_config_res.as_failure();
      }
      auto &babe_config = babe_config_res.value();

      root_ = BabeConfigNode::createAsRoot(
          {0, genesis_hash},
          std::make_shared<primitives::BabeConfiguration>(
              std::move(babe_config)));
      SL_VERBOSE(logger_, "State was initialized by genesis block");
    }

    BOOST_ASSERT_MSG(root_ != nullptr, "The root must be initialized by now");

    // Init slot duration and epoch length
    auto slot_duration = std::chrono::duration_cast<std::chrono::milliseconds>(
        root_->config->slot_duration);
    BOOST_ASSERT_MSG(slot_duration.count() > 0,
                     "Slot duration must be greater zero");
    const_cast<BabeDuration &>(slot_duration_) = slot_duration;
    auto epoch_length = root_->config->epoch_length;
    BOOST_ASSERT_MSG(epoch_length, "Epoch length must be greater zero");
    const_cast<EpochLength &>(epoch_length_) = epoch_length;

    std::list<primitives::BlockHeader> refs;

    // 4. Apply digests before last finalized
    bool need_to_save = false;
    for (auto block_number = root_->block.number + 1;
         block_number <= finalized_block.number;
         ++block_number) {
      auto block_hash_res = block_tree_->getBlockHash(block_number);
      if (block_hash_res.has_error()) {
        SL_WARN(logger_,
                "Can't get hash of an already finalized block #{}: {}",
                block_number,
                block_hash_res.error());
        return block_hash_res.as_failure();
      }
      // If no error occurred, hash of a finalized block should be present
      const auto &block_hash = *block_hash_res.value();

      auto block_header_res = block_tree_->getBlockHeader(block_hash);
      if (block_header_res.has_error()) {
        SL_WARN(logger_,
                "Can't get header of an already finalized block #{}: {}",
                block_number,
                block_header_res.error());
        return block_header_res.as_failure();
      }
      const auto &block_header =
          refs.emplace_back(std::move(block_header_res.value()));

      primitives::BlockContext context{
          .block_info = {block_number, block_hash},
          .header = block_header,
      };

      for (auto &item : block_header.digest) {
        auto res = visit_in_place(
            item,
            [&](const primitives::PreRuntime &msg) -> outcome::result<void> {
              if (msg.consensus_engine_id == primitives::kBabeEngineId) {
                OUTCOME_TRY(digest_item,
                            scale::decode<BabeBlockHeader>(msg.data));

                return onDigest(context, digest_item);
              }
              return outcome::success();
            },
            [&](const primitives::Consensus &msg) -> outcome::result<void> {
              if (msg.consensus_engine_id == primitives::kBabeEngineId) {
                OUTCOME_TRY(digest_item,
                            scale::decode<primitives::BabeDigest>(msg.data));

                return onDigest(context, digest_item);
              }
              return outcome::success();
            },
            [](const auto &) { return outcome::success(); });
        if (res.has_error()) {
          SL_WARN(logger_,
                  "Can't apply babe digest of finalized block {}: {}",
                  context.block_info,
                  res.error());
          return res.as_failure();
        }
      }

      prune(context.block_info);

      if (context.block_info.number % (kSavepointBlockInterval / 10) == 0) {
        // Make savepoint
        auto save_res = save();
        if (save_res.has_error()) {
          SL_WARN(logger_, "Can't re-make savepoint: {}", save_res.error());
        } else {
          need_to_save = false;
        }
      } else {
        need_to_save = true;
      }
    }

    // Save state on finalized part of blockchain
    if (need_to_save) {
      if (auto save_res = save(); save_res.has_error()) {
        SL_WARN(logger_, "Can't re-save state: {}", save_res.error());
      }
    }

    // 4. Collect and apply digests of non-finalized blocks
    auto leaves = block_tree_->getLeaves();
    std::map<primitives::BlockContext,
             std::vector<boost::variant<consensus::babe::BabeBlockHeader,
                                        primitives::BabeDigest>>>
        digests;
    // 4.1 Collect digests
    for (auto &leave_hash : leaves) {
      for (auto hash = leave_hash;;) {
        auto block_header_res = block_tree_->getBlockHeader(hash);
        if (block_header_res.has_error()) {
          SL_WARN(logger_,
                  "Can't get header of non-finalized block {}: {}",
                  hash,
                  block_header_res.error());
          return block_header_res.as_failure();
        }
        const auto &block_header =
            refs.emplace_back(std::move(block_header_res.value()));

        // This block is finalized
        if (block_header.number <= finalized_block.number) {
          break;
        }

        primitives::BlockContext context{
            .block_info = {block_header.number, hash},
            .header = block_header,
        };

        // This block was meet earlier
        if (digests.find(context) != digests.end()) {
          break;
        }

        auto &digest_of_block = digests[context];

        // Search and collect babe digests
        for (auto &item : block_header.digest) {
          auto res = visit_in_place(
              item,
              [&](const primitives::PreRuntime &msg) -> outcome::result<void> {
                if (msg.consensus_engine_id == primitives::kBabeEngineId) {
                  auto res =
                      scale::decode<consensus::babe::BabeBlockHeader>(msg.data);
                  if (res.has_error()) {
                    return res.as_failure();
                  }
                  const auto &digest_item = res.value();

                  digest_of_block.emplace_back(digest_item);
                }
                return outcome::success();
              },
              [&](const primitives::Consensus &msg) -> outcome::result<void> {
                if (msg.consensus_engine_id == primitives::kBabeEngineId) {
                  auto res = scale::decode<primitives::BabeDigest>(msg.data);
                  if (res.has_error()) {
                    return res.as_failure();
                  }
                  const auto &digest_item = res.value();

                  digest_of_block.emplace_back(digest_item);
                }
                return outcome::success();
              },
              [](const auto &) { return outcome::success(); });
          if (res.has_error()) {
            SL_WARN(logger_,
                    "Can't collect babe digest of non-finalized block {}: {}",
                    context.block_info,
                    res.error());
            return res.as_failure();
          }
        }

        hash = block_header.parent_hash;
      }
    }
    // 4.2 Apply digests
    for (const auto &[context_tmp, digests_of_block] : digests) {
      const auto &context = context_tmp;
      for (const auto &digest : digests_of_block) {
        auto res = visit_in_place(digest, [&](const auto &digest_item) {
          return onDigest(context, digest_item);
        });
        if (res.has_error()) {
          SL_WARN(logger_,
                  "Can't apply babe digest of non-finalized block {}: {}",
                  context.block_info,
                  res.error());
          return res.as_failure();
        }
      }
    }

    prune(finalized_block);

    return outcome::success();
  }

  outcome::result<void> BabeConfigRepositoryImpl::save() {
    const auto finalized_block = block_tree_->getLastFinalized();

    BOOST_ASSERT(last_saved_state_block_ <= finalized_block.number);

    auto saving_state_node = getNode({.block_info = finalized_block});
    BOOST_ASSERT_MSG(saving_state_node != nullptr,
                     "Finalized block must have associated node");
    const auto saving_state_block = saving_state_node->block;

    // Does not need to save
    if (last_saved_state_block_ >= saving_state_block.number) {
      return outcome::success();
    }

    const auto last_savepoint =
        (last_saved_state_block_ / kSavepointBlockInterval)
        * kSavepointBlockInterval;

    const auto new_savepoint =
        (saving_state_block.number / kSavepointBlockInterval)
        * kSavepointBlockInterval;

    // It's time to make savepoint
    if (new_savepoint > last_savepoint) {
      auto hash_res = header_repo_->getHashByNumber(new_savepoint);
      if (hash_res.has_value()) {
        primitives::BlockInfo savepoint_block(new_savepoint, hash_res.value());

        auto ancestor_node = getNode({.block_info = savepoint_block});
        if (ancestor_node != nullptr) {
          auto node = ancestor_node->block == savepoint_block
                        ? ancestor_node
                        : ancestor_node->makeDescendant(savepoint_block);
          auto res = persistent_storage_->put(
              storage::kBabeConfigRepoStateLookupKey(new_savepoint),
              storage::Buffer(scale::encode(node).value()));
          if (res.has_error()) {
            SL_WARN(logger_,
                    "Can't make savepoint on block {}: {}",
                    savepoint_block,
                    hash_res.error());
            return res.as_failure();
          }
          SL_DEBUG(logger_, "Savepoint has made on block {}", savepoint_block);
        }
      } else {
        SL_WARN(logger_,
                "Can't take hash of savepoint block {}: {}",
                new_savepoint,
                hash_res.error());
      }
    }

    auto res = persistent_storage_->put(
        storage::kBabeConfigRepoStateLookupKey("last"),
        storage::Buffer(scale::encode(saving_state_node).value()));
    if (res.has_error()) {
      SL_WARN(logger_,
              "Can't save last state on block {}: {}",
              saving_state_block,
              res.error());
      return res.as_failure();
    }
    SL_DEBUG(logger_, "Last state has saved on block {}", saving_state_block);

    last_saved_state_block_ = saving_state_block.number;

    return outcome::success();
  }

  std::optional<std::reference_wrapper<const primitives::BabeConfiguration>>
  BabeConfigRepositoryImpl::config(const primitives::BlockContext &context,
=======
  outcome::result<std::shared_ptr<const primitives::BabeConfiguration>>
  BabeConfigRepositoryImpl::config(const primitives::BlockInfo &parent_info,
>>>>>>> 82e3c0fb
                                   EpochNumber epoch_number) const {
    auto epoch_changed = true;
    if (parent_info.number != 0) {
      OUTCOME_TRY(parent_header, block_tree_->getBlockHeader(parent_info.hash));
      OUTCOME_TRY(parent_digest, getBabeDigests(parent_header));
      auto parent_epoch = slotToEpoch(parent_digest.second.slot_number);
      epoch_changed = epoch_number != parent_epoch;
    }
    std::unique_lock lock{indexer_mutex_};
    return config(parent_info, epoch_changed);
  }

  BabeDuration BabeConfigRepositoryImpl::slotDuration() const {
    BOOST_ASSERT_MSG(slot_duration_ != BabeDuration::zero(),
                     "Slot duration is not initialized");
    return slot_duration_;
  }

  EpochLength BabeConfigRepositoryImpl::epochLength() const {
    BOOST_ASSERT_MSG(epoch_length_ != 0, "Epoch length is not initialized");
    return epoch_length_;
  }

<<<<<<< HEAD
  outcome::result<void> BabeConfigRepositoryImpl::onDigest(
      const primitives::BlockContext &context,
      const consensus::babe::BabeBlockHeader &digest) {
    OUTCOME_TRY(
        epoch_number,
        slotToEpoch(*context.header->get().parentInfo(), digest.slot_number));

    auto node = getNode(context);
    BOOST_ASSERT(node != nullptr);

    SL_LOG(logger_,
           node->epoch != epoch_number ? log::Level::DEBUG : log::Level::TRACE,
           "BabeBlockHeader babe-digest on block {}: "
           "slot {}, epoch {}, authority #{}, {}",
           context.block_info,
           digest.slot_number,
           epoch_number,
           digest.authority_index,
           to_string(digest.slotType()));

    if (node->block == context.block_info) {
      return BabeError::BAD_ORDER_OF_DIGEST_ITEM;
    }

    // Create descendant if and only if epoch is changed
    if (node->epoch != epoch_number) {
      auto new_node = node->makeDescendant(context.block_info, epoch_number);

      node->descendants.emplace_back(std::move(new_node));
    }

    return outcome::success();
  }

  outcome::result<void> BabeConfigRepositoryImpl::onDigest(
      const primitives::BlockContext &context,
      const primitives::BabeDigest &digest) {
    return visit_in_place(
        digest,
        [&](const primitives::NextEpochData &msg) -> outcome::result<void> {
          SL_DEBUG(logger_,
                   "NextEpochData babe-digest on block {}: "
                   "{} authorities, randomness {}",
                   context.block_info,
                   msg.authorities.size(),
                   msg.randomness);
          return onNextEpochData(context, msg);
        },
        [&](const primitives::OnDisabled &msg) {
          SL_TRACE(
              logger_,
              "OnDisabled babe-digest on block {}: "
              "disable authority #{}; ignored (it is checked only by runtime)",
              context.block_info,
              msg.authority_index);
          // Implemented sending of OnDisabled events before actually preventing
          // disabled validators from authoring, so it's possible that there are
          // blocks on the chain that came from disabled validators (before they
          // were booted from the set at the end of epoch). Currently, the
          // runtime prevents disabled validators from authoring (it will just
          // panic), so we don't do any client-side handling in substrate
          // https://matrix.to/#/!oZltgdfyakVMtEAWCI:web3.foundation/$hArAlUKaxvquGdaRG9W8ihcsNrO6wD4Q2CQjDIb3MMY?via=web3.foundation&via=matrix.org&via=matrix.parity.io
          return outcome::success();
        },
        [&](const primitives::NextConfigData &msg) {
          return visit_in_place(
              msg,
              [&](const primitives::NextConfigDataV1 &msg) {
                SL_DEBUG(logger_,
                         "NextConfigData babe-digest on block {}: "
                         "ratio={}/{}, second_slot={}",
                         context.block_info,
                         msg.ratio.first,
                         msg.ratio.second,
                         to_string(msg.second_slot));
                return onNextConfigData(context, msg);
              },
              [&](const auto &) {
                SL_WARN(logger_,
                        "Unsupported NextConfigData babe-digest on block {}: "
                        "variant #{}",
                        context.block_info,
                        digest.which());
                return BabeError::UNKNOWN_DIGEST_TYPE;
              });
        },
        [&](auto &) {
          SL_WARN(logger_,
                  "Unsupported babe-digest on block {}: variant #{}",
                  context.block_info,
                  digest.which());
          return BabeError::UNKNOWN_DIGEST_TYPE;
        });
  }

  outcome::result<void> BabeConfigRepositoryImpl::onNextEpochData(
      const primitives::BlockContext &context,
      const primitives::NextEpochData &msg) {
    auto node = getNode(context);

    if (node->block != context.block_info) {
      return BabeError::BAD_ORDER_OF_DIGEST_ITEM;
    }

    auto config = node->next_config.value_or(node->config);

    if (config->authorities != msg.authorities
        or config->randomness != msg.randomness) {
      auto new_config =
          std::make_shared<primitives::BabeConfiguration>(*config);
      new_config->authorities = msg.authorities;
      new_config->randomness = msg.randomness;
      node->next_config = std::move(new_config);
    }

    return outcome::success();
  }

  outcome::result<void> BabeConfigRepositoryImpl::onNextConfigData(
      const primitives::BlockContext &context,
      const primitives::NextConfigDataV1 &msg) {
    auto node = getNode(context);

    if (node->block != context.block_info) {
      return BabeError::BAD_ORDER_OF_DIGEST_ITEM;
    }

    auto config = node->next_config.value_or(node->config);

    if (config->leadership_rate != msg.ratio
        or config->allowed_slots != msg.second_slot) {
      auto new_config =
          std::make_shared<primitives::BabeConfiguration>(*config);
      new_config->leadership_rate = msg.ratio;
      new_config->allowed_slots = msg.second_slot;
      node->next_config = std::move(new_config);
    }

    return outcome::success();
  }

  std::shared_ptr<BabeConfigNode> BabeConfigRepositoryImpl::getNode(
      const primitives::BlockContext &context) const {
    BOOST_ASSERT(root_ != nullptr);

    // Lazy getter of direct chain best block ('cause it may be not used)
    auto get_block =
        [&, block = std::optional<primitives::BlockInfo>()]() mutable {
          if (not block.has_value()) {
            if (context.header.has_value()) {
              const auto &header = context.header.value().get();
              block.emplace(header.number - 1, header.parent_hash);
            } else {
              block.emplace(context.block_info);
            }
          }
          return block.value();
        };

    // Target block is not descendant of the current root
    if (root_->block.number > context.block_info.number
        || (root_->block != context.block_info
            && not directChainExists(root_->block, get_block()))) {
      return nullptr;
    }

    std::shared_ptr<BabeConfigNode> ancestor = root_;
    while (ancestor->block != context.block_info) {
      bool goto_next_generation = false;
      for (const auto &node : ancestor->descendants) {
        if (node->block == context.block_info) {
          return node;
        }
        if (directChainExists(node->block, get_block())) {
          ancestor = node;
          goto_next_generation = true;
          break;
        }
      }
      if (not goto_next_generation) {
        break;
      }
    }
    return ancestor;
  }

  bool BabeConfigRepositoryImpl::directChainExists(
      const primitives::BlockInfo &ancestor,
      const primitives::BlockInfo &descendant) const {
    SL_TRACE(logger_,
             "Looking if direct chain exists between {} and {}",
             ancestor,
             descendant);
    // Check if it's one-block chain
    if (ancestor == descendant) {
      return true;
    }
    // Any block is descendant of genesis
    if (ancestor.number == 0) {
      return true;
    }
    // No direct chain if order is wrong
    if (ancestor.number > descendant.number) {
      return false;
    }
    auto result = block_tree_->hasDirectChain(ancestor.hash, descendant.hash);
    return result;
  }

  void BabeConfigRepositoryImpl::prune(const primitives::BlockInfo &block) {
    if (block == root_->block) {
      return;
    }

    if (block.number < root_->block.number) {
      return;
    }

    auto node = getNode({.block_info = block});

    if (not node) {
      return;
    }

    if (node->block != block) {
      // Reorganize ancestry
      auto new_node = node->makeDescendant(block);
      auto descendants = std::move(node->descendants);
      for (auto &descendant : descendants) {
        if (directChainExists(block, descendant->block)) {
          new_node->descendants.emplace_back(std::move(descendant));
        }
      }
      node = std::move(new_node);
    }

    root_ = std::move(node);

    SL_TRACE(logger_, "Prune upto block {}", block);
  }

  void BabeConfigRepositoryImpl::cancel(const primitives::BlockInfo &block) {
    auto ancestor = getNode({.block_info = block});

    if (ancestor == nullptr) {
      SL_TRACE(logger_, "Can't remove node of block {}: no ancestor", block);
      return;
    }

    if (ancestor == root_) {
      // Can't remove root
      SL_TRACE(logger_, "Can't remove node of block {}: it is root", block);
      return;
    }

    if (ancestor->block == block) {
      ancestor =
          std::const_pointer_cast<BabeConfigNode>(ancestor->parent.lock());
      BOOST_ASSERT_MSG(ancestor != nullptr, "Non root node must have a parent");
    }

    auto it = std::find_if(ancestor->descendants.begin(),
                           ancestor->descendants.end(),
                           [&](std::shared_ptr<BabeConfigNode> node) {
                             return node->block == block;
                           });

    if (it != ancestor->descendants.end()) {
      if (not(*it)->descendants.empty()) {
        // Has descendants - is not a leaf
        SL_TRACE(logger_,
                 "Can't remove node of block {}: "
                 "not found such descendant of ancestor",
                 block);
        return;
      }

      ancestor->descendants.erase(it);
      SL_DEBUG(logger_, "Node of block {} has removed", block);
    }
  }

  BabeSlotNumber BabeConfigRepositoryImpl::timeToSlot(
      BabeTimePoint time) const {
    return static_cast<BabeSlotNumber>(time.time_since_epoch()
=======
  BabeSlotNumber BabeConfigRepositoryImpl::syncEpoch(
      std::function<std::tuple<BabeSlotNumber, bool>()> &&f) {
    if (not is_first_block_finalized_) {
      auto [first_block_slot_number, is_first_block_finalized] = f();
      first_block_slot_number_.emplace(first_block_slot_number);
      is_first_block_finalized_ = is_first_block_finalized;
      SL_TRACE(
          logger_,
          "Epoch beginning is synchronized: first block slot number is {} now",
          first_block_slot_number_.value());
    }
    return first_block_slot_number_.value();
  }

  BabeSlotNumber BabeConfigRepositoryImpl::getCurrentSlot() const {
    return static_cast<BabeSlotNumber>(clock_.now().time_since_epoch()
>>>>>>> 82e3c0fb
                                       / slotDuration());
  }

  BabeTimePoint BabeConfigRepositoryImpl::slotStartTime(
      BabeSlotNumber slot) const {
    return BabeTimePoint{} + slot * slotDuration();
  }

  BabeTimePoint BabeConfigRepositoryImpl::slotFinishTime(
      BabeSlotNumber slot) const {
    return slotStartTime(slot + 1);
  }

  outcome::result<BabeSlotNumber>
  BabeConfigRepositoryImpl::getFirstBlockSlotNumber(
      const primitives::BlockInfo &parent_info) {
    auto slot1 = first_block_slot_number_;
    if (not slot1) {
      auto finalized = block_tree_->getLastFinalized();
      OUTCOME_TRY(parent, block_tree_->getBlockHeader(parent_info.hash));
      if (parent.number == 1) {
        BOOST_OUTCOME_TRY(slot1, getBabeSlot(parent));
      } else if (finalized.number != 0) {
        OUTCOME_TRY(hash1, block_tree_->getBlockHash(1));
        if (hash1) {
          OUTCOME_TRY(header1, block_tree_->getBlockHeader(*hash1));
          BOOST_OUTCOME_TRY(slot1, getBabeSlot(header1));
        }
      }
      if (not slot1 and trie_storage_->getEphemeralBatchAt(parent.state_root)) {
        OUTCOME_TRY(epoch, babe_api_->next_epoch(parent_info.hash));
        slot1 = epoch.start_slot - epoch.epoch_index * epoch.duration;
      }
      if (not slot1) {
        auto header1 = parent;
        while (header1.number != 1) {
          BOOST_OUTCOME_TRY(header1,
                            block_tree_->getBlockHeader(header1.parent_hash));
        }
        BOOST_OUTCOME_TRY(slot1, getBabeSlot(header1));
      }
      if (finalized.number != 0
          and block_tree_->hasDirectChain(finalized, parent_info)) {
        first_block_slot_number_ = slot1;
        OUTCOME_TRY(persistent_storage_->put(
            storage::kBabeConfigRepositoryImplGenesisSlot,
            scale::encode(slot1).value()));
      }
    }
    return slot1.value();
  }

  outcome::result<EpochDescriptor>
  BabeConfigRepositoryImpl::slotToEpochDescriptor(
      const primitives::BlockInfo &parent_info, BabeSlotNumber slot) {
    if (parent_info.number == 0) {
      return EpochDescriptor{0, slot};
    }
    OUTCOME_TRY(slot1, getFirstBlockSlotNumber(parent_info));
    if (slot < slot1) {
      return BabeError::SLOT_BEFORE_GENESIS;
    }
    auto slots = slot - slot1;
    return EpochDescriptor{slots / epochLength(), slots % epochLength()};
  }

<<<<<<< HEAD
  void BabeConfigRepositoryImpl::readFromState(
      const primitives::BlockInfo &block) {
    if (auto r = readFromStateOutcome(block); not r) {
      logger_->error("readFromState {}, error: {}", block, r.error());
=======
  void BabeConfigRepositoryImpl::warp(const primitives::BlockInfo &block) {
    std::unique_lock lock{indexer_mutex_};
    indexer_.put(block, {}, true);
  }

  outcome::result<std::shared_ptr<const primitives::BabeConfiguration>>
  BabeConfigRepositoryImpl::config(const primitives::BlockInfo &block,
                                   bool next_epoch) const {
    auto descent = indexer_.descend(block);
    outcome::result<void> cb_res = outcome::success();
    auto cb = [&](std::optional<primitives::BlockInfo> prev,
                  size_t i_first,
                  size_t i_last) {
      cb_res = [&]() -> outcome::result<void> {
        BOOST_ASSERT(i_first >= i_last);
        auto info = descent.path_.at(i_first);
        std::shared_ptr<const primitives::BabeConfiguration> prev_state;
        if (not prev) {
          OUTCOME_TRY(_state, babe_api_->configuration(info.hash));
          auto state = std::make_shared<primitives::BabeConfiguration>(
              std::move(_state));
          BabeIndexedValue value{getConfig(*state), state, state};
          if (info.number == 0) {
            indexer_.put(info, {value, std::nullopt}, true);
          } else {
            std::vector<primitives::BlockInfo> refs;
            while (true) {
              OUTCOME_TRY(header, block_tree_->getBlockHeader(info.hash));
              if (HasBabeConsensusDigest digests{header}) {
                value.next_state = applyDigests(value.config, digests);
                indexer_.put(info, {value, std::nullopt}, true);
                if (not refs.empty()) {
                  indexer_.remove(refs.front());
                }
                break;
              }
              refs.emplace_back(info);
              info = *header.parentInfo();
            }
            std::reverse(refs.begin(), refs.end());
            for (auto &block : refs) {
              indexer_.put(block, {std::nullopt, info, true}, false);
            }
          }
          if (i_first == i_last) {
            return outcome::success();
          }
          prev = info;
          prev_state = *value.next_state;
          --i_first;
        }
        while (true) {
          info = descent.path_.at(i_first);
          OUTCOME_TRY(header, block_tree_->getBlockHeader(info.hash));
          if (HasBabeConsensusDigest digests{header}) {
            if (not prev_state) {
              BOOST_OUTCOME_TRY(prev_state, loadPrev(prev));
            }
            auto state = applyDigests(getConfig(*prev_state), digests);
            BabeIndexedValue value{getConfig(*state), std::nullopt, state};
            indexer_.put(info, {value, prev}, block_tree_->isFinalized(info));
            prev = info;
            prev_state = state;
          } else {
            indexer_.put(info, {std::nullopt, prev, true}, false);
          }
          if (i_first == i_last) {
            break;
          }
          --i_first;
        }
        return outcome::success();
      }();
    };
    auto r = indexer_.search(descent, block, cb);
    OUTCOME_TRY(cb_res);
    if (not r) {
      return Error::NOT_FOUND;
    }
    if (not next_epoch and r->second.value->state) {
      return *r->second.value->state;
    }
    if (next_epoch) {
      OUTCOME_TRY(load(r->first, r->second));
      return *r->second.value->next_state;
    }
    if (not r->second.prev) {
      return Error::PREVIOUS_NOT_FOUND;
>>>>>>> 82e3c0fb
    }
    return loadPrev(*r->second.prev);
  }

<<<<<<< HEAD
  outcome::result<void> BabeConfigRepositoryImpl::readFromStateOutcome(
      const primitives::BlockInfo &block) {
    OUTCOME_TRY(header, block_tree_->getBlockHeader(block.hash));
    OUTCOME_TRY(config, babe_api_->configuration(block.hash));
    root_ = BabeConfigNode::createAsRoot(
        block,
        std::make_shared<primitives::BabeConfiguration>(std::move(config)));
    if (block.number != 0) {
      OUTCOME_TRY(slot, getBabeSlot(header));
      BOOST_OUTCOME_TRY(root_->epoch, slotToEpoch(block, slot));
      OUTCOME_TRY(next, babe_api_->next_epoch(block.hash));
      auto config =
          std::make_shared<primitives::BabeConfiguration>(*root_->config);
      config->authorities = std::move(next.authorities);
      config->randomness = next.randomness;
      config->leadership_rate = next.leadership_rate;
      config->allowed_slots = next.allowed_slots;
      root_->next_config = config;
=======
  std::shared_ptr<primitives::BabeConfiguration>
  BabeConfigRepositoryImpl::applyDigests(
      const primitives::NextConfigDataV1 &config,
      const HasBabeConsensusDigest &digests) const {
    BOOST_ASSERT(digests);
    auto state = std::make_shared<primitives::BabeConfiguration>();
    state->slot_duration = slot_duration_;
    state->epoch_length = epoch_length_;
    if (digests.config) {
      state->leadership_rate = digests.config->ratio;
      state->allowed_slots = digests.config->second_slot;
    } else {
      state->leadership_rate = config.ratio;
      state->allowed_slots = config.second_slot;
    }
    state->authorities = digests.epoch->authorities;
    state->randomness = digests.epoch->randomness;
    return state;
  }

  outcome::result<void> BabeConfigRepositoryImpl::load(
      const primitives::BlockInfo &block,
      blockchain::Indexed<BabeIndexedValue> &item) const {
    if (not item.value->next_state) {
      if (block.number == 0) {
        BOOST_ASSERT(item.value->state);
        item.value->next_state = item.value->state;
      } else {
        OUTCOME_TRY(header, block_tree_->getBlockHeader(block.hash));
        item.value->next_state = applyDigests(item.value->config, {header});
        indexer_.put(block, item, false);
      }
    }
    return outcome::success();
  }

  outcome::result<std::shared_ptr<const primitives::BabeConfiguration>>
  BabeConfigRepositoryImpl::loadPrev(
      const std::optional<primitives::BlockInfo> &prev) const {
    if (not prev) {
      return Error::PREVIOUS_NOT_FOUND;
    }
    auto r = indexer_.get(*prev);
    if (not r) {
      return Error::PREVIOUS_NOT_FOUND;
>>>>>>> 82e3c0fb
    }
    if (not r->value) {
      return Error::PREVIOUS_NOT_FOUND;
    }
    OUTCOME_TRY(load(*prev, *r));
    return *r->value->next_state;
  }
}  // namespace kagome::consensus::babe<|MERGE_RESOLUTION|>--- conflicted
+++ resolved
@@ -91,6 +91,21 @@
   }
 
   bool BabeConfigRepositoryImpl::prepare() {
+    if (auto res = persistent_storage_->tryGet(
+            storage::kBabeConfigRepositoryImplGenesisSlot)) {
+      if (auto &genesis_slot_raw = res.value()) {
+        if (auto res = scale::decode<BabeSlotNumber>(*genesis_slot_raw)) {
+          first_block_slot_number_ = res.value();
+        } else {
+          SL_ERROR(logger_, "genesis slot decode error: {}", res.error());
+          std::ignore = persistent_storage_->remove(
+              storage::kBabeConfigRepositoryImplGenesisSlot);
+        }
+      }
+    } else {
+      SL_ERROR(logger_, "genesis slot db read error: {}", res.error());
+      return false;
+    }
     std::unique_lock lock{indexer_mutex_};
     auto finalized = block_tree_->getLastFinalized();
     auto finalized_header = block_tree_->getBlockHeader(finalized.hash).value();
@@ -139,379 +154,8 @@
     return true;
   }
 
-<<<<<<< HEAD
-  outcome::result<void> BabeConfigRepositoryImpl::load() {
-    const auto finalized_block = block_tree_->getLastFinalized();
-
-    OUTCOME_TRY(genesis_slot_raw,
-                persistent_storage_->tryGet(
-                    storage::kBabeConfigRepositoryImplGenesisSlot));
-    if (genesis_slot_raw) {
-      BOOST_OUTCOME_TRY(first_block_slot_number_,
-                        scale::decode<BabeSlotNumber>(*genesis_slot_raw));
-    }
-
-    // 1. Load last state
-    OUTCOME_TRY(encoded_last_state_opt,
-                persistent_storage_->tryGet(
-                    storage::kBabeConfigRepoStateLookupKey("last")));
-
-    if (encoded_last_state_opt.has_value()) {
-      auto last_state_res = scale::decode<std::shared_ptr<BabeConfigNode>>(
-          encoded_last_state_opt.value());
-
-      if (last_state_res.has_value()) {
-        auto &last_state = last_state_res.value();
-        if (last_state->block.number <= finalized_block.number) {
-          root_ = std::move(last_state);
-          SL_DEBUG(logger_,
-                   "State was initialized by last saved on block {}",
-                   root_->block);
-        } else {
-          SL_WARN(
-              logger_,
-              "Last state not match with last finalized; Try to use savepoint");
-        }
-      } else {
-        SL_WARN(
-            logger_, "Can not decode last state: {}", last_state_res.error());
-        std::ignore = persistent_storage_->remove(
-            storage::kBabeConfigRepoStateLookupKey("last"));
-      }
-    }
-
-    // 2. Load from last control point, if state is still not found
-    if (root_ == nullptr) {
-      for (auto block_number =
-               (finalized_block.number / kSavepointBlockInterval)
-               * kSavepointBlockInterval;
-           block_number > 0;
-           block_number -= kSavepointBlockInterval) {
-        OUTCOME_TRY(encoded_saved_state_opt,
-                    persistent_storage_->tryGet(
-                        storage::kBabeConfigRepoStateLookupKey(block_number)));
-
-        if (not encoded_saved_state_opt.has_value()) {
-          continue;
-        }
-
-        auto saved_state_res = scale::decode<std::shared_ptr<BabeConfigNode>>(
-            encoded_saved_state_opt.value());
-
-        if (saved_state_res.has_error()) {
-          SL_WARN(logger_,
-                  "Can not decode state saved on block {}: {}",
-                  block_number,
-                  saved_state_res.error());
-          std::ignore = persistent_storage_->remove(
-              storage::kBabeConfigRepoStateLookupKey(block_number));
-          continue;
-        }
-
-        root_ = std::move(saved_state_res.value());
-        SL_VERBOSE(logger_,
-                   "State was initialized by savepoint on block {}",
-                   root_->block);
-        break;
-      }
-    }
-
-    // 3. Load state from genesis, if state is still not found
-    if (root_ == nullptr) {
-      auto genesis_hash = block_tree_->getGenesisBlockHash();
-      auto babe_config_res = babe_api_->configuration(genesis_hash);
-      if (babe_config_res.has_error()) {
-        SL_WARN(logger_,
-                "Can't get babe config over babe API on genesis block: {}",
-                babe_config_res.error());
-        return babe_config_res.as_failure();
-      }
-      auto &babe_config = babe_config_res.value();
-
-      root_ = BabeConfigNode::createAsRoot(
-          {0, genesis_hash},
-          std::make_shared<primitives::BabeConfiguration>(
-              std::move(babe_config)));
-      SL_VERBOSE(logger_, "State was initialized by genesis block");
-    }
-
-    BOOST_ASSERT_MSG(root_ != nullptr, "The root must be initialized by now");
-
-    // Init slot duration and epoch length
-    auto slot_duration = std::chrono::duration_cast<std::chrono::milliseconds>(
-        root_->config->slot_duration);
-    BOOST_ASSERT_MSG(slot_duration.count() > 0,
-                     "Slot duration must be greater zero");
-    const_cast<BabeDuration &>(slot_duration_) = slot_duration;
-    auto epoch_length = root_->config->epoch_length;
-    BOOST_ASSERT_MSG(epoch_length, "Epoch length must be greater zero");
-    const_cast<EpochLength &>(epoch_length_) = epoch_length;
-
-    std::list<primitives::BlockHeader> refs;
-
-    // 4. Apply digests before last finalized
-    bool need_to_save = false;
-    for (auto block_number = root_->block.number + 1;
-         block_number <= finalized_block.number;
-         ++block_number) {
-      auto block_hash_res = block_tree_->getBlockHash(block_number);
-      if (block_hash_res.has_error()) {
-        SL_WARN(logger_,
-                "Can't get hash of an already finalized block #{}: {}",
-                block_number,
-                block_hash_res.error());
-        return block_hash_res.as_failure();
-      }
-      // If no error occurred, hash of a finalized block should be present
-      const auto &block_hash = *block_hash_res.value();
-
-      auto block_header_res = block_tree_->getBlockHeader(block_hash);
-      if (block_header_res.has_error()) {
-        SL_WARN(logger_,
-                "Can't get header of an already finalized block #{}: {}",
-                block_number,
-                block_header_res.error());
-        return block_header_res.as_failure();
-      }
-      const auto &block_header =
-          refs.emplace_back(std::move(block_header_res.value()));
-
-      primitives::BlockContext context{
-          .block_info = {block_number, block_hash},
-          .header = block_header,
-      };
-
-      for (auto &item : block_header.digest) {
-        auto res = visit_in_place(
-            item,
-            [&](const primitives::PreRuntime &msg) -> outcome::result<void> {
-              if (msg.consensus_engine_id == primitives::kBabeEngineId) {
-                OUTCOME_TRY(digest_item,
-                            scale::decode<BabeBlockHeader>(msg.data));
-
-                return onDigest(context, digest_item);
-              }
-              return outcome::success();
-            },
-            [&](const primitives::Consensus &msg) -> outcome::result<void> {
-              if (msg.consensus_engine_id == primitives::kBabeEngineId) {
-                OUTCOME_TRY(digest_item,
-                            scale::decode<primitives::BabeDigest>(msg.data));
-
-                return onDigest(context, digest_item);
-              }
-              return outcome::success();
-            },
-            [](const auto &) { return outcome::success(); });
-        if (res.has_error()) {
-          SL_WARN(logger_,
-                  "Can't apply babe digest of finalized block {}: {}",
-                  context.block_info,
-                  res.error());
-          return res.as_failure();
-        }
-      }
-
-      prune(context.block_info);
-
-      if (context.block_info.number % (kSavepointBlockInterval / 10) == 0) {
-        // Make savepoint
-        auto save_res = save();
-        if (save_res.has_error()) {
-          SL_WARN(logger_, "Can't re-make savepoint: {}", save_res.error());
-        } else {
-          need_to_save = false;
-        }
-      } else {
-        need_to_save = true;
-      }
-    }
-
-    // Save state on finalized part of blockchain
-    if (need_to_save) {
-      if (auto save_res = save(); save_res.has_error()) {
-        SL_WARN(logger_, "Can't re-save state: {}", save_res.error());
-      }
-    }
-
-    // 4. Collect and apply digests of non-finalized blocks
-    auto leaves = block_tree_->getLeaves();
-    std::map<primitives::BlockContext,
-             std::vector<boost::variant<consensus::babe::BabeBlockHeader,
-                                        primitives::BabeDigest>>>
-        digests;
-    // 4.1 Collect digests
-    for (auto &leave_hash : leaves) {
-      for (auto hash = leave_hash;;) {
-        auto block_header_res = block_tree_->getBlockHeader(hash);
-        if (block_header_res.has_error()) {
-          SL_WARN(logger_,
-                  "Can't get header of non-finalized block {}: {}",
-                  hash,
-                  block_header_res.error());
-          return block_header_res.as_failure();
-        }
-        const auto &block_header =
-            refs.emplace_back(std::move(block_header_res.value()));
-
-        // This block is finalized
-        if (block_header.number <= finalized_block.number) {
-          break;
-        }
-
-        primitives::BlockContext context{
-            .block_info = {block_header.number, hash},
-            .header = block_header,
-        };
-
-        // This block was meet earlier
-        if (digests.find(context) != digests.end()) {
-          break;
-        }
-
-        auto &digest_of_block = digests[context];
-
-        // Search and collect babe digests
-        for (auto &item : block_header.digest) {
-          auto res = visit_in_place(
-              item,
-              [&](const primitives::PreRuntime &msg) -> outcome::result<void> {
-                if (msg.consensus_engine_id == primitives::kBabeEngineId) {
-                  auto res =
-                      scale::decode<consensus::babe::BabeBlockHeader>(msg.data);
-                  if (res.has_error()) {
-                    return res.as_failure();
-                  }
-                  const auto &digest_item = res.value();
-
-                  digest_of_block.emplace_back(digest_item);
-                }
-                return outcome::success();
-              },
-              [&](const primitives::Consensus &msg) -> outcome::result<void> {
-                if (msg.consensus_engine_id == primitives::kBabeEngineId) {
-                  auto res = scale::decode<primitives::BabeDigest>(msg.data);
-                  if (res.has_error()) {
-                    return res.as_failure();
-                  }
-                  const auto &digest_item = res.value();
-
-                  digest_of_block.emplace_back(digest_item);
-                }
-                return outcome::success();
-              },
-              [](const auto &) { return outcome::success(); });
-          if (res.has_error()) {
-            SL_WARN(logger_,
-                    "Can't collect babe digest of non-finalized block {}: {}",
-                    context.block_info,
-                    res.error());
-            return res.as_failure();
-          }
-        }
-
-        hash = block_header.parent_hash;
-      }
-    }
-    // 4.2 Apply digests
-    for (const auto &[context_tmp, digests_of_block] : digests) {
-      const auto &context = context_tmp;
-      for (const auto &digest : digests_of_block) {
-        auto res = visit_in_place(digest, [&](const auto &digest_item) {
-          return onDigest(context, digest_item);
-        });
-        if (res.has_error()) {
-          SL_WARN(logger_,
-                  "Can't apply babe digest of non-finalized block {}: {}",
-                  context.block_info,
-                  res.error());
-          return res.as_failure();
-        }
-      }
-    }
-
-    prune(finalized_block);
-
-    return outcome::success();
-  }
-
-  outcome::result<void> BabeConfigRepositoryImpl::save() {
-    const auto finalized_block = block_tree_->getLastFinalized();
-
-    BOOST_ASSERT(last_saved_state_block_ <= finalized_block.number);
-
-    auto saving_state_node = getNode({.block_info = finalized_block});
-    BOOST_ASSERT_MSG(saving_state_node != nullptr,
-                     "Finalized block must have associated node");
-    const auto saving_state_block = saving_state_node->block;
-
-    // Does not need to save
-    if (last_saved_state_block_ >= saving_state_block.number) {
-      return outcome::success();
-    }
-
-    const auto last_savepoint =
-        (last_saved_state_block_ / kSavepointBlockInterval)
-        * kSavepointBlockInterval;
-
-    const auto new_savepoint =
-        (saving_state_block.number / kSavepointBlockInterval)
-        * kSavepointBlockInterval;
-
-    // It's time to make savepoint
-    if (new_savepoint > last_savepoint) {
-      auto hash_res = header_repo_->getHashByNumber(new_savepoint);
-      if (hash_res.has_value()) {
-        primitives::BlockInfo savepoint_block(new_savepoint, hash_res.value());
-
-        auto ancestor_node = getNode({.block_info = savepoint_block});
-        if (ancestor_node != nullptr) {
-          auto node = ancestor_node->block == savepoint_block
-                        ? ancestor_node
-                        : ancestor_node->makeDescendant(savepoint_block);
-          auto res = persistent_storage_->put(
-              storage::kBabeConfigRepoStateLookupKey(new_savepoint),
-              storage::Buffer(scale::encode(node).value()));
-          if (res.has_error()) {
-            SL_WARN(logger_,
-                    "Can't make savepoint on block {}: {}",
-                    savepoint_block,
-                    hash_res.error());
-            return res.as_failure();
-          }
-          SL_DEBUG(logger_, "Savepoint has made on block {}", savepoint_block);
-        }
-      } else {
-        SL_WARN(logger_,
-                "Can't take hash of savepoint block {}: {}",
-                new_savepoint,
-                hash_res.error());
-      }
-    }
-
-    auto res = persistent_storage_->put(
-        storage::kBabeConfigRepoStateLookupKey("last"),
-        storage::Buffer(scale::encode(saving_state_node).value()));
-    if (res.has_error()) {
-      SL_WARN(logger_,
-              "Can't save last state on block {}: {}",
-              saving_state_block,
-              res.error());
-      return res.as_failure();
-    }
-    SL_DEBUG(logger_, "Last state has saved on block {}", saving_state_block);
-
-    last_saved_state_block_ = saving_state_block.number;
-
-    return outcome::success();
-  }
-
-  std::optional<std::reference_wrapper<const primitives::BabeConfiguration>>
-  BabeConfigRepositoryImpl::config(const primitives::BlockContext &context,
-=======
   outcome::result<std::shared_ptr<const primitives::BabeConfiguration>>
   BabeConfigRepositoryImpl::config(const primitives::BlockInfo &parent_info,
->>>>>>> 82e3c0fb
                                    EpochNumber epoch_number) const {
     auto epoch_changed = true;
     if (parent_info.number != 0) {
@@ -535,310 +179,9 @@
     return epoch_length_;
   }
 
-<<<<<<< HEAD
-  outcome::result<void> BabeConfigRepositoryImpl::onDigest(
-      const primitives::BlockContext &context,
-      const consensus::babe::BabeBlockHeader &digest) {
-    OUTCOME_TRY(
-        epoch_number,
-        slotToEpoch(*context.header->get().parentInfo(), digest.slot_number));
-
-    auto node = getNode(context);
-    BOOST_ASSERT(node != nullptr);
-
-    SL_LOG(logger_,
-           node->epoch != epoch_number ? log::Level::DEBUG : log::Level::TRACE,
-           "BabeBlockHeader babe-digest on block {}: "
-           "slot {}, epoch {}, authority #{}, {}",
-           context.block_info,
-           digest.slot_number,
-           epoch_number,
-           digest.authority_index,
-           to_string(digest.slotType()));
-
-    if (node->block == context.block_info) {
-      return BabeError::BAD_ORDER_OF_DIGEST_ITEM;
-    }
-
-    // Create descendant if and only if epoch is changed
-    if (node->epoch != epoch_number) {
-      auto new_node = node->makeDescendant(context.block_info, epoch_number);
-
-      node->descendants.emplace_back(std::move(new_node));
-    }
-
-    return outcome::success();
-  }
-
-  outcome::result<void> BabeConfigRepositoryImpl::onDigest(
-      const primitives::BlockContext &context,
-      const primitives::BabeDigest &digest) {
-    return visit_in_place(
-        digest,
-        [&](const primitives::NextEpochData &msg) -> outcome::result<void> {
-          SL_DEBUG(logger_,
-                   "NextEpochData babe-digest on block {}: "
-                   "{} authorities, randomness {}",
-                   context.block_info,
-                   msg.authorities.size(),
-                   msg.randomness);
-          return onNextEpochData(context, msg);
-        },
-        [&](const primitives::OnDisabled &msg) {
-          SL_TRACE(
-              logger_,
-              "OnDisabled babe-digest on block {}: "
-              "disable authority #{}; ignored (it is checked only by runtime)",
-              context.block_info,
-              msg.authority_index);
-          // Implemented sending of OnDisabled events before actually preventing
-          // disabled validators from authoring, so it's possible that there are
-          // blocks on the chain that came from disabled validators (before they
-          // were booted from the set at the end of epoch). Currently, the
-          // runtime prevents disabled validators from authoring (it will just
-          // panic), so we don't do any client-side handling in substrate
-          // https://matrix.to/#/!oZltgdfyakVMtEAWCI:web3.foundation/$hArAlUKaxvquGdaRG9W8ihcsNrO6wD4Q2CQjDIb3MMY?via=web3.foundation&via=matrix.org&via=matrix.parity.io
-          return outcome::success();
-        },
-        [&](const primitives::NextConfigData &msg) {
-          return visit_in_place(
-              msg,
-              [&](const primitives::NextConfigDataV1 &msg) {
-                SL_DEBUG(logger_,
-                         "NextConfigData babe-digest on block {}: "
-                         "ratio={}/{}, second_slot={}",
-                         context.block_info,
-                         msg.ratio.first,
-                         msg.ratio.second,
-                         to_string(msg.second_slot));
-                return onNextConfigData(context, msg);
-              },
-              [&](const auto &) {
-                SL_WARN(logger_,
-                        "Unsupported NextConfigData babe-digest on block {}: "
-                        "variant #{}",
-                        context.block_info,
-                        digest.which());
-                return BabeError::UNKNOWN_DIGEST_TYPE;
-              });
-        },
-        [&](auto &) {
-          SL_WARN(logger_,
-                  "Unsupported babe-digest on block {}: variant #{}",
-                  context.block_info,
-                  digest.which());
-          return BabeError::UNKNOWN_DIGEST_TYPE;
-        });
-  }
-
-  outcome::result<void> BabeConfigRepositoryImpl::onNextEpochData(
-      const primitives::BlockContext &context,
-      const primitives::NextEpochData &msg) {
-    auto node = getNode(context);
-
-    if (node->block != context.block_info) {
-      return BabeError::BAD_ORDER_OF_DIGEST_ITEM;
-    }
-
-    auto config = node->next_config.value_or(node->config);
-
-    if (config->authorities != msg.authorities
-        or config->randomness != msg.randomness) {
-      auto new_config =
-          std::make_shared<primitives::BabeConfiguration>(*config);
-      new_config->authorities = msg.authorities;
-      new_config->randomness = msg.randomness;
-      node->next_config = std::move(new_config);
-    }
-
-    return outcome::success();
-  }
-
-  outcome::result<void> BabeConfigRepositoryImpl::onNextConfigData(
-      const primitives::BlockContext &context,
-      const primitives::NextConfigDataV1 &msg) {
-    auto node = getNode(context);
-
-    if (node->block != context.block_info) {
-      return BabeError::BAD_ORDER_OF_DIGEST_ITEM;
-    }
-
-    auto config = node->next_config.value_or(node->config);
-
-    if (config->leadership_rate != msg.ratio
-        or config->allowed_slots != msg.second_slot) {
-      auto new_config =
-          std::make_shared<primitives::BabeConfiguration>(*config);
-      new_config->leadership_rate = msg.ratio;
-      new_config->allowed_slots = msg.second_slot;
-      node->next_config = std::move(new_config);
-    }
-
-    return outcome::success();
-  }
-
-  std::shared_ptr<BabeConfigNode> BabeConfigRepositoryImpl::getNode(
-      const primitives::BlockContext &context) const {
-    BOOST_ASSERT(root_ != nullptr);
-
-    // Lazy getter of direct chain best block ('cause it may be not used)
-    auto get_block =
-        [&, block = std::optional<primitives::BlockInfo>()]() mutable {
-          if (not block.has_value()) {
-            if (context.header.has_value()) {
-              const auto &header = context.header.value().get();
-              block.emplace(header.number - 1, header.parent_hash);
-            } else {
-              block.emplace(context.block_info);
-            }
-          }
-          return block.value();
-        };
-
-    // Target block is not descendant of the current root
-    if (root_->block.number > context.block_info.number
-        || (root_->block != context.block_info
-            && not directChainExists(root_->block, get_block()))) {
-      return nullptr;
-    }
-
-    std::shared_ptr<BabeConfigNode> ancestor = root_;
-    while (ancestor->block != context.block_info) {
-      bool goto_next_generation = false;
-      for (const auto &node : ancestor->descendants) {
-        if (node->block == context.block_info) {
-          return node;
-        }
-        if (directChainExists(node->block, get_block())) {
-          ancestor = node;
-          goto_next_generation = true;
-          break;
-        }
-      }
-      if (not goto_next_generation) {
-        break;
-      }
-    }
-    return ancestor;
-  }
-
-  bool BabeConfigRepositoryImpl::directChainExists(
-      const primitives::BlockInfo &ancestor,
-      const primitives::BlockInfo &descendant) const {
-    SL_TRACE(logger_,
-             "Looking if direct chain exists between {} and {}",
-             ancestor,
-             descendant);
-    // Check if it's one-block chain
-    if (ancestor == descendant) {
-      return true;
-    }
-    // Any block is descendant of genesis
-    if (ancestor.number == 0) {
-      return true;
-    }
-    // No direct chain if order is wrong
-    if (ancestor.number > descendant.number) {
-      return false;
-    }
-    auto result = block_tree_->hasDirectChain(ancestor.hash, descendant.hash);
-    return result;
-  }
-
-  void BabeConfigRepositoryImpl::prune(const primitives::BlockInfo &block) {
-    if (block == root_->block) {
-      return;
-    }
-
-    if (block.number < root_->block.number) {
-      return;
-    }
-
-    auto node = getNode({.block_info = block});
-
-    if (not node) {
-      return;
-    }
-
-    if (node->block != block) {
-      // Reorganize ancestry
-      auto new_node = node->makeDescendant(block);
-      auto descendants = std::move(node->descendants);
-      for (auto &descendant : descendants) {
-        if (directChainExists(block, descendant->block)) {
-          new_node->descendants.emplace_back(std::move(descendant));
-        }
-      }
-      node = std::move(new_node);
-    }
-
-    root_ = std::move(node);
-
-    SL_TRACE(logger_, "Prune upto block {}", block);
-  }
-
-  void BabeConfigRepositoryImpl::cancel(const primitives::BlockInfo &block) {
-    auto ancestor = getNode({.block_info = block});
-
-    if (ancestor == nullptr) {
-      SL_TRACE(logger_, "Can't remove node of block {}: no ancestor", block);
-      return;
-    }
-
-    if (ancestor == root_) {
-      // Can't remove root
-      SL_TRACE(logger_, "Can't remove node of block {}: it is root", block);
-      return;
-    }
-
-    if (ancestor->block == block) {
-      ancestor =
-          std::const_pointer_cast<BabeConfigNode>(ancestor->parent.lock());
-      BOOST_ASSERT_MSG(ancestor != nullptr, "Non root node must have a parent");
-    }
-
-    auto it = std::find_if(ancestor->descendants.begin(),
-                           ancestor->descendants.end(),
-                           [&](std::shared_ptr<BabeConfigNode> node) {
-                             return node->block == block;
-                           });
-
-    if (it != ancestor->descendants.end()) {
-      if (not(*it)->descendants.empty()) {
-        // Has descendants - is not a leaf
-        SL_TRACE(logger_,
-                 "Can't remove node of block {}: "
-                 "not found such descendant of ancestor",
-                 block);
-        return;
-      }
-
-      ancestor->descendants.erase(it);
-      SL_DEBUG(logger_, "Node of block {} has removed", block);
-    }
-  }
-
   BabeSlotNumber BabeConfigRepositoryImpl::timeToSlot(
       BabeTimePoint time) const {
     return static_cast<BabeSlotNumber>(time.time_since_epoch()
-=======
-  BabeSlotNumber BabeConfigRepositoryImpl::syncEpoch(
-      std::function<std::tuple<BabeSlotNumber, bool>()> &&f) {
-    if (not is_first_block_finalized_) {
-      auto [first_block_slot_number, is_first_block_finalized] = f();
-      first_block_slot_number_.emplace(first_block_slot_number);
-      is_first_block_finalized_ = is_first_block_finalized;
-      SL_TRACE(
-          logger_,
-          "Epoch beginning is synchronized: first block slot number is {} now",
-          first_block_slot_number_.value());
-    }
-    return first_block_slot_number_.value();
-  }
-
-  BabeSlotNumber BabeConfigRepositoryImpl::getCurrentSlot() const {
-    return static_cast<BabeSlotNumber>(clock_.now().time_since_epoch()
->>>>>>> 82e3c0fb
                                        / slotDuration());
   }
 
@@ -905,12 +248,6 @@
     return EpochDescriptor{slots / epochLength(), slots % epochLength()};
   }
 
-<<<<<<< HEAD
-  void BabeConfigRepositoryImpl::readFromState(
-      const primitives::BlockInfo &block) {
-    if (auto r = readFromStateOutcome(block); not r) {
-      logger_->error("readFromState {}, error: {}", block, r.error());
-=======
   void BabeConfigRepositoryImpl::warp(const primitives::BlockInfo &block) {
     std::unique_lock lock{indexer_mutex_};
     indexer_.put(block, {}, true);
@@ -999,31 +336,10 @@
     }
     if (not r->second.prev) {
       return Error::PREVIOUS_NOT_FOUND;
->>>>>>> 82e3c0fb
     }
     return loadPrev(*r->second.prev);
   }
 
-<<<<<<< HEAD
-  outcome::result<void> BabeConfigRepositoryImpl::readFromStateOutcome(
-      const primitives::BlockInfo &block) {
-    OUTCOME_TRY(header, block_tree_->getBlockHeader(block.hash));
-    OUTCOME_TRY(config, babe_api_->configuration(block.hash));
-    root_ = BabeConfigNode::createAsRoot(
-        block,
-        std::make_shared<primitives::BabeConfiguration>(std::move(config)));
-    if (block.number != 0) {
-      OUTCOME_TRY(slot, getBabeSlot(header));
-      BOOST_OUTCOME_TRY(root_->epoch, slotToEpoch(block, slot));
-      OUTCOME_TRY(next, babe_api_->next_epoch(block.hash));
-      auto config =
-          std::make_shared<primitives::BabeConfiguration>(*root_->config);
-      config->authorities = std::move(next.authorities);
-      config->randomness = next.randomness;
-      config->leadership_rate = next.leadership_rate;
-      config->allowed_slots = next.allowed_slots;
-      root_->next_config = config;
-=======
   std::shared_ptr<primitives::BabeConfiguration>
   BabeConfigRepositoryImpl::applyDigests(
       const primitives::NextConfigDataV1 &config,
@@ -1069,7 +385,6 @@
     auto r = indexer_.get(*prev);
     if (not r) {
       return Error::PREVIOUS_NOT_FOUND;
->>>>>>> 82e3c0fb
     }
     if (not r->value) {
       return Error::PREVIOUS_NOT_FOUND;
