/**
 * Copyright Soramitsu Co., Ltd. All Rights Reserved.
 * SPDX-License-Identifier: Apache-2.0
 */

#ifndef KAGOME_BABE_IMPL_HPP
#define KAGOME_BABE_IMPL_HPP

#include "consensus/babe/babe.hpp"

#include "application/app_configuration.hpp"
#include "clock/timer.hpp"
#include "injector/lazy.hpp"
#include "log/logger.hpp"
#include "parachain/availability/bitfield/store.hpp"
#include "parachain/backing/store.hpp"
#include "primitives/block.hpp"
#include "primitives/event_types.hpp"
#include "primitives/inherent_data.hpp"
#include "telemetry/service.hpp"

namespace kagome::application {
  class AppStateManager;
}  // namespace kagome::application

namespace kagome::authorship {
  class Proposer;
}  // namespace kagome::authorship

namespace kagome::blockchain {
  class DigestTracker;
  class BlockTree;
}  // namespace kagome::blockchain

namespace kagome::consensus::babe {
  class BabeLottery;
  class BabeUtil;
  class BlockExecutor;
}  // namespace kagome::consensus::babe

namespace kagome::consensus::grandpa {
  class GrandpaDigestObserver;
  struct JustificationObserver;
}  // namespace kagome::consensus::grandpa

namespace kagome::crypto {
  class Hasher;
  class Sr25519Provider;
  class SessionKeys;
}  // namespace kagome::crypto

namespace kagome::network {
  class Synchronizer;
  class BlockAnnounceTransmitter;
  class WarpSync;
  class WarpProtocol;
  class PeerManager;
}  // namespace kagome::network

namespace kagome::runtime {
  class OffchainWorkerApi;
  class Core;
}  // namespace kagome::runtime

namespace kagome::consensus::babe {
  class BabeConfigRepository;
  class ConsistencyKeeper;
}  // namespace kagome::consensus::babe

namespace kagome::storage::trie {
  class TrieStorage;
}

namespace kagome::consensus::babe {

  inline const auto kTimestampId =
      primitives::InherentIdentifier::fromString("timstap0").value();
  inline const auto kBabeSlotId =
      primitives::InherentIdentifier::fromString("babeslot").value();
  inline const auto kParachainId =
      primitives::InherentIdentifier::fromString("parachn0").value();
  inline const auto kUnsupportedInherentId_uncles00 =
      primitives::InherentIdentifier::fromString("uncles00").value();

  /// The maximum allowed number of slots past the expected slot as a delay for
  /// block production. This is an intentional relaxation of block dropping algo
  static constexpr auto kMaxBlockSlotsOvertime = 2;

  class BabeImpl : public Babe, public std::enable_shared_from_this<BabeImpl> {
   public:
    /**
     * Create an instance of Babe implementation
     */
    BabeImpl(
        const application::AppConfiguration &app_config,
        std::shared_ptr<application::AppStateManager> app_state_manager,
        std::shared_ptr<network::PeerManager> peer_manager,
        std::shared_ptr<BabeLottery> lottery,
        std::shared_ptr<BabeConfigRepository> babe_config_repo,
        std::shared_ptr<authorship::Proposer> proposer,
        std::shared_ptr<blockchain::BlockTree> block_tree,
        std::shared_ptr<network::BlockAnnounceTransmitter>
            block_announce_transmitter,
        std::shared_ptr<crypto::Sr25519Provider> sr25519_provider,
        std::shared_ptr<crypto::SessionKeys> session_keys,
        std::shared_ptr<clock::SystemClock> clock,
        std::shared_ptr<crypto::Hasher> hasher,
        std::unique_ptr<clock::Timer> timer,
        std::shared_ptr<blockchain::DigestTracker> digest_tracker,
        std::shared_ptr<network::WarpSync> warp_sync,
        LazySPtr<network::WarpProtocol> warp_protocol,
        std::shared_ptr<consensus::grandpa::JustificationObserver>
            justification_observer,
        std::shared_ptr<network::Synchronizer> synchronizer,
        std::shared_ptr<BabeUtil> babe_util,
        std::shared_ptr<parachain::BitfieldStore> bitfield_store,
        std::shared_ptr<parachain::BackingStore> backing_store,
        primitives::events::StorageSubscriptionEnginePtr storage_sub_engine,
        primitives::events::ChainSubscriptionEnginePtr chain_events_engine,
        std::shared_ptr<runtime::OffchainWorkerApi> offchain_worker_api,
        std::shared_ptr<runtime::Core> core,
        std::shared_ptr<ConsistencyKeeper> consistency_keeper,
        std::shared_ptr<storage::trie::TrieStorage> trie_storage,
        primitives::events::BabeStateSubscriptionEnginePtr
            babe_status_observable);

    ~BabeImpl() override = default;

    /** @see AppStateManager::takeControl */
    bool prepare();

    /** @see AppStateManager::takeControl */
    bool start();

    void runEpoch(EpochDescriptor epoch) override;

    State getCurrentState() const override;

    void onBlockAnnounceHandshake(
        const libp2p::peer::PeerId &peer_id,
        const network::BlockAnnounceHandshake &handshake) override;

    void onBlockAnnounce(const libp2p::peer::PeerId &peer_id,
                         const network::BlockAnnounce &announce) override;

    bool wasSynchronized() const override;

   private:
    bool canWarpSync() const;
    void warpSync();

    /**
     * Warp sync from `peer_id` if `block_number`.
     * @return false if can't warp sync
     */
    bool warpSync(const libp2p::peer::PeerId &peer_id,
                  primitives::BlockNumber block_number);

    outcome::result<EpochDescriptor> getInitialEpochDescriptor();

    void adjustEpochDescriptor();

    void startCatchUp(const libp2p::peer::PeerId &peer_id,
                      const primitives::BlockInfo &target_block);

    void onCaughtUp(const primitives::BlockInfo &block);

    void onSynchronized();

    void startStateSyncing(const libp2p::peer::PeerId &peer_id);

    void runSlot();

    /**
     * Process the current Babe slot
     */
    void processSlot(clock::SystemClock::TimePoint slot_timestamp);

    /**
     * Gather block and broadcast it
     * @param slot_type - kind of slot to compose correct block header
     * @param output - VRF proof if required (determined by slot_type)
     * @param authority_index - this node index in epoch authorities list
     */
    void processSlotLeadership(
        SlotType slot_type,
        clock::SystemClock::TimePoint slot_timestamp,
        std::optional<std::reference_wrapper<const crypto::VRFOutput>> output,
        primitives::AuthorityIndex authority_index);

    /**
     * Finish the Babe epoch
     */
    void startNextEpoch();

    void changeLotteryEpoch(
        const EpochDescriptor &epoch,
        primitives::AuthorityIndex authority_index,
        const primitives::BabeConfiguration &babe_config) const;

    outcome::result<primitives::PreRuntime> babePreDigest(
        SlotType slot_type,
        std::optional<std::reference_wrapper<const crypto::VRFOutput>> output,
        primitives::AuthorityIndex authority_index) const;

    outcome::result<primitives::Seal> sealBlock(
        const primitives::Block &block) const;

    application::AppConfiguration::SyncMethod sync_method_;
    std::shared_ptr<application::AppStateManager> app_state_manager_;
    std::shared_ptr<network::PeerManager> peer_manager_;
    std::shared_ptr<BabeLottery> lottery_;
    std::shared_ptr<BabeConfigRepository> babe_config_repo_;
    std::shared_ptr<authorship::Proposer> proposer_;
    std::shared_ptr<blockchain::BlockTree> block_tree_;
    std::shared_ptr<network::BlockAnnounceTransmitter>
        block_announce_transmitter_;
    std::shared_ptr<crypto::Sr25519Keypair> keypair_;
    std::shared_ptr<clock::SystemClock> clock_;
    std::shared_ptr<crypto::Hasher> hasher_;
    std::shared_ptr<crypto::Sr25519Provider> sr25519_provider_;
    std::shared_ptr<crypto::SessionKeys> session_keys_;
    std::unique_ptr<clock::Timer> timer_;
    std::shared_ptr<blockchain::DigestTracker> digest_tracker_;
    std::shared_ptr<network::WarpSync> warp_sync_;
    LazySPtr<network::WarpProtocol> warp_protocol_;
    std::shared_ptr<consensus::grandpa::JustificationObserver>
        justification_observer_;
    std::shared_ptr<network::Synchronizer> synchronizer_;
    std::shared_ptr<BabeUtil> babe_util_;
    std::shared_ptr<parachain::BitfieldStore> bitfield_store_;
    std::shared_ptr<parachain::BackingStore> backing_store_;
    primitives::events::StorageSubscriptionEnginePtr storage_sub_engine_;
    primitives::events::ChainSubscriptionEnginePtr chain_events_engine_;
    std::shared_ptr<primitives::events::ChainEventSubscriber> chain_sub_;
    std::optional<primitives::Version> actual_runtime_version_;
    std::shared_ptr<runtime::OffchainWorkerApi> offchain_worker_api_;
    std::shared_ptr<runtime::Core> runtime_core_;
    std::shared_ptr<ConsistencyKeeper> consistency_keeper_;
    std::shared_ptr<storage::trie::TrieStorage> trie_storage_;
    primitives::events::BabeStateSubscriptionEnginePtr babe_status_observable_;

    bool warp_sync_busy_ = false;

    State current_state_{State::WAIT_REMOTE_STATUS};

    bool was_synchronized_{false};

    std::atomic_bool active_{false};

    EpochDescriptor current_epoch_;

    BabeSlotNumber current_slot_{};

    primitives::BlockInfo best_block_{};

<<<<<<< HEAD
=======
    // Metrics
    metrics::RegistryPtr metrics_registry_ = metrics::createRegistry();
    metrics::Histogram *metric_block_proposal_time_;
    metrics::Gauge *metric_is_major_syncing_;
    metrics::Gauge *metric_is_relaychain_validator_;

>>>>>>> a414fc9f
    log::Logger log_;
    telemetry::Telemetry telemetry_;  // telemetry
  };
}  // namespace kagome::consensus::babe

#endif  // KAGOME_BABE_IMPL_HPP<|MERGE_RESOLUTION|>--- conflicted
+++ resolved
@@ -254,15 +254,11 @@
 
     primitives::BlockInfo best_block_{};
 
-<<<<<<< HEAD
-=======
     // Metrics
     metrics::RegistryPtr metrics_registry_ = metrics::createRegistry();
-    metrics::Histogram *metric_block_proposal_time_;
     metrics::Gauge *metric_is_major_syncing_;
     metrics::Gauge *metric_is_relaychain_validator_;
 
->>>>>>> a414fc9f
     log::Logger log_;
     telemetry::Telemetry telemetry_;  // telemetry
   };
