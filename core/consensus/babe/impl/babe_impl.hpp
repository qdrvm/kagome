--- conflicted
+++ resolved
@@ -43,17 +43,13 @@
 namespace kagome::runtime {
   class OffchainWorkerApi;
 }
-<<<<<<< HEAD
-=======
 
 namespace kagome::consensus::babe {
   class BabeConfigRepository;
   class ConsistencyKeeper;
 }  // namespace kagome::consensus::babe
->>>>>>> 0041a0b8
 
 namespace kagome::consensus::babe {
-  class ConsistencyKeeper;
 
   inline const auto kTimestampId =
       primitives::InherentIdentifier::fromString("timstap0").value();
@@ -73,27 +69,6 @@
     /**
      * Create an instance of Babe implementation
      */
-<<<<<<< HEAD
-    BabeImpl(const application::AppConfiguration &app_config,
-             std::shared_ptr<application::AppStateManager> app_state_manager,
-             std::shared_ptr<BabeLottery> lottery,
-             std::shared_ptr<primitives::BabeConfiguration> configuration,
-             std::shared_ptr<authorship::Proposer> proposer,
-             std::shared_ptr<blockchain::BlockTree> block_tree,
-             std::shared_ptr<network::BlockAnnounceTransmitter>
-                 block_announce_transmitter,
-             std::shared_ptr<crypto::Sr25519Provider> sr25519_provider,
-             const std::shared_ptr<crypto::Sr25519Keypair> &keypair,
-             std::shared_ptr<clock::SystemClock> clock,
-             std::shared_ptr<crypto::Hasher> hasher,
-             std::unique_ptr<clock::Timer> timer,
-             std::shared_ptr<authority::AuthorityUpdateObserver>
-                 authority_update_observer,
-             std::shared_ptr<network::Synchronizer> synchronizer,
-             std::shared_ptr<BabeUtil> babe_util,
-             std::shared_ptr<runtime::OffchainWorkerApi> offchain_worker_api,
-             std::shared_ptr<babe::ConsistencyKeeper> consistency_keeper);
-=======
     BabeImpl(
         const application::AppConfiguration &app_config,
         std::shared_ptr<application::AppStateManager> app_state_manager,
@@ -114,7 +89,6 @@
         std::shared_ptr<BabeUtil> babe_util,
         std::shared_ptr<runtime::OffchainWorkerApi> offchain_worker_api,
         std::shared_ptr<babe::ConsistencyKeeper> consistency_keeper);
->>>>>>> 0041a0b8
 
     ~BabeImpl() override = default;
 
