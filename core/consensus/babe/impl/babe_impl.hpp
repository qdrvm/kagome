--- conflicted
+++ resolved
@@ -119,7 +119,6 @@
 
     outcome::result<primitives::Seal> sealBlock(
         const primitives::Block &block) const;
-<<<<<<< HEAD
 
     //--------------------------------------------------------------------------
     /**
@@ -153,8 +152,6 @@
 
     Epoch prepareFirstEpochUnixTime(LastEpochDescriptor last_known_epoch,
                                     BabeSlotNumber first_production_slot) const;
-=======
->>>>>>> c2f98982
 
     /**
      * To be called if we are far behind other nodes to skip some slots and
