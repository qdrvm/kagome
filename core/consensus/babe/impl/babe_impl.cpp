/**
 * Copyright Soramitsu Co., Ltd. All Rights Reserved.
 * SPDX-License-Identifier: Apache-2.0
 */

#include "consensus/babe/impl/babe_impl.hpp"

#include <boost/assert.hpp>
#include <boost/range/adaptor/transformed.hpp>

#include "blockchain/block_tree_error.hpp"
#include "common/buffer.hpp"
#include "consensus/babe/impl/babe_digests_util.hpp"
#include "consensus/babe/impl/threshold_util.hpp"
#include "consensus/babe/types/babe_block_header.hpp"
#include "consensus/babe/types/seal.hpp"
#include "network/types/block_announce.hpp"
#include "primitives/inherent_data.hpp"
#include "scale/scale.hpp"
#include "storage/trie/serialization/ordered_trie_hash.hpp"

namespace kagome::consensus::babe {
  BabeImpl::BabeImpl(
      std::shared_ptr<application::AppStateManager> app_state_manager,
      std::shared_ptr<BabeLottery> lottery,
      std::shared_ptr<BlockExecutor> block_executor,
      std::shared_ptr<storage::trie::TrieStorage> trie_storage,
      std::shared_ptr<primitives::BabeConfiguration> configuration,
      std::shared_ptr<authorship::Proposer> proposer,
      std::shared_ptr<blockchain::BlockTree> block_tree,
      std::shared_ptr<BabeGossiper> gossiper,
      std::shared_ptr<crypto::Sr25519Provider> sr25519_provider,
      std::shared_ptr<crypto::Sr25519Keypair> keypair,
      std::shared_ptr<clock::SystemClock> clock,
      std::shared_ptr<crypto::Hasher> hasher,
      std::unique_ptr<clock::Timer> timer,
      std::shared_ptr<authority::AuthorityUpdateObserver>
          authority_update_observer,
      SlotsStrategy slots_calculation_strategy,
      std::shared_ptr<BabeUtil> babe_util)
      : app_state_manager_(std::move(app_state_manager)),
        lottery_{std::move(lottery)},
        block_executor_{std::move(block_executor)},
        trie_storage_{std::move(trie_storage)},
        genesis_configuration_{std::move(configuration)},
        proposer_{std::move(proposer)},
        block_tree_{std::move(block_tree)},
        gossiper_{std::move(gossiper)},
        keypair_{std::move(keypair)},
        clock_{std::move(clock)},
        hasher_{std::move(hasher)},
        sr25519_provider_{std::move(sr25519_provider)},
        timer_{std::move(timer)},
        authority_update_observer_(std::move(authority_update_observer)),
        slots_calculation_strategy_{slots_calculation_strategy},
        babe_util_(std::move(babe_util)),
        log_{log::createLogger("Babe", "babe")} {
    BOOST_ASSERT(app_state_manager_);
    BOOST_ASSERT(lottery_);
    BOOST_ASSERT(trie_storage_);
    BOOST_ASSERT(proposer_);
    BOOST_ASSERT(block_tree_);
    BOOST_ASSERT(gossiper_);
    BOOST_ASSERT(sr25519_provider_);
    BOOST_ASSERT(clock_);
    BOOST_ASSERT(hasher_);
    BOOST_ASSERT(log_);
    BOOST_ASSERT(authority_update_observer_);
    BOOST_ASSERT(babe_util_);

    app_state_manager_->atLaunch([this] { return start(); });
  }

  BabeTimePoint closestNextTimeMultiple(BabeTimePoint from,
                                        BabeDuration multiple) {
    if (multiple.count() == 0) return from;

    const auto remainder = from.time_since_epoch() % multiple;

    return from + multiple - remainder;
  }

  bool BabeImpl::start() {
    if (not execution_strategy_.has_value()) {
      log_->critical("Internal error: undefined execution strategy of babe");
      return false;
    }

    EpochDescriptor last_epoch_descriptor;
    if (auto res = babe_util_->getLastEpoch(); res.has_value()) {
      last_epoch_descriptor = res.value();
    } else {
      switch (slots_calculation_strategy_) {
        case SlotsStrategy::FromZero:
          last_epoch_descriptor.start_slot = 0;
          break;
        case SlotsStrategy::FromUnixEpoch:
          const auto now = clock_->now();
          auto time_since_epoch = now.time_since_epoch();

          auto ticks_since_epoch = time_since_epoch.count();
          last_epoch_descriptor.start_slot = static_cast<BabeSlotNumber>(
              ticks_since_epoch
              / genesis_configuration_->slot_duration.count());
          break;
      }

      last_epoch_descriptor.epoch_number = 0;
      last_epoch_descriptor.starting_slot_finish_time =
          closestNextTimeMultiple(std::chrono::system_clock::now(),
                                  genesis_configuration_->slot_duration);
    }

    auto [number, hash] = block_tree_->deepestLeaf();
    auto &best_block_number = number;
    auto &best_block_hash = hash;

    if (execution_strategy_.value() != ExecutionStrategy::SYNC_FIRST) {
      SL_DEBUG(log_,
               "Babe is starting in epoch #{} with block #{}, hash={}",
               last_epoch_descriptor.epoch_number,
               best_block_number,
               best_block_hash);

      current_state_ = State::SYNCHRONIZED;
      runEpoch(last_epoch_descriptor);
      if (auto on_synchronized = std::move(on_synchronized_)) {
        on_synchronized();
      }
    } else {
      SL_DEBUG(log_,
               "Babe is starting with syncing from block #{}, hash={}",
               best_block_number,
               best_block_hash);

      current_state_ = State::WAIT_BLOCK;
    }
    return true;
  }

  /**
   * @brief Get index of authority
   * @param authorities list of authorities
   * @param authority_key authority
   * @return index of authority in list of authorities
   */
  boost::optional<uint64_t> getAuthorityIndex(
      const primitives::AuthorityList &authorities,
      const primitives::BabeSessionKey &authority_key) {
    auto it = std::find_if(authorities.begin(),
                           authorities.end(),
                           [&authority_key](const auto &authority) {
                             return authority.id.id == authority_key;
                           });
    if (it == authorities.end()) {
      return boost::none;
    }
    return std::distance(authorities.begin(), it);
  }

  void BabeImpl::runEpoch(EpochDescriptor epoch) {
<<<<<<< HEAD
    BOOST_ASSERT(keypair_ != nullptr);

    log_->debug(
=======
    SL_DEBUG(
        log_,
>>>>>>> 7b94cac1
        "Starting an epoch {}. Session key: {}. First slot ending time: {}",
        epoch.epoch_number,
        keypair_->public_key.toHex(),
        std::chrono::duration_cast<std::chrono::milliseconds>(
            epoch.starting_slot_finish_time.time_since_epoch())
            .count());
    current_epoch_ = std::move(epoch);
    current_slot_ = current_epoch_.start_slot;
    next_slot_finish_time_ = current_epoch_.starting_slot_finish_time;

    [[maybe_unused]] auto res = babe_util_->setLastEpoch(current_epoch_);

    runSlot();
  }

  Babe::State BabeImpl::getCurrentState() const {
    return current_state_;
  }

  void BabeImpl::onBlockAnnounce(const libp2p::peer::PeerId &peer_id,
                                 const network::BlockAnnounce &announce) {
    if (not keypair_) {
      block_executor_->processNextBlock(
          peer_id, announce.header, [](auto &) {});
      return;
    }

    switch (current_state_) {
      case State::WAIT_BLOCK:
        // TODO(kamilsa): PRE-366 validate block. Now it is problematic as we
        //  need t know VRF threshold for validation. To calculate that we need
        //  to have weights of the authorities and to get it we need to have
        //  the latest state of a blockchain

        // synchronize missing blocks with their bodies
        log_->info("Catching up to block number: {}", announce.header.number);
        current_state_ = State::CATCHING_UP;
        block_executor_->requestBlocks(
            peer_id, announce.header, [wp = weak_from_this()] {
              if (auto self = wp.lock()) {
                self->log_->info("Catching up is done, getting slot time");
                // all blocks were successfully applied, now we need to get
                // slot time
                self->current_state_ = State::NEED_SLOT_TIME;
              }
            });
        break;
      case State::NEED_SLOT_TIME:
        // if block is new add it to the storage and sync missing blocks. Then
        // calculate slot time and execute babe
        block_executor_->processNextBlock(
            peer_id, announce.header, [this](const auto &header) {
              synchronizeSlots(header);
            });
        break;
      case State::CATCHING_UP:
      case State::SYNCHRONIZED:
        block_executor_->processNextBlock(
            peer_id, announce.header, [](auto &) {});
        break;
    }
  }

  void BabeImpl::doOnSynchronized(std::function<void()> handler) {
    if (current_state_ == State::SYNCHRONIZED) {
      handler();
    } else {
      on_synchronized_ = std::move(handler);
    }
  }

  void BabeImpl::runSlot() {
    BOOST_ASSERT(keypair_ != nullptr);

    bool rewind_slots;  // NOLINT
    auto slot = current_slot_;
    do {
      // check that we are really in the middle of the slot, as expected; we can
      // cooperate with a relatively little (kMaxLatency) latency, as our node
      // will be able to retrieve
      auto now = clock_->now();

      rewind_slots = now > next_slot_finish_time_
                     and (now - next_slot_finish_time_)
                             > genesis_configuration_->slot_duration;

      if (rewind_slots) {
        // we are too far behind; after skipping some slots (but not epochs)
        // control will be returned to this method

        current_slot_++;
        next_slot_finish_time_ += genesis_configuration_->slot_duration;

        if (current_epoch_.epoch_number
            != babe_util_->slotToEpoch(current_slot_)) {
          startNextEpoch();
        }
      } else if (slot < current_slot_) {
        log_->info("Slots {}..{} was skipped", slot, current_slot_ - 1);
      }
    } while (rewind_slots);

    log_->info("Starting a slot {} in epoch {}",
               current_slot_,
               current_epoch_.epoch_number);

    // everything is OK: wait for the end of the slot
    timer_->expiresAt(next_slot_finish_time_);
    timer_->asyncWait([this](auto &&ec) {
      if (ec) {
        log_->error("error happened while waiting on the timer: {}",
                    ec.message());
        return;
      }
      finishSlot();
    });
  }

  void BabeImpl::finishSlot() {
    BOOST_ASSERT(keypair_ != nullptr);

    if (not slots_leadership_.has_value()) {
      auto &&[best_block_number, best_block_hash] = block_tree_->deepestLeaf();

      auto epoch_res = block_tree_->getEpochDescriptor(
          current_epoch_.epoch_number, best_block_hash);
      BOOST_ASSERT(epoch_res.has_value());
      auto &epoch = epoch_res.value();

      slots_leadership_ = getEpochLeadership(
          current_epoch_, epoch.authorities, epoch.randomness);
    }

    auto slot_leadership =
        slots_leadership_.value()[current_slot_ - current_epoch_.start_slot];

    if (slot_leadership) {
<<<<<<< HEAD
      log_->debug("Peer {} is leader (vrfOutput: {}, proof: {})",
                  keypair_->public_key.toHex(),
                  common::Buffer(slot_leadership->output).toHex(),
                  common::Buffer(slot_leadership->proof).toHex());
=======
      SL_DEBUG(log_,
               "Peer {} is leader (vrfOutput: {}, proof: {})",
               keypair_.public_key.toHex(),
               common::Buffer(slot_leadership->output).toHex(),
               common::Buffer(slot_leadership->proof).toHex());
>>>>>>> 7b94cac1

      processSlotLeadership(*slot_leadership);
    }

    SL_DEBUG(log_,
             "Slot {} in epoch {} has finished",
             current_slot_,
             current_epoch_.epoch_number);

    ++current_slot_;
    next_slot_finish_time_ += genesis_configuration_->slot_duration;

    if (current_epoch_.epoch_number != babe_util_->slotToEpoch(current_slot_)) {
      startNextEpoch();
    }

    runSlot();
  }

  outcome::result<primitives::PreRuntime> BabeImpl::babePreDigest(
      const crypto::VRFOutput &output,
      primitives::AuthorityIndex authority_index) const {
    BabeBlockHeader babe_header{
        BabeBlockHeader::kVRFHeader, current_slot_, output, authority_index};
    auto encoded_header_res = scale::encode(babe_header);
    if (!encoded_header_res) {
      log_->error("cannot encode BabeBlockHeader: {}",
                  encoded_header_res.error().message());
      return encoded_header_res.error();
    }
    common::Buffer encoded_header{encoded_header_res.value()};

    return primitives::PreRuntime{{primitives::kBabeEngineId, encoded_header}};
  }

  outcome::result<primitives::Seal> BabeImpl::sealBlock(
      const primitives::Block &block) const {
    BOOST_ASSERT(keypair_ != nullptr);

    auto pre_seal_encoded_block = scale::encode(block.header).value();

    auto pre_seal_hash = hasher_->blake2b_256(pre_seal_encoded_block);

    Seal seal{};

    if (auto signature = sr25519_provider_->sign(*keypair_, pre_seal_hash);
        signature) {
      seal.signature = signature.value();
    } else {
      log_->error("Error signing a block seal: {}",
                  signature.error().message());
      return signature.error();
    }
    auto encoded_seal = common::Buffer(scale::encode(seal).value());
    return primitives::Seal{{primitives::kBabeEngineId, encoded_seal}};
  }

  void BabeImpl::processSlotLeadership(const crypto::VRFOutput &output) {
    BOOST_ASSERT(keypair_ != nullptr);

    // build a block to be announced
    log_->info("Obtained slot leadership in slot {} epoch {}",
               current_slot_,
               current_epoch_.epoch_number);

    primitives::InherentData inherent_data;
    auto now = std::chrono::duration_cast<std::chrono::milliseconds>(
                   clock_->now().time_since_epoch())
                   .count();
    // identifiers are guaranteed to be correct, so use .value() directly
    auto put_res = inherent_data.putData<uint64_t>(kTimestampId, now);
    if (!put_res) {
      return log_->error("cannot put an inherent data: {}",
                         put_res.error().message());
    }
    put_res = inherent_data.putData(kBabeSlotId, current_slot_);
    if (!put_res) {
      return log_->error("cannot put an inherent data: {}",
                         put_res.error().message());
    }

    auto best_block_info = block_tree_->deepestLeaf();
    auto &[best_block_number, best_block_hash] = best_block_info;
    log_->info("Babe builds block on top of block with number {} and hash {}",
               best_block_number,
               best_block_hash);

    auto epoch = block_tree_->getEpochDescriptor(current_epoch_.epoch_number,
                                                 best_block_hash);

    auto authority_index_res =
        getAuthorityIndex(epoch.value().authorities, keypair_->public_key);
    BOOST_ASSERT_MSG(authority_index_res.has_value(), "Authority is not known");

    // calculate babe_pre_digest
    auto babe_pre_digest_res =
        babePreDigest(output, authority_index_res.value());
    if (not babe_pre_digest_res) {
      return log_->error("cannot propose a block: {}",
                         babe_pre_digest_res.error().message());
    }
    const auto &babe_pre_digest = babe_pre_digest_res.value();

    // create new block
    auto pre_seal_block_res =
        proposer_->propose(best_block_number, inherent_data, {babe_pre_digest});
    if (!pre_seal_block_res) {
      return log_->error("Cannot propose a block: {}",
                         pre_seal_block_res.error().message());
    }

    auto block = pre_seal_block_res.value();

    // Ensure block's extrinsics root matches extrinsics in block's body
    BOOST_ASSERT_MSG(
        [&block]() {
          using boost::adaptors::transformed;
          const auto &ext_root_res = storage::trie::calculateOrderedTrieHash(
              block.body | transformed([](const auto &ext) {
                return common::Buffer{scale::encode(ext).value()};
              }));
          return ext_root_res.has_value()
                 and (ext_root_res.value()
                      == common::Buffer(block.header.extrinsics_root));
        }(),
        "Extrinsics root does not match extrinsics in the block");

    // seal the block
    auto seal_res = sealBlock(block);
    if (!seal_res) {
      return log_->error("Failed to seal the block: {}",
                         seal_res.error().message());
    }

    // add seal digest item
    block.header.digest.emplace_back(seal_res.value());

    // check that we are still in the middle of the
    if (clock_->now()
        > next_slot_finish_time_ + genesis_configuration_->slot_duration) {
      log_->warn(
          "Block was not built in time. Slot has finished. If you are "
          "executing in debug mode, consider to rebuild in release");
      return;
    }

    // observe possible changes of authorities
    for (auto &digest_item : block.header.digest) {
      visit_in_place(
          digest_item,
          [&](const primitives::Consensus &consensus_message) {
            [[maybe_unused]] auto res = authority_update_observer_->onConsensus(
                consensus_message.consensus_engine_id,
                best_block_info,
                consensus_message);
          },
          [](const auto &) {});
    }

    // add block to the block tree
    if (auto add_res = block_tree_->addBlock(block); not add_res) {
      log_->error("Could not add block: {}", add_res.error().message());
      return;
    }

    if (auto next_epoch_digest_res = getNextEpochDigest(block.header);
        next_epoch_digest_res) {
      auto &next_epoch_digest = next_epoch_digest_res.value();
      log_->info("Got next epoch digest in slot {} (block #{}). Randomness: {}",
                 current_slot_,
                 block.header.number,
                 next_epoch_digest.randomness.toHex());
    }

    // finally, broadcast the sealed block
    gossiper_->blockAnnounce(network::BlockAnnounce{block.header});
    SL_DEBUG(
        log_,
        "Announced block number {} in slot {} (epoch {}) with timestamp {}",
        block.header.number,
        current_slot_,
        babe_util_->slotToEpoch(current_slot_),
        now);
  }

  BabeLottery::SlotsLeadership BabeImpl::getEpochLeadership(
      const EpochDescriptor &epoch,
      const primitives::AuthorityList &authorities,
      const Randomness &randomness) const {
    BOOST_ASSERT(keypair_ != nullptr);

    auto authority_index_res =
        getAuthorityIndex(authorities, keypair_->public_key);
    if (not authority_index_res) {
      log_->critical(
          "Block production failed: This node is not in the list of "
          "authorities. (public key: {})",
          keypair_->public_key.toHex());
      throw boost::bad_optional_access();
    }
    auto threshold = calculateThreshold(genesis_configuration_->leadership_rate,
                                        authorities,
                                        authority_index_res.value());
    return lottery_->slotsLeadership(epoch, randomness, threshold, *keypair_);
  }

  void BabeImpl::startNextEpoch() {
    SL_DEBUG(log_,
             "Epoch {} has finished. Start epoch {}",
             current_epoch_.epoch_number,
             current_epoch_.epoch_number + 1);

    ++current_epoch_.epoch_number;
    current_epoch_.start_slot = current_slot_;
    slots_leadership_.reset();

    [[maybe_unused]] auto res =
        babe_util_->setLastEpoch({current_epoch_.epoch_number,
                                  current_epoch_.start_slot,
                                  next_slot_finish_time_});
  }

  void BabeImpl::storeFirstSlotTimeEstimate(
      BabeSlotNumber observed_slot, BabeSlotNumber first_production_slot) {
    BOOST_ASSERT_MSG(
        slots_calculation_strategy_ == SlotsStrategy::FromZero,
        "This method can be executed only when slots are counting from zero");

    BOOST_ASSERT(first_production_slot >= observed_slot);
    // get the difference between observed slot and the one that we are trying
    // to launch
    const auto diff = first_production_slot - observed_slot;

    first_slot_times_.emplace_back(
        clock_->now() + diff * genesis_configuration_->slot_duration);
  }

  BabeTimePoint BabeImpl::getFirstSlotTimeEstimate() {
    BOOST_ASSERT_MSG(
        slots_calculation_strategy_ == SlotsStrategy::FromZero,
        "This method can be executed only when slots are counting from zero");

    // get median as here:
    // https://en.cppreference.com/w/cpp/algorithm/nth_element
    std::nth_element(first_slot_times_.begin(),
                     first_slot_times_.begin() + first_slot_times_.size() / 2,
                     first_slot_times_.end());
    return first_slot_times_[first_slot_times_.size() / 2];
  }

  EpochDescriptor BabeImpl::prepareFirstEpochFromZeroStrategy(
      BabeTimePoint first_slot_time_estimate,
      BabeSlotNumber first_production_slot_number) const {
    BOOST_ASSERT_MSG(
        slots_calculation_strategy_ == SlotsStrategy::FromZero,
        "This method can be executed only when slots are counting from zero");
    const auto epoch_number =
        first_production_slot_number / genesis_configuration_->epoch_length;

    return EpochDescriptor{
        .epoch_number = epoch_number,
        .start_slot = first_production_slot_number,
        .starting_slot_finish_time = first_slot_time_estimate};
  }

  EpochDescriptor BabeImpl::prepareFirstEpochUnixTime(
      EpochDescriptor last_known_epoch,
      BabeSlotNumber first_production_slot) const {
    BOOST_ASSERT_MSG(
        slots_calculation_strategy_ == SlotsStrategy::FromUnixEpoch,
        "This method can be executed only when slots are counting from unix "
        "epoch start");

    const auto epoch_duration = genesis_configuration_->epoch_length;
    const auto start_slot =
        first_production_slot
        - ((first_production_slot - last_known_epoch.start_slot)
           % epoch_duration);
    auto slot_duration = genesis_configuration_->slot_duration;

    // get new epoch index
    const auto ticks_since_epoch = clock_->now().time_since_epoch().count();
    const auto genesis_slot =
        static_cast<BabeSlotNumber>(ticks_since_epoch / slot_duration.count());
    const auto epoch_number = (first_production_slot - genesis_slot)
                              / genesis_configuration_->epoch_length;

    return EpochDescriptor{.epoch_number = epoch_number,
                           .start_slot = start_slot};
  }

  void BabeImpl::synchronizeSlots(const primitives::BlockHeader &new_header) {
    static boost::optional<BabeSlotNumber> first_production_slot = boost::none;

    const auto &babe_digests_res = getBabeDigests(new_header);
    if (not babe_digests_res) {
      log_->error("Could not get digests: {}",
                  babe_digests_res.error().message());
    }

    const auto &[_, babe_header] = babe_digests_res.value();
    auto observed_slot = babe_header.slot_number;

    EpochDescriptor epoch;
    switch (slots_calculation_strategy_) {
      case SlotsStrategy::FromZero: {
        if (not first_production_slot) {
          first_production_slot = observed_slot + kSlotTail;
          log_->info("Peer will start produce blocks at slot number: {}",
                     *first_production_slot);
        }

        if (observed_slot < first_production_slot.value()) {
          storeFirstSlotTimeEstimate(observed_slot, *first_production_slot);
          return;
        }

        current_state_ = State::SYNCHRONIZED;
        log_->info("Slot time obtained. Peer is synchronized");

        const auto first_slot_ending_time = getFirstSlotTimeEstimate();

        epoch = prepareFirstEpochFromZeroStrategy(first_slot_ending_time,
                                                  *first_production_slot);

        runEpoch(epoch);
        break;
      }
      case SlotsStrategy::FromUnixEpoch: {
        const auto last_known_epoch = babe_util_->getLastEpoch().value();
        epoch = prepareFirstEpochUnixTime(last_known_epoch,
                                          babe_header.slot_number + 1);

        // calculate new epoch first slot finish time and run epoch
        epoch.starting_slot_finish_time = BabeTimePoint{
            (epoch.start_slot + 1) * genesis_configuration_->slot_duration};

        runEpoch(epoch);
        break;
      }
    }
    if (auto on_synchronized = std::move(on_synchronized_)) {
      on_synchronized();
    }
  }
}  // namespace kagome::consensus::babe<|MERGE_RESOLUTION|>--- conflicted
+++ resolved
@@ -159,14 +159,10 @@
   }
 
   void BabeImpl::runEpoch(EpochDescriptor epoch) {
-<<<<<<< HEAD
     BOOST_ASSERT(keypair_ != nullptr);
 
-    log_->debug(
-=======
     SL_DEBUG(
         log_,
->>>>>>> 7b94cac1
         "Starting an epoch {}. Session key: {}. First slot ending time: {}",
         epoch.epoch_number,
         keypair_->public_key.toHex(),
@@ -304,18 +300,11 @@
         slots_leadership_.value()[current_slot_ - current_epoch_.start_slot];
 
     if (slot_leadership) {
-<<<<<<< HEAD
-      log_->debug("Peer {} is leader (vrfOutput: {}, proof: {})",
-                  keypair_->public_key.toHex(),
-                  common::Buffer(slot_leadership->output).toHex(),
-                  common::Buffer(slot_leadership->proof).toHex());
-=======
       SL_DEBUG(log_,
                "Peer {} is leader (vrfOutput: {}, proof: {})",
-               keypair_.public_key.toHex(),
+               keypair_->public_key.toHex(),
                common::Buffer(slot_leadership->output).toHex(),
                common::Buffer(slot_leadership->proof).toHex());
->>>>>>> 7b94cac1
 
       processSlotLeadership(*slot_leadership);
     }
