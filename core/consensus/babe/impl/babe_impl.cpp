/**
 * Copyright Soramitsu Co., Ltd. All Rights Reserved.
 * SPDX-License-Identifier: Apache-2.0
 */

#include "consensus/babe/impl/babe_impl.hpp"

#include <boost/assert.hpp>
#include <boost/range/adaptor/transformed.hpp>
#include <consensus/babe/babe_error.hpp>

#include "blockchain/block_tree_error.hpp"
#include "common/buffer.hpp"
#include "consensus/babe/impl/babe_digests_util.hpp"
#include "consensus/babe/impl/threshold_util.hpp"
#include "consensus/babe/types/babe_block_header.hpp"
#include "consensus/babe/types/seal.hpp"
#include "network/block_announce_transmitter.hpp"
#include "network/synchronizer.hpp"
#include "network/types/block_announce.hpp"
#include "primitives/inherent_data.hpp"
#include "runtime/runtime_api/offchain_worker_api.hpp"
#include "scale/scale.hpp"
#include "storage/trie/serialization/ordered_trie_hash.hpp"

namespace {
  constexpr const char *kBlockProposalTime =
      "kagome_proposer_block_constructed";
}

using namespace std::literals::chrono_literals;

namespace kagome::consensus::babe {
  BabeImpl::BabeImpl(
      std::shared_ptr<application::AppStateManager> app_state_manager,
      std::shared_ptr<BabeLottery> lottery,
      std::shared_ptr<storage::trie::TrieStorage> trie_storage,
      std::shared_ptr<primitives::BabeConfiguration> configuration,
      std::shared_ptr<authorship::Proposer> proposer,
      std::shared_ptr<blockchain::BlockTree> block_tree,
      std::shared_ptr<network::BlockAnnounceTransmitter>
          block_announce_transmitter,
      std::shared_ptr<crypto::Sr25519Provider> sr25519_provider,
      const std::shared_ptr<crypto::Sr25519Keypair> &keypair,
      std::shared_ptr<clock::SystemClock> clock,
      std::shared_ptr<crypto::Hasher> hasher,
      std::unique_ptr<clock::Timer> timer,
      std::shared_ptr<authority::AuthorityUpdateObserver>
          authority_update_observer,
      std::shared_ptr<network::Synchronizer> synchronizer,
      std::shared_ptr<BabeUtil> babe_util,
      std::shared_ptr<runtime::OffchainWorkerApi> offchain_worker_api)
      : lottery_{std::move(lottery)},
        trie_storage_{std::move(trie_storage)},
        babe_configuration_{std::move(configuration)},
        proposer_{std::move(proposer)},
        block_tree_{std::move(block_tree)},
        block_announce_transmitter_{std::move(block_announce_transmitter)},
        keypair_{keypair},
        clock_{std::move(clock)},
        hasher_{std::move(hasher)},
        sr25519_provider_{std::move(sr25519_provider)},
        timer_{std::move(timer)},
        authority_update_observer_(std::move(authority_update_observer)),
        synchronizer_(std::move(synchronizer)),
        babe_util_(std::move(babe_util)),
        offchain_worker_api_(std::move(offchain_worker_api)),
        log_{log::createLogger("Babe", "babe")} {
    BOOST_ASSERT(lottery_);
    BOOST_ASSERT(trie_storage_);
    BOOST_ASSERT(proposer_);
    BOOST_ASSERT(block_tree_);
    BOOST_ASSERT(block_announce_transmitter_);
    BOOST_ASSERT(sr25519_provider_);
    BOOST_ASSERT(clock_);
    BOOST_ASSERT(hasher_);
    BOOST_ASSERT(timer_);
    BOOST_ASSERT(log_);
    BOOST_ASSERT(authority_update_observer_);
    BOOST_ASSERT(synchronizer_);
    BOOST_ASSERT(babe_util_);
    BOOST_ASSERT(offchain_worker_api_);

    BOOST_ASSERT(app_state_manager);

    // Register metrics
    metrics_registry_->registerHistogramFamily(
        kBlockProposalTime, "Time taken to construct new block");
    metric_block_proposal_time_ = metrics_registry_->registerHistogramMetric(
        kBlockProposalTime,
        {0.005, 0.01, 0.025, 0.05, 0.1, 0.25, 0.5, 1, 2.5, 5, 10});

    app_state_manager->takeControl(*this);
  }

  bool BabeImpl::prepare() {
    return true;
  }

  bool BabeImpl::start() {
    best_block_ = block_tree_->deepestLeaf();

    SL_DEBUG(log_,
             "Babe is starting with syncing from block #{}, hash={}",
             best_block_.number,
             best_block_.hash);

    EpochDescriptor last_epoch_descriptor;
    const auto now = clock_->now();
    if (auto res = babe_util_->getLastEpoch(); res.has_value()) {
      last_epoch_descriptor = res.value();

      SL_DEBUG(log_,
               "Pre-saved epoch {} (started in slot {})",
               last_epoch_descriptor.epoch_number,
               last_epoch_descriptor.start_slot);

    } else {
      last_epoch_descriptor.epoch_number = 0;
      last_epoch_descriptor.start_slot =
          static_cast<BabeSlotNumber>(now.time_since_epoch()
                                      / babe_configuration_->slot_duration)
          + 1;

      SL_DEBUG(log_,
               "Temporary epoch {} (started in slot {})",
               last_epoch_descriptor.epoch_number,
               last_epoch_descriptor.start_slot);
    }

    if (keypair_) {
      if (auto epoch_res = block_tree_->getEpochDescriptor(
              last_epoch_descriptor.epoch_number, best_block_.hash);
          epoch_res.has_value()) {
        const auto &authorities = epoch_res.value().authorities;
        if (authorities.size() == 1
            and authorities[0].id.id == keypair_->public_key) {
          SL_INFO(log_, "Starting single validating node.");
          onSynchronized();
          return true;
        }
      } else {
        SL_CRITICAL(
            log_,
            "Epoch couldn't be obtained from epoch #{}, block hash {}: {}",
            last_epoch_descriptor.epoch_number,
            best_block_.hash.toHex(),
            epoch_res.error().message());
        return false;
      }
    }
    current_state_ = State::WAIT_REMOTE_STATUS;
    return true;
  }

  void BabeImpl::stop() {}

  /**
   * @brief Get index of authority
   * @param authorities list of authorities
   * @param authority_key authority
   * @return index of authority in list of authorities
   */
  std::optional<uint64_t> getAuthorityIndex(
      const primitives::AuthorityList &authorities,
      const primitives::BabeSessionKey &authority_key) {
    uint64_t n = 0;
    for (const auto &authority : authorities) {
      if (authority.id.id == authority_key) {
        return n;
      }
      ++n;
    }
    return std::nullopt;
  }

  void BabeImpl::runEpoch(EpochDescriptor epoch) {
    bool already_active = false;
    if (not active_.compare_exchange_strong(already_active, true)) {
      return;
    }

    BOOST_ASSERT(keypair_ != nullptr);

    SL_DEBUG(
        log_,
        "Starting an epoch {}. Session key: {}. Secondary slots allowed={}",
        epoch.epoch_number,
        keypair_->public_key.toHex(),
        isSecondarySlotsAllowed());
    current_epoch_ = epoch;
    current_slot_ = current_epoch_.start_slot;

    [[maybe_unused]] auto res = babe_util_->setLastEpoch(current_epoch_);

    runSlot();
  }

  Babe::State BabeImpl::getCurrentState() const {
    return current_state_;
  }

  void BabeImpl::onRemoteStatus(const libp2p::peer::PeerId &peer_id,
                                const network::Status &status) {
    const auto &last_finalized_block = block_tree_->getLastFinalized();

    auto current_best_block_res =
        block_tree_->getBestContaining(last_finalized_block.hash, std::nullopt);
    BOOST_ASSERT(current_best_block_res.has_value());
    const auto &current_best_block = current_best_block_res.value();

    if (current_best_block == status.best_block) {
      onSynchronized();
      return;
    }

    // Remote peer is lagged
    if (current_best_block.number > status.best_block.number) {
      return;
    }

    startCatchUp(peer_id, status.best_block);
  }

  void BabeImpl::onBlockAnnounce(const libp2p::peer::PeerId &peer_id,
                                 const network::BlockAnnounce &announce) {
    const auto &last_finalized_block = block_tree_->getLastFinalized();

    auto current_best_block_res =
        block_tree_->getBestContaining(last_finalized_block.hash, std::nullopt);
    BOOST_ASSERT(current_best_block_res.has_value());
    const auto &current_best_block = current_best_block_res.value();

    // Skip obsoleted announce
    if (announce.header.number < current_best_block.number) {
      return;
    }

    // Start catching up if gap recognized
    if (announce.header.number > current_best_block.number + 1) {
      auto block_hash =
          hasher_->blake2b_256(scale::encode(announce.header).value());
      const primitives::BlockInfo announced_block(announce.header.number,
                                                  block_hash);
      startCatchUp(peer_id, announced_block);
      return;
    }

    // Received announce that has the same block number as ours best,
    // or greater by one. Using of simple way to load block
    synchronizer_->syncByBlockHeader(
        announce.header,
        peer_id,
        [wp = weak_from_this(), announce = announce](
            outcome::result<primitives::BlockInfo> block_res) mutable {
          if (auto self = wp.lock()) {
            if (block_res.has_error()) {
              return;
            }

            if (self->current_state_ == Babe::State::CATCHING_UP) {
              const auto &block = block_res.value();
              SL_INFO(self->log_,
                      "Catching up is finished on block #{} hash={}",
                      block.number,
                      block.hash.toHex());
              self->current_state_ = Babe::State::SYNCHRONIZED;
            }
            self->onSynchronized();

            // Propagate announce
            self->block_announce_transmitter_->blockAnnounce(
                std::move(announce));
          }
        });
  }

  void BabeImpl::startCatchUp(const libp2p::peer::PeerId &peer_id,
                              const primitives::BlockInfo &target_block) {
    // synchronize missing blocks with their bodies

    auto is_ran = synchronizer_->syncByBlockInfo(
        target_block,
        peer_id,
        [wp = weak_from_this(),
         bn = target_block.number](outcome::result<primitives::BlockInfo> res) {
          if (auto self = wp.lock()) {
            if (res.has_error()) {
              SL_INFO(self->log_,
                      "Catching up to block #{} is failed: {}",
                      bn,
                      res.error().message());
              return;
            }

            SL_INFO(self->log_,
                    "Catching up to block #{} is going (on block #{} now)",
                    bn,
                    res.value().number);
          }
        },
        false);

    if (is_ran) {
      SL_INFO(log_, "Catching up to block #{} is ran", target_block.number);
      current_state_ = State::CATCHING_UP;
    }
  }

  void BabeImpl::onSynchronized() {
    // won't start block production without keypair
    if (not keypair_) {
      current_state_ = State::WAIT_BLOCK_ANNOUNCE;
      return;
    }

    current_state_ = State::SYNCHRONIZED;

    if (not active_) {
      EpochDescriptor last_epoch_descriptor;
      if (auto res = babe_util_->getLastEpoch(); res.has_value()) {
        last_epoch_descriptor = res.value();
      } else {
        last_epoch_descriptor.epoch_number = 0;
        last_epoch_descriptor.start_slot = babe_util_->getCurrentSlot() + 1;
      }

      best_block_ = block_tree_->deepestLeaf();

      SL_DEBUG(log_,
               "Babe is synchronized on block #{}, hash={}",
               best_block_.number,
               best_block_.hash);

      runEpoch(last_epoch_descriptor);
    }
  }

  void BabeImpl::runSlot() {
    BOOST_ASSERT(keypair_ != nullptr);

    bool rewind_slots;  // NOLINT
    auto slot = current_slot_;
    do {
      // check that we are really in the middle of the slot, as expected; we
      // can cooperate with a relatively little (kMaxLatency) latency, as our
      // node will be able to retrieve
      auto now = clock_->now();

      auto finish_time = babe_util_->slotFinishTime(current_slot_);

      rewind_slots =
          now > finish_time
          and (now - finish_time) > babe_configuration_->slot_duration;

      if (rewind_slots) {
        // we are too far behind; after skipping some slots (but not epochs)
        // control will be returned to this method

        ++current_slot_;

        if (current_epoch_.epoch_number
            != babe_util_->slotToEpoch(current_slot_)) {
          startNextEpoch();
        }
      } else if (slot < current_slot_) {
        SL_VERBOSE(log_, "Slots {}..{} was skipped", slot, current_slot_ - 1);
      }
    } while (rewind_slots);

    best_block_ = block_tree_->deepestLeaf();

    // Resolve slot collisions: if best block slot greater than current slot,
    // that select his ancestor as best
    for (;;) {
      const auto &hash = best_block_.hash;
      const auto header_res = block_tree_->getBlockHeader(hash);
      BOOST_ASSERT(header_res.has_value());
      const auto &header = header_res.value();
      const auto babe_digests_res = getBabeDigests(header);
      if (babe_digests_res.has_value()) {
        const auto &babe_digests = babe_digests_res.value();
        auto best_block_slot = babe_digests.second.slot_number;
        if (current_slot_ > best_block_slot) {  // Condition met
          break;
        }
        // Shift to parent block and check again
        best_block_ =
            primitives::BlockInfo(header.number - 1, header.parent_hash);
        continue;

      } else if (best_block_.number == 0) {
        // Only genesis may not have a babe digest
        break;
      }
      BOOST_ASSERT(babe_digests_res.has_value());
    }

    // Slot processing begins in 1/3 slot time before end
    auto finish_time = babe_util_->slotFinishTime(current_slot_)
                       - babe_util_->slotDuration() / 3;

    SL_VERBOSE(log_,
               "Starting a slot {} in epoch {} (remains {:.2f} sec.)",
               current_slot_,
               current_epoch_.epoch_number,
               std::chrono::duration_cast<std::chrono::milliseconds>(
                   babe_util_->remainToFinishOfSlot(current_slot_))
                       .count()
                   / 1000.);

    // everything is OK: wait for the end of the slot
    timer_->expiresAt(finish_time);
    timer_->asyncWait([this](auto &&ec) {
      if (ec) {
        log_->error("error happened while waiting on the timer: {}",
                    ec.message());
        return;
      }
      processSlot();
    });
  }

  void BabeImpl::processSlot() {
    BOOST_ASSERT(keypair_ != nullptr);

    auto epoch_res = block_tree_->getEpochDescriptor(
        current_epoch_.epoch_number, best_block_.hash);
    BOOST_ASSERT(epoch_res);
    const auto &epoch = epoch_res.value();
    auto authority_index_res =
        getAuthorityIndex(epoch.authorities, keypair_->public_key);
    BOOST_ASSERT_MSG(authority_index_res.has_value(), "Authority is not known");
    const auto &authority_index = authority_index_res.value();

    if (lottery_->getEpoch() != current_epoch_) {
      changeLotteryEpoch(current_epoch_, epoch.authorities, epoch.randomness);
    }

    auto slot_leadership = lottery_->getSlotLeadership(current_slot_);

    if (slot_leadership.has_value()) {
      const auto &vrf_result = slot_leadership.value();
      SL_DEBUG(log_,
               "Peer {} is leader (vrfOutput: {}, proof: {})",
               keypair_->public_key.toHex(),
               common::Buffer(vrf_result.output).toHex(),
               common::Buffer(vrf_result.proof).toHex());

      processSlotLeadership(
          SlotType::Primary, std::cref(vrf_result), authority_index);
    } else if (isSecondarySlotsAllowed()) {
      auto expected_author = lottery_->secondarySlotAuthor(
          current_slot_, epoch.authorities.size(), epoch.randomness);

      if (expected_author.has_value()
          and authority_index == expected_author.value()) {
        if (primitives::AllowedSlots::PrimaryAndSecondaryVRFSlots
            == babe_configuration_->allowed_slots) {
          auto vrf = lottery_->slotVrfSignature(current_slot_);
          processSlotLeadership(
              SlotType::SecondaryVRF, std::cref(vrf), authority_index);
        } else {  // plain secondary slots mode
          processSlotLeadership(
              SlotType::SecondaryPlain, std::nullopt, authority_index);
        }
      }
    }

    SL_DEBUG(log_,
             "Slot {} in epoch {} has finished",
             current_slot_,
             current_epoch_.epoch_number);

    ++current_slot_;

    if (current_epoch_.epoch_number != babe_util_->slotToEpoch(current_slot_)) {
      startNextEpoch();
    }

    auto start_time = babe_util_->slotStartTime(current_slot_);

    SL_DEBUG(log_,
             "Slot {} in epoch {} will start after {:.2f} sec.",
             current_slot_,
             current_epoch_.epoch_number,
             std::chrono::duration_cast<std::chrono::milliseconds>(
                 babe_util_->remainToStartOfSlot(current_slot_))
                     .count()
                 / 1000.);

    // everything is OK: wait for the end of the slot
    timer_->expiresAt(start_time);
    timer_->asyncWait([this](auto &&ec) {
      if (ec) {
        log_->error("error happened while waiting on the timer: {}",
                    ec.message());
        return;
      }
      runSlot();
    });
  }

  outcome::result<primitives::PreRuntime> BabeImpl::babePreDigest(
      SlotType slot,
      std::optional<std::reference_wrapper<const crypto::VRFOutput>> output,
      primitives::AuthorityIndex authority_index) const {
    uint8_t header_type = 0;
    if (SlotType::Primary == slot or SlotType::SecondaryVRF == slot) {
      header_type = BabeBlockHeader::kVRFHeader;
      if (not output.has_value()) {
        SL_ERROR(
            log_,
            "VRF proof is required to build block header but was not passed");
        return BabeError::MISSING_PROOF;
      }
    }
    if (SlotType::SecondaryPlain == slot or SlotType::SecondaryVRF == slot) {
      header_type |= BabeBlockHeader::kSecondaryHeaderCheck;
    }
    crypto::VRFOutput dummy{};
    BabeBlockHeader babe_header{
        header_type, current_slot_, output.value_or(dummy), authority_index};
    auto encoded_header_res = scale::encode(babe_header);
    if (!encoded_header_res) {
      SL_ERROR(log_,
               "cannot encode BabeBlockHeader: {}",
               encoded_header_res.error().message());
      return encoded_header_res.error();
    }
    common::Buffer encoded_header{encoded_header_res.value()};

    return primitives::PreRuntime{{primitives::kBabeEngineId, encoded_header}};
  }

  outcome::result<primitives::Seal> BabeImpl::sealBlock(
      const primitives::Block &block) const {
    BOOST_ASSERT(keypair_ != nullptr);

    auto pre_seal_encoded_block = scale::encode(block.header).value();

    auto pre_seal_hash = hasher_->blake2b_256(pre_seal_encoded_block);

    Seal seal{};

    if (auto signature = sr25519_provider_->sign(*keypair_, pre_seal_hash);
        signature) {
      seal.signature = signature.value();
    } else {
      SL_ERROR(
          log_, "Error signing a block seal: {}", signature.error().message());
      return signature.error();
    }
    auto encoded_seal = common::Buffer(scale::encode(seal).value());
    return primitives::Seal{{primitives::kBabeEngineId, encoded_seal}};
  }

  void BabeImpl::processSlotLeadership(
      SlotType slot_type,
      std::optional<std::reference_wrapper<const crypto::VRFOutput>> output,
      primitives::AuthorityIndex authority_index) {
    BOOST_ASSERT(keypair_ != nullptr);

    // build a block to be announced
    SL_VERBOSE(log_,
               "Obtained slot leadership in slot {} epoch {}",
               current_slot_,
               current_epoch_.epoch_number);

    primitives::InherentData inherent_data;
    auto now = std::chrono::duration_cast<std::chrono::milliseconds>(
                   clock_->now().time_since_epoch())
                   .count();
    // identifiers are guaranteed to be correct, so use .value() directly
    auto put_res = inherent_data.putData<uint64_t>(kTimestampId, now);
    if (!put_res) {
      return SL_ERROR(
          log_, "cannot put an inherent data: {}", put_res.error().message());
    }
    put_res = inherent_data.putData(kBabeSlotId, current_slot_);
    if (!put_res) {
      return SL_ERROR(
          log_, "cannot put an inherent data: {}", put_res.error().message());
    }

    SL_INFO(log_,
            "Babe builds block on top of block #{} hash={}",
            best_block_.number,
            best_block_.hash);

<<<<<<< HEAD
=======
    auto epoch = block_tree_->getEpochDescriptor(current_epoch_.epoch_number,
                                                 best_block_.hash);

    auto authority_index_res =
        getAuthorityIndex(epoch.value().authorities, keypair_->public_key);
    BOOST_ASSERT_MSG(authority_index_res.has_value(), "Authority is not known");

    auto proposal_start = std::chrono::high_resolution_clock::now();

>>>>>>> c783503b
    // calculate babe_pre_digest
    auto babe_pre_digest_res =
        babePreDigest(slot_type, output, authority_index);
    if (not babe_pre_digest_res) {
      return SL_ERROR(log_,
                      "cannot propose a block: {}",
                      babe_pre_digest_res.error().message());
    }
    const auto &babe_pre_digest = babe_pre_digest_res.value();

    // create new block
    auto pre_seal_block_res = proposer_->propose(
        best_block_.number, inherent_data, {babe_pre_digest});
    if (!pre_seal_block_res) {
      return SL_ERROR(log_,
                      "Cannot propose a block: {}",
                      pre_seal_block_res.error().message());
    }

    auto proposal_end = std::chrono::high_resolution_clock::now();
    auto duration_ms = std::chrono::duration_cast<std::chrono::milliseconds>(
                           proposal_end - proposal_start)
                           .count();
    SL_DEBUG(log_, "Block has been built in {} ms", duration_ms);

    metric_block_proposal_time_->observe(static_cast<double>(duration_ms)
                                         / 1000);

    auto block = pre_seal_block_res.value();

    // Ensure block's extrinsics root matches extrinsics in block's body
    BOOST_ASSERT_MSG(
        [&block]() {
          using boost::adaptors::transformed;
          const auto &ext_root_res = storage::trie::calculateOrderedTrieHash(
              block.body | transformed([](const auto &ext) {
                return common::Buffer{scale::encode(ext).value()};
              }));
          return ext_root_res.has_value()
                 and (ext_root_res.value()
                      == common::Buffer(block.header.extrinsics_root));
        }(),
        "Extrinsics root does not match extrinsics in the block");

    // seal the block
    auto seal_res = sealBlock(block);
    if (!seal_res) {
      return SL_ERROR(
          log_, "Failed to seal the block: {}", seal_res.error().message());
    }

    // add seal digest item
    block.header.digest.emplace_back(seal_res.value());

    if (babe_util_->remainToFinishOfSlot(current_slot_ + kMaxBlockSlotsOvertime)
            .count()
        == 0) {
      SL_WARN(log_,
              "Block was not built in time. "
              "Allowed slots ({}) have passed. "
              "If you are executing in debug mode, consider to rebuild in "
              "release",
              kMaxBlockSlotsOvertime);
      return;
    }

    // observe possible changes of authorities
    for (auto &digest_item : block.header.digest) {
      auto res = visit_in_place(
          digest_item,
          [&](const primitives::Consensus &consensus_message)
              -> outcome::result<void> {
            auto res = authority_update_observer_->onConsensus(
                consensus_message.consensus_engine_id,
                best_block_,
                consensus_message);
            if (res.has_error()) {
              SL_WARN(log_,
                      "Can't process consensus message digest: {}",
                      res.error().message());
            }
            return res;
          },
          [](const auto &) { return outcome::success(); });
      if (res.has_error()) {
        // TODO(xDimon): Rolling back of block is needed here
        //  issue: https://github.com/soramitsu/kagome/issues/996
        return;
      }
    }

    auto last_finalized_block = block_tree_->getLastFinalized();
    auto previous_best_block_res =
        block_tree_->getBestContaining(last_finalized_block.hash, std::nullopt);
    BOOST_ASSERT(previous_best_block_res.has_value());
    const auto &previous_best_block = previous_best_block_res.value();

    // add block to the block tree
    if (auto add_res = block_tree_->addBlock(block); not add_res) {
      SL_ERROR(log_, "Could not add block: {}", add_res.error().message());
      // TODO(xDimon): Rolling back of block is needed here
      //  issue: https://github.com/soramitsu/kagome/issues/996
      return;
    }

    if (auto next_epoch_digest_res = getNextEpochDigest(block.header);
        next_epoch_digest_res.has_value()) {
      auto &next_epoch_digest = next_epoch_digest_res.value();
      SL_VERBOSE(log_,
                 "Got next epoch digest in slot {} (block #{}). Randomness: {}",
                 current_slot_,
                 block.header.number,
                 next_epoch_digest.randomness.toHex());
    }

    // finally, broadcast the sealed block
    block_announce_transmitter_->blockAnnounce(
        network::BlockAnnounce{block.header});
    SL_DEBUG(
        log_,
        "Announced block number {} in slot {} (epoch {}) with timestamp {}",
        block.header.number,
        current_slot_,
        babe_util_->slotToEpoch(current_slot_),
        now);

    const auto block_hash =
        hasher_->blake2b_256(scale::encode(block.header).value());

    last_finalized_block = block_tree_->getLastFinalized();
    auto current_best_block_res =
        block_tree_->getBestContaining(last_finalized_block.hash, std::nullopt);
    BOOST_ASSERT(current_best_block_res.has_value());
    const auto &current_best_block = current_best_block_res.value();

    // Create new offchain worker for block if it is best only
    if (current_best_block.number > previous_best_block.number) {
      auto ocw_res = offchain_worker_api_->offchain_worker(
          block.header.parent_hash, block.header);
      if (ocw_res.has_failure()) {
        log_->error("Can't spawn offchain worker for block #{} hash={}: {}",
                    block.header.number,
                    block_hash.toHex(),
                    ocw_res.error().message());
      }
    }
  }

  void BabeImpl::changeLotteryEpoch(
      const EpochDescriptor &epoch,
      const primitives::AuthorityList &authorities,
      const Randomness &randomness) const {
    BOOST_ASSERT(keypair_ != nullptr);

    auto authority_index_res =
        getAuthorityIndex(authorities, keypair_->public_key);
    if (not authority_index_res) {
      SL_CRITICAL(log_,
                  "Block production failed: This node is not in the list of "
                  "authorities. (public key: {})",
                  keypair_->public_key.toHex());
      return;
    }

    auto threshold = calculateThreshold(babe_configuration_->leadership_rate,
                                        authorities,
                                        authority_index_res.value());

    lottery_->changeEpoch(epoch, randomness, threshold, *keypair_);
  }

  void BabeImpl::startNextEpoch() {
    SL_DEBUG(log_,
             "Epoch {} has finished. Start epoch {}",
             current_epoch_.epoch_number,
             current_epoch_.epoch_number + 1);

    ++current_epoch_.epoch_number;
    current_epoch_.start_slot = current_slot_;

    [[maybe_unused]] auto res = babe_util_->setLastEpoch(
        {current_epoch_.epoch_number, current_epoch_.start_slot});
  }

  bool BabeImpl::isSecondarySlotsAllowed() const {
    return primitives::AllowedSlots::PrimaryAndSecondaryPlainSlots
               == babe_configuration_->allowed_slots
           or primitives::AllowedSlots::PrimaryAndSecondaryVRFSlots
                  == babe_configuration_->allowed_slots;
  }

}  // namespace kagome::consensus::babe<|MERGE_RESOLUTION|>--- conflicted
+++ resolved
@@ -165,7 +165,7 @@
       const primitives::AuthorityList &authorities,
       const primitives::BabeSessionKey &authority_key) {
     uint64_t n = 0;
-    for (const auto &authority : authorities) {
+    for (auto &authority : authorities) {
       if (authority.id.id == authority_key) {
         return n;
       }
@@ -588,18 +588,7 @@
             best_block_.number,
             best_block_.hash);
 
-<<<<<<< HEAD
-=======
-    auto epoch = block_tree_->getEpochDescriptor(current_epoch_.epoch_number,
-                                                 best_block_.hash);
-
-    auto authority_index_res =
-        getAuthorityIndex(epoch.value().authorities, keypair_->public_key);
-    BOOST_ASSERT_MSG(authority_index_res.has_value(), "Authority is not known");
-
     auto proposal_start = std::chrono::high_resolution_clock::now();
-
->>>>>>> c783503b
     // calculate babe_pre_digest
     auto babe_pre_digest_res =
         babePreDigest(slot_type, output, authority_index);
