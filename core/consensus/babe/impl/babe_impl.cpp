--- conflicted
+++ resolved
@@ -38,18 +38,12 @@
 #include "storage/trie/serialization/ordered_trie_hash.hpp"
 #include "storage/trie/trie_storage.hpp"
 
-<<<<<<< HEAD
-=======
 namespace {
-  constexpr const char *kBlockProposalTime =
-      "kagome_proposer_block_constructed";
-
   constexpr const char *kIsMajorSyncing = "kagome_sub_libp2p_is_major_syncing";
   constexpr const char *kIsRelayChainValidator =
       "kagome_node_is_active_validator";
 }  // namespace
 
->>>>>>> a414fc9f
 using namespace std::literals::chrono_literals;
 
 namespace kagome::consensus::babe {
@@ -150,15 +144,7 @@
 
     BOOST_ASSERT(app_state_manager);
 
-<<<<<<< HEAD
-=======
     // Register metrics
-    metrics_registry_->registerHistogramFamily(
-        kBlockProposalTime, "Time taken to construct new block");
-    metric_block_proposal_time_ = metrics_registry_->registerHistogramMetric(
-        kBlockProposalTime,
-        {0.005, 0.01, 0.025, 0.05, 0.1, 0.25, 0.5, 1, 2.5, 5, 10});
-
     metrics_registry_->registerGaugeFamily(
         kIsMajorSyncing, "Whether the node is performing a major sync or not.");
     metric_is_major_syncing_ =
@@ -172,7 +158,6 @@
         metrics_registry_->registerGaugeMetric(kIsRelayChainValidator);
     metric_is_relaychain_validator_->set(false);
 
->>>>>>> a414fc9f
     app_state_manager_->takeControl(*this);
   }
 
