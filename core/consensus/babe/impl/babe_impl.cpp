/**
 * Copyright Soramitsu Co., Ltd. All Rights Reserved.
 * SPDX-License-Identifier: Apache-2.0
 */

#include "consensus/babe/impl/babe_impl.hpp"

#include <boost/range/adaptor/transformed.hpp>

#include "application/app_configuration.hpp"
#include "application/app_state_manager.hpp"
#include "authorship/proposer.hpp"
#include "blockchain/block_tree.hpp"
#include "blockchain/block_tree_error.hpp"
#include "blockchain/digest_tracker.hpp"
#include "consensus/babe/babe_config_repository.hpp"
#include "consensus/babe/babe_error.hpp"
#include "consensus/babe/babe_lottery.hpp"
#include "consensus/babe/babe_util.hpp"
#include "consensus/babe/consistency_keeper.hpp"
#include "consensus/babe/impl/babe_digests_util.hpp"
#include "consensus/babe/impl/backoff.hpp"
#include "consensus/babe/impl/threshold_util.hpp"
#include "consensus/grandpa/justification_observer.hpp"
#include "crypto/crypto_store/session_keys.hpp"
#include "crypto/sr25519_provider.hpp"
#include "dispute_coordinator/dispute_coordinator.hpp"
#include "dispute_coordinator/types.hpp"
#include "network/block_announce_transmitter.hpp"
#include "network/helpers/peer_id_formatter.hpp"
#include "network/peer_manager.hpp"
#include "network/synchronizer.hpp"
#include "network/types/collator_messages.hpp"
#include "network/warp/protocol.hpp"
#include "network/warp/sync.hpp"
#include "parachain/parachain_inherent_data.hpp"
#include "runtime/runtime_api/core.hpp"
#include "runtime/runtime_api/offchain_worker_api.hpp"
#include "storage/changes_trie/impl/storage_changes_tracker_impl.hpp"
#include "storage/trie/serialization/ordered_trie_hash.hpp"
#include "storage/trie/trie_storage.hpp"

namespace {
  constexpr const char *kBlockProposalTime =
      "kagome_proposer_block_constructed";
}

using namespace std::literals::chrono_literals;

namespace kagome::consensus::babe {
  using ParachainInherentData = parachain::ParachainInherentData;
  using SyncMethod = application::AppConfiguration::SyncMethod;

  BabeImpl::BabeImpl(
      const application::AppConfiguration &app_config,
      std::shared_ptr<application::AppStateManager> app_state_manager,
      std::shared_ptr<network::PeerManager> peer_manager,
      std::shared_ptr<BabeLottery> lottery,
      std::shared_ptr<BabeConfigRepository> babe_config_repo,
      std::shared_ptr<authorship::Proposer> proposer,
      std::shared_ptr<blockchain::BlockTree> block_tree,
      std::shared_ptr<network::BlockAnnounceTransmitter>
          block_announce_transmitter,
      std::shared_ptr<crypto::Sr25519Provider> sr25519_provider,
      std::shared_ptr<crypto::SessionKeys> session_keys,
      std::shared_ptr<clock::SystemClock> clock,
      std::shared_ptr<crypto::Hasher> hasher,
      std::unique_ptr<clock::Timer> timer,
      std::shared_ptr<blockchain::DigestTracker> digest_tracker,
      std::shared_ptr<network::WarpSync> warp_sync,
      LazySPtr<network::WarpProtocol> warp_protocol,
      std::shared_ptr<consensus::grandpa::JustificationObserver>
          justification_observer,
      std::shared_ptr<network::Synchronizer> synchronizer,
      std::shared_ptr<BabeUtil> babe_util,
      std::shared_ptr<parachain::BitfieldStore> bitfield_store,
      std::shared_ptr<parachain::BackingStore> backing_store,
      primitives::events::StorageSubscriptionEnginePtr storage_sub_engine,
      primitives::events::ChainSubscriptionEnginePtr chain_events_engine,
      std::shared_ptr<runtime::OffchainWorkerApi> offchain_worker_api,
      std::shared_ptr<runtime::Core> core,
      std::shared_ptr<ConsistencyKeeper> consistency_keeper,
      std::shared_ptr<storage::trie::TrieStorage> trie_storage,
<<<<<<< HEAD
      primitives::events::BabeStateSubscriptionEnginePtr babe_status_observable,
      std::shared_ptr<dispute::DisputeCoordinator> dispute_coordinator)
      : app_config_(app_config),
=======
      primitives::events::BabeStateSubscriptionEnginePtr babe_status_observable)
      : sync_method_(app_config.syncMethod()),
>>>>>>> 15e3fbcc
        app_state_manager_(app_state_manager),
        peer_manager_{std::move(peer_manager)},
        lottery_{std::move(lottery)},
        babe_config_repo_{std::move(babe_config_repo)},
        proposer_{std::move(proposer)},
        block_tree_{std::move(block_tree)},
        block_announce_transmitter_{std::move(block_announce_transmitter)},
        clock_{std::move(clock)},
        hasher_{std::move(hasher)},
        sr25519_provider_{std::move(sr25519_provider)},
        session_keys_{std::move(session_keys)},
        timer_{std::move(timer)},
        digest_tracker_(std::move(digest_tracker)),
        warp_sync_{std::move(warp_sync)},
        warp_protocol_{std::move(warp_protocol)},
        justification_observer_{std::move(justification_observer)},
        synchronizer_(std::move(synchronizer)),
        babe_util_(std::move(babe_util)),
        bitfield_store_{std::move(bitfield_store)},
        backing_store_{std::move(backing_store)},
        storage_sub_engine_{std::move(storage_sub_engine)},
        chain_events_engine_(std::move(chain_events_engine)),
        chain_sub_([&] {
          BOOST_ASSERT(chain_events_engine_ != nullptr);
          return std::make_shared<primitives::events::ChainEventSubscriber>(
              chain_events_engine_);
        }()),
        offchain_worker_api_(std::move(offchain_worker_api)),
        runtime_core_(std::move(core)),
        consistency_keeper_(std::move(consistency_keeper)),
        trie_storage_(std::move(trie_storage)),
        babe_status_observable_(std::move(babe_status_observable)),
        dispute_coordinator_(std::move(dispute_coordinator)),
        log_{log::createLogger("Babe", "babe")},
        telemetry_{telemetry::createTelemetryService()} {
    BOOST_ASSERT(app_state_manager_);
    BOOST_ASSERT(lottery_);
    BOOST_ASSERT(babe_config_repo_);
    BOOST_ASSERT(proposer_);
    BOOST_ASSERT(block_tree_);
    BOOST_ASSERT(block_announce_transmitter_);
    BOOST_ASSERT(sr25519_provider_);
    BOOST_ASSERT(clock_);
    BOOST_ASSERT(hasher_);
    BOOST_ASSERT(timer_);
    BOOST_ASSERT(log_);
    BOOST_ASSERT(digest_tracker_);
    BOOST_ASSERT(synchronizer_);
    BOOST_ASSERT(babe_util_);
    BOOST_ASSERT(offchain_worker_api_);
    BOOST_ASSERT(runtime_core_);
    BOOST_ASSERT(consistency_keeper_);
    BOOST_ASSERT(trie_storage_);
    BOOST_ASSERT(babe_status_observable_);
    BOOST_ASSERT(dispute_coordinator_);

    BOOST_ASSERT(app_state_manager);

    // Register metrics
    metrics_registry_->registerHistogramFamily(
        kBlockProposalTime, "Time taken to construct new block");
    metric_block_proposal_time_ = metrics_registry_->registerHistogramMetric(
        kBlockProposalTime,
        {0.005, 0.01, 0.025, 0.05, 0.1, 0.25, 0.5, 1, 2.5, 5, 10});

    app_state_manager_->takeControl(*this);
  }

  namespace {
    std::tuple<std::chrono::microseconds,
               std::chrono::microseconds,
               std::chrono::microseconds>
    estimateSyncDuration(size_t lag_slots, BabeDuration slot_duration) {
      // WARP: n * header_loading / k + state_loading + lag * block_execution
      //       {               catchup              }
      // FAST: n * header_loading + state_loading + lag' * block_execution
      //       {             catchup'           }
      // FULL: n * block_execution + lag" * block_execution
      //       {     catchup"    }

#ifdef NDEBUG
      auto block_execution =
          std::chrono::microseconds(650'000);  // 0.65s (wavm)
#else
      auto block_execution = std::chrono::microseconds(50'000);  // 50ms (wavm)
#endif
      auto header_loading = std::chrono::microseconds(5'000);        // 5ms
      auto state_loading = std::chrono::microseconds(1800'000'000);  // 0.5hr
      auto warp_proportion = 10'000;  // ~one set id change for each 10k blocks

      auto warp_catchup = header_loading * lag_slots  // time of headers loading
                            / warp_proportion  // part of requesting headers
                        + state_loading;       // time of state loading
      auto fast_catchup = header_loading * lag_slots  // time of headers loading
                        + block_execution * 512  // execute non-finalized blocks
                        + state_loading;         // time of state loading
      auto full_catchup = block_execution * lag_slots;  // execute all blocks

      auto warp_lag = warp_catchup / slot_duration;
      auto fast_lag = fast_catchup / slot_duration;
      auto full_lag = full_catchup / slot_duration;

      auto warp_sync_duration = warp_catchup + block_execution * warp_lag;
      auto fast_sync_duration = fast_catchup + block_execution * fast_lag;
      auto full_sync_duration = full_catchup + block_execution * full_lag;

      return {warp_sync_duration, fast_sync_duration, full_sync_duration};
    }
  }  // namespace

  bool BabeImpl::prepare() {
    auto initial_epoch_res = getInitialEpochDescriptor();
    if (initial_epoch_res.has_error()) {
      SL_CRITICAL(log_,
                  "Can't get initial epoch descriptor: {}",
                  initial_epoch_res.error());
      return false;
    }

    best_block_ = block_tree_->bestLeaf();

    auto best_block_header_res = block_tree_->getBlockHeader(best_block_.hash);
    if (best_block_header_res.has_error()) {
      SL_CRITICAL(log_,
                  "Can't get header of best block ({}): {}",
                  best_block_,
                  best_block_header_res.error());
      return false;
    }
    const auto &best_block_header = best_block_header_res.value();
    const auto &state_root = best_block_header.state_root;

    // Calculate lag our best block by slots
    BabeSlotNumber lag_slots = 0;
    if (auto babe_digests_res = getBabeDigests(best_block_header);
        babe_digests_res.has_value()) {
      auto &[seal, babe_header] = babe_digests_res.value();
      lag_slots = babe_util_->getCurrentSlot() - babe_header.slot_number;
    }

    auto &&[warp_sync_duration, fast_sync_duration, full_sync_duration] =
        estimateSyncDuration(lag_slots, babe_config_repo_->slotDuration());

    bool allow_warp_sync_for_auto = false;  // should it select warp for auto

    // Check if target block does not have state (full sync not available)
    bool full_sync_available = true;
    if (auto res = trie_storage_->getEphemeralBatchAt(state_root);
        not res.has_value()) {
      if (sync_method_ == SyncMethod::Full) {
        SL_WARN(log_, "Can't get state of best block: {}", res.error());
        SL_CRITICAL(log_,
                    "Try restart at least once with `--sync Fast' CLI arg");
        return false;
      }
      full_sync_available = false;
    }

    switch (sync_method_) {
      case SyncMethod::Auto:
        if (full_sync_duration < fast_sync_duration and full_sync_available) {
          SL_INFO(log_, "Sync mode auto: decided Full sync");
          sync_method_ = SyncMethod::Full;
        } else if (fast_sync_duration < warp_sync_duration
                   or not allow_warp_sync_for_auto) {
          SL_INFO(log_, "Sync mode auto: decided Fast sync");
          sync_method_ = SyncMethod::Fast;
        } else {
          SL_INFO(log_, "Sync mode auto: decided Warp sync");
          sync_method_ = SyncMethod::Warp;
        }
        break;

      case SyncMethod::Full:
        if (fast_sync_duration < full_sync_duration) {
          SL_INFO(log_,
                  "Fast sync would be faster than Full sync that was selected");
        } else if (warp_sync_duration < full_sync_duration) {
          SL_INFO(log_,
                  "Warp sync would be faster than Full sync that was selected");
        }
        break;

      case SyncMethod::FastWithoutState:
        break;

      case SyncMethod::Fast:
        if (full_sync_duration < fast_sync_duration and full_sync_available) {
          SL_INFO(log_,
                  "Full sync would be faster than Fast sync that was selected");
        } else if (warp_sync_duration < fast_sync_duration) {
          SL_INFO(log_,
                  "Warp sync would be faster than Fast sync that was selected");
        }
        break;

      case SyncMethod::Warp:
        if (full_sync_duration < warp_sync_duration and full_sync_available) {
          SL_INFO(log_,
                  "Full sync would be faster than Warp sync that was selected");
        } else if (fast_sync_duration < warp_sync_duration) {
          SL_INFO(log_,
                  "Fast sync would be faster than Warp sync that was selected");
        }
        break;
    }

    current_epoch_ = initial_epoch_res.value();

    chain_sub_->subscribe(chain_sub_->generateSubscriptionSetId(),
                          primitives::events::ChainEventType::kFinalizedHeads);
    chain_sub_->setCallback([wp = weak_from_this()](
                                subscription::SubscriptionSetId,
                                auto &&,
                                primitives::events::ChainEventType type,
                                const primitives::events::ChainEventParams
                                    &event) {
      if (type == primitives::events::ChainEventType::kFinalizedHeads) {
        if (auto self = wp.lock()) {
          self->warpSync();
          if (self->current_state_ != Babe::State::HEADERS_LOADING
              and self->current_state_ != Babe::State::STATE_LOADING) {
            const auto &header =
                boost::get<primitives::events::HeadsEventParams>(event).get();
            auto hash =
                self->hasher_->blake2b_256(scale::encode(header).value());

            auto version_res = self->runtime_core_->version(hash);
            if (version_res.has_value()) {
              auto &version = version_res.value();
              if (not self->actual_runtime_version_.has_value()
                  || self->actual_runtime_version_ != version) {
                self->actual_runtime_version_ = version;
                self->chain_events_engine_->notify(
                    primitives::events::ChainEventType::
                        kFinalizedRuntimeVersion,
                    version);
              }
            }
          }
        }
      }
    });

    return true;
  }

  bool BabeImpl::start() {
    best_block_ = block_tree_->bestLeaf();

    SL_DEBUG(log_, "Babe is starting with syncing from block {}", best_block_);

    SL_DEBUG(log_,
             "Starting in epoch {} and slot {}",
             current_epoch_.epoch_number,
             current_epoch_.start_slot);

    auto babe_config = babe_config_repo_->config({.block_info = best_block_},
                                                 current_epoch_.epoch_number);
    if (not babe_config and sync_method_ != SyncMethod::Warp) {
      SL_CRITICAL(
          log_,
          "Can't obtain digest of epoch {} from block tree for block {}",
          current_epoch_.epoch_number,
          best_block_);
      return false;
    }
    if (babe_config) {
      const auto &authorities = babe_config->get().authorities;
      if (authorities.size() == 1
          && session_keys_->getBabeKeyPair(authorities)) {
        SL_INFO(log_, "Starting single validating node.");
        onSynchronized();
        return true;
      }
    }

    switch (sync_method_) {
      case SyncMethod::Full:
        current_state_ = State::WAIT_REMOTE_STATUS;
        break;

      case SyncMethod::Fast:
      case SyncMethod::Warp:
      case SyncMethod::FastWithoutState: {
        current_state_ = State::HEADERS_LOADING;
        babe_status_observable_->notify(
            primitives::events::BabeStateEventType::kSyncState, current_state_);
      } break;

      case SyncMethod::Auto:
        UNREACHABLE;  // It must be rewritten in prepare stage
    }

    return true;
  }

  outcome::result<EpochDescriptor> BabeImpl::getInitialEpochDescriptor() {
    auto best_block = block_tree_->bestLeaf();

    if (best_block.number == 0) {
      EpochDescriptor epoch_descriptor{
          .epoch_number = 0,
          .start_slot =
              static_cast<BabeSlotNumber>(clock_->now().time_since_epoch()
                                          / babe_config_repo_->slotDuration())
              + 1};
      return outcome::success(epoch_descriptor);
    }

    // Look up slot number of best block
    auto best_block_header_res = block_tree_->getBlockHeader(best_block.hash);
    BOOST_ASSERT_MSG(best_block_header_res.has_value(),
                     "Best block must be known whenever");
    const auto &best_block_header = best_block_header_res.value();
    auto babe_digest_res = getBabeDigests(best_block_header);
    BOOST_ASSERT_MSG(babe_digest_res.has_value(),
                     "Any non genesis block must contain babe digest");
    auto last_slot_number = babe_digest_res.value().second.slot_number;

    EpochDescriptor epoch_descriptor{
        .epoch_number = babe_util_->slotToEpoch(last_slot_number),
        .start_slot =
            last_slot_number - babe_util_->slotInEpoch(last_slot_number)};

    return outcome::success(epoch_descriptor);
  }

  void BabeImpl::adjustEpochDescriptor() {
    auto first_slot_number = babe_util_->syncEpoch([&]() {
      auto hash_res = block_tree_->getBlockHash(primitives::BlockNumber(1));
      if (hash_res.has_error() || !hash_res.value().has_value()) {
        SL_TRACE(log_,
                 "First block slot is {}: no first block (at adjusting)",
                 babe_util_->getCurrentSlot());
        return std::tuple(babe_util_->getCurrentSlot(), false);
      }

      auto first_block_header_res =
          block_tree_->getBlockHeader(*hash_res.value());
      if (first_block_header_res.has_error()) {
        SL_CRITICAL(log_,
                    "Database is not consistent: "
                    "Not found block header for existing num-to-hash record");
        throw std::runtime_error(
            "Not found block header for existing num-to-hash record");
      }

      const auto &first_block_header = first_block_header_res.value();
      auto babe_digest_res = getBabeDigests(first_block_header);
      BOOST_ASSERT_MSG(babe_digest_res.has_value(),
                       "Any non genesis block must contain babe digest");
      auto first_slot_number = babe_digest_res.value().second.slot_number;

      auto is_first_block_finalized =
          block_tree_->getLastFinalized().number > 0;

      SL_TRACE(
          log_,
          "First block slot is {}: by {}finalized first block (at adjusting)",
          first_slot_number,
          is_first_block_finalized ? "" : "non-");
      return std::tuple(first_slot_number, is_first_block_finalized);
    });

    auto current_epoch_start_slot =
        first_slot_number
        + current_epoch_.epoch_number * babe_config_repo_->epochLength();

    if (current_epoch_.start_slot != current_epoch_start_slot) {
      SL_WARN(log_,
              "Start-slot of current epoch {} has updated from {} to {}",
              current_epoch_.epoch_number,
              current_epoch_.start_slot,
              current_epoch_start_slot);

      current_epoch_.start_slot = current_epoch_start_slot;
    }
  }

  void BabeImpl::runEpoch(EpochDescriptor epoch) {
    bool already_active = false;
    if (not active_.compare_exchange_strong(already_active, true)) {
      return;
    }

    adjustEpochDescriptor();

    SL_DEBUG(log_,
             "Starting an epoch {}. Secondary slots allowed={}",
             epoch.epoch_number,
             babe_config_repo_
                 ->config({.block_info = best_block_}, epoch.epoch_number)
                 ->get()
                 .isSecondarySlotsAllowed());
    current_epoch_ = epoch;
    current_slot_ = current_epoch_.start_slot;

    runSlot();
  }

  Babe::State BabeImpl::getCurrentState() const {
    return current_state_;
  }

  void BabeImpl::onBlockAnnounceHandshake(
      const libp2p::peer::PeerId &peer_id,
      const network::BlockAnnounceHandshake &handshake) {
    // If state is loading, just to ping of loading
    if (current_state_ == Babe::State::STATE_LOADING) {
      startStateSyncing(peer_id);
      return;
    }

    if (warpSync(peer_id, handshake.best_block.number)) {
      return;
    }

    const auto &last_finalized_block = block_tree_->getLastFinalized();

    auto current_best_block_res =
        block_tree_->getBestContaining(last_finalized_block.hash, std::nullopt);
    BOOST_ASSERT(current_best_block_res.has_value());
    const auto &current_best_block = current_best_block_res.value();

    if (current_best_block == handshake.best_block) {
      if (current_state_ == Babe::State::HEADERS_LOADING) {
        current_state_ = Babe::State::HEADERS_LOADED;
        babe_status_observable_->notify(
            primitives::events::BabeStateEventType::kSyncState, current_state_);
        startStateSyncing(peer_id);
      } else if (current_state_ == Babe::State::CATCHING_UP
                 or current_state_ == Babe::State::WAIT_REMOTE_STATUS) {
        onCaughtUp(current_best_block);
      }
      return;
    }

    // Remote peer is lagged
    if (handshake.best_block.number <= last_finalized_block.number) {
      return;
    }

    startCatchUp(peer_id, handshake.best_block);
  }

  void BabeImpl::onBlockAnnounce(const libp2p::peer::PeerId &peer_id,
                                 const network::BlockAnnounce &announce) {
    // If state is loading, just to ping of loading
    if (current_state_ == Babe::State::STATE_LOADING) {
      startStateSyncing(peer_id);
      return;
    }

    if (warpSync(peer_id, announce.header.number)) {
      return;
    }

    const auto &last_finalized_block = block_tree_->getLastFinalized();

    auto current_best_block_res =
        block_tree_->getBestContaining(last_finalized_block.hash, std::nullopt);
    BOOST_ASSERT(current_best_block_res.has_value());
    const auto &current_best_block = current_best_block_res.value();

    // Skip obsoleted announce
    if (announce.header.number < current_best_block.number) {
      return;
    }

    // Start catching up if gap recognized
    if (current_state_ == Babe::State::SYNCHRONIZED
        or current_state_ == Babe::State::HEADERS_LOADED) {
      if (announce.header.number > current_best_block.number + 1) {
        auto block_hash =
            hasher_->blake2b_256(scale::encode(announce.header).value());
        const primitives::BlockInfo announced_block(announce.header.number,
                                                    block_hash);
        startCatchUp(peer_id, announced_block);
        return;
      }
    }

    // Received announce that has the same block number as ours best,
    // or greater by one. Using of simple way to load block
    synchronizer_->syncByBlockHeader(
        announce.header,
        peer_id,
        [wp = weak_from_this(), announce = announce, peer_id](
            outcome::result<primitives::BlockInfo> block_res) mutable {
          if (auto self = wp.lock()) {
            if (block_res.has_error()) {
              return;
            }
            const auto &block = block_res.value();

            // Headers are loaded; Start sync of state
            if (self->current_state_ == Babe::State::HEADERS_LOADING) {
              self->current_state_ = Babe::State::HEADERS_LOADED;
              self->babe_status_observable_->notify(
                  primitives::events::BabeStateEventType::kSyncState,
                  self->current_state_);
              self->startStateSyncing(peer_id);
              return;
            }

            // Caught up some block, possible block of current slot
            if (self->current_state_ == Babe::State::CATCHING_UP) {
              self->onCaughtUp(block);
            }

            // Synced
            if (self->current_state_ == Babe::State::SYNCHRONIZED) {
              // Set actual block status
              announce.state = block == self->block_tree_->bestLeaf()
                                 ? network::BlockState::Best
                                 : network::BlockState::Normal;
              // Propagate announce
              self->block_announce_transmitter_->blockAnnounce(
                  std::move(announce));
              return;
            }
          }
        });
  }

  bool BabeImpl::canWarpSync() const {
    return sync_method_ == SyncMethod::Warp
       and current_state_ == State::HEADERS_LOADING
       and block_tree_->getLastFinalized().number >= 1
       and block_tree_->getBlockHash(1);
  }

  void BabeImpl::warpSync() {
    if (not canWarpSync()) {
      return;
    }
    if (warp_sync_busy_) {
      return;
    }
    auto target = warp_sync_->request();
    auto finalized = block_tree_->getLastFinalized().number;
    std::optional<std::pair<libp2p::peer::PeerId, primitives::BlockNumber>>
        warp;
    peer_manager_->forEachPeer([&](const libp2p::peer::PeerId &peer_id) {
      if (warp) {
        return;
      }
      if (auto state = peer_manager_->getPeerState(peer_id)) {
        auto &peer_last = state->get().best_block.number;
        if (target ? peer_last > target->number : peer_last >= finalized) {
          warp.emplace(peer_id, peer_last);
        }
      }
    });
    if (warp) {
      warpSync(warp->first, warp->second);
    }
  }

  bool BabeImpl::warpSync(const libp2p::peer::PeerId &peer_id,
                          primitives::BlockNumber block_number) {
    if (not canWarpSync()) {
      return false;
    }
    auto target = warp_sync_->request();
    if (not target) {
      current_state_ = State::HEADERS_LOADED;
      startStateSyncing(peer_id);
      return true;
    }
    if (block_number <= target->number) {
      return true;
    }
    if (warp_sync_busy_) {
      return true;
    }
    warp_sync_busy_ = true;
    auto cb = [=, weak{weak_from_this()}](
                  outcome::result<network::WarpSyncProof> _res) {
      auto self = weak.lock();
      if (not self) {
        return;
      }
      if (not _res) {
        self->warp_sync_busy_ = false;
        return;
      }
      auto &res = _res.value();
      self->warp_sync_->onResponse(res);
      self->warp_sync_busy_ = false;
      self->warpSync(peer_id, block_number);
    };
    warp_protocol_.get()->doRequest(peer_id, target->hash, std::move(cb));
    return true;
  }

  void BabeImpl::startCatchUp(const libp2p::peer::PeerId &peer_id,
                              const primitives::BlockInfo &target_block) {
    BOOST_ASSERT(current_state_ != Babe::State::STATE_LOADING);

    // synchronize missing blocks with their bodies
    auto is_ran = synchronizer_->syncByBlockInfo(
        target_block,
        peer_id,
        [wp = weak_from_this(), block = target_block, peer_id](
            outcome::result<primitives::BlockInfo> res) {
          if (auto self = wp.lock()) {
            if (res.has_error()) {
              SL_DEBUG(self->log_,
                       "Catching up {} to block {} is failed: {}",
                       peer_id,
                       block,
                       res.error());
              return;
            }

            SL_DEBUG(self->log_,
                     "Catching up {} to block {} is going; on block {} now",
                     peer_id,
                     block,
                     res.value());
          }
        },
        false);

    if (is_ran) {
      SL_VERBOSE(
          log_, "Catching up {} to block {} is ran", peer_id, target_block);
      if (current_state_ == State::HEADERS_LOADED) {
        current_state_ = State::HEADERS_LOADING;
        babe_status_observable_->notify(
            primitives::events::BabeStateEventType::kSyncState, current_state_);
      } else if (current_state_ == State::WAIT_BLOCK_ANNOUNCE
                 or current_state_ == State::WAIT_REMOTE_STATUS
                 or current_state_ == State::SYNCHRONIZED) {
        current_state_ = State::CATCHING_UP;
        babe_status_observable_->notify(
            primitives::events::BabeStateEventType::kSyncState, current_state_);
      }
    }
  }

  void BabeImpl::startStateSyncing(const libp2p::peer::PeerId &peer_id) {
    BOOST_ASSERT(current_state_ == Babe::State::HEADERS_LOADED
                 or current_state_ == Babe::State::STATE_LOADING);
    if (current_state_ != Babe::State::HEADERS_LOADED
        and current_state_ != Babe::State::STATE_LOADING) {
      SL_WARN(log_, "Syncing of state can not be start: Bad state of babe");
      return;
    }

    current_state_ = Babe::State::STATE_LOADING;
    babe_status_observable_->notify(
        primitives::events::BabeStateEventType::kSyncState, current_state_);

    auto best_block =
        block_tree_->getBlockHeader(block_tree_->bestLeaf().hash).value();
    if (trie_storage_->getEphemeralBatchAt(best_block.state_root)) {
      current_state_ = Babe::State::CATCHING_UP;
      return;
    }

    if (sync_method_ == SyncMethod::FastWithoutState) {
      if (app_state_manager_->state()
          != application::AppStateManager::State::ShuttingDown) {
        SL_INFO(log_,
                "Stateless fast sync is finished on block {}; "
                "Application is stopping",
                block_tree_->bestLeaf());
        log_->flush();
        app_state_manager_->shutdown();
      }
      return;
    }

    // Switch to last finalized to have a state on it
    auto block_at_state = block_tree_->getLastFinalized();

    SL_DEBUG(log_,
             "Rolling back non-finalized blocks. Last known finalized is {}",
             block_at_state);

    // Next do-while-loop serves for removal non finalized blocks
    bool affected;
    do {
      affected = false;

      auto block_tree_leaves = block_tree_->getLeaves();

      for (const auto &hash : block_tree_leaves) {
        if (hash == block_at_state.hash) {
          continue;
        }

        auto header_res = block_tree_->getBlockHeader(hash);
        if (header_res.has_error()) {
          SL_CRITICAL(log_,
                      "Can't get header of one of removing leave_block: {}",
                      header_res.error());
          continue;
        }

        const auto &header = header_res.value();

        // Block below last finalized must not being. Don't touch just in case
        if (header.number < block_at_state.number) {
          continue;
        }

        std::ignore = consistency_keeper_->start(
            primitives::BlockInfo(header.number, hash));

        affected = true;
      }
    } while (affected);

    SL_TRACE(log_,
             "Trying to sync state on block {} from {}",
             block_at_state,
             peer_id);

    synchronizer_->syncBabeDigest(
        peer_id,
        block_at_state,
        [=, weak{weak_from_this()}](outcome::result<void> res) {
          auto self = weak.lock();
          if (not self) {
            return;
          }
          if (not res) {
            SL_WARN(self->log_,
                    "Syncing of babe digests with {} on block {} is failed: {}",
                    peer_id,
                    block_at_state,
                    res.error());
            return;
          }
          synchronizer_->syncState(
              peer_id,
              block_at_state,
              [wp = weak_from_this(), block_at_state, peer_id](
                  auto res) mutable {
                if (auto self = wp.lock()) {
                  if (res.has_error()) {
                    SL_WARN(
                        self->log_,
                        "Syncing of state with {} on block {} is failed: {}",
                        peer_id,
                        block_at_state,
                        res.error());
                    return;
                  }

                  self->adjustEpochDescriptor();
                  self->babe_config_repo_->readFromState(block_at_state);
                  self->justification_observer_->reload();
                  self->block_tree_->notifyBestAndFinalized();

                  SL_INFO(self->log_,
                          "State on block {} is synced successfully",
                          block_at_state);
                  self->current_state_ = Babe::State::CATCHING_UP;
                  self->babe_status_observable_->notify(
                      primitives::events::BabeStateEventType::kSyncState,
                      self->current_state_);
                }
              });
        });
  }

  void BabeImpl::onCaughtUp(const primitives::BlockInfo &block) {
    SL_INFO(log_, "Caught up block {}", block);

    if (not was_synchronized_) {
      auto header_opt = block_tree_->getBlockHeader(block.hash);
      BOOST_ASSERT_MSG(header_opt.has_value(), "Just added block; deq");
      auto res = getBabeDigests(header_opt.value());
      if (res.has_value()) {
        auto &[_, babe_header] = res.value();
        if (babe_util_->getCurrentSlot() > babe_header.slot_number + 1) {
          current_state_ = Babe::State::WAIT_REMOTE_STATUS;
          babe_status_observable_->notify(
              primitives::events::BabeStateEventType::kSyncState,
              current_state_);
          return;
        }
      }
    }

    onSynchronized();
  }

  void BabeImpl::onSynchronized() {
    if (not was_synchronized_) {
      was_synchronized_ = true;

      telemetry_->notifyWasSynchronized();
    }

    current_state_ = Babe::State::SYNCHRONIZED;

    babe_status_observable_->notify(
        primitives::events::BabeStateEventType::kSyncState, current_state_);

    if (not active_) {
      best_block_ = block_tree_->bestLeaf();
      SL_DEBUG(log_, "Babe is synchronized on block {}", best_block_);
      runEpoch(current_epoch_);
    }
  }

  bool BabeImpl::wasSynchronized() const {
    return was_synchronized_;
  }

  void BabeImpl::runSlot() {
    bool rewind_slots;  // NOLINT
    auto slot = current_slot_;

    clock::SystemClock::TimePoint now;
    do {
      // check that we are really in the middle of the slot, as expected; we
      // can cooperate with a relatively little (kMaxLatency) latency, as our
      // node will be able to retrieve
      now = clock_->now();

      auto finish_time = babe_util_->slotFinishTime(current_slot_);

      rewind_slots = now > finish_time
                 and (now - finish_time) > babe_config_repo_->slotDuration();

      if (rewind_slots) {
        // we are too far behind; after skipping some slots (but not epochs)
        // control will be returned to this method

        ++current_slot_;

        if (current_epoch_.epoch_number
            != babe_util_->slotToEpoch(current_slot_)) {
          startNextEpoch();
        } else {
          adjustEpochDescriptor();
        }
      } else if (slot < current_slot_) {
        SL_VERBOSE(log_, "Slots {}..{} was skipped", slot, current_slot_ - 1);
      }
    } while (rewind_slots);

    SL_VERBOSE(log_,
               "Starting a slot {} in epoch {} (remains {:.2f} sec.)",
               current_slot_,
               current_epoch_.epoch_number,
               std::chrono::duration_cast<std::chrono::milliseconds>(
                   babe_util_->remainToFinishOfSlot(current_slot_))
                       .count()
                   / 1000.);

    processSlot(now);
  }

  void BabeImpl::processSlot(clock::SystemClock::TimePoint slot_timestamp) {
    best_block_ = block_tree_->bestLeaf();

    // Resolve slot collisions: if best block slot greater than current slot,
    // that select his ancestor as best
    for (;;) {
      const auto &hash = best_block_.hash;
      const auto header_res = block_tree_->getBlockHeader(hash);
      BOOST_ASSERT(header_res.has_value());
      const auto &header = header_res.value();
      const auto babe_digests_res = getBabeDigests(header);
      if (babe_digests_res.has_value()) {
        const auto &babe_digests = babe_digests_res.value();
        auto best_block_slot = babe_digests.second.slot_number;
        if (current_slot_ > best_block_slot) {  // Condition met
          break;
        }
        SL_DEBUG(log_, "Detected collision in slot {}", current_slot_);
        // Shift to parent block and check again
        best_block_ =
            primitives::BlockInfo(header.number - 1, header.parent_hash);
        continue;
      }
      if (best_block_.number == 0) {
        // Only genesis block header might not have a babe digest
        break;
      }
      BOOST_ASSERT(babe_digests_res.has_value());
    }

    auto babe_config_opt = babe_config_repo_->config(
        {.block_info = best_block_}, current_epoch_.epoch_number);
    if (babe_config_opt) {
      auto &babe_config = babe_config_opt.value().get();
      auto keypair = session_keys_->getBabeKeyPair(babe_config.authorities);
      if (not keypair) {
        SL_ERROR(log_,
                 "Authority not known, skipping slot processing. "
                 "Probably authority list has changed.");
      } else {
        keypair_ = std::move(keypair->first);
        const auto &authority_index = keypair->second;
        if (lottery_->getEpoch() != current_epoch_) {
          changeLotteryEpoch(current_epoch_, authority_index, babe_config);
        }

        auto slot_leadership = lottery_->getSlotLeadership(current_slot_);

        if (slot_leadership.has_value()) {
          const auto &vrf_result = slot_leadership.value();
          SL_DEBUG(log_,
                   "Babe author {} is primary slot-leader "
                   "(vrfOutput: {}, proof: {})",
                   keypair_->public_key,
                   common::Buffer(vrf_result.output),
                   common::Buffer(vrf_result.proof));

          processSlotLeadership(SlotType::Primary,
                                slot_timestamp,
                                std::cref(vrf_result),
                                authority_index);
        } else if (babe_config.allowed_slots
                       == primitives::AllowedSlots::PrimaryAndSecondaryPlain
                   or babe_config.allowed_slots
                          == primitives::AllowedSlots::PrimaryAndSecondaryVRF) {
          auto expected_author =
              lottery_->secondarySlotAuthor(current_slot_,
                                            babe_config.authorities.size(),
                                            babe_config.randomness);

          if (expected_author.has_value()
              and authority_index == expected_author.value()) {
            if (babe_config.allowed_slots
                == primitives::AllowedSlots::PrimaryAndSecondaryVRF) {
              auto vrf = lottery_->slotVrfSignature(current_slot_);
              SL_DEBUG(log_,
                       "Babe author {} is secondary slot-leader "
                       "(vrfOutput: {}, proof: {})",
                       keypair_->public_key,
                       common::Buffer(vrf.output),
                       common::Buffer(vrf.proof));

              processSlotLeadership(SlotType::SecondaryVRF,
                                    slot_timestamp,
                                    std::cref(vrf),
                                    authority_index);
            } else {  // plain secondary slots mode
              SL_DEBUG(
                  log_,
                  "Babe author {} is block producer in secondary plain slot",
                  keypair_->public_key);

              processSlotLeadership(SlotType::SecondaryPlain,
                                    slot_timestamp,
                                    std::nullopt,
                                    authority_index);
            }
          } else {
            SL_TRACE(log_,
                     "Babe author {} is not block producer in current slot",
                     keypair_->public_key);
          }
        }
      }
    } else {
      SL_ERROR(log_, "Can not get epoch; Skipping slot processing");
    }

    SL_DEBUG(log_,
             "Slot {} in epoch {} has finished",
             current_slot_,
             current_epoch_.epoch_number);

    ++current_slot_;

    if (current_epoch_.epoch_number != babe_util_->slotToEpoch(current_slot_)) {
      startNextEpoch();
    } else {
      adjustEpochDescriptor();
    }

    auto start_time = babe_util_->slotStartTime(current_slot_);

    SL_DEBUG(log_,
             "Slot {} in epoch {} will start after {:.2f} sec.",
             current_slot_,
             current_epoch_.epoch_number,
             std::chrono::duration_cast<std::chrono::milliseconds>(
                 babe_util_->remainToStartOfSlot(current_slot_))
                     .count()
                 / 1000.);

    // everything is OK: wait for the end of the slot
    timer_->expiresAt(start_time);
    timer_->asyncWait([this](auto &&ec) {
      if (ec) {
        log_->error("error happened while waiting on the timer: {}", ec);
        return;
      }
      runSlot();
    });
  }

  outcome::result<primitives::PreRuntime> BabeImpl::babePreDigest(
      SlotType slot_type,
      std::optional<std::reference_wrapper<const crypto::VRFOutput>> output,
      primitives::AuthorityIndex authority_index) const {
    BabeBlockHeader babe_header{
        .slot_assignment_type = slot_type,
        .authority_index = authority_index,
        .slot_number = current_slot_,
    };

    if (babe_header.needVRFCheck()) {
      if (not output.has_value()) {
        SL_ERROR(
            log_,
            "VRF proof is required to build block header but was not passed");
        return BabeError::MISSING_PROOF;
      }
      babe_header.vrf_output = output.value();
    }

    auto encoded_header_res = scale::encode(babe_header);
    if (!encoded_header_res) {
      SL_ERROR(log_,
               "cannot encode BabeBlockHeader: {}",
               encoded_header_res.error());
      return encoded_header_res.error();
    }
    common::Buffer encoded_header{encoded_header_res.value()};

    return primitives::PreRuntime{{primitives::kBabeEngineId, encoded_header}};
  }

  outcome::result<primitives::Seal> BabeImpl::sealBlock(
      const primitives::Block &block) const {
    BOOST_ASSERT(keypair_ != nullptr);

    auto pre_seal_encoded_block = scale::encode(block.header).value();

    auto pre_seal_hash = hasher_->blake2b_256(pre_seal_encoded_block);

    Seal seal{};

    if (auto signature = sr25519_provider_->sign(*keypair_, pre_seal_hash);
        signature) {
      seal.signature = signature.value();
    } else {
      SL_ERROR(log_, "Error signing a block seal: {}", signature.error());
      return signature.error();
    }
    auto encoded_seal = common::Buffer(scale::encode(seal).value());
    return primitives::Seal{{primitives::kBabeEngineId, encoded_seal}};
  }

  void BabeImpl::processSlotLeadership(
      SlotType slot_type,
      clock::SystemClock::TimePoint slot_timestamp,
      std::optional<std::reference_wrapper<const crypto::VRFOutput>> output,
      primitives::AuthorityIndex authority_index) {
    auto best_header_res = block_tree_->getBlockHeader(best_block_.hash);
    BOOST_ASSERT_MSG(best_header_res.has_value(),
                     "The best block is always known");
    auto &best_header = best_header_res.value();

    if (backoff(best_header,
                block_tree_->getLastFinalized().number,
                current_slot_)) {
      SL_INFO(log_,
              "Backing off claiming new slot for block authorship: finality is "
              "lagging.");
      return;
    }

    BOOST_ASSERT(keypair_ != nullptr);

    // build a block to be announced
    SL_VERBOSE(log_,
               "Obtained {} slot leadership in slot {} epoch {}",
               slot_type == SlotType::Primary          ? "primary"
               : slot_type == SlotType::SecondaryVRF   ? "secondary-vrf"
               : slot_type == SlotType::SecondaryPlain ? "secondary-plain"
                                                       : "unknown",
               current_slot_,
               current_epoch_.epoch_number);

    SL_INFO(log_, "Babe builds block on top of block {}", best_block_);

    primitives::InherentData inherent_data;
    auto now = std::chrono::duration_cast<std::chrono::milliseconds>(
                   slot_timestamp.time_since_epoch())
                   .count();

    if (auto res = inherent_data.putData<uint64_t>(kTimestampId, now);
        res.has_error()) {
      SL_ERROR(log_, "cannot put an inherent data: {}", res.error());
      return;
    }

    if (auto res = inherent_data.putData(kBabeSlotId, current_slot_);
        res.has_error()) {
      SL_ERROR(log_, "cannot put an inherent data: {}", res.error());
      return;
    }

    ParachainInherentData parachain_inherent_data;

    {
      auto &relay_parent = best_block_.hash;
      parachain_inherent_data.bitfields =
          bitfield_store_->getBitfields(relay_parent);

      parachain_inherent_data.backed_candidates =
          backing_store_->get(relay_parent);
      SL_TRACE(log_,
               "Get backed candidates from store.(count={}, relay_parent={})",
               parachain_inherent_data.backed_candidates.size(),
               relay_parent);

      parachain_inherent_data.parent_header = std::move(best_header);

      {  // Fill disputes
        auto promise_res = std::promise<dispute::MultiDisputeStatementSet>();
        auto res_future = promise_res.get_future();

        dispute_coordinator_->getDisputeForInherentData(
            best_block_,
            [promise_res =
                 std::ref(promise_res)](dispute::MultiDisputeStatementSet res) {
              promise_res.get().set_value(std::move(res));
            });

        if (res_future.valid()) {
          auto res = res_future.get();
          parachain_inherent_data.disputes = std::move(res);
        }
      }
    }

    if (auto res = inherent_data.putData(kParachainId, parachain_inherent_data);
        res.has_error()) {
      SL_ERROR(log_, "cannot put an inherent data: {}", res.error());
      return;
    }

    auto proposal_start = std::chrono::high_resolution_clock::now();
    // calculate babe_pre_digest
    auto babe_pre_digest_res =
        babePreDigest(slot_type, output, authority_index);
    if (not babe_pre_digest_res) {
      SL_ERROR(log_, "cannot propose a block: {}", babe_pre_digest_res.error());
      return;
    }
    const auto &babe_pre_digest = babe_pre_digest_res.value();

    auto changes_tracker =
        std::make_shared<storage::changes_trie::StorageChangesTrackerImpl>();

    // create new block
    auto pre_seal_block_res =
        proposer_->propose(best_block_,
                           babe_util_->slotFinishTime(current_slot_)
                               - babe_config_repo_->slotDuration() / 3,
                           inherent_data,
                           {babe_pre_digest},
                           changes_tracker);
    if (!pre_seal_block_res) {
      SL_ERROR(log_, "Cannot propose a block: {}", pre_seal_block_res.error());
      return;
    }

    auto proposal_end = std::chrono::high_resolution_clock::now();
    auto duration_ms = std::chrono::duration_cast<std::chrono::milliseconds>(
                           proposal_end - proposal_start)
                           .count();
    SL_DEBUG(log_, "Block has been built in {} ms", duration_ms);

    metric_block_proposal_time_->observe(static_cast<double>(duration_ms)
                                         / 1000);

    auto block = pre_seal_block_res.value();

    // Ensure block's extrinsics root matches extrinsics in block's body
    BOOST_ASSERT_MSG(
        [&block]() {
          using boost::adaptors::transformed;
          const auto &ext_root_res = storage::trie::calculateOrderedTrieHash(
              storage::trie::StateVersion::V0,
              block.body | transformed([](const auto &ext) {
                return common::Buffer{scale::encode(ext).value()};
              }));
          return ext_root_res.has_value()
             and (ext_root_res.value() == block.header.extrinsics_root);
        }(),
        "Extrinsics root does not match extrinsics in the block");

    // seal the block
    auto seal_res = sealBlock(block);
    if (!seal_res) {
      SL_ERROR(log_, "Failed to seal the block: {}", seal_res.error());
      return;
    }

    // add seal digest item
    block.header.digest.emplace_back(seal_res.value());

    if (babe_util_->remainToFinishOfSlot(current_slot_ + kMaxBlockSlotsOvertime)
            .count()
        == 0) {
      SL_WARN(log_,
              "Block was not built in time. "
              "Allowed slots ({}) have passed. "
              "If you are executing in debug mode, consider to rebuild in "
              "release",
              kMaxBlockSlotsOvertime);
      return;
    }

    const auto block_hash =
        hasher_->blake2b_256(scale::encode(block.header).value());
    const primitives::BlockInfo block_info(block.header.number, block_hash);

    auto last_finalized_block = block_tree_->getLastFinalized();
    auto previous_best_block_res =
        block_tree_->getBestContaining(last_finalized_block.hash, std::nullopt);
    BOOST_ASSERT(previous_best_block_res.has_value());
    const auto &previous_best_block = previous_best_block_res.value();

    // add block to the block tree
    if (auto add_res = block_tree_->addBlock(block); not add_res) {
      SL_ERROR(log_, "Could not add block {}: {}", block_info, add_res.error());
      auto removal_res = block_tree_->removeLeaf(block_hash);
      if (removal_res.has_error()
          and removal_res
                  != outcome::failure(
                      blockchain::BlockTreeError::BLOCK_IS_NOT_LEAF)) {
        SL_WARN(log_,
                "Rolling back of block {} is failed: {}",
                block_info,
                removal_res.error());
      }
      return;
    }

    changes_tracker->onBlockAdded(
        block_hash, storage_sub_engine_, chain_events_engine_);

    telemetry_->notifyBlockImported(block_info, telemetry::BlockOrigin::kOwn);

    // observe digest of block
    // (must be done strictly after block will be added)
    auto digest_tracking_res = digest_tracker_->onDigest(
        {.block_info = block_info, .header = block.header},
        block.header.digest);

    if (digest_tracking_res.has_error()) {
      SL_WARN(log_,
              "Error while tracking digest of block {}: {}",
              block_info,
              digest_tracking_res.error());
      return;
    }

    // finally, broadcast the sealed block
    block_announce_transmitter_->blockAnnounce(network::BlockAnnounce{
        block.header,
        block_info == block_tree_->bestLeaf() ? network::BlockState::Best
                                              : network::BlockState::Normal,
        common::Buffer{},
    });
    SL_DEBUG(
        log_,
        "Announced block number {} in slot {} (epoch {}) with timestamp {}",
        block.header.number,
        current_slot_,
        babe_util_->slotToEpoch(current_slot_),
        now);

    last_finalized_block = block_tree_->getLastFinalized();
    auto current_best_block_res =
        block_tree_->getBestContaining(last_finalized_block.hash, std::nullopt);
    BOOST_ASSERT(current_best_block_res.has_value());
    const auto &current_best_block = current_best_block_res.value();

    // Create new offchain worker for block if it is best only
    if (current_best_block.number > previous_best_block.number) {
      auto ocw_res = offchain_worker_api_->offchain_worker(
          block.header.parent_hash, block.header);
      if (ocw_res.has_failure()) {
        log_->error("Can't spawn offchain worker for block {}: {}",
                    block_info,
                    ocw_res.error());
      }
    }
  }

  void BabeImpl::changeLotteryEpoch(
      const EpochDescriptor &epoch,
      primitives::AuthorityIndex authority_index,
      const primitives::BabeConfiguration &babe_config) const {
    BOOST_ASSERT(keypair_ != nullptr);

    auto threshold = calculateThreshold(
        babe_config.leadership_rate, babe_config.authorities, authority_index);

    lottery_->changeEpoch(epoch, babe_config.randomness, threshold, *keypair_);
  }

  void BabeImpl::startNextEpoch() {
    SL_DEBUG(log_,
             "Epoch {} has finished. Start epoch {}",
             current_epoch_.epoch_number,
             current_epoch_.epoch_number + 1);

    ++current_epoch_.epoch_number;
    current_epoch_.start_slot = current_slot_;

    babe_util_->syncEpoch([&]() {
      auto hash_opt_res = block_tree_->getBlockHash(primitives::BlockNumber(1));
      if (hash_opt_res.has_error() || !hash_opt_res.value().has_value()) {
        SL_TRACE(log_,
                 "First block slot is {}: no first block (at start next epoch)",
                 babe_util_->getCurrentSlot());
        return std::tuple(babe_util_->getCurrentSlot(), false);
      }

      auto first_block_header_res =
          block_tree_->getBlockHeader(*hash_opt_res.value());
      if (first_block_header_res.has_error()) {
        SL_CRITICAL(log_,
                    "Database is not consistent: "
                    "Not found block header for existing num-to-hash record");
        throw std::runtime_error(
            "Not found block header for existing num-to-hash record");
      }

      const auto &first_block_header = first_block_header_res.value();
      auto babe_digest_res = getBabeDigests(first_block_header);
      BOOST_ASSERT_MSG(babe_digest_res.has_value(),
                       "Any non genesis block must contain babe digest");
      auto first_slot_number = babe_digest_res.value().second.slot_number;

      auto is_first_block_finalized =
          block_tree_->getLastFinalized().number > 0;

      SL_WARN(log_,
              "First block slot is {}: "
              "by {}finalized first block (at start next epoch)",
              first_slot_number,
              is_first_block_finalized ? "" : "non-");
      return std::tuple(first_slot_number, is_first_block_finalized);
    });
  }

}  // namespace kagome::consensus::babe<|MERGE_RESOLUTION|>--- conflicted
+++ resolved
@@ -81,14 +81,9 @@
       std::shared_ptr<runtime::Core> core,
       std::shared_ptr<ConsistencyKeeper> consistency_keeper,
       std::shared_ptr<storage::trie::TrieStorage> trie_storage,
-<<<<<<< HEAD
       primitives::events::BabeStateSubscriptionEnginePtr babe_status_observable,
       std::shared_ptr<dispute::DisputeCoordinator> dispute_coordinator)
-      : app_config_(app_config),
-=======
-      primitives::events::BabeStateSubscriptionEnginePtr babe_status_observable)
       : sync_method_(app_config.syncMethod()),
->>>>>>> 15e3fbcc
         app_state_manager_(app_state_manager),
         peer_manager_{std::move(peer_manager)},
         lottery_{std::move(lottery)},
