--- conflicted
+++ resolved
@@ -60,11 +60,10 @@
     epoch_0_and_1_digest.randomness = genesis_configuration_->randomness;
     epoch_0_and_1_digest.authorities =
         genesis_configuration_->genesis_authorities;
-    epoch_storage_->addEpochDescriptor(0, epoch_0_and_1_digest);
-    epoch_storage_->addEpochDescriptor(1, epoch_0_and_1_digest);
-  }
-
-<<<<<<< HEAD
+    BOOST_ASSERT(!!epoch_storage_->addEpochDescriptor(0, epoch_0_and_1_digest));
+    BOOST_ASSERT(!!epoch_storage_->addEpochDescriptor(1, epoch_0_and_1_digest));
+  }
+
   void BabeImpl::start() {
     auto &&[best_block_number, best_block_hash] = block_tree_->deepestLeaf();
     log_->debug("Babe run on block with number {} and hash {}",
@@ -74,9 +73,11 @@
     if (__builtin_expect(best_block_number == 0, false)) {
       auto epoch_digest_res = epoch_storage_->getEpochDescriptor(0);
       if (not epoch_digest_res) {
-        log_->error("Last epoch digest does not exist for epoch {}", 0);
+        log_->error("Last epoch digest does not exist for initial epoch");
       }
       auto &&epoch_digest = epoch_digest_res.value();
+
+      auto slot_duration = genesis_configuration_->slot_duration;
 
       Epoch epoch;
       epoch.epoch_index = 0;
@@ -84,15 +85,21 @@
       epoch.randomness = epoch_digest.randomness;
       epoch.epoch_duration = genesis_configuration_->epoch_length;
 
-      auto slot_duration = genesis_configuration_->slot_duration;
-      epoch.start_slot = static_cast<BabeSlotNumber>(
-          clock_->now().time_since_epoch() / slot_duration);
-
-      auto starting_slot_finish_time = std::chrono::system_clock::time_point{}
+      // clang-format off
+	    // TODO(xDimon): remove one of next two variants by decision about way of slot enumeration
+//	    //  variant #1
+//      epoch.start_slot = clock_->now().time_since_epoch() / slot_duration;
+//      auto starting_slot_finish_time = std::chrono::system_clock::time_point{}
+//                                       + slot_duration * epoch.start_slot
+//                                       + slot_duration;
+
+	    // TODO(xDimon): remove one of next two variants by decision about way of slot enumeration
+	    //  variant #2
+      epoch.start_slot = 0;
+      auto starting_slot_finish_time = std::chrono::system_clock::now()
                                        + slot_duration * epoch.start_slot
                                        + slot_duration;
-
-      log_->debug("Epoch {} has restored", epoch.epoch_index);
+      // clang-format on
 
       current_state_ = BabeState::SYNCHRONIZED;
       runEpoch(epoch, starting_slot_finish_time);
@@ -106,24 +113,10 @@
         log_->error("Could not get digests: {}",
                     babe_digests_res.error().message());
       }
+      //      auto &&babe_digest = babe_digests_res.value();
 
       synchronizeSlots(block_header_res.value());
     }
-=======
-  void BabeImpl::runGenesisEpoch() {
-    Epoch genesis_epoch;
-    genesis_epoch.epoch_index = 0;
-    genesis_epoch.authorities = genesis_configuration_->genesis_authorities;
-    genesis_epoch.randomness = genesis_configuration_->randomness;
-    genesis_epoch.epoch_duration = genesis_configuration_->epoch_length;
-    genesis_epoch.start_slot = 0;
-
-    next_slot_finish_time_ =
-        clock_->now() + genesis_configuration_->slot_duration;
-
-    current_state_ = BabeState::SYNCHRONIZED;
-    runEpoch(genesis_epoch, next_slot_finish_time_);
->>>>>>> 00e11bc0
   }
 
   /**
@@ -168,10 +161,11 @@
       case BabeState::WAIT_BLOCK:
         // TODO(kamilsa): PRE-366 validate block. Now it is problematic as we
         // need t know VRF threshold for validation. To calculate that we need
-        // to have weights of the authorities and to get it we need to have the
-        // latest state of a blockchain
-
-        // add new block header and synchronize missing blocks with their bodies
+        // to have weights of the authorities and to get it we need to have
+        // the latest state of a blockchain
+
+        // add new block header and synchronize missing blocks with their
+        // bodies
         if (auto add_res = block_tree_->addBlockHeader(announce.header);
             not add_res) {
           log_->info("Could not apply block number {}, reason {}",
@@ -184,8 +178,8 @@
             announce.header, [self_weak{weak_from_this()}] {
               if (auto self = self_weak.lock()) {
                 self->log_->info("Catching up is done, getting slot time");
-                // all blocks were successfully applied, now we need to get slot
-                // time
+                // all blocks were successfully applied, now we need to get
+                // slot time
                 self->current_state_ = BabeState::NEED_SLOT_TIME;
               }
             });
@@ -254,10 +248,9 @@
         slots_leadership_[current_slot_ % current_epoch_.epoch_duration];
     if (slot_leadership) {
       log_->debug("Peer {} is leader (vrfOutput: {}, proof: {})",
-      		keypair_.public_key.toHex(),
-      		common::Buffer(slot_leadership->output).toHex(),
-	        common::Buffer(slot_leadership->proof).toHex()
-	        );
+                  keypair_.public_key.toHex(),
+                  common::Buffer(slot_leadership->output).toHex(),
+                  common::Buffer(slot_leadership->proof).toHex());
 
       processSlotLeadership(*slot_leadership);
     }
