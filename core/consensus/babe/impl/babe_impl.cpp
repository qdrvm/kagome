/**
 * Copyright Soramitsu Co., Ltd. All Rights Reserved.
 * SPDX-License-Identifier: Apache-2.0
 */

#include "consensus/babe/impl/babe_impl.hpp"

#include <boost/range/adaptor/transformed.hpp>

#include "application/app_configuration.hpp"
#include "application/app_state_manager.hpp"
#include "authorship/proposer.hpp"
#include "blockchain/block_tree.hpp"
#include "blockchain/block_tree_error.hpp"
#include "blockchain/digest_tracker.hpp"
#include "consensus/babe/babe_config_repository.hpp"
#include "consensus/babe/babe_error.hpp"
#include "consensus/babe/babe_lottery.hpp"
#include "consensus/babe/babe_util.hpp"
#include "consensus/babe/consistency_keeper.hpp"
#include "consensus/babe/impl/babe_digests_util.hpp"
#include "consensus/babe/impl/threshold_util.hpp"
#include "crypto/crypto_store/session_keys.hpp"
#include "crypto/sr25519_provider.hpp"
#include "network/block_announce_transmitter.hpp"
#include "network/helpers/peer_id_formatter.hpp"
#include "network/synchronizer.hpp"
#include "network/types/collator_messages.hpp"
#include "runtime/runtime_api/core.hpp"
#include "runtime/runtime_api/offchain_worker_api.hpp"
#include "storage/changes_trie/impl/storage_changes_tracker_impl.hpp"
#include "storage/trie/serialization/ordered_trie_hash.hpp"
#include "storage/trie/trie_storage.hpp"

namespace {
  constexpr const char *kBlockProposalTime =
      "kagome_proposer_block_constructed";
}

using namespace std::literals::chrono_literals;

namespace kagome::consensus::babe {
  using ParachainInherentData = network::ParachainInherentData;
  using SyncMethod = application::AppConfiguration::SyncMethod;

  BabeImpl::BabeImpl(
      const application::AppConfiguration &app_config,
      std::shared_ptr<application::AppStateManager> app_state_manager,
      std::shared_ptr<BabeLottery> lottery,
      std::shared_ptr<BabeConfigRepository> babe_config_repo,
      std::shared_ptr<authorship::Proposer> proposer,
      std::shared_ptr<blockchain::BlockTree> block_tree,
      std::shared_ptr<network::BlockAnnounceTransmitter>
          block_announce_transmitter,
      std::shared_ptr<crypto::Sr25519Provider> sr25519_provider,
      std::shared_ptr<crypto::SessionKeys> session_keys,
      std::shared_ptr<clock::SystemClock> clock,
      std::shared_ptr<crypto::Hasher> hasher,
      std::unique_ptr<clock::Timer> timer,
      std::shared_ptr<blockchain::DigestTracker> digest_tracker,
      std::shared_ptr<network::Synchronizer> synchronizer,
      std::shared_ptr<BabeUtil> babe_util,
      std::shared_ptr<parachain::BitfieldStore> bitfield_store,
      std::shared_ptr<parachain::BackingStore> backing_store,
      primitives::events::StorageSubscriptionEnginePtr storage_sub_engine,
      primitives::events::ChainSubscriptionEnginePtr chain_events_engine,
      std::shared_ptr<runtime::OffchainWorkerApi> offchain_worker_api,
      std::shared_ptr<runtime::Core> core,
      std::shared_ptr<ConsistencyKeeper> consistency_keeper,
      std::shared_ptr<storage::trie::TrieStorage> trie_storage,
      primitives::events::BabeStateSubscriptionEnginePtr babe_status_observable)
      : app_config_(app_config),
        app_state_manager_(app_state_manager),
        lottery_{std::move(lottery)},
        babe_config_repo_{std::move(babe_config_repo)},
        proposer_{std::move(proposer)},
        block_tree_{std::move(block_tree)},
        block_announce_transmitter_{std::move(block_announce_transmitter)},
        keypair_([&] {
          BOOST_ASSERT(session_keys != nullptr);
          return session_keys->getBabeKeyPair();
        }()),
        clock_{std::move(clock)},
        hasher_{std::move(hasher)},
        sr25519_provider_{std::move(sr25519_provider)},
        timer_{std::move(timer)},
        digest_tracker_(std::move(digest_tracker)),
        synchronizer_(std::move(synchronizer)),
        babe_util_(std::move(babe_util)),
        bitfield_store_{std::move(bitfield_store)},
        backing_store_{std::move(backing_store)},
        storage_sub_engine_{std::move(storage_sub_engine)},
        chain_events_engine_(std::move(chain_events_engine)),
        chain_sub_([&] {
          BOOST_ASSERT(chain_events_engine_ != nullptr);
          return std::make_shared<primitives::events::ChainEventSubscriber>(
              chain_events_engine_);
        }()),
        offchain_worker_api_(std::move(offchain_worker_api)),
        runtime_core_(std::move(core)),
        consistency_keeper_(std::move(consistency_keeper)),
        trie_storage_(std::move(trie_storage)),
        babe_status_observable_(std::move(babe_status_observable)),
        log_{log::createLogger("Babe", "babe")},
        telemetry_{telemetry::createTelemetryService()} {
    BOOST_ASSERT(app_state_manager_);
    BOOST_ASSERT(lottery_);
    BOOST_ASSERT(babe_config_repo_);
    BOOST_ASSERT(proposer_);
    BOOST_ASSERT(block_tree_);
    BOOST_ASSERT(block_announce_transmitter_);
    BOOST_ASSERT(sr25519_provider_);
    BOOST_ASSERT(clock_);
    BOOST_ASSERT(hasher_);
    BOOST_ASSERT(timer_);
    BOOST_ASSERT(log_);
    BOOST_ASSERT(digest_tracker_);
    BOOST_ASSERT(synchronizer_);
    BOOST_ASSERT(babe_util_);
    BOOST_ASSERT(offchain_worker_api_);
    BOOST_ASSERT(runtime_core_);
    BOOST_ASSERT(consistency_keeper_);
    BOOST_ASSERT(trie_storage_);
    BOOST_ASSERT(babe_status_observable_);

    BOOST_ASSERT(app_state_manager);

    // Register metrics
    metrics_registry_->registerHistogramFamily(
        kBlockProposalTime, "Time taken to construct new block");
    metric_block_proposal_time_ = metrics_registry_->registerHistogramMetric(
        kBlockProposalTime,
        {0.005, 0.01, 0.025, 0.05, 0.1, 0.25, 0.5, 1, 2.5, 5, 10});

    app_state_manager_->takeControl(*this);
  }

  bool BabeImpl::prepare() {
    auto res = getInitialEpochDescriptor();
    if (res.has_error()) {
      SL_CRITICAL(log_, "Can't get initial epoch descriptor: {}", res.error());
      return false;
    }

    best_block_ = block_tree_->bestLeaf();

    // Check if best block has state for usual sync method
    if (app_config_.syncMethod() == SyncMethod::Full) {
      auto best_block_header_res =
          block_tree_->getBlockHeader(best_block_.hash);
      if (best_block_header_res.has_error()) {
        SL_CRITICAL(log_,
                    "Can't get header of best block ({}): {}",
                    best_block_,
                    best_block_header_res.error());
        return false;
      }
      const auto &best_block_header = best_block_header_res.value();

      const auto &state_root = best_block_header.state_root;

      // Check if target block has state
      if (auto res = trie_storage_->getEphemeralBatchAt(state_root);
          res.has_error()) {
        SL_WARN(log_, "Can't get state of best block: {}", res.error());
        SL_CRITICAL(log_,
                    "Try restart at least once with `--sync Fast' CLI arg");
        return false;
      }
    }

    current_epoch_ = res.value();

    chain_sub_->subscribe(chain_sub_->generateSubscriptionSetId(),
                          primitives::events::ChainEventType::kFinalizedHeads);
    chain_sub_->setCallback([wp = weak_from_this()](
                                subscription::SubscriptionSetId,
                                auto &&,
                                primitives::events::ChainEventType type,
                                const primitives::events::ChainEventParams
                                    &event) {
      if (type == primitives::events::ChainEventType::kFinalizedHeads) {
        if (auto self = wp.lock()) {
          if (self->current_state_ != Babe::State::HEADERS_LOADING
              and self->current_state_ != Babe::State::STATE_LOADING) {
            const auto &header =
                boost::get<primitives::events::HeadsEventParams>(event).get();
            auto hash =
                self->hasher_->blake2b_256(scale::encode(header).value());

            auto version_res = self->runtime_core_->version(hash);
            if (version_res.has_value()) {
              auto &version = version_res.value();
              if (not self->actual_runtime_version_.has_value()
                  || self->actual_runtime_version_ != version) {
                self->actual_runtime_version_ = version;
                self->chain_events_engine_->notify(
                    primitives::events::ChainEventType::
                        kFinalizedRuntimeVersion,
                    version);
              }
            }
          }
        }
      }
    });

    return true;
  }

  bool BabeImpl::start() {
    best_block_ = block_tree_->bestLeaf();

    SL_DEBUG(log_, "Babe is starting with syncing from block {}", best_block_);

    SL_DEBUG(log_,
             "Starting in epoch {} and slot {}",
             current_epoch_.epoch_number,
             current_epoch_.start_slot);

    if (keypair_) {
      auto babe_config = babe_config_repo_->config({.block_info = best_block_},
                                                   current_epoch_.epoch_number);
      if (not babe_config.has_value()) {
        SL_CRITICAL(
            log_,
            "Can't obtain digest of epoch {} from block tree for block {}",
            current_epoch_.epoch_number,
            best_block_);
        return false;
      }

      const auto &authorities = babe_config->get().authorities;
      if (authorities.size() == 1
          and authorities[0].id.id == keypair_->public_key) {
        SL_INFO(log_, "Starting single validating node.");
        onSynchronized();
        return true;
      }
    }

    switch (app_config_.syncMethod()) {
      case SyncMethod::Full:
        current_state_ = State::WAIT_REMOTE_STATUS;
        break;

      case SyncMethod::Fast:
      case SyncMethod::FastWithoutState:
        current_state_ = State::HEADERS_LOADING;
        break;
    }

    return true;
  }

  /**
   * @brief Get index of authority
   * @param authorities list of authorities
   * @param authority_key authority
   * @return index of authority in list of authorities
   */
  std::optional<primitives::AuthorityIndex> getAuthorityIndex(
      const primitives::AuthorityList &authorities,
      const primitives::BabeSessionKey &authority_key) {
    primitives::AuthorityIndex n = 0;
    for (auto &authority : authorities) {
      if (authority.id.id == authority_key) {
        return n;
      }
      ++n;
    }
    return std::nullopt;
  }

  outcome::result<EpochDescriptor> BabeImpl::getInitialEpochDescriptor() {
    auto best_block = block_tree_->bestLeaf();

    if (best_block.number == 0) {
      EpochDescriptor epoch_descriptor{
          .epoch_number = 0,
          .start_slot =
              static_cast<BabeSlotNumber>(clock_->now().time_since_epoch()
                                          / babe_config_repo_->slotDuration())
              + 1};
      return outcome::success(epoch_descriptor);
    }

    // Look up slot number of best block
    auto best_block_header_res = block_tree_->getBlockHeader(best_block.hash);
    BOOST_ASSERT_MSG(best_block_header_res.has_value(),
                     "Best block must be known whenever");
    const auto &best_block_header = best_block_header_res.value();
    auto babe_digest_res = getBabeDigests(best_block_header);
    BOOST_ASSERT_MSG(babe_digest_res.has_value(),
                     "Any non genesis block must contain babe digest");
    auto last_slot_number = babe_digest_res.value().second.slot_number;

    EpochDescriptor epoch_descriptor{
        .epoch_number = babe_util_->slotToEpoch(last_slot_number),
        .start_slot =
            last_slot_number - babe_util_->slotInEpoch(last_slot_number)};

    return outcome::success(epoch_descriptor);
  }

  void BabeImpl::adjustEpochDescriptor() {
    auto first_slot_number = babe_util_->syncEpoch([&]() {
      auto hash_res = block_tree_->getBlockHash(primitives::BlockNumber(1));
      if (hash_res.has_error()) {
        SL_TRACE(log_,
                 "First block slot is {}: no first block (at adjusting)",
                 babe_util_->getCurrentSlot());
        return std::tuple(babe_util_->getCurrentSlot(), false);
      }

      auto first_block_header_res =
          block_tree_->getBlockHeader(hash_res.value());
      if (first_block_header_res.has_error()) {
        SL_CRITICAL(log_,
                    "Database is not consistent: "
                    "Not found block header for existing num-to-hash record");
        throw std::runtime_error(
            "Not found block header for existing num-to-hash record");
      }

      const auto &first_block_header = first_block_header_res.value();
      auto babe_digest_res = getBabeDigests(first_block_header);
      BOOST_ASSERT_MSG(babe_digest_res.has_value(),
                       "Any non genesis block must contain babe digest");
      auto first_slot_number = babe_digest_res.value().second.slot_number;

      auto is_first_block_finalized =
          block_tree_->getLastFinalized().number > 0;

      SL_TRACE(
          log_,
          "First block slot is {}: by {}finalized first block (at adjusting)",
          first_slot_number,
          is_first_block_finalized ? "" : "non-");
      return std::tuple(first_slot_number, is_first_block_finalized);
    });

    auto current_epoch_start_slot =
        first_slot_number
        + current_epoch_.epoch_number * babe_config_repo_->epochLength();

    if (current_epoch_.start_slot != current_epoch_start_slot) {
      SL_WARN(log_,
              "Start-slot of current epoch {} has updated from {} to {}",
              current_epoch_.epoch_number,
              current_epoch_.start_slot,
              current_epoch_start_slot);

      current_epoch_.start_slot = current_epoch_start_slot;
    }
  }

  void BabeImpl::runEpoch(EpochDescriptor epoch) {
    bool already_active = false;
    if (not active_.compare_exchange_strong(already_active, true)) {
      return;
    }

    BOOST_ASSERT(keypair_ != nullptr);

    adjustEpochDescriptor();

    SL_DEBUG(
        log_,
        "Starting an epoch {}. Session key: {:l}. Secondary slots allowed={}",
        epoch.epoch_number,
        keypair_->public_key,
        babe_config_repo_
            ->config({.block_info = best_block_}, epoch.epoch_number)
            ->get()
            .isSecondarySlotsAllowed());
    current_epoch_ = epoch;
    current_slot_ = current_epoch_.start_slot;

    runSlot();
  }

  Babe::State BabeImpl::getCurrentState() const {
    return current_state_;
  }

  void BabeImpl::onBlockAnnounceHandshake(
      const libp2p::peer::PeerId &peer_id,
      const network::BlockAnnounceHandshake &handshake) {
    // If state is loading, just to ping of loading
    if (current_state_ == Babe::State::STATE_LOADING) {
      startStateSyncing(peer_id);
      return;
    }

    const auto &last_finalized_block = block_tree_->getLastFinalized();

    auto current_best_block_res =
        block_tree_->getBestContaining(last_finalized_block.hash, std::nullopt);
    BOOST_ASSERT(current_best_block_res.has_value());
    const auto &current_best_block = current_best_block_res.value();

    if (current_best_block == handshake.best_block) {
      if (current_state_ == Babe::State::HEADERS_LOADING) {
        current_state_ = Babe::State::HEADERS_LOADED;
        startStateSyncing(peer_id);
      } else if (current_state_ == Babe::State::CATCHING_UP
                 or current_state_ == Babe::State::WAIT_REMOTE_STATUS) {
        onSynchronized();
      }
      return;
    }

    // Remote peer is lagged
    if (handshake.best_block.number <= last_finalized_block.number) {
      return;
    }

    startCatchUp(peer_id, handshake.best_block);
  }

  void BabeImpl::onBlockAnnounce(const libp2p::peer::PeerId &peer_id,
                                 const network::BlockAnnounce &announce) {
    // If state is loading, just to ping of loading
    if (current_state_ == Babe::State::STATE_LOADING) {
      startStateSyncing(peer_id);
      return;
    }

    const auto &last_finalized_block = block_tree_->getLastFinalized();

    auto current_best_block_res =
        block_tree_->getBestContaining(last_finalized_block.hash, std::nullopt);
    BOOST_ASSERT(current_best_block_res.has_value());
    const auto &current_best_block = current_best_block_res.value();

    // Skip obsoleted announce
    if (announce.header.number < current_best_block.number) {
      return;
    }

    // Start catching up if gap recognized
    if (current_state_ == Babe::State::SYNCHRONIZED
        or current_state_ == Babe::State::HEADERS_LOADED) {
      if (announce.header.number > current_best_block.number + 1) {
        auto block_hash =
            hasher_->blake2b_256(scale::encode(announce.header).value());
        const primitives::BlockInfo announced_block(announce.header.number,
                                                    block_hash);
        startCatchUp(peer_id, announced_block);
        return;
      }
    }

    // Received announce that has the same block number as ours best,
    // or greater by one. Using of simple way to load block
    synchronizer_->syncByBlockHeader(
        announce.header,
        peer_id,
        [wp = weak_from_this(), announce = announce, peer_id](
            outcome::result<primitives::BlockInfo> block_res) mutable {
          if (auto self = wp.lock()) {
            if (block_res.has_error()) {
              return;
            }
            const auto &block = block_res.value();

            // Headers are loaded; Start sync of state
            if (self->current_state_ == Babe::State::HEADERS_LOADING) {
              self->current_state_ = Babe::State::HEADERS_LOADED;
              self->startStateSyncing(peer_id);
              return;
            }

            // Just synced
            if (self->current_state_ == Babe::State::CATCHING_UP) {
              SL_INFO(self->log_, "Catching up is finished on block {}", block);
              self->current_state_ = Babe::State::SYNCHRONIZED;
              self->was_synchronized_ = true;
              self->telemetry_->notifyWasSynchronized();
            }

            // Synced
            if (self->current_state_ == Babe::State::SYNCHRONIZED) {
              self->onSynchronized();
              // Set actual block status
              announce.state = block == self->block_tree_->bestLeaf()
                                 ? network::BlockState::Best
                                 : network::BlockState::Normal;
              // Propagate announce
              self->block_announce_transmitter_->blockAnnounce(
                  std::move(announce));
              return;
            }
          }
        });
  }

  void BabeImpl::startCatchUp(const libp2p::peer::PeerId &peer_id,
                              const primitives::BlockInfo &target_block) {
    BOOST_ASSERT(current_state_ != Babe::State::STATE_LOADING);

    // synchronize missing blocks with their bodies
    auto is_ran = synchronizer_->syncByBlockInfo(
        target_block,
        peer_id,
        [wp = weak_from_this(), block = target_block, peer_id](
            outcome::result<primitives::BlockInfo> res) {
          if (auto self = wp.lock()) {
            if (res.has_error()) {
              SL_DEBUG(self->log_,
                       "Catching up {} to block {} is failed: {}",
                       peer_id,
                       block,
                       res.error());
              return;
            }

            SL_DEBUG(self->log_,
                     "Catching up {} to block {} is going; on block {} now",
                     peer_id,
                     block,
                     res.value());
          }
        },
        false);

    if (is_ran) {
      SL_VERBOSE(
          log_, "Catching up {} to block {} is ran", peer_id, target_block);
      if (current_state_ == State::HEADERS_LOADED) {
        current_state_ = State::HEADERS_LOADING;
      } else if (current_state_ == State::WAIT_BLOCK_ANNOUNCE
                 or current_state_ == State::WAIT_REMOTE_STATUS
                 or current_state_ == State::SYNCHRONIZED) {
        current_state_ = State::CATCHING_UP;
      }
    }
  }

  void BabeImpl::startStateSyncing(const libp2p::peer::PeerId &peer_id) {
    BOOST_ASSERT(current_state_ == Babe::State::HEADERS_LOADED
                 or current_state_ == Babe::State::STATE_LOADING);
    if (current_state_ != Babe::State::HEADERS_LOADED
        and current_state_ != Babe::State::STATE_LOADING) {
      SL_WARN(log_, "Syncing of state can not be start: Bad state of babe");
      return;
    }

    current_state_ = Babe::State::STATE_LOADING;

    if (app_config_.syncMethod() == SyncMethod::FastWithoutState) {
      if (app_state_manager_->state()
          != application::AppStateManager::State::ShuttingDown) {
        SL_INFO(log_,
                "Stateless fast sync is finished on block {}; "
                "Application is stopping",
                block_tree_->bestLeaf());
        log_->flush();
        app_state_manager_->shutdown();
      }
      return;
    }

    // Switch to last finalized to have a state on it
    auto block_at_state = block_tree_->getLastFinalized();

    SL_DEBUG(log_,
             "Rolling back non-finalized blocks. Last known finalized is {}",
             block_at_state);

    // Next do-while-loop serves for removal non finalized blocks
    bool affected;
    do {
      affected = false;

      auto block_tree_leaves = block_tree_->getLeaves();

      for (const auto &hash : block_tree_leaves) {
        if (hash == block_at_state.hash) {
          continue;
        }

        auto header_res = block_tree_->getBlockHeader(hash);
        if (header_res.has_error()) {
          SL_CRITICAL(log_,
                      "Can't get header of one of removing leave_block: {}",
                      header_res.error());
          continue;
        }

        const auto &header = header_res.value();

        // Block below last finalized must not being. Don't touch just in case
        if (header.number < block_at_state.number) {
          continue;
        }

        std::ignore = consistency_keeper_->start(
            primitives::BlockInfo(header.number, hash));

        affected = true;
      }
    } while (affected);

    SL_TRACE(log_,
             "Trying to sync state on block {} from {}",
             block_at_state,
             peer_id);

    synchronizer_->syncState(
        peer_id,
        block_at_state,
        [wp = weak_from_this(), block_at_state, peer_id](auto res) mutable {
          if (auto self = wp.lock()) {
            if (res.has_error()) {
              SL_WARN(self->log_,
                      "Syncing of state with {} on block {} is failed: {}",
                      peer_id,
                      block_at_state,
                      res.error());
              return;
            }

            SL_INFO(self->log_,
                    "State on block {} is synced successfully",
                    block_at_state);
            self->current_state_ = Babe::State::CATCHING_UP;
          }
        });
  }

  void BabeImpl::onSynchronized() {
    // won't start block production without keypair
    if (not keypair_) {
      current_state_ = State::WAIT_BLOCK_ANNOUNCE;
      return;
    }

    current_state_ = State::SYNCHRONIZED;
    was_synchronized_ = true;
    telemetry_->notifyWasSynchronized();

    if (not active_) {
      best_block_ = block_tree_->bestLeaf();

      SL_DEBUG(log_, "Babe is synchronized on block {}", best_block_);

      runEpoch(current_epoch_);
      babe_status_observable_->notify(
          primitives::events::BabeStateEventType::kSynchronized,
          primitives::events::BabeStateEventParams{
              .best_block = best_block_,
          });
    }
  }

  bool BabeImpl::wasSynchronized() const {
    return was_synchronized_;
  }

  void BabeImpl::runSlot() {
    BOOST_ASSERT(keypair_ != nullptr);

    bool rewind_slots;  // NOLINT
    auto slot = current_slot_;

    clock::SystemClock::TimePoint now;
    do {
      // check that we are really in the middle of the slot, as expected; we
      // can cooperate with a relatively little (kMaxLatency) latency, as our
      // node will be able to retrieve
      now = clock_->now();

      auto finish_time = babe_util_->slotFinishTime(current_slot_);

      rewind_slots = now > finish_time
                 and (now - finish_time) > babe_config_repo_->slotDuration();

      if (rewind_slots) {
        // we are too far behind; after skipping some slots (but not epochs)
        // control will be returned to this method

        ++current_slot_;

        if (current_epoch_.epoch_number
            != babe_util_->slotToEpoch(current_slot_)) {
          startNextEpoch();
        } else {
          adjustEpochDescriptor();
        }
      } else if (slot < current_slot_) {
        SL_VERBOSE(log_, "Slots {}..{} was skipped", slot, current_slot_ - 1);
      }
    } while (rewind_slots);

    // Slot processing begins in 1/3 slot time after start
    auto finish_time = babe_util_->slotStartTime(current_slot_)
                     + babe_config_repo_->slotDuration() / 3;

    SL_VERBOSE(log_,
               "Starting a slot {} in epoch {} (remains {:.2f} sec.)",
               current_slot_,
               current_epoch_.epoch_number,
               std::chrono::duration_cast<std::chrono::milliseconds>(
                   babe_util_->remainToFinishOfSlot(current_slot_))
                       .count()
                   / 1000.);

    // everything is OK: wait for the end of the slot
    timer_->expiresAt(finish_time);
<<<<<<< HEAD
    timer_->asyncWait([this, now](auto &&ec) {
=======
    timer_->asyncWait([&](auto &&ec) {
>>>>>>> 0fa00107
      if (ec) {
        log_->error("error happened while waiting on the timer: {}", ec);
        return;
      }
      processSlot(now);
    });
  }

  void BabeImpl::processSlot(clock::SystemClock::TimePoint slot_timestamp) {
    BOOST_ASSERT(keypair_ != nullptr);

    best_block_ = block_tree_->bestLeaf();

    // Resolve slot collisions: if best block slot greater than current slot,
    // that select his ancestor as best
    for (;;) {
      const auto &hash = best_block_.hash;
      const auto header_res = block_tree_->getBlockHeader(hash);
      BOOST_ASSERT(header_res.has_value());
      const auto &header = header_res.value();
      const auto babe_digests_res = getBabeDigests(header);
      if (babe_digests_res.has_value()) {
        const auto &babe_digests = babe_digests_res.value();
        auto best_block_slot = babe_digests.second.slot_number;
        if (current_slot_ > best_block_slot) {  // Condition met
          break;
        }
        SL_DEBUG(log_, "Detected collision in slot {}", current_slot_);
        // Shift to parent block and check again
        best_block_ =
            primitives::BlockInfo(header.number - 1, header.parent_hash);
        continue;
      }
      if (best_block_.number == 0) {
        // Only genesis block header might not have a babe digest
        break;
      }
      BOOST_ASSERT(babe_digests_res.has_value());
    }

    auto babe_config_opt = babe_config_repo_->config(
        {.block_info = best_block_}, current_epoch_.epoch_number);
    if (babe_config_opt) {
      auto &babe_config = babe_config_opt.value().get();
      auto authority_index_res =
          getAuthorityIndex(babe_config.authorities, keypair_->public_key);
      if (not authority_index_res) {
        SL_ERROR(log_,
                 "Authority not known, skipping slot processing. "
                 "Probably authority list has changed.");
      } else {
        const auto &authority_index = authority_index_res.value();

        if (lottery_->getEpoch() != current_epoch_) {
          changeLotteryEpoch(current_epoch_, authority_index, babe_config);
        }

        auto slot_leadership = lottery_->getSlotLeadership(current_slot_);

        if (slot_leadership.has_value()) {
          const auto &vrf_result = slot_leadership.value();
          SL_DEBUG(log_,
                   "Babe author {} is primary slot-leader "
                   "(vrfOutput: {}, proof: {})",
                   keypair_->public_key,
                   common::Buffer(vrf_result.output),
                   common::Buffer(vrf_result.proof));

          processSlotLeadership(SlotType::Primary,
                                slot_timestamp,
                                std::cref(vrf_result),
                                authority_index);
        } else if (babe_config.allowed_slots
                       == primitives::AllowedSlots::PrimaryAndSecondaryPlain
                   or babe_config.allowed_slots
                          == primitives::AllowedSlots::PrimaryAndSecondaryVRF) {
          auto expected_author =
              lottery_->secondarySlotAuthor(current_slot_,
                                            babe_config.authorities.size(),
                                            babe_config.randomness);

          if (expected_author.has_value()
              and authority_index == expected_author.value()) {
            if (babe_config.allowed_slots
                == primitives::AllowedSlots::PrimaryAndSecondaryVRF) {
              auto vrf = lottery_->slotVrfSignature(current_slot_);
<<<<<<< HEAD
              processSlotLeadership(SlotType::SecondaryVRF,
                                    slot_timestamp,
                                    std::cref(vrf),
                                    authority_index);
            } else {  // plain secondary slots mode
              processSlotLeadership(SlotType::SecondaryPlain,
                                    slot_timestamp,
                                    std::nullopt,
                                    authority_index);
=======
              SL_DEBUG(log_,
                       "Babe author {} is secondary slot-leader "
                       "(vrfOutput: {}, proof: {})",
                       keypair_->public_key,
                       common::Buffer(vrf.output),
                       common::Buffer(vrf.proof));

              processSlotLeadership(
                  SlotType::SecondaryVRF, std::cref(vrf), authority_index);
            } else {  // plain secondary slots mode
              SL_DEBUG(
                  log_,
                  "Babe author {} is block producer in secondary plain slot",
                  keypair_->public_key);

              processSlotLeadership(
                  SlotType::SecondaryPlain, std::nullopt, authority_index);
>>>>>>> 0fa00107
            }
          } else {
            SL_TRACE(log_,
                     "Babe author {} is not block producer in current slot",
                     keypair_->public_key);
          }
        }
      }
    } else {
      SL_ERROR(log_, "Can not get epoch; Skipping slot processing");
    }

    SL_DEBUG(log_,
             "Slot {} in epoch {} has finished",
             current_slot_,
             current_epoch_.epoch_number);

    ++current_slot_;

    if (current_epoch_.epoch_number != babe_util_->slotToEpoch(current_slot_)) {
      startNextEpoch();
    } else {
      adjustEpochDescriptor();
    }

    auto start_time = babe_util_->slotStartTime(current_slot_);

    SL_DEBUG(log_,
             "Slot {} in epoch {} will start after {:.2f} sec.",
             current_slot_,
             current_epoch_.epoch_number,
             std::chrono::duration_cast<std::chrono::milliseconds>(
                 babe_util_->remainToStartOfSlot(current_slot_))
                     .count()
                 / 1000.);

    // everything is OK: wait for the end of the slot
    timer_->expiresAt(start_time);
    timer_->asyncWait([&](auto &&ec) {
      if (ec) {
        log_->error("error happened while waiting on the timer: {}", ec);
        return;
      }
      runSlot();
    });
  }

  outcome::result<primitives::PreRuntime> BabeImpl::babePreDigest(
      SlotType slot_type,
      std::optional<std::reference_wrapper<const crypto::VRFOutput>> output,
      primitives::AuthorityIndex authority_index) const {
    BabeBlockHeader babe_header{
        .slot_assignment_type = slot_type,
        .authority_index = authority_index,
        .slot_number = current_slot_,
    };

    if (babe_header.needVRFCheck()) {
      if (not output.has_value()) {
        SL_ERROR(
            log_,
            "VRF proof is required to build block header but was not passed");
        return BabeError::MISSING_PROOF;
      }
      babe_header.vrf_output = output.value();
    }

    auto encoded_header_res = scale::encode(babe_header);
    if (!encoded_header_res) {
      SL_ERROR(log_,
               "cannot encode BabeBlockHeader: {}",
               encoded_header_res.error());
      return encoded_header_res.error();
    }
    common::Buffer encoded_header{encoded_header_res.value()};

    return primitives::PreRuntime{{primitives::kBabeEngineId, encoded_header}};
  }

  outcome::result<primitives::Seal> BabeImpl::sealBlock(
      const primitives::Block &block) const {
    BOOST_ASSERT(keypair_ != nullptr);

    auto pre_seal_encoded_block = scale::encode(block.header).value();

    auto pre_seal_hash = hasher_->blake2b_256(pre_seal_encoded_block);

    Seal seal{};

    if (auto signature = sr25519_provider_->sign(*keypair_, pre_seal_hash);
        signature) {
      seal.signature = signature.value();
    } else {
      SL_ERROR(log_, "Error signing a block seal: {}", signature.error());
      return signature.error();
    }
    auto encoded_seal = common::Buffer(scale::encode(seal).value());
    return primitives::Seal{{primitives::kBabeEngineId, encoded_seal}};
  }

  void BabeImpl::processSlotLeadership(
      SlotType slot_type,
      clock::SystemClock::TimePoint slot_timestamp,
      std::optional<std::reference_wrapper<const crypto::VRFOutput>> output,
      primitives::AuthorityIndex authority_index) {
    BOOST_ASSERT(keypair_ != nullptr);

    // build a block to be announced
    SL_VERBOSE(log_,
               "Obtained {} slot leadership in slot {} epoch {}",
               slot_type == SlotType::Primary          ? "primary"
               : slot_type == SlotType::SecondaryVRF   ? "secondary-vrf"
               : slot_type == SlotType::SecondaryPlain ? "secondary-plain"
                                                       : "unknown",
               current_slot_,
               current_epoch_.epoch_number);

    SL_INFO(log_, "Babe builds block on top of block {}", best_block_);

    primitives::InherentData inherent_data;
    auto now = std::chrono::duration_cast<std::chrono::milliseconds>(
                   slot_timestamp.time_since_epoch())
                   .count();

    if (auto res = inherent_data.putData<uint64_t>(kTimestampId, now);
        res.has_error()) {
      SL_ERROR(log_, "cannot put an inherent data: {}", res.error());
      return;
    }

    if (auto res = inherent_data.putData(kBabeSlotId, current_slot_);
        res.has_error()) {
      SL_ERROR(log_, "cannot put an inherent data: {}", res.error());
      return;
    }

    ParachainInherentData paras_inherent_data;

    {
      auto &relay_parent = best_block_.hash;
      paras_inherent_data.bitfields =
          bitfield_store_->getBitfields(relay_parent);

      paras_inherent_data.backed_candidates = backing_store_->get(relay_parent);
      SL_TRACE(log_,
               "Get backed candidates from store.(count={}, relay_parent={})",
               paras_inherent_data.backed_candidates.size(),
               relay_parent);

      auto best_block_header_res =
          block_tree_->getBlockHeader(best_block_.hash);
      BOOST_ASSERT_MSG(best_block_header_res.has_value(),
                       "The best block is always known");
      paras_inherent_data.parent_header =
          std::move(best_block_header_res.value());
    }

    if (auto res = inherent_data.putData(kParachainId, paras_inherent_data);
        res.has_error()) {
      SL_ERROR(log_, "cannot put an inherent data: {}", res.error());
      return;
    }

    auto proposal_start = std::chrono::high_resolution_clock::now();
    // calculate babe_pre_digest
    auto babe_pre_digest_res =
        babePreDigest(slot_type, output, authority_index);
    if (not babe_pre_digest_res) {
      SL_ERROR(log_, "cannot propose a block: {}", babe_pre_digest_res.error());
      return;
    }
    const auto &babe_pre_digest = babe_pre_digest_res.value();

    auto changes_tracker =
        std::make_shared<storage::changes_trie::StorageChangesTrackerImpl>();

    // create new block
    auto pre_seal_block_res =
        proposer_->propose(best_block_,
                           babe_util_->slotFinishTime(current_slot_)
                               - babe_config_repo_->slotDuration() / 3,
                           inherent_data,
                           {babe_pre_digest},
                           changes_tracker);
    if (!pre_seal_block_res) {
      SL_ERROR(log_, "Cannot propose a block: {}", pre_seal_block_res.error());
      return;
    }

    auto proposal_end = std::chrono::high_resolution_clock::now();
    auto duration_ms = std::chrono::duration_cast<std::chrono::milliseconds>(
                           proposal_end - proposal_start)
                           .count();
    SL_DEBUG(log_, "Block has been built in {} ms", duration_ms);

    metric_block_proposal_time_->observe(static_cast<double>(duration_ms)
                                         / 1000);

    auto block = pre_seal_block_res.value();

    // Ensure block's extrinsics root matches extrinsics in block's body
    BOOST_ASSERT_MSG(
        [&block]() {
          using boost::adaptors::transformed;
          const auto &ext_root_res = storage::trie::calculateOrderedTrieHash(
              storage::trie::StateVersion::V0,
              block.body | transformed([](const auto &ext) {
                return common::Buffer{scale::encode(ext).value()};
              }));
          return ext_root_res.has_value()
             and (ext_root_res.value()
                  == common::Buffer(block.header.extrinsics_root));
        }(),
        "Extrinsics root does not match extrinsics in the block");

    // seal the block
    auto seal_res = sealBlock(block);
    if (!seal_res) {
      SL_ERROR(log_, "Failed to seal the block: {}", seal_res.error());
      return;
    }

    // add seal digest item
    block.header.digest.emplace_back(seal_res.value());

    if (babe_util_->remainToFinishOfSlot(current_slot_ + kMaxBlockSlotsOvertime)
            .count()
        == 0) {
      SL_WARN(log_,
              "Block was not built in time. "
              "Allowed slots ({}) have passed. "
              "If you are executing in debug mode, consider to rebuild in "
              "release",
              kMaxBlockSlotsOvertime);
      return;
    }

    const auto block_hash =
        hasher_->blake2b_256(scale::encode(block.header).value());
    const primitives::BlockInfo block_info(block.header.number, block_hash);

    auto last_finalized_block = block_tree_->getLastFinalized();
    auto previous_best_block_res =
        block_tree_->getBestContaining(last_finalized_block.hash, std::nullopt);
    BOOST_ASSERT(previous_best_block_res.has_value());
    const auto &previous_best_block = previous_best_block_res.value();

    // add block to the block tree
    if (auto add_res = block_tree_->addBlock(block); not add_res) {
      SL_ERROR(log_, "Could not add block {}: {}", block_info, add_res.error());
      auto removal_res = block_tree_->removeLeaf(block_hash);
      if (removal_res.has_error()
          and removal_res
                  != outcome::failure(
                      blockchain::BlockTreeError::BLOCK_IS_NOT_LEAF)) {
        SL_WARN(log_,
                "Rolling back of block {} is failed: {}",
                block_info,
                removal_res.error());
      }
      return;
    }

    changes_tracker->onBlockAdded(
        block_hash, storage_sub_engine_, chain_events_engine_);

    telemetry_->notifyBlockImported(block_info, telemetry::BlockOrigin::kOwn);

    // observe digest of block
    // (must be done strictly after block will be added)
    auto digest_tracking_res = digest_tracker_->onDigest(
        {.block_info = block_info, .header = block.header},
        block.header.digest);

    if (digest_tracking_res.has_error()) {
      SL_WARN(log_,
              "Error while tracking digest of block {}: {}",
              block_info,
              digest_tracking_res.error());
      return;
    }

    // finally, broadcast the sealed block
    block_announce_transmitter_->blockAnnounce(network::BlockAnnounce{
        block.header,
        block_info == block_tree_->bestLeaf() ? network::BlockState::Best
                                              : network::BlockState::Normal,
        common::Buffer{},
    });
    SL_DEBUG(
        log_,
        "Announced block number {} in slot {} (epoch {}) with timestamp {}",
        block.header.number,
        current_slot_,
        babe_util_->slotToEpoch(current_slot_),
        now);

    last_finalized_block = block_tree_->getLastFinalized();
    auto current_best_block_res =
        block_tree_->getBestContaining(last_finalized_block.hash, std::nullopt);
    BOOST_ASSERT(current_best_block_res.has_value());
    const auto &current_best_block = current_best_block_res.value();

    // Create new offchain worker for block if it is best only
    if (current_best_block.number > previous_best_block.number) {
      auto ocw_res = offchain_worker_api_->offchain_worker(
          block.header.parent_hash, block.header);
      if (ocw_res.has_failure()) {
        log_->error("Can't spawn offchain worker for block {}: {}",
                    block_info,
                    ocw_res.error());
      }
    }
  }

  void BabeImpl::changeLotteryEpoch(
      const EpochDescriptor &epoch,
      primitives::AuthorityIndex authority_index,
      const primitives::BabeConfiguration &babe_config) const {
    BOOST_ASSERT(keypair_ != nullptr);

    auto threshold = calculateThreshold(
        babe_config.leadership_rate, babe_config.authorities, authority_index);

    lottery_->changeEpoch(epoch, babe_config.randomness, threshold, *keypair_);
  }

  void BabeImpl::startNextEpoch() {
    SL_DEBUG(log_,
             "Epoch {} has finished. Start epoch {}",
             current_epoch_.epoch_number,
             current_epoch_.epoch_number + 1);

    ++current_epoch_.epoch_number;
    current_epoch_.start_slot = current_slot_;

    babe_util_->syncEpoch([&]() {
      auto hash_res = block_tree_->getBlockHash(primitives::BlockNumber(1));
      if (hash_res.has_error()) {
        SL_TRACE(log_,
                 "First block slot is {}: no first block (at start next epoch)",
                 babe_util_->getCurrentSlot());
        return std::tuple(babe_util_->getCurrentSlot(), false);
      }

      auto first_block_header_res =
          block_tree_->getBlockHeader(hash_res.value());
      if (first_block_header_res.has_error()) {
        SL_CRITICAL(log_,
                    "Database is not consistent: "
                    "Not found block header for existing num-to-hash record");
        throw std::runtime_error(
            "Not found block header for existing num-to-hash record");
      }

      const auto &first_block_header = first_block_header_res.value();
      auto babe_digest_res = getBabeDigests(first_block_header);
      BOOST_ASSERT_MSG(babe_digest_res.has_value(),
                       "Any non genesis block must contain babe digest");
      auto first_slot_number = babe_digest_res.value().second.slot_number;

      auto is_first_block_finalized =
          block_tree_->getLastFinalized().number > 0;

      SL_WARN(log_,
              "First block slot is {}: "
              "by {}finalized first block (at start next epoch)",
              first_slot_number,
              is_first_block_finalized ? "" : "non-");
      return std::tuple(first_slot_number, is_first_block_finalized);
    });
  }

}  // namespace kagome::consensus::babe<|MERGE_RESOLUTION|>--- conflicted
+++ resolved
@@ -709,11 +709,7 @@
 
     // everything is OK: wait for the end of the slot
     timer_->expiresAt(finish_time);
-<<<<<<< HEAD
     timer_->asyncWait([this, now](auto &&ec) {
-=======
-    timer_->asyncWait([&](auto &&ec) {
->>>>>>> 0fa00107
       if (ec) {
         log_->error("error happened while waiting on the timer: {}", ec);
         return;
@@ -800,17 +796,6 @@
             if (babe_config.allowed_slots
                 == primitives::AllowedSlots::PrimaryAndSecondaryVRF) {
               auto vrf = lottery_->slotVrfSignature(current_slot_);
-<<<<<<< HEAD
-              processSlotLeadership(SlotType::SecondaryVRF,
-                                    slot_timestamp,
-                                    std::cref(vrf),
-                                    authority_index);
-            } else {  // plain secondary slots mode
-              processSlotLeadership(SlotType::SecondaryPlain,
-                                    slot_timestamp,
-                                    std::nullopt,
-                                    authority_index);
-=======
               SL_DEBUG(log_,
                        "Babe author {} is secondary slot-leader "
                        "(vrfOutput: {}, proof: {})",
@@ -818,17 +803,20 @@
                        common::Buffer(vrf.output),
                        common::Buffer(vrf.proof));
 
-              processSlotLeadership(
-                  SlotType::SecondaryVRF, std::cref(vrf), authority_index);
+              processSlotLeadership(SlotType::SecondaryVRF,
+                                    slot_timestamp,
+                                    std::cref(vrf),
+                                    authority_index);
             } else {  // plain secondary slots mode
               SL_DEBUG(
                   log_,
                   "Babe author {} is block producer in secondary plain slot",
                   keypair_->public_key);
 
-              processSlotLeadership(
-                  SlotType::SecondaryPlain, std::nullopt, authority_index);
->>>>>>> 0fa00107
+              processSlotLeadership(SlotType::SecondaryPlain,
+                                    slot_timestamp,
+                                    std::nullopt,
+                                    authority_index);
             }
           } else {
             SL_TRACE(log_,
@@ -867,7 +855,7 @@
 
     // everything is OK: wait for the end of the slot
     timer_->expiresAt(start_time);
-    timer_->asyncWait([&](auto &&ec) {
+    timer_->asyncWait([this](auto &&ec) {
       if (ec) {
         log_->error("error happened while waiting on the timer: {}", ec);
         return;
