--- conflicted
+++ resolved
@@ -255,12 +255,8 @@
         break;
 
       case SyncMethod::Fast:
-<<<<<<< HEAD
-      case SyncMethod::FastWithoutState:
       case SyncMethod::Warp:
-=======
       case SyncMethod::FastWithoutState: {
->>>>>>> 85ed0dd9
         current_state_ = State::HEADERS_LOADING;
         babe_status_observable_->notify(
             primitives::events::BabeStateEventType::kSyncState, current_state_);
@@ -697,7 +693,6 @@
     synchronizer_->syncBabeDigest(
         peer_id,
         block_at_state,
-<<<<<<< HEAD
         [=, weak{weak_from_this()}](outcome::result<void> res) {
           auto self = weak.lock();
           if (not self) {
@@ -710,26 +705,6 @@
                     block_at_state,
                     res.error());
             return;
-=======
-        [wp = weak_from_this(), block_at_state, peer_id](auto res) mutable {
-          if (auto self = wp.lock()) {
-            if (res.has_error()) {
-              SL_WARN(self->log_,
-                      "Syncing of state with {} on block {} is failed: {}",
-                      peer_id,
-                      block_at_state,
-                      res.error());
-              return;
-            }
-
-            SL_INFO(self->log_,
-                    "State on block {} is synced successfully",
-                    block_at_state);
-            self->current_state_ = Babe::State::CATCHING_UP;
-            self->babe_status_observable_->notify(
-                primitives::events::BabeStateEventType::kSyncState,
-                self->current_state_);
->>>>>>> 85ed0dd9
           }
           synchronizer_->syncState(
               peer_id,
@@ -756,6 +731,9 @@
                           "State on block {} is synced successfully",
                           block_at_state);
                   self->current_state_ = Babe::State::CATCHING_UP;
+                  self->babe_status_observable_->notify(
+                      primitives::events::BabeStateEventType::kSyncState,
+                      self->current_state_);
                 }
               });
         });
