/**
 * Copyright Soramitsu Co., Ltd. All Rights Reserved.
 * SPDX-License-Identifier: Apache-2.0
 */

#include "consensus/babe/impl/babe_impl.hpp"

#include <boost/range/adaptor/transformed.hpp>

#include "application/app_configuration.hpp"
#include "application/app_state_manager.hpp"
#include "authorship/proposer.hpp"
#include "blockchain/block_tree.hpp"
#include "blockchain/block_tree_error.hpp"
#include "blockchain/digest_tracker.hpp"
#include "consensus/babe/babe_config_repository.hpp"
#include "consensus/babe/babe_error.hpp"
#include "consensus/babe/babe_lottery.hpp"
#include "consensus/babe/babe_util.hpp"
#include "consensus/babe/consistency_keeper.hpp"
#include "consensus/babe/impl/babe_digests_util.hpp"
#include "consensus/babe/impl/backoff.hpp"
#include "consensus/babe/impl/threshold_util.hpp"
#include "consensus/grandpa/justification_observer.hpp"
#include "crypto/crypto_store/session_keys.hpp"
#include "crypto/sr25519_provider.hpp"
#include "dispute_coordinator/dispute_coordinator.hpp"
#include "dispute_coordinator/types.hpp"
#include "metrics/histogram_timer.hpp"
#include "network/block_announce_transmitter.hpp"
#include "network/helpers/peer_id_formatter.hpp"
#include "network/synchronizer.hpp"
#include "network/types/collator_messages.hpp"
#include "network/warp/protocol.hpp"
#include "network/warp/sync.hpp"
#include "parachain/parachain_inherent_data.hpp"
#include "runtime/runtime_api/core.hpp"
#include "runtime/runtime_api/offchain_worker_api.hpp"
#include "storage/changes_trie/impl/storage_changes_tracker_impl.hpp"
#include "storage/trie/serialization/ordered_trie_hash.hpp"
#include "storage/trie/trie_storage.hpp"
#include "utils/thread_pool.hpp"

namespace {
  constexpr const char *kIsMajorSyncing = "kagome_sub_libp2p_is_major_syncing";
  constexpr const char *kIsRelayChainValidator =
      "kagome_node_is_active_validator";
}  // namespace

using namespace std::literals::chrono_literals;

namespace kagome::consensus::babe {
  using ParachainInherentData = parachain::ParachainInherentData;
  using SyncMethod = application::AppConfiguration::SyncMethod;

  metrics::HistogramTimer metric_block_proposal_time{
      "kagome_proposer_block_constructed",
      "Time taken to construct new block",
      {0.005, 0.01, 0.025, 0.05, 0.1, 0.25, 0.5, 1, 2.5, 5, 10},
  };

  inline auto fmtRemains(const BabeClock &clock, BabeTimePoint time) {
    auto ms = std::chrono::duration_cast<std::chrono::milliseconds>(
        std::max(time - clock.now(), {}));
    return fmt::format("{:.2f} sec", ms.count() / 1000.0);
  }

  BabeImpl::BabeImpl(
      const application::AppConfiguration &app_config,
      std::shared_ptr<application::AppStateManager> app_state_manager,
      std::shared_ptr<BabeLottery> lottery,
      std::shared_ptr<BabeConfigRepository> babe_config_repo,
      const ThreadPool &thread_pool,
      std::shared_ptr<authorship::Proposer> proposer,
      std::shared_ptr<blockchain::BlockTree> block_tree,
      std::shared_ptr<network::BlockAnnounceTransmitter>
          block_announce_transmitter,
      std::shared_ptr<crypto::Sr25519Provider> sr25519_provider,
      std::shared_ptr<crypto::SessionKeys> session_keys,
      std::shared_ptr<clock::SystemClock> clock,
      std::shared_ptr<crypto::Hasher> hasher,
      std::unique_ptr<clock::Timer> timer,
      std::shared_ptr<blockchain::DigestTracker> digest_tracker,
      std::shared_ptr<network::WarpSync> warp_sync,
      LazySPtr<network::WarpProtocol> warp_protocol,
      std::shared_ptr<consensus::grandpa::JustificationObserver>
          justification_observer,
      std::shared_ptr<network::Synchronizer> synchronizer,
      std::shared_ptr<BabeUtil> babe_util,
      std::shared_ptr<parachain::BitfieldStore> bitfield_store,
      std::shared_ptr<parachain::BackingStore> backing_store,
      primitives::events::StorageSubscriptionEnginePtr storage_sub_engine,
      primitives::events::ChainSubscriptionEnginePtr chain_events_engine,
      std::shared_ptr<runtime::OffchainWorkerApi> offchain_worker_api,
      std::shared_ptr<runtime::Core> core,
      std::shared_ptr<ConsistencyKeeper> consistency_keeper,
      std::shared_ptr<storage::trie::TrieStorage> trie_storage,
      primitives::events::BabeStateSubscriptionEnginePtr babe_status_observable,
      std::shared_ptr<dispute::DisputeCoordinator> dispute_coordinator)
      : sync_method_(app_config.syncMethod()),
        app_config_validator_{app_config.roles().flags.authority != 0},
        app_state_manager_(app_state_manager),
        lottery_{std::move(lottery)},
        babe_config_repo_{std::move(babe_config_repo)},
        io_context_{thread_pool.io_context()},
        proposer_{std::move(proposer)},
        block_tree_{std::move(block_tree)},
        block_announce_transmitter_{std::move(block_announce_transmitter)},
        clock_{std::move(clock)},
        hasher_{std::move(hasher)},
        sr25519_provider_{std::move(sr25519_provider)},
        session_keys_{std::move(session_keys)},
        timer_{std::move(timer)},
        digest_tracker_(std::move(digest_tracker)),
        warp_sync_{std::move(warp_sync)},
        warp_protocol_{std::move(warp_protocol)},
        justification_observer_{std::move(justification_observer)},
        synchronizer_(std::move(synchronizer)),
        babe_util_(std::move(babe_util)),
        bitfield_store_{std::move(bitfield_store)},
        backing_store_{std::move(backing_store)},
        storage_sub_engine_{std::move(storage_sub_engine)},
        chain_events_engine_(std::move(chain_events_engine)),
        chain_sub_([&] {
          BOOST_ASSERT(chain_events_engine_ != nullptr);
          return std::make_shared<primitives::events::ChainEventSubscriber>(
              chain_events_engine_);
        }()),
        offchain_worker_api_(std::move(offchain_worker_api)),
        runtime_core_(std::move(core)),
        consistency_keeper_(std::move(consistency_keeper)),
        trie_storage_(std::move(trie_storage)),
        babe_status_observable_(std::move(babe_status_observable)),
        dispute_coordinator_(std::move(dispute_coordinator)),
        log_{log::createLogger("Babe", "babe")},
        telemetry_{telemetry::createTelemetryService()} {
    BOOST_ASSERT(app_state_manager_);
    BOOST_ASSERT(lottery_);
    BOOST_ASSERT(babe_config_repo_);
    BOOST_ASSERT(proposer_);
    BOOST_ASSERT(block_tree_);
    BOOST_ASSERT(block_announce_transmitter_);
    BOOST_ASSERT(sr25519_provider_);
    BOOST_ASSERT(clock_);
    BOOST_ASSERT(hasher_);
    BOOST_ASSERT(timer_);
    BOOST_ASSERT(log_);
    BOOST_ASSERT(digest_tracker_);
    BOOST_ASSERT(synchronizer_);
    BOOST_ASSERT(babe_util_);
    BOOST_ASSERT(offchain_worker_api_);
    BOOST_ASSERT(runtime_core_);
    BOOST_ASSERT(consistency_keeper_);
    BOOST_ASSERT(trie_storage_);
    BOOST_ASSERT(babe_status_observable_);
    BOOST_ASSERT(dispute_coordinator_);

    BOOST_ASSERT(app_state_manager);

    // Register metrics
    metrics_registry_->registerGaugeFamily(
        kIsMajorSyncing, "Whether the node is performing a major sync or not.");
    metric_is_major_syncing_ =
        metrics_registry_->registerGaugeMetric(kIsMajorSyncing);
    metric_is_major_syncing_->set(!was_synchronized_);
    metrics_registry_->registerGaugeFamily(
        kIsRelayChainValidator,
        "Tracks if the validator is in the active set. Updates at session "
        "boundary.");
    metric_is_relaychain_validator_ =
        metrics_registry_->registerGaugeMetric(kIsRelayChainValidator);
    metric_is_relaychain_validator_->set(false);

    app_state_manager_->takeControl(*this);
  }

  namespace {
    std::tuple<std::chrono::microseconds,
               std::chrono::microseconds,
               std::chrono::microseconds>
    estimateSyncDuration(size_t lag_slots, BabeDuration slot_duration) {
      // WARP: n * header_loading / k + state_loading + lag * block_execution
      //       {               catchup              }
      // FAST: n * header_loading + state_loading + lag' * block_execution
      //       {             catchup'           }
      // FULL: n * block_execution + lag" * block_execution
      //       {     catchup"    }

#ifdef NDEBUG
      auto block_execution =
          std::chrono::microseconds(650'000);  // 0.65s (wavm)
#else
      auto block_execution = std::chrono::microseconds(50'000);  // 50ms (wavm)
#endif
      auto header_loading = std::chrono::microseconds(5'000);        // 5ms
      auto state_loading = std::chrono::microseconds(1800'000'000);  // 0.5hr
      auto warp_proportion = 10'000;  // ~one set id change for each 10k blocks

      auto warp_catchup = header_loading * lag_slots  // time of headers loading
                            / warp_proportion  // part of requesting headers
                        + state_loading;       // time of state loading
      auto fast_catchup = header_loading * lag_slots  // time of headers loading
                        + block_execution * 512  // execute non-finalized blocks
                        + state_loading;         // time of state loading
      auto full_catchup = block_execution * lag_slots;  // execute all blocks

      auto warp_lag = warp_catchup / slot_duration;
      auto fast_lag = fast_catchup / slot_duration;
      auto full_lag = full_catchup / slot_duration;

      auto warp_sync_duration = warp_catchup + block_execution * warp_lag;
      auto fast_sync_duration = fast_catchup + block_execution * fast_lag;
      auto full_sync_duration = full_catchup + block_execution * full_lag;

      return {warp_sync_duration, fast_sync_duration, full_sync_duration};
    }
  }  // namespace

  bool BabeImpl::prepare() {
    updateSlot(clock_->now());

    auto best_block_header_res = block_tree_->getBlockHeader(best_block_.hash);
    if (best_block_header_res.has_error()) {
      SL_CRITICAL(log_,
                  "Can't get header of best block ({}): {}",
                  best_block_,
                  best_block_header_res.error());
      return false;
    }
    const auto &best_block_header = best_block_header_res.value();
    const auto &state_root = best_block_header.state_root;

    // Calculate lag our best block by slots
    BabeSlotNumber lag_slots = 0;
    if (auto slot_res = getBabeSlot(best_block_header)) {
      lag_slots = babe_util_->timeToSlot(clock_->now()) - slot_res.value();
    }

    auto &&[warp_sync_duration, fast_sync_duration, full_sync_duration] =
        estimateSyncDuration(lag_slots, babe_config_repo_->slotDuration());

    bool allow_warp_sync_for_auto = false;  // should it select warp for auto

    // Check if target block does not have state (full sync not available)
    bool full_sync_available = true;
    if (auto res = trie_storage_->getEphemeralBatchAt(state_root);
        not res.has_value()) {
      if (sync_method_ == SyncMethod::Full) {
        SL_WARN(log_, "Can't get state of best block: {}", res.error());
        SL_CRITICAL(log_,
                    "Try restart at least once with `--sync Fast' CLI arg");
        return false;
      }
      full_sync_available = false;
    }

    switch (sync_method_) {
      case SyncMethod::Auto:
        if (full_sync_duration < fast_sync_duration and full_sync_available) {
          SL_INFO(log_, "Sync mode auto: Full sync selected");
          sync_method_ = SyncMethod::Full;
        } else if (fast_sync_duration < warp_sync_duration
                   or not allow_warp_sync_for_auto) {
          SL_INFO(log_, "Sync mode auto: Fast sync selected");
          sync_method_ = SyncMethod::Fast;
        } else {
          SL_INFO(log_, "Sync mode auto: Warp sync selected");
          sync_method_ = SyncMethod::Warp;
        }
        break;

      case SyncMethod::Full:
        if (fast_sync_duration < full_sync_duration) {
          SL_INFO(log_,
                  "Fast sync would be faster than Full sync that was selected");
        } else if (warp_sync_duration < full_sync_duration) {
          SL_INFO(log_,
                  "Warp sync would be faster than Full sync that was selected");
        }
        break;

      case SyncMethod::FastWithoutState:
        break;

      case SyncMethod::Fast:
        if (full_sync_duration < fast_sync_duration and full_sync_available) {
          SL_INFO(log_,
                  "Full sync would be faster than Fast sync that was selected");
        } else if (warp_sync_duration < fast_sync_duration) {
          SL_INFO(log_,
                  "Warp sync would be faster than Fast sync that was selected");
        }
        break;

      case SyncMethod::Warp:
        if (full_sync_duration < warp_sync_duration and full_sync_available) {
          SL_INFO(log_,
                  "Full sync would be faster than Warp sync that was selected");
        } else if (fast_sync_duration < warp_sync_duration) {
          SL_INFO(log_,
                  "Fast sync would be faster than Warp sync that was selected");
        }
        break;
    }

    chain_sub_->subscribe(chain_sub_->generateSubscriptionSetId(),
                          primitives::events::ChainEventType::kFinalizedHeads);
    chain_sub_->setCallback([wp = weak_from_this()](
                                subscription::SubscriptionSetId,
                                auto &&,
                                primitives::events::ChainEventType type,
                                const primitives::events::ChainEventParams
                                    &event) {
      if (type == primitives::events::ChainEventType::kFinalizedHeads) {
        if (auto self = wp.lock()) {
          if (self->current_state_ != Babe::State::HEADERS_LOADING
              and self->current_state_ != Babe::State::STATE_LOADING) {
            const auto &header =
                boost::get<primitives::events::HeadsEventParams>(event).get();
            auto hash =
                self->hasher_->blake2b_256(scale::encode(header).value());

            auto version_res = self->runtime_core_->version(hash);
            if (version_res.has_value()) {
              auto &version = version_res.value();
              if (not self->actual_runtime_version_.has_value()
                  || self->actual_runtime_version_ != version) {
                self->actual_runtime_version_ = version;
                self->chain_events_engine_->notify(
                    primitives::events::ChainEventType::
                        kFinalizedRuntimeVersion,
                    version);
              }
            }
          }
        }
      }
    });

    return true;
  }

  bool BabeImpl::start() {
    updateSlot(clock_->now());

    SL_DEBUG(log_, "Babe is starting with syncing from block {}", best_block_);

    SL_DEBUG(log_,
             "Starting in epoch {} and slot {}",
             current_epoch_.epoch_number,
             current_epoch_.start_slot);

    auto babe_config =
        babe_config_repo_->config(best_block_, current_epoch_.epoch_number);
    if (not babe_config and sync_method_ != SyncMethod::Warp) {
      SL_CRITICAL(
          log_,
          "Can't obtain digest of epoch {} from block tree for block {}",
          current_epoch_.epoch_number,
          best_block_);
      return false;
    }
    if (babe_config) {
      const auto &authorities = babe_config.value()->authorities;
      if (authorities.size() == 1
          && session_keys_->getBabeKeyPair(authorities)) {
        SL_INFO(log_, "Starting single validating node.");
        onSynchronized();
        return true;
      }
    }

    switch (sync_method_) {
      case SyncMethod::Full:
        current_state_ = State::WAIT_REMOTE_STATUS;
        break;

      case SyncMethod::Fast:
      case SyncMethod::Warp:
      case SyncMethod::FastWithoutState: {
        current_state_ = State::HEADERS_LOADING;
        babe_status_observable_->notify(
            primitives::events::BabeStateEventType::kSyncState, current_state_);
      } break;

      case SyncMethod::Auto:
        UNREACHABLE;  // It must be rewritten in prepare stage
    }

    return true;
  }

  bool BabeImpl::updateSlot(BabeTimePoint now) {
    best_block_ = block_tree_->bestLeaf();
    current_slot_ = babe_util_->timeToSlot(now);
    auto epoch_res =
        babe_util_->slotToEpochDescriptor(best_block_, current_slot_);
    if (not epoch_res) {
      SL_ERROR(log_, "updateSlot: can't get epoch: {}", epoch_res.error());
      return false;
    }
    current_epoch_ = epoch_res.value();
    return true;
  }

  void BabeImpl::runEpoch() {
    bool already_active = false;
    if (not active_.compare_exchange_strong(already_active, true)) {
      return;
    }
    runSlot();
  }

  Babe::State BabeImpl::getCurrentState() const {
    return current_state_;
  }

  void BabeImpl::onBlockAnnounceHandshake(
      const libp2p::peer::PeerId &peer_id,
      const network::BlockAnnounceHandshake &handshake) {
    // If state is loading, just to ping of loading
    if (current_state_ == Babe::State::STATE_LOADING) {
      startStateSyncing(peer_id);
      return;
    }

    if (warpSync(peer_id, handshake.best_block.number)) {
      return;
    }

    const auto &last_finalized_block = block_tree_->getLastFinalized();

    auto current_best_block_res =
        block_tree_->getBestContaining(last_finalized_block.hash, std::nullopt);
    BOOST_ASSERT(current_best_block_res.has_value());
    const auto &current_best_block = current_best_block_res.value();

    if (current_best_block == handshake.best_block) {
      if (current_state_ == Babe::State::HEADERS_LOADING) {
        current_state_ = Babe::State::HEADERS_LOADED;
        babe_status_observable_->notify(
            primitives::events::BabeStateEventType::kSyncState, current_state_);
        startStateSyncing(peer_id);
      } else if (current_state_ == Babe::State::CATCHING_UP
                 or current_state_ == Babe::State::WAIT_REMOTE_STATUS) {
        onCaughtUp(current_best_block);
      }
      return;
    }

    // Remote peer is lagged
    if (handshake.best_block.number <= last_finalized_block.number) {
      return;
    }

    startCatchUp(peer_id, handshake.best_block);
  }

  void BabeImpl::onBlockAnnounce(const libp2p::peer::PeerId &peer_id,
                                 const network::BlockAnnounce &announce) {
    // If state is loading, just to ping of loading
    if (current_state_ == Babe::State::STATE_LOADING) {
      startStateSyncing(peer_id);
      return;
    }

    if (warpSync(peer_id, announce.header.number)) {
      return;
    }

    const auto &last_finalized_block = block_tree_->getLastFinalized();

    auto current_best_block_res =
        block_tree_->getBestContaining(last_finalized_block.hash, std::nullopt);
    BOOST_ASSERT(current_best_block_res.has_value());
    const auto &current_best_block = current_best_block_res.value();

    // Skip obsoleted announce
    if (announce.header.number < current_best_block.number) {
      return;
    }

    // Start catching up if gap recognized
    if (current_state_ == Babe::State::SYNCHRONIZED
        or current_state_ == Babe::State::HEADERS_LOADED) {
      if (announce.header.number > current_best_block.number + 1) {
        auto block_hash =
            hasher_->blake2b_256(scale::encode(announce.header).value());
        const primitives::BlockInfo announced_block(announce.header.number,
                                                    block_hash);
        startCatchUp(peer_id, announced_block);
        return;
      }
    }

    // Received announce that has the same block number as ours best,
    // or greater by one. Using of simple way to load block
    synchronizer_->syncByBlockHeader(
        announce.header,
        peer_id,
        [wp = weak_from_this(), announce = announce, peer_id](
            outcome::result<primitives::BlockInfo> block_res) mutable {
          if (auto self = wp.lock()) {
            if (block_res.has_error()) {
              return;
            }
            const auto &block = block_res.value();

            // Headers are loaded; Start sync of state
            if (self->current_state_ == Babe::State::HEADERS_LOADING) {
              self->current_state_ = Babe::State::HEADERS_LOADED;
              self->babe_status_observable_->notify(
                  primitives::events::BabeStateEventType::kSyncState,
                  self->current_state_);
              self->startStateSyncing(peer_id);
              return;
            }

            // Caught up some block, possible block of current slot
            if (self->current_state_ == Babe::State::CATCHING_UP
                or self->current_state_ == State::WAIT_REMOTE_STATUS) {
              self->onCaughtUp(block);
            }

            // Synced
            if (self->current_state_ == Babe::State::SYNCHRONIZED) {
              // Set actual block status
              announce.state = block == self->block_tree_->bestLeaf()
                                 ? network::BlockState::Best
                                 : network::BlockState::Normal;
              // Propagate announce
              self->block_announce_transmitter_->blockAnnounce(
                  std::move(announce));
              return;
            }
          }
        });
  }

  bool BabeImpl::warpSync(const libp2p::peer::PeerId &peer_id,
                          primitives::BlockNumber block_number) {
    if (current_state_ != State::HEADERS_LOADING) {
      return false;
    }
    if (sync_method_ != SyncMethod::Warp) {
      return false;
    }
    auto target = warp_sync_->request();
    if (not target) {
      current_state_ = State::HEADERS_LOADED;
      startStateSyncing(peer_id);
      return true;
    }
    if (block_number <= target->number) {
      return true;
    }
    if (warp_sync_busy_) {
      return true;
    }
    warp_sync_busy_ = true;
    auto cb = [=, weak{weak_from_this()}](
                  outcome::result<network::WarpSyncProof> _res) {
      auto self = weak.lock();
      if (not self) {
        return;
      }
      if (not _res) {
        self->warp_sync_busy_ = false;
        return;
      }
      auto &res = _res.value();
      self->warp_sync_->onResponse(res);
      self->warp_sync_busy_ = false;
      self->warpSync(peer_id, block_number);
    };
    warp_protocol_.get()->doRequest(peer_id, target->hash, std::move(cb));
    return true;
  }

  void BabeImpl::startCatchUp(const libp2p::peer::PeerId &peer_id,
                              const primitives::BlockInfo &target_block) {
    BOOST_ASSERT(current_state_ != Babe::State::STATE_LOADING);

    // synchronize missing blocks with their bodies
    auto is_ran = synchronizer_->syncByBlockInfo(
        target_block,
        peer_id,
        [wp = weak_from_this(), block = target_block, peer_id](
            outcome::result<primitives::BlockInfo> res) {
          if (auto self = wp.lock()) {
            if (res.has_error()) {
              SL_DEBUG(self->log_,
                       "Catching up {} to block {} is failed: {}",
                       peer_id,
                       block,
                       res.error());
              return;
            }

            SL_DEBUG(self->log_,
                     "Catching up {} to block {} is going; on block {} now",
                     peer_id,
                     block,
                     res.value());
          }
        },
        false);

    if (is_ran) {
      SL_VERBOSE(
          log_, "Catching up {} to block {} is ran", peer_id, target_block);
      if (current_state_ == State::HEADERS_LOADED) {
        current_state_ = State::HEADERS_LOADING;
        babe_status_observable_->notify(
            primitives::events::BabeStateEventType::kSyncState, current_state_);
      } else if (current_state_ == State::WAIT_BLOCK_ANNOUNCE
                 or current_state_ == State::WAIT_REMOTE_STATUS
                 or current_state_ == State::SYNCHRONIZED) {
        current_state_ = State::CATCHING_UP;
        babe_status_observable_->notify(
            primitives::events::BabeStateEventType::kSyncState, current_state_);
      }
    }
  }

  void BabeImpl::startStateSyncing(const libp2p::peer::PeerId &peer_id) {
    BOOST_ASSERT(current_state_ == Babe::State::HEADERS_LOADED
                 or current_state_ == Babe::State::STATE_LOADING);
    if (current_state_ != Babe::State::HEADERS_LOADED
        and current_state_ != Babe::State::STATE_LOADING) {
      SL_WARN(log_, "Syncing of state can not be start: Bad state of babe");
      return;
    }

    current_state_ = Babe::State::STATE_LOADING;
    babe_status_observable_->notify(
        primitives::events::BabeStateEventType::kSyncState, current_state_);

    auto best_block =
        block_tree_->getBlockHeader(block_tree_->bestLeaf().hash).value();
    if (trie_storage_->getEphemeralBatchAt(best_block.state_root)) {
      current_state_ = Babe::State::CATCHING_UP;
      return;
    }

    if (sync_method_ == SyncMethod::FastWithoutState) {
      if (app_state_manager_->state()
          != application::AppStateManager::State::ShuttingDown) {
        SL_INFO(log_,
                "Stateless fast sync is finished on block {}; "
                "Application is stopping",
                block_tree_->bestLeaf());
        log_->flush();
        app_state_manager_->shutdown();
      }
      return;
    }

    // Switch to last finalized to have a state on it
    auto block_at_state = block_tree_->getLastFinalized();

    SL_DEBUG(log_,
             "Rolling back non-finalized blocks. Last known finalized is {}",
             block_at_state);

    // Next do-while-loop serves for removal non finalized blocks
    bool affected;
    do {
      affected = false;

      auto block_tree_leaves = block_tree_->getLeaves();

      for (const auto &hash : block_tree_leaves) {
        if (hash == block_at_state.hash) {
          continue;
        }

        auto header_res = block_tree_->getBlockHeader(hash);
        if (header_res.has_error()) {
          SL_CRITICAL(log_,
                      "Can't get header of one of removing leave_block: {}",
                      header_res.error());
          continue;
        }

        const auto &header = header_res.value();

        // Block below last finalized must not being. Don't touch just in case
        if (header.number < block_at_state.number) {
          continue;
        }

        std::ignore = consistency_keeper_->start(
            primitives::BlockInfo(header.number, hash));

        affected = true;
      }
    } while (affected);

    SL_TRACE(log_,
             "Trying to sync state on block {} from {}",
             block_at_state,
             peer_id);

    synchronizer_->syncState(
        peer_id,
        block_at_state,
        [wp = weak_from_this(), block_at_state, peer_id](auto res) mutable {
          if (auto self = wp.lock()) {
            if (res.has_error()) {
              SL_WARN(self->log_,
                      "Syncing of state with {} on block {} is failed: {}",
                      peer_id,
                      block_at_state,
                      res.error());
              return;
            }

            self->justification_observer_->reload();
            self->block_tree_->notifyBestAndFinalized();

            SL_INFO(self->log_,
                    "State on block {} is synced successfully",
                    block_at_state);
            self->current_state_ = Babe::State::CATCHING_UP;
            self->babe_status_observable_->notify(
                primitives::events::BabeStateEventType::kSyncState,
                self->current_state_);
          }
        });
  }

  void BabeImpl::onCaughtUp(const primitives::BlockInfo &block) {
    SL_INFO(log_, "Caught up block {}", block);

    if (not was_synchronized_) {
      auto header_opt = block_tree_->getBlockHeader(block.hash);
      BOOST_ASSERT_MSG(header_opt.has_value(), "Just added block; deq");
      auto slot_res = getBabeSlot(header_opt.value());
      if (slot_res.has_value()) {
        if (babe_util_->timeToSlot(clock_->now()) > slot_res.value() + 1) {
          current_state_ = Babe::State::WAIT_REMOTE_STATUS;
          babe_status_observable_->notify(
              primitives::events::BabeStateEventType::kSyncState,
              current_state_);
          return;
        }
      }
    }

    onSynchronized();
  }

  void BabeImpl::onSynchronized() {
    if (not was_synchronized_) {
      was_synchronized_ = true;

      telemetry_->notifyWasSynchronized();
    }
    metric_is_major_syncing_->set(!was_synchronized_);
    current_state_ = Babe::State::SYNCHRONIZED;

    babe_status_observable_->notify(
        primitives::events::BabeStateEventType::kSyncState, current_state_);

    if (not active_) {
      best_block_ = block_tree_->bestLeaf();
      SL_DEBUG(log_, "Babe is synchronized on block {}", best_block_);
      runEpoch();
    }
  }

  bool BabeImpl::wasSynchronized() const {
    return was_synchronized_;
  }

  void BabeImpl::runSlot() {
    auto now = clock_->now();
    if (not updateSlot(now)) {
      timer_->expiresAt(babe_util_->slotFinishTime(current_slot_));
      timer_->asyncWait([this](boost::system::error_code ec) {
        if (ec) {
          log_->error("error happened while waiting on the timer: {}", ec);
          return;
        }
        runSlot();
      });
      return;
    }

    SL_VERBOSE(log_,
               "Starting a slot {} in epoch {} (remains {})",
               current_slot_,
               current_epoch_.epoch_number,
               fmtRemains(*clock_, babe_util_->slotFinishTime(current_slot_)));

    processSlot(now);
  }

  void BabeImpl::processSlot(clock::SystemClock::TimePoint slot_timestamp) {
    if (best_block_.number != 0) {
      auto parent_header =
          block_tree_->getBlockHeader(best_block_.hash).value();
      auto parent_slot = getBabeSlot(parent_header).value();
      if (parent_slot > current_slot_) {
        SL_ERROR(log_,
                 "best block {} from future, current slot {}, clock is lagging",
                 best_block_,
                 current_slot_);
        return;
      }
      if (parent_slot == current_slot_) {
        // fork or wait next slot
        SL_INFO(log_,
                "concurrent best block {}, current slot {}, will fork",
                best_block_,
                current_slot_);
        best_block_ = *parent_header.parentInfo();
      }
    }

    auto babe_config_opt =
        babe_config_repo_->config(best_block_, current_epoch_.epoch_number);
    if (babe_config_opt) {
      auto &babe_config = *babe_config_opt.value();
      auto keypair = session_keys_->getBabeKeyPair(babe_config.authorities);
      if (not keypair) {
        metric_is_relaychain_validator_->set(false);
        if (app_config_validator_) {
          SL_VERBOSE(log_,
                   "Authority not known, skipping slot processing. "
                   "Probably authority list has changed.");
        }
      } else {
        metric_is_relaychain_validator_->set(true);
        keypair_ = std::move(keypair->first);
        const auto &authority_index = keypair->second;
        if (lottery_->getEpoch() != current_epoch_) {
          changeLotteryEpoch(current_epoch_, authority_index, babe_config);
        }

        auto slot_leadership = lottery_->getSlotLeadership(current_slot_);

        if (slot_leadership.has_value()) {
          const auto &vrf_result = slot_leadership.value();
          SL_DEBUG(log_,
                   "Babe author {} is primary slot-leader "
                   "(vrfOutput: {}, proof: {})",
                   keypair_->public_key,
                   common::Buffer(vrf_result.output),
                   common::Buffer(vrf_result.proof));

          processSlotLeadership(SlotType::Primary,
                                slot_timestamp,
                                std::cref(vrf_result),
                                authority_index);
        } else if (babe_config.allowed_slots
                       == primitives::AllowedSlots::PrimaryAndSecondaryPlain
                   or babe_config.allowed_slots
                          == primitives::AllowedSlots::PrimaryAndSecondaryVRF) {
          auto expected_author =
              lottery_->secondarySlotAuthor(current_slot_,
                                            babe_config.authorities.size(),
                                            babe_config.randomness);

          if (expected_author.has_value()
              and authority_index == expected_author.value()) {
            if (babe_config.allowed_slots
                == primitives::AllowedSlots::PrimaryAndSecondaryVRF) {
              auto vrf = lottery_->slotVrfSignature(current_slot_);
              SL_DEBUG(log_,
                       "Babe author {} is secondary slot-leader "
                       "(vrfOutput: {}, proof: {})",
                       keypair_->public_key,
                       common::Buffer(vrf.output),
                       common::Buffer(vrf.proof));

              processSlotLeadership(SlotType::SecondaryVRF,
                                    slot_timestamp,
                                    std::cref(vrf),
                                    authority_index);
            } else {  // plain secondary slots mode
              SL_DEBUG(
                  log_,
                  "Babe author {} is block producer in secondary plain slot",
                  keypair_->public_key);

              processSlotLeadership(SlotType::SecondaryPlain,
                                    slot_timestamp,
                                    std::nullopt,
                                    authority_index);
            }
          } else {
            SL_TRACE(log_,
                     "Babe author {} is not block producer in current slot",
                     keypair_->public_key);
          }
        }
      }
    } else {
      SL_ERROR(log_, "Can not get epoch; Skipping slot processing");
    }

    SL_DEBUG(log_,
             "Slot {} in epoch {} has finished",
             current_slot_,
             current_epoch_.epoch_number);

    auto start_time = babe_util_->slotFinishTime(current_slot_);

    SL_DEBUG(log_,
             "Slot {} in epoch {} will start after {}.",
             current_slot_ + 1,
             current_epoch_.epoch_number,
             fmtRemains(*clock_, babe_util_->slotFinishTime(current_slot_)));

    // everything is OK: wait for the end of the slot
    timer_->expiresAt(start_time);
    timer_->asyncWait([this](auto &&ec) {
      if (ec) {
        log_->error("error happened while waiting on the timer: {}", ec);
        return;
      }
      runSlot();
    });
  }

  outcome::result<primitives::PreRuntime> BabeImpl::babePreDigest(
      SlotType slot_type,
      std::optional<std::reference_wrapper<const crypto::VRFOutput>> output,
      primitives::AuthorityIndex authority_index) const {
    BabeBlockHeader babe_header{
        .slot_assignment_type = slot_type,
        .authority_index = authority_index,
        .slot_number = current_slot_,
    };

    if (babe_header.needVRFCheck()) {
      if (not output.has_value()) {
        SL_ERROR(
            log_,
            "VRF proof is required to build block header but was not passed");
        return BabeError::MISSING_PROOF;
      }
      babe_header.vrf_output = output.value();
    }

    auto encoded_header_res = scale::encode(babe_header);
    if (!encoded_header_res) {
      SL_ERROR(log_,
               "cannot encode BabeBlockHeader: {}",
               encoded_header_res.error());
      return encoded_header_res.error();
    }
    common::Buffer encoded_header{encoded_header_res.value()};

    return primitives::PreRuntime{{primitives::kBabeEngineId, encoded_header}};
  }

  outcome::result<primitives::Seal> BabeImpl::sealBlock(
      const primitives::Block &block) const {
    BOOST_ASSERT(keypair_ != nullptr);

    auto pre_seal_encoded_block = scale::encode(block.header).value();

    auto pre_seal_hash = hasher_->blake2b_256(pre_seal_encoded_block);

    Seal seal{};

    if (auto signature = sr25519_provider_->sign(*keypair_, pre_seal_hash);
        signature) {
      seal.signature = signature.value();
    } else {
      SL_ERROR(log_, "Error signing a block seal: {}", signature.error());
      return signature.error();
    }
    auto encoded_seal = common::Buffer(scale::encode(seal).value());
    return primitives::Seal{{primitives::kBabeEngineId, encoded_seal}};
  }

  void BabeImpl::processSlotLeadership(
      SlotType slot_type,
      clock::SystemClock::TimePoint slot_timestamp,
      std::optional<std::reference_wrapper<const crypto::VRFOutput>> output,
      primitives::AuthorityIndex authority_index) {
    auto best_header_res = block_tree_->getBlockHeader(best_block_.hash);
    BOOST_ASSERT_MSG(best_header_res.has_value(),
                     "The best block is always known");
    auto &best_header = best_header_res.value();

    if (backoff(best_header,
                block_tree_->getLastFinalized().number,
                current_slot_)) {
      SL_INFO(log_,
              "Backing off claiming new slot for block authorship: finality is "
              "lagging.");
      return;
    }

    BOOST_ASSERT(keypair_ != nullptr);

    // build a block to be announced
    SL_VERBOSE(log_,
               "Obtained {} slot leadership in slot {} epoch {}",
               slot_type == SlotType::Primary          ? "primary"
               : slot_type == SlotType::SecondaryVRF   ? "secondary-vrf"
               : slot_type == SlotType::SecondaryPlain ? "secondary-plain"
                                                       : "unknown",
               current_slot_,
               current_epoch_.epoch_number);

    SL_INFO(log_, "Babe builds block on top of block {}", best_block_);

    primitives::InherentData inherent_data;
    auto now = std::chrono::duration_cast<std::chrono::milliseconds>(
                   slot_timestamp.time_since_epoch())
                   .count();

    if (auto res = inherent_data.putData<uint64_t>(kTimestampId, now);
        res.has_error()) {
      SL_ERROR(log_, "cannot put an inherent data: {}", res.error());
      return;
    }

    if (auto res = inherent_data.putData(kBabeSlotId, current_slot_);
        res.has_error()) {
      SL_ERROR(log_, "cannot put an inherent data: {}", res.error());
      return;
    }

    ParachainInherentData parachain_inherent_data;

    {
      auto &relay_parent = best_block_.hash;
      parachain_inherent_data.bitfields =
          bitfield_store_->getBitfields(relay_parent);

      parachain_inherent_data.backed_candidates =
          backing_store_->get(relay_parent);
      SL_TRACE(log_,
               "Get backed candidates from store.(count={}, relay_parent={})",
               parachain_inherent_data.backed_candidates.size(),
               relay_parent);

      parachain_inherent_data.parent_header = std::move(best_header);

      {  // Fill disputes
        auto promise_res = std::promise<dispute::MultiDisputeStatementSet>();
        auto res_future = promise_res.get_future();

        dispute_coordinator_->getDisputeForInherentData(
            best_block_,
            [promise_res =
                 std::ref(promise_res)](dispute::MultiDisputeStatementSet res) {
              promise_res.get().set_value(std::move(res));
            });

        if (res_future.valid()) {
          auto res = res_future.get();
          parachain_inherent_data.disputes = std::move(res);
        }
      }
    }

    if (auto res = inherent_data.putData(kParachainId, parachain_inherent_data);
        res.has_error()) {
      SL_ERROR(log_, "cannot put an inherent data: {}", res.error());
      return;
    }

<<<<<<< HEAD
    auto proposal_start = std::chrono::steady_clock::now();
=======
    auto timer = metric_block_proposal_time.manual();
>>>>>>> a218191f
    // calculate babe_pre_digest
    auto babe_pre_digest_res =
        babePreDigest(slot_type, output, authority_index);
    if (not babe_pre_digest_res) {
      SL_ERROR(log_, "cannot propose a block: {}", babe_pre_digest_res.error());
      return;
    }
    const auto &babe_pre_digest = babe_pre_digest_res.value();

    auto propose = [this,
                    inherent_data{std::move(inherent_data)},
                    now,
                    proposal_start,
                    babe_pre_digest{std::move(babe_pre_digest)}] {
      auto changes_tracker =
          std::make_shared<storage::changes_trie::StorageChangesTrackerImpl>();

      // create new block
      auto res = proposer_->propose(best_block_,
                                    babe_util_->slotFinishTime(current_slot_)
                                        - babe_config_repo_->slotDuration() / 3,
                                    inherent_data,
                                    {babe_pre_digest},
                                    changes_tracker);
      if (not res) {
        SL_ERROR(log_, "Cannot propose a block: {}", res.error());
        return;
      }

<<<<<<< HEAD
      processSlotLeadershipProposed(now,
                                    proposal_start,
                                    std::move(changes_tracker),
                                    std::move(res.value()));
    };
    io_context_->post(std::move(propose));
  }

  void BabeImpl::processSlotLeadershipProposed(
      uint64_t now,
      clock::SteadyClock::TimePoint proposal_start,
      std::shared_ptr<storage::changes_trie::StorageChangesTrackerImpl>
          &&changes_tracker,
      primitives::Block &&block) {
    auto proposal_end = std::chrono::steady_clock::now();
    auto duration_ms = std::chrono::duration_cast<std::chrono::milliseconds>(
                           proposal_end - proposal_start)
                           .count();
    SL_DEBUG(log_, "Block has been built in {} ms", duration_ms);

    metric_block_proposal_time_->observe(static_cast<double>(duration_ms)
                                         / 1000);
=======
    auto duration_ms = timer().count();
    SL_DEBUG(log_, "Block has been built in {} ms", duration_ms);

    auto block = pre_seal_block_res.value();
>>>>>>> a218191f

    // Ensure block's extrinsics root matches extrinsics in block's body
    BOOST_ASSERT_MSG(
        [&block]() {
          using boost::adaptors::transformed;
          const auto &ext_root_res = storage::trie::calculateOrderedTrieHash(
              storage::trie::StateVersion::V0,
              block.body | transformed([](const auto &ext) {
                return common::Buffer{scale::encode(ext).value()};
              }));
          return ext_root_res.has_value()
             and (ext_root_res.value() == block.header.extrinsics_root);
        }(),
        "Extrinsics root does not match extrinsics in the block");

    // seal the block
    auto seal_res = sealBlock(block);
    if (!seal_res) {
      SL_ERROR(log_, "Failed to seal the block: {}", seal_res.error());
      return;
    }

    // add seal digest item
    block.header.digest.emplace_back(seal_res.value());

    if (clock_->now()
        >= babe_util_->slotFinishTime(current_slot_ + kMaxBlockSlotsOvertime)) {
      SL_WARN(log_,
              "Block was not built in time. "
              "Allowed slots ({}) have passed. "
              "If you are executing in debug mode, consider to rebuild in "
              "release",
              kMaxBlockSlotsOvertime);
      return;
    }

    const auto block_hash =
        hasher_->blake2b_256(scale::encode(block.header).value());
    const primitives::BlockInfo block_info(block.header.number, block_hash);

    auto last_finalized_block = block_tree_->getLastFinalized();
    auto previous_best_block_res =
        block_tree_->getBestContaining(last_finalized_block.hash, std::nullopt);
    BOOST_ASSERT(previous_best_block_res.has_value());
    const auto &previous_best_block = previous_best_block_res.value();

    // add block to the block tree
    if (auto add_res = block_tree_->addBlock(block); not add_res) {
      SL_ERROR(log_, "Could not add block {}: {}", block_info, add_res.error());
      auto removal_res = block_tree_->removeLeaf(block_hash);
      if (removal_res.has_error()
          and removal_res
                  != outcome::failure(
                      blockchain::BlockTreeError::BLOCK_IS_NOT_LEAF)) {
        SL_WARN(log_,
                "Rolling back of block {} is failed: {}",
                block_info,
                removal_res.error());
      }
      return;
    }

    changes_tracker->onBlockAdded(
        block_hash, storage_sub_engine_, chain_events_engine_);

    telemetry_->notifyBlockImported(block_info, telemetry::BlockOrigin::kOwn);

    // observe digest of block
    // (must be done strictly after block will be added)
    auto digest_tracking_res = digest_tracker_->onDigest(
        {.block_info = block_info, .header = block.header},
        block.header.digest);

    if (digest_tracking_res.has_error()) {
      SL_WARN(log_,
              "Error while tracking digest of block {}: {}",
              block_info,
              digest_tracking_res.error());
      return;
    }

    // finally, broadcast the sealed block
    block_announce_transmitter_->blockAnnounce(network::BlockAnnounce{
        block.header,
        block_info == block_tree_->bestLeaf() ? network::BlockState::Best
                                              : network::BlockState::Normal,
        common::Buffer{},
    });
    SL_DEBUG(
        log_,
        "Announced block number {} in slot {} (epoch {}) with timestamp {}",
        block.header.number,
        current_slot_,
        current_epoch_.epoch_number,
        now);

    last_finalized_block = block_tree_->getLastFinalized();
    auto current_best_block_res =
        block_tree_->getBestContaining(last_finalized_block.hash, std::nullopt);
    BOOST_ASSERT(current_best_block_res.has_value());
    const auto &current_best_block = current_best_block_res.value();

    // Create new offchain worker for block if it is best only
    if (current_best_block.number > previous_best_block.number) {
      auto ocw_res = offchain_worker_api_->offchain_worker(
          block.header.parent_hash, block.header);
      if (ocw_res.has_failure()) {
        log_->error("Can't spawn offchain worker for block {}: {}",
                    block_info,
                    ocw_res.error());
      }
    }
  }

  void BabeImpl::changeLotteryEpoch(
      const EpochDescriptor &epoch,
      primitives::AuthorityIndex authority_index,
      const primitives::BabeConfiguration &babe_config) const {
    BOOST_ASSERT(keypair_ != nullptr);

    auto threshold = calculateThreshold(
        babe_config.leadership_rate, babe_config.authorities, authority_index);

    lottery_->changeEpoch(epoch, babe_config.randomness, threshold, *keypair_);
  }
}  // namespace kagome::consensus::babe<|MERGE_RESOLUTION|>--- conflicted
+++ resolved
@@ -828,8 +828,8 @@
         metric_is_relaychain_validator_->set(false);
         if (app_config_validator_) {
           SL_VERBOSE(log_,
-                   "Authority not known, skipping slot processing. "
-                   "Probably authority list has changed.");
+                     "Authority not known, skipping slot processing. "
+                     "Probably authority list has changed.");
         }
       } else {
         metric_is_relaychain_validator_->set(true);
@@ -1068,11 +1068,7 @@
       return;
     }
 
-<<<<<<< HEAD
     auto proposal_start = std::chrono::steady_clock::now();
-=======
-    auto timer = metric_block_proposal_time.manual();
->>>>>>> a218191f
     // calculate babe_pre_digest
     auto babe_pre_digest_res =
         babePreDigest(slot_type, output, authority_index);
@@ -1102,7 +1098,6 @@
         return;
       }
 
-<<<<<<< HEAD
       processSlotLeadershipProposed(now,
                                     proposal_start,
                                     std::move(changes_tracker),
@@ -1117,20 +1112,9 @@
       std::shared_ptr<storage::changes_trie::StorageChangesTrackerImpl>
           &&changes_tracker,
       primitives::Block &&block) {
-    auto proposal_end = std::chrono::steady_clock::now();
-    auto duration_ms = std::chrono::duration_cast<std::chrono::milliseconds>(
-                           proposal_end - proposal_start)
-                           .count();
+    auto duration_ms =
+        metric_block_proposal_time.observe(proposal_start).count();
     SL_DEBUG(log_, "Block has been built in {} ms", duration_ms);
-
-    metric_block_proposal_time_->observe(static_cast<double>(duration_ms)
-                                         / 1000);
-=======
-    auto duration_ms = timer().count();
-    SL_DEBUG(log_, "Block has been built in {} ms", duration_ms);
-
-    auto block = pre_seal_block_res.value();
->>>>>>> a218191f
 
     // Ensure block's extrinsics root matches extrinsics in block's body
     BOOST_ASSERT_MSG(
