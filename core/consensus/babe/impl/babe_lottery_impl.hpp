--- conflicted
+++ resolved
@@ -33,12 +33,8 @@
     std::shared_ptr<crypto::Hasher> hasher_;
 
     /// also known as "rho" (greek letter) in the spec
-<<<<<<< HEAD
-    std::vector<crypto::VRFValue> last_epoch_vrf_values_;
+    std::vector<crypto::VRFPreOutput> last_epoch_vrf_values_;
     common::Logger logger_;
-=======
-    std::vector<crypto::VRFPreOutput> last_epoch_vrf_values_;
->>>>>>> 9958e4a5
   };
 }  // namespace kagome::consensus
 
