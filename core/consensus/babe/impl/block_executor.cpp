/**
 * Copyright Soramitsu Co., Ltd. All Rights Reserved.
 * SPDX-License-Identifier: Apache-2.0
 */

#include "consensus/babe/impl/block_executor.hpp"

#include <chrono>
#include <libp2p/peer/peer_id.hpp>

#include "blockchain/block_tree_error.hpp"
#include "consensus/babe/impl/babe_digests_util.hpp"
#include "consensus/babe/impl/threshold_util.hpp"
#include "scale/scale.hpp"
#include "transaction_pool/transaction_pool_error.hpp"

OUTCOME_CPP_DEFINE_CATEGORY(kagome::consensus, BlockExecutor::Error, e) {
  using E = kagome::consensus::BlockExecutor::Error;
  switch (e) {
    case E::INVALID_BLOCK:
      return "Invalid block";
  }
  return "Unknown error";
}

namespace kagome::consensus {

  BlockExecutor::BlockExecutor(
      std::shared_ptr<blockchain::BlockTree> block_tree,
      std::shared_ptr<runtime::Core> core,
      std::shared_ptr<primitives::BabeConfiguration> configuration,
      std::shared_ptr<consensus::BabeSynchronizer> babe_synchronizer,
      std::shared_ptr<consensus::BlockValidator> block_validator,
      std::shared_ptr<consensus::JustificationValidator>
          justification_validator,
      std::shared_ptr<consensus::EpochStorage> epoch_storage,
      std::shared_ptr<transaction_pool::TransactionPool> tx_pool,
      std::shared_ptr<crypto::Hasher> hasher,
      std::shared_ptr<authority::AuthorityUpdateObserver>
          authority_update_observer,
      SlotsStrategy slots_strategy)
      : sync_state_(kReadyState),
        block_tree_{std::move(block_tree)},
        core_{std::move(core)},
        genesis_configuration_{std::move(configuration)},
        babe_synchronizer_{std::move(babe_synchronizer)},
        block_validator_{std::move(block_validator)},
        justification_validator_{std::move(justification_validator)},
        epoch_storage_{std::move(epoch_storage)},
        tx_pool_{std::move(tx_pool)},
        hasher_{std::move(hasher)},
        authority_update_observer_{std::move(authority_update_observer)},
        slots_strategy_{slots_strategy},
        logger_{common::createLogger("BlockExecutor")} {
    BOOST_ASSERT(block_tree_ != nullptr);
    BOOST_ASSERT(core_ != nullptr);
    BOOST_ASSERT(genesis_configuration_ != nullptr);
    BOOST_ASSERT(babe_synchronizer_ != nullptr);
    BOOST_ASSERT(block_validator_ != nullptr);
    BOOST_ASSERT(epoch_storage_ != nullptr);
    BOOST_ASSERT(tx_pool_ != nullptr);
    BOOST_ASSERT(hasher_ != nullptr);
    BOOST_ASSERT(authority_update_observer_ != nullptr);
    BOOST_ASSERT(justification_validator_ != nullptr);
    BOOST_ASSERT(logger_ != nullptr);
  }

  void BlockExecutor::processNextBlock(
      const libp2p::peer::PeerId &peer_id,
      const primitives::BlockHeader &header,
      const std::function<void(const primitives::BlockHeader &)>
          &new_block_handler) {
    auto block_hash = hasher_->blake2b_256(scale::encode(header).value());

    // insert block_header if it is missing
    if (not block_tree_->getBlockHeader(block_hash)) {
      new_block_handler(header);
      logger_->info("Received block header. Number: {}, Hash: {}",
                    header.number,
                    block_hash.toHex());

      auto [_, babe_header] = getBabeDigests(header).value();

      if (not block_tree_->getBlockHeader(header.parent_hash)) {
        if (sync_state_ == kReadyState) {
          /// We don't have past block, it means we have a gap and must sync
          sync_state_ = kSyncState;
          const auto &[last_number, last_hash] =
              block_tree_->getLastFinalized();
          // we should request blocks between last finalized one and received
          // block
          requestBlocks(
              last_hash, block_hash, peer_id, [wself{weak_from_this()}] {
                if (auto self = wself.lock()) self->sync_state_ = kReadyState;
              });
        }
      } else {
        requestBlocks(header.parent_hash, block_hash, peer_id, [] {});
      }
    }
  }

  void BlockExecutor::requestBlocks(const libp2p::peer::PeerId &peer_id,
                                    const primitives::BlockHeader &new_header,
                                    std::function<void()> &&next) {
    const auto &[last_number, last_hash] = block_tree_->getLastFinalized();
    auto new_block_hash =
        hasher_->blake2b_256(scale::encode(new_header).value());
    BOOST_ASSERT(new_header.number >= last_number);
    auto [_, babe_header] = getBabeDigests(new_header).value();
    return requestBlocks(last_hash, new_block_hash, peer_id, std::move(next));
  }

  void BlockExecutor::requestBlocks(const primitives::BlockHash &from,
                                    const primitives::BlockHash &to,
                                    const libp2p::peer::PeerId &peer_id,
                                    std::function<void()> &&next) {
    babe_synchronizer_->request(
        from,
        to,
        peer_id,
        [self_wp{weak_from_this()}, next(std::move(next)), to, from, peer_id](
            auto blocks_res) mutable {
          auto self = self_wp.lock();
          if (!self || !blocks_res) {
            next();
            return;
          }

          const auto &blocks = blocks_res->get();
          bool sync_complete = false;
          const primitives::BlockHash *last_received_hash = nullptr;
          if (blocks.empty()) {
            self->logger_->warn("Received empty list of blocks");
            sync_complete = true;
          } else if (blocks.front().header && blocks.back().header) {
            auto &first_received_hash = blocks.front().hash;
            last_received_hash = &blocks.back().hash;
            self->logger_->info("Received blocks from: {}, to {}, count {}",
                                first_received_hash.toHex(),
                                last_received_hash->toHex(),
                                blocks.size());
          } else {
            self->logger_->warn("Blocks with empty headers detected.");
            sync_complete = true;
          }
          for (const auto &block : blocks) {
            const auto &block_hash = block.hash;
            if (to == block_hash) {
              sync_complete = true;
            }
            if (auto apply_res = self->applyBlock(block); not apply_res) {
              if (apply_res
                  == outcome::failure(
                      blockchain::BlockTreeError::BLOCK_EXISTS)) {
                continue;
              }
              self->logger_->warn(
                  "Could not apply block during synchronizing slots.Error: {}",
                  apply_res.error().message());
              sync_complete = true;
              break;
            }
          }
          if (sync_complete)
            next();
          else {
            self->logger_->info("Request next page of blocks: from {}, to {}",
                                last_received_hash->toHex(),
                                to.toHex());
            self->requestBlocks(
                *last_received_hash, to, peer_id, std::move(next));
          }
        });
  }

  outcome::result<void> BlockExecutor::applyBlock(
      const primitives::BlockData &b) {
    if (!b.header) {
      logger_->warn("Skipping blockwithout header.");
      return Error::INVALID_BLOCK;
    }

    /// TODO(iceseer): remove copy.
    primitives::Block block;
    block.header = *b.header;
    if (b.body) block.body = *b.body;
    // get current time to measure performance if block execution
    auto t_start = std::chrono::high_resolution_clock::now();

    auto block_hash = hasher_->blake2b_256(scale::encode(block.header).value());

    // check if block body already exists. If so, do not apply
    if (block_tree_->getBlockBody(block_hash)) {
      OUTCOME_TRY(block_tree_->addExistingBlock(block_hash, block.header));

      logger_->debug("Skipping existed block number: {}, hash: {}",
                     block.header.number,
                     block_hash.toHex());
      return blockchain::BlockTreeError::BLOCK_EXISTS;
    }
    logger_->info("Applying block number: {}, hash: {}",
                  block.header.number,
                  block_hash.toHex());

    OUTCOME_TRY(babe_digests, getBabeDigests(block.header));

    const auto &[seal, babe_header] = babe_digests;

    {
      // add information about epoch to epoch storage
      if (slots_strategy_ == SlotsStrategy::FromUnixEpoch
          and block.header.number == 1) {
        OUTCOME_TRY(epoch_storage_->setLastEpoch(LastEpochDescriptor{
            .epoch_number = 0,
            .start_slot = babe_header.slot_number,
            .epoch_duration = genesis_configuration_->epoch_length,
            .starting_slot_finish_time =
                BabeTimePoint{(babe_header.slot_number + 1)
                              * genesis_configuration_->slot_duration}}));
      }
    }

    EpochIndex epoch_index;
    BabeSlotNumber slot_in_epoch;
    switch (slots_strategy_) {
      case SlotsStrategy::FromZero:
        epoch_index =
            babe_header.slot_number / genesis_configuration_->epoch_length;
        slot_in_epoch = 0ull;
        break;
      case SlotsStrategy::FromUnixEpoch:
        OUTCOME_TRY(last_epoch, epoch_storage_->getLastEpoch());
        const auto last_epoch_start_slot = last_epoch.start_slot;
        const auto last_epoch_index = last_epoch.epoch_number;
        const auto slot_dif = babe_header.slot_number - last_epoch_start_slot;

        epoch_index =
            last_epoch_index + slot_dif / genesis_configuration_->epoch_length;
        slot_in_epoch = slot_dif % genesis_configuration_->epoch_length;
        break;
    }

    OUTCOME_TRY(this_block_epoch_descriptor,
                epoch_storage_->getEpochDescriptor(epoch_index));

    auto threshold = calculateThreshold(genesis_configuration_->leadership_rate,
                                        this_block_epoch_descriptor.authorities,
                                        babe_header.authority_index);

    // update authorities and randomnesss
    if (0ull == slot_in_epoch) {
      if (auto next_epoch_digest_res = getNextEpochDigest(block.header)) {
        logger_->info("Got next epoch digest for epoch: {}", epoch_index);
        epoch_storage_
            ->addEpochDescriptor(epoch_index + 1, next_epoch_digest_res.value())
            .value();
      } else {
        logger_->error("Failed to get next epoch digest for epoch: {}",
                       epoch_index);
      }
    }

    OUTCOME_TRY(block_validator_->validateHeader(
        block.header,
        epoch_index,
        this_block_epoch_descriptor.authorities[babe_header.authority_index].id,
        threshold,
        this_block_epoch_descriptor.randomness));

    auto block_without_seal_digest = block;

    // block should be applied without last digest which contains the seal
    block_without_seal_digest.header.digest.pop_back();
    // apply block
    OUTCOME_TRY(core_->execute_block(block_without_seal_digest));

    // add block header if it does not exist
    OUTCOME_TRY(block_tree_->addBlock(block));

    if (b.justification) {
      OUTCOME_TRY(justification_validator_->validateJustification(
          block_hash, *b.justification));

      OUTCOME_TRY(block_tree_->finalize(block_hash, *b.justification));
    }

    // observe possible changes of authorities
    for (auto &digest_item : block_without_seal_digest.header.digest) {
      OUTCOME_TRY(visit_in_place(
          digest_item,
          [&](const primitives::Consensus &consensus_message)
              -> outcome::result<void> {
            return authority_update_observer_->onConsensus(
                consensus_message.consensus_engine_id,
                primitives::BlockInfo{block.header.number, block_hash},
                consensus_message);
          },
          [](const auto &) { return outcome::success(); }));
    }

    // remove block's extrinsics from tx pool
    for (const auto &extrinsic : block.body) {
      auto res = tx_pool_->removeOne(hasher_->blake2b_256(extrinsic.data));
      if (res.has_error()
          && res
                 != outcome::failure(
<<<<<<< HEAD
                        transaction_pool::TransactionPoolError::TX_NOT_FOUND)) {
        return res.as_failure();
=======
                     transaction_pool::TransactionPoolError::TX_NOT_FOUND)) {
        return res;
>>>>>>> afca0f68
      }
    }

    auto t_end = std::chrono::high_resolution_clock::now();

    logger_->info(
        "Imported block with number: {}, hash: {} within {} ms",
        block.header.number,
        block_hash.toHex(),
        std::chrono::duration_cast<std::chrono::milliseconds>(t_end - t_start)
            .count());
    return outcome::success();
  }

}  // namespace kagome::consensus<|MERGE_RESOLUTION|>--- conflicted
+++ resolved
@@ -305,13 +305,8 @@
       if (res.has_error()
           && res
                  != outcome::failure(
-<<<<<<< HEAD
                         transaction_pool::TransactionPoolError::TX_NOT_FOUND)) {
         return res.as_failure();
-=======
-                     transaction_pool::TransactionPoolError::TX_NOT_FOUND)) {
-        return res;
->>>>>>> afca0f68
       }
     }
 
