--- conflicted
+++ resolved
@@ -76,12 +76,6 @@
       auto [_, babe_header] = getBabeDigests(header).value();
 
       if (not block_tree_->getBlockHeader(header.parent_hash)) {
-<<<<<<< HEAD
-        const auto &[last_number, last_hash] = block_tree_->getLastFinalized();
-        // we should request blocks between last finalized one and received
-        // block
-        requestBlocks(last_hash, block_hash, peer_id, [] {});
-=======
         if (sync_state_ == kReadyState) {
           /// We don't have past block, it means we have a gap and must sync
           sync_state_ = kSyncState;
@@ -91,13 +85,12 @@
           // block
           requestBlocks(last_hash,
                         block_hash,
-                        babe_header.authority_index,
+                        peer_id,
                         [wself{weak_from_this()}] {
                           if (auto self = wself.lock())
                             self->sync_state_ = kReadyState;
                         });
         }
->>>>>>> 520331ef
       } else {
         requestBlocks(header.parent_hash, block_hash, peer_id, [] {});
       }
