/**
 * Copyright Soramitsu Co., Ltd. All Rights Reserved.
 * SPDX-License-Identifier: Apache-2.0
 */

#ifndef KAGOME_CONSENSUS_BABE_BABECONFIGREPOSITORYIMPL
#define KAGOME_CONSENSUS_BABE_BABECONFIGREPOSITORYIMPL

#include "consensus/babe/babe_config_repository.hpp"
#include "consensus/babe/babe_util.hpp"

#include <mutex>

#include "blockchain/indexer.hpp"
#include "consensus/babe/has_babe_consensus_digest.hpp"
#include "log/logger.hpp"
#include "primitives/block_data.hpp"
#include "primitives/event_types.hpp"
#include "primitives/scheduled_change.hpp"
#include "storage/spaced_storage.hpp"

namespace kagome::application {
  class AppStateManager;
  class AppConfiguration;
}  // namespace kagome::application
namespace kagome::blockchain {
  class BlockTree;
  class BlockHeaderRepository;
}  // namespace kagome::blockchain
namespace kagome::crypto {
  class Hasher;
}
namespace kagome::runtime {
  class BabeApi;
}
namespace kagome::storage::trie {
  class TrieStorage;
}  // namespace kagome::storage::trie

namespace kagome::consensus::babe {
  struct BabeIndexedValue {
    SCALE_TIE_ONLY(config, state);

    /**
     * `NextConfigData` is rare digest, so always store recent config.
     */
    primitives::NextConfigDataV1 config;
    /**
     * Current epoch read from runtime.
     * Used at genesis and after warp sync.
     */
    std::optional<std::shared_ptr<const primitives::BabeConfiguration>> state;
    /**
     * Next epoch lazily computed from `config` and digests.
    */
    std::optional<std::shared_ptr<const primitives::BabeConfiguration>>
        next_state;
  };

  class BabeConfigRepositoryImpl final
      : public BabeConfigRepository,
        public BabeUtil,
        public std::enable_shared_from_this<BabeConfigRepositoryImpl> {
   public:
    enum class Error {
      NOT_FOUND = 1,
      PREVIOUS_NOT_FOUND,
    };

    BabeConfigRepositoryImpl(
        application::AppStateManager &app_state_manager,
        std::shared_ptr<storage::SpacedStorage> persistent_storage,
        const application::AppConfiguration &app_config,
        std::shared_ptr<blockchain::BlockTree> block_tree,
        std::shared_ptr<blockchain::BlockHeaderRepository> header_repo,
        std::shared_ptr<runtime::BabeApi> babe_api,
        std::shared_ptr<crypto::Hasher> hasher,
        std::shared_ptr<storage::trie::TrieStorage> trie_storage,
        primitives::events::ChainSubscriptionEnginePtr chain_events_engine);

    bool prepare();

    // BabeConfigRepository

    BabeDuration slotDuration() const override;

    EpochLength epochLength() const override;

    outcome::result<std::shared_ptr<const primitives::BabeConfiguration>>
    config(const primitives::BlockInfo &parent_info,
           EpochNumber epoch_number) const override;

    // BabeUtil

    BabeSlotNumber timeToSlot(BabeTimePoint time) const override;

    BabeTimePoint slotStartTime(BabeSlotNumber slot) const override;
    BabeTimePoint slotFinishTime(BabeSlotNumber slot) const override;

    outcome::result<EpochDescriptor> slotToEpochDescriptor(
        const primitives::BlockInfo &parent_info, BabeSlotNumber slot) override;

    void warp(const primitives::BlockInfo &block) override;

   private:
    BabeSlotNumber getFirstBlockSlotNumber();

    outcome::result<std::shared_ptr<const primitives::BabeConfiguration>>
    config(const primitives::BlockInfo &block, bool next_epoch) const;

    std::shared_ptr<primitives::BabeConfiguration> applyDigests(
        const primitives::NextConfigDataV1 &config,
        const HasBabeConsensusDigest &digests) const;

    outcome::result<void> load(
        const primitives::BlockInfo &block,
        blockchain::Indexed<BabeIndexedValue> &item) const;

<<<<<<< HEAD
    /**
     * @brief Find node according to the block
     * @param block for which to find the schedule node
     * @return oldest node according to the block
     */
    std::shared_ptr<BabeConfigNode> getNode(
        const primitives::BlockContext &context) const;

    /**
     * @brief Check if one block is direct ancestor of second one
     * @param ancestor - hash of block, which is at the top of the chain
     * @param descendant - hash of block, which is the bottom of the chain
     * @return true if \param ancestor is direct ancestor of \param descendant
     */
    bool directChainExists(const primitives::BlockInfo &ancestor,
                           const primitives::BlockInfo &descendant) const;

    outcome::result<BabeSlotNumber> getFirstBlockSlotNumber(
        const primitives::BlockInfo &parent_info);

    outcome::result<void> readFromStateOutcome(
        const primitives::BlockInfo &block);
=======
    outcome::result<std::shared_ptr<const primitives::BabeConfiguration>>
    loadPrev(const std::optional<primitives::BlockInfo> &prev) const;
>>>>>>> 82e3c0fb

    std::shared_ptr<storage::BufferStorage> persistent_storage_;
    bool config_warp_sync_;
    std::shared_ptr<blockchain::BlockTree> block_tree_;
    mutable std::mutex indexer_mutex_;
    mutable blockchain::Indexer<BabeIndexedValue> indexer_;
    std::shared_ptr<blockchain::BlockHeaderRepository> header_repo_;
    std::shared_ptr<runtime::BabeApi> babe_api_;
    std::shared_ptr<crypto::Hasher> hasher_;
    std::shared_ptr<storage::trie::TrieStorage> trie_storage_;
    std::shared_ptr<primitives::events::ChainEventSubscriber> chain_sub_;

    BabeDuration slot_duration_{};
    EpochLength epoch_length_{};

    std::optional<BabeSlotNumber> first_block_slot_number_;

    log::Logger logger_;
  };

}  // namespace kagome::consensus::babe

OUTCOME_HPP_DECLARE_ERROR(kagome::consensus::babe,
                          BabeConfigRepositoryImpl::Error)

#endif  // KAGOME_CONSENSUS_BABE_BABECONFIGREPOSITORYIMPL<|MERGE_RESOLUTION|>--- conflicted
+++ resolved
@@ -52,7 +52,7 @@
     std::optional<std::shared_ptr<const primitives::BabeConfiguration>> state;
     /**
      * Next epoch lazily computed from `config` and digests.
-    */
+     */
     std::optional<std::shared_ptr<const primitives::BabeConfiguration>>
         next_state;
   };
@@ -103,7 +103,8 @@
     void warp(const primitives::BlockInfo &block) override;
 
    private:
-    BabeSlotNumber getFirstBlockSlotNumber();
+    outcome::result<BabeSlotNumber> getFirstBlockSlotNumber(
+        const primitives::BlockInfo &parent_info);
 
     outcome::result<std::shared_ptr<const primitives::BabeConfiguration>>
     config(const primitives::BlockInfo &block, bool next_epoch) const;
@@ -116,33 +117,8 @@
         const primitives::BlockInfo &block,
         blockchain::Indexed<BabeIndexedValue> &item) const;
 
-<<<<<<< HEAD
-    /**
-     * @brief Find node according to the block
-     * @param block for which to find the schedule node
-     * @return oldest node according to the block
-     */
-    std::shared_ptr<BabeConfigNode> getNode(
-        const primitives::BlockContext &context) const;
-
-    /**
-     * @brief Check if one block is direct ancestor of second one
-     * @param ancestor - hash of block, which is at the top of the chain
-     * @param descendant - hash of block, which is the bottom of the chain
-     * @return true if \param ancestor is direct ancestor of \param descendant
-     */
-    bool directChainExists(const primitives::BlockInfo &ancestor,
-                           const primitives::BlockInfo &descendant) const;
-
-    outcome::result<BabeSlotNumber> getFirstBlockSlotNumber(
-        const primitives::BlockInfo &parent_info);
-
-    outcome::result<void> readFromStateOutcome(
-        const primitives::BlockInfo &block);
-=======
     outcome::result<std::shared_ptr<const primitives::BabeConfiguration>>
     loadPrev(const std::optional<primitives::BlockInfo> &prev) const;
->>>>>>> 82e3c0fb
 
     std::shared_ptr<storage::BufferStorage> persistent_storage_;
     bool config_warp_sync_;
