--- conflicted
+++ resolved
@@ -78,10 +78,9 @@
     }
 
     // VRF must prove that the peer is the leader of the slot
-    // uncomment when VRF is fixed
-    //    if (!verifyVRF(babe_header, epoch)) {
-    //      return ValidationError::INVALID_VRF;
-    //    }
+    if (!verifyVRF(babe_header, epoch)) {
+      return ValidationError::INVALID_VRF;
+    }
 
     // peer must not send two blocks in one slot
     if (!verifyProducer(babe_header)) {
@@ -179,37 +178,21 @@
     auto randomness_with_slot =
         Buffer{}
             .put(epoch.randomness)
-<<<<<<< HEAD
-            .put(common::uint64_t_to_bytes(babe_header.slot_number));
-    if (!vrf_provider_->verify(
-            randomness_with_slot,
-            babe_header.vrf_output,
-            epoch.authorities[babe_header.authority_index.index].id.id)) {
-      log_->error("VRF proof in block is not valid");
-=======
-            .put(common::uint256_t_to_bytes(epoch.threshold));
+            .put(common::uint256_t_to_bytes(babe_header.slot_number));
     auto verify_res = vrf_provider_->verify(
         randomness_with_slot,
         babe_header.vrf_output,
         epoch.authorities[babe_header.authority_index.index].id.id,
         epoch.threshold);
     if (not verify_res.is_valid) {
-      log_->info("VRF proof in block is not valid");
->>>>>>> 9958e4a5
+      log_->error("VRF proof in block is not valid");
       return false;
     }
 
     // verify threshold
-<<<<<<< HEAD
-    if (babe_header.vrf_output.value >= epoch.threshold) {
+    if (not verify_res.is_less) {
       log_->error(
-          "VRF value is not less than the threshold. Value: {}. Threshold: {}",
-          babe_header.vrf_output.value,
-          epoch.threshold);
-=======
-    if (not verify_res.is_less) {
-      log_->info("VRF value is not less than the threshold");
->>>>>>> 9958e4a5
+          "VRF value is not less than the threshold");
       return false;
     }
 
