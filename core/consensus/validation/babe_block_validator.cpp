/**
 * Copyright Soramitsu Co., Ltd. All Rights Reserved.
 * SPDX-License-Identifier: Apache-2.0
 */

#include "consensus/validation/babe_block_validator.hpp"

#include <algorithm>
#include <boost/assert.hpp>

#include "common/mp_utils.hpp"
#include "consensus/babe/babe_config_repository.hpp"
#include "consensus/babe/impl/babe_digests_util.hpp"
#include "consensus/validation/prepare_transcript.hpp"
#include "crypto/sr25519_provider.hpp"
#include "scale/scale.hpp"

OUTCOME_CPP_DEFINE_CATEGORY(kagome::consensus,
                            BabeBlockValidator::ValidationError,
                            e) {
  using E = kagome::consensus::BabeBlockValidator::ValidationError;
  switch (e) {
    case E::NO_AUTHORITIES:
      return "no authorities are provided for the validation";
    case E::INVALID_SIGNATURE:
      return "SR25519 signature, which is in BABE header, is invalid";
    case E::INVALID_VRF:
      return "VRF value and output are invalid";
    case E::TWO_BLOCKS_IN_SLOT:
      return "peer tried to distribute several blocks in one slot";
    case E::SECONDARY_SLOT_ASSIGNMENTS_DISABLED:
      return "Secondary slot assignments are disabled for the current epoch.";
  }
  return "unknown error";
}

namespace kagome::consensus {
  using common::Buffer;

  BabeBlockValidator::BabeBlockValidator(
      std::shared_ptr<blockchain::BlockTree> block_tree,
      std::shared_ptr<runtime::TaggedTransactionQueue> tx_queue,
      std::shared_ptr<crypto::Hasher> hasher,
      std::shared_ptr<crypto::VRFProvider> vrf_provider,
      std::shared_ptr<crypto::Sr25519Provider> sr25519_provider,
      std::shared_ptr<consensus::babe::BabeConfigRepository> babe_config_repo)
      : block_tree_{std::move(block_tree)},
        tx_queue_{std::move(tx_queue)},
        hasher_{std::move(hasher)},
        vrf_provider_{std::move(vrf_provider)},
        sr25519_provider_{std::move(sr25519_provider)},
        babe_config_repo_{std::move(babe_config_repo)},
        log_{log::createLogger("BlockValidator", "block_validator")} {
    BOOST_ASSERT(block_tree_);
    BOOST_ASSERT(tx_queue_);
    BOOST_ASSERT(hasher_);
    BOOST_ASSERT(vrf_provider_);
    BOOST_ASSERT(sr25519_provider_);
    BOOST_ASSERT(babe_config_repo_);
  }

  outcome::result<void> BabeBlockValidator::validateHeader(
      const primitives::BlockHeader &header,
      const EpochNumber epoch_number,
      const primitives::AuthorityId &authority_id,
      const Threshold &threshold,
      const Randomness &randomness) const {
    SL_DEBUG(log_, "Validated block signed by authority: {}", authority_id.id);

    // get BABE-specific digests, which must be inside of this block
    OUTCOME_TRY(babe_digests, getBabeDigests(header));
    const auto &[seal, babe_header] = babe_digests;

    // @see
    // https://github.com/paritytech/substrate/blob/polkadot-v0.9.8/client/consensus/babe/src/verification.rs#L111
<<<<<<< HEAD
    if (babe_header.isProducedInSecondarySlot()) {
      bool plainAndAllowed =
          babe_header.slotType() == SlotType::SecondaryPlain
          && configuration_->allowed_slots
                 == primitives::AllowedSlots::PrimaryAndSecondaryPlainSlots;
      bool vrfAndAllowed =
          babe_header.slotType() == SlotType::SecondaryVRF
          && configuration_->allowed_slots
                 == primitives::AllowedSlots::PrimaryAndSecondaryVRFSlots;
      if (!plainAndAllowed and !vrfAndAllowed) {
=======
    if (babe_header.needAuthorCheck()) {
      const auto &babe_config = babe_config_repo_->config();
      if ((not babe_header.needVRFCheck()
           and babe_config.allowed_slots
                   != primitives::AllowedSlots::PrimaryAndSecondaryPlainSlots)
          or (babe_header.needVRFCheck()
              and babe_config.allowed_slots
                      != primitives::AllowedSlots::
                          PrimaryAndSecondaryVRFSlots)) {
>>>>>>> 0041a0b8
        SL_WARN(log_, "Secondary slots assignments disabled");
        return ValidationError::SECONDARY_SLOT_ASSIGNMENTS_DISABLED;
      }
    }

    // signature in seal of the header must be valid
    if (!verifySignature(header,
                         babe_header,
                         seal,
                         primitives::BabeSessionKey{authority_id.id})) {
      return ValidationError::INVALID_SIGNATURE;
    }

    // VRF must prove that the peer is the leader of the slot
    if (babe_header.needVRFCheck()
        && !verifyVRF(babe_header,
                      epoch_number,
                      primitives::BabeSessionKey{authority_id.id},
                      threshold,
                      randomness,
                      babe_header.needVRFWithThresholdCheck())) {
      return ValidationError::INVALID_VRF;
    }

    return outcome::success();
  }

  bool BabeBlockValidator::verifySignature(
      const primitives::BlockHeader &header,
      const BabeBlockHeader &babe_header,
      const Seal &seal,
      const primitives::BabeSessionKey &public_key) const {
    // firstly, take hash of the block's header without Seal, which is the last
    // digest
    auto unsealed_header = header;
    unsealed_header.digest.pop_back();

    auto unsealed_header_encoded = scale::encode(unsealed_header).value();

    auto block_hash = hasher_->blake2b_256(unsealed_header_encoded);

    // secondly, use verify function to check the signature
    auto res =
        sr25519_provider_->verify(seal.signature, block_hash, public_key);
    return res && res.value();
  }

  bool BabeBlockValidator::verifyVRF(
      const BabeBlockHeader &babe_header,
      const EpochNumber epoch_number,
      const primitives::BabeSessionKey &public_key,
      const Threshold &threshold,
      const Randomness &randomness,
      const bool checkThreshold) const {
    primitives::Transcript transcript;
    prepareTranscript(
        transcript, randomness, babe_header.slot_number, epoch_number);
    SL_DEBUG(log_,
             "prepareTranscript (verifyVRF): randomness {}, slot {}, epoch {}",
             randomness,
             babe_header.slot_number,
             epoch_number);

    auto verify_res = vrf_provider_->verifyTranscript(
        transcript, babe_header.vrf_output, public_key, threshold);
    if (not verify_res.is_valid) {
      log_->error("VRF proof in block is not valid");
      return false;
    }

    // verify threshold
    if (checkThreshold && not verify_res.is_less) {
      log_->error("VRF value is not less than the threshold");
      return false;
    }

    return true;
  }
}  // namespace kagome::consensus<|MERGE_RESOLUTION|>--- conflicted
+++ resolved
@@ -73,30 +73,24 @@
 
     // @see
     // https://github.com/paritytech/substrate/blob/polkadot-v0.9.8/client/consensus/babe/src/verification.rs#L111
-<<<<<<< HEAD
     if (babe_header.isProducedInSecondarySlot()) {
+      const auto &babe_config = babe_config_repo_->config();
       bool plainAndAllowed =
           babe_header.slotType() == SlotType::SecondaryPlain
-          && configuration_->allowed_slots
+          && babe_config.allowed_slots
                  == primitives::AllowedSlots::PrimaryAndSecondaryPlainSlots;
       bool vrfAndAllowed =
           babe_header.slotType() == SlotType::SecondaryVRF
-          && configuration_->allowed_slots
+          && babe_config.allowed_slots
                  == primitives::AllowedSlots::PrimaryAndSecondaryVRFSlots;
       if (!plainAndAllowed and !vrfAndAllowed) {
-=======
-    if (babe_header.needAuthorCheck()) {
-      const auto &babe_config = babe_config_repo_->config();
-      if ((not babe_header.needVRFCheck()
-           and babe_config.allowed_slots
-                   != primitives::AllowedSlots::PrimaryAndSecondaryPlainSlots)
-          or (babe_header.needVRFCheck()
-              and babe_config.allowed_slots
-                      != primitives::AllowedSlots::
-                          PrimaryAndSecondaryVRFSlots)) {
->>>>>>> 0041a0b8
-        SL_WARN(log_, "Secondary slots assignments disabled");
-        return ValidationError::SECONDARY_SLOT_ASSIGNMENTS_DISABLED;
+        SL_WARN(log_,
+                "Block {} produced in {} secondary slot, but current "
+                "configuration allows only {}",
+                header.number,
+                babe_header.slotType(),
+                babe_config.allowed_slots);
+        // return ValidationError::SECONDARY_SLOT_ASSIGNMENTS_DISABLED;
       }
     }
 
