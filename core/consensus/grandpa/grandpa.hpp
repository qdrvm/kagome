--- conflicted
+++ resolved
@@ -22,13 +22,8 @@
     virtual ~Grandpa() = default;
 
     /**
-<<<<<<< HEAD
      * Tries to execute the next round
-     * @param round_number new round number
-=======
-     * Tries to execute next round for presented one
-     * @param round - round for which tries to execute the next
->>>>>>> 61677477
+     * @param @param prev_round - round for which tries to execute the next
      */
     virtual void executeNextRound(
         const std::shared_ptr<VotingRound> &prev_round) = 0;
