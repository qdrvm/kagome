/**
 * Copyright Soramitsu Co., Ltd. All Rights Reserved.
 * SPDX-License-Identifier: Apache-2.0
 */

#ifndef KAGOME_CONSENSUS_GRANDPA_JUSTIFICATIONOBSERVER
#define KAGOME_CONSENSUS_GRANDPA_JUSTIFICATIONOBSERVER

#include "consensus/grandpa/structs.hpp"
#include "outcome/outcome.hpp"
#include "primitives/common.hpp"

namespace kagome::consensus::grandpa {

  /**
   * @class JustificationObserver
   * @brief observes justification assigned to syncing blocks.
   */
  struct JustificationObserver {
    virtual ~JustificationObserver() = default;
    using ApplyJustificationCb = std::function<void(outcome::result<void> &&)>;

    /**
     * Validate {@param justification} with {@param authorities}.
     */
    virtual void verifyJustification(
        const GrandpaJustification &justification,
        const primitives::AuthoritySet &authorities,
        ApplyJustificationCb &&callback) = 0;

    /**
     * Validate provided {@param justification} for finalization.
     * If it valid finalize block and save {@param justification} in
     * storage.
     * @param justification justification of finalization
     * @return nothing or on error
     */
<<<<<<< HEAD
    virtual void applyJustification(const GrandpaJustification &justification,
                                    ApplyJustificationCb &&callback) = 0;
=======
    virtual outcome::result<void> applyJustification(
        const GrandpaJustification &justification) = 0;

    /**
     * Reload round after warp sync.
     */
    virtual void reload() = 0;
>>>>>>> ce4dcba1
  };

}  // namespace kagome::consensus::grandpa

#endif  // KAGOME_CONSENSUS_GRANDPA_JUSTIFICATIONOBSERVER<|MERGE_RESOLUTION|>--- conflicted
+++ resolved
@@ -35,18 +35,13 @@
      * @param justification justification of finalization
      * @return nothing or on error
      */
-<<<<<<< HEAD
     virtual void applyJustification(const GrandpaJustification &justification,
                                     ApplyJustificationCb &&callback) = 0;
-=======
-    virtual outcome::result<void> applyJustification(
-        const GrandpaJustification &justification) = 0;
 
     /**
      * Reload round after warp sync.
      */
     virtual void reload() = 0;
->>>>>>> ce4dcba1
   };
 
 }  // namespace kagome::consensus::grandpa
