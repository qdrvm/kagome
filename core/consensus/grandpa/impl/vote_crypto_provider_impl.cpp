/**
 * Copyright Soramitsu Co., Ltd. All Rights Reserved.
 * SPDX-License-Identifier: Apache-2.0
 */

#include "consensus/grandpa/impl/vote_crypto_provider_impl.hpp"

#include "primitives/common.hpp"
#include "scale/scale.hpp"

namespace kagome::consensus::grandpa {

  VoteCryptoProviderImpl::VoteCryptoProviderImpl(
      boost::optional<crypto::Ed25519Keypair> keypair,
      std::shared_ptr<kagome::crypto::Ed25519Provider> ed_provider,
      RoundNumber round_number,
      std::shared_ptr<VoterSet> voter_set)
      : keypair_{keypair},
      ed_provider_{std::move(ed_provider)},
      round_number_{round_number},
      voter_set_{std::move(voter_set)} {}

  boost::optional<SignedMessage> VoteCryptoProviderImpl::sign(Vote vote) const {
    if (not keypair_.has_value()) {
      return boost::none;
    }
    auto& keypair = keypair_.value();
    auto payload = scale::encode(vote, round_number_, voter_set_->id()).value();
    auto signature = ed_provider_->sign(keypair, payload).value();
    return {{.message = std::move(vote),
<<<<<<< HEAD
                .signature = signature,
                .id = keypair.public_key}};
=======
            .signature = signature,
            .id = keypair.public_key}};
>>>>>>> 93281b56
  }

  bool VoteCryptoProviderImpl::verify(const SignedMessage &vote,
                                      RoundNumber number) const {
    auto payload =
        scale::encode(vote.message, round_number_, voter_set_->id()).value();
    auto verifying_result =
        ed_provider_->verify(vote.signature, payload, vote.id);
    return verifying_result.has_value() and verifying_result.value();
  }

  bool VoteCryptoProviderImpl::verifyPrimaryPropose(
      const SignedMessage &vote) const {
    return vote.is<PrimaryPropose>() and verify(vote, round_number_);
  }

  bool VoteCryptoProviderImpl::verifyPrevote(const SignedMessage &vote) const {
    return vote.is<Prevote>() and verify(vote, round_number_);
  }

  bool VoteCryptoProviderImpl::verifyPrecommit(
      const SignedMessage &vote) const {
    return vote.is<Precommit>() and verify(vote, round_number_);
  }

  boost::optional<SignedMessage> VoteCryptoProviderImpl::signPrimaryPropose(
      const PrimaryPropose &primary_propose) const {
    return sign(primary_propose);
  }

  boost::optional<SignedMessage> VoteCryptoProviderImpl::signPrevote(
      const Prevote &prevote) const {
    return sign(prevote);
  }

  boost::optional<SignedMessage> VoteCryptoProviderImpl::signPrecommit(
      const Precommit &precommit) const {
    return sign(precommit);
  }
}  // namespace kagome::consensus::grandpa<|MERGE_RESOLUTION|>--- conflicted
+++ resolved
@@ -16,25 +16,20 @@
       RoundNumber round_number,
       std::shared_ptr<VoterSet> voter_set)
       : keypair_{keypair},
-      ed_provider_{std::move(ed_provider)},
-      round_number_{round_number},
-      voter_set_{std::move(voter_set)} {}
+        ed_provider_{std::move(ed_provider)},
+        round_number_{round_number},
+        voter_set_{std::move(voter_set)} {}
 
   boost::optional<SignedMessage> VoteCryptoProviderImpl::sign(Vote vote) const {
     if (not keypair_.has_value()) {
       return boost::none;
     }
-    auto& keypair = keypair_.value();
+    auto &keypair = keypair_.value();
     auto payload = scale::encode(vote, round_number_, voter_set_->id()).value();
     auto signature = ed_provider_->sign(keypair, payload).value();
     return {{.message = std::move(vote),
-<<<<<<< HEAD
-                .signature = signature,
-                .id = keypair.public_key}};
-=======
-            .signature = signature,
-            .id = keypair.public_key}};
->>>>>>> 93281b56
+             .signature = signature,
+             .id = keypair.public_key}};
   }
 
   bool VoteCryptoProviderImpl::verify(const SignedMessage &vote,
