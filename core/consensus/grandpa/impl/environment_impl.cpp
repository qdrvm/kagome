--- conflicted
+++ resolved
@@ -465,13 +465,8 @@
         last_finalized.hash, authority_set_id, equivocation.offender());
     if (key_owner_proof_res.has_error()) {
       SL_WARN(logger_,
-<<<<<<< HEAD
-              "Round #{}: can't generate key ownership proof for equivocation "
-              "report: {}",
-=======
               "Round #{}: "
               "can't generate key ownership proof for equivocation report: {}",
->>>>>>> a31f7573
               equivocation.round(),
               key_owner_proof_res.error());
       return key_owner_proof_res.as_failure();
@@ -480,13 +475,8 @@
 
     if (not key_owner_proof_opt.has_value()) {
       SL_DEBUG(logger_,
-<<<<<<< HEAD
-               "Round #{}: can't generate key ownership proof for equivocation "
-               "report: "
-=======
                "Round #{}: "
                "can't generate key ownership proof for equivocation report: "
->>>>>>> a31f7573
                "Equivocation offender is not part of the authority set.",
                equivocation.round());
       return outcome::success();  // ensure if an error type is right
