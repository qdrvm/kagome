--- conflicted
+++ resolved
@@ -824,13 +824,10 @@
       current_round_ = std::move(round);
     }
 
-<<<<<<< HEAD
+    executeNextRound(current_round_);
+
     // if round == current round, then execution of the next round will be
     // elsewhere
-=======
-    executeNextRound(current_round_);
-
->>>>>>> 61677477
     return outcome::success();
   }
 
