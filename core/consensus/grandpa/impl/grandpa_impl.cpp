--- conflicted
+++ resolved
@@ -132,22 +132,6 @@
 
   std::shared_ptr<VotingRound> GrandpaImpl::makeInitialRound(
       const MovableRoundState &round_state, std::shared_ptr<VoterSet> voters) {
-    //    auto n = round_state.finalized.value().number;
-    //    auto authorities_res = authority_manager_->authorities(
-    //        round_state.finalized.value(),
-    //        round_state.last_finalized_block.number
-    //            < round_state.finalized.value().number);
-    //    if (not authorities_res.has_value()) {
-    //      BOOST_ASSERT(authorities_res.error().message().empty());
-    //    }
-    //    auto &authorities = authorities_res.value();
-    //
-    //    auto voters = std::make_shared<VoterSet>(authorities->id);
-    //    for (const auto &authority : *authorities) {
-    //      voters->insert(primitives::GrandpaSessionKey(authority.id.id),
-    //                     authority.weight);
-    //    }
-
     auto vote_graph = std::make_shared<VoteGraphImpl>(
         round_state.finalized.value(), environment_);
 
@@ -162,11 +146,7 @@
         keypair_ ? boost::make_optional(*keypair_) : boost::none,
         crypto_provider_,
         round_state.round_number,
-<<<<<<< HEAD
         config.voters);
-=======
-        voters);
->>>>>>> 93281b56
 
     auto new_round = std::make_shared<VotingRoundImpl>(
         shared_from_this(),
@@ -222,11 +202,7 @@
         keypair_ ? boost::make_optional(*keypair_) : boost::none,
         crypto_provider_,
         new_round_number,
-<<<<<<< HEAD
         config.voters);
-=======
-        voters);
->>>>>>> 93281b56
 
     auto new_round = std::make_shared<VotingRoundImpl>(
         shared_from_this(),
