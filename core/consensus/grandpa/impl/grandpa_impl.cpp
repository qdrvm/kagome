--- conflicted
+++ resolved
@@ -233,18 +233,9 @@
 
   outcome::result<MovableRoundState> GrandpaImpl::getLastCompletedRound()
       const {
-<<<<<<< HEAD
-    OUTCOME_TRY(hash, block_storage_->getLastFinalizedBlockHash());
-    OUTCOME_TRY(header, block_storage_->getBlockHeader(hash));
-
-    auto number = header.number;
-
-    if (number == 0) {
-=======
     auto finalized_block = block_tree_->getLastFinalized();
 
     if (finalized_block.number == 0) {
->>>>>>> 397dd09a
       return MovableRoundState{.round_number = 0,
                                .last_finalized_block = finalized_block,
                                .votes = {},
