/**
 * Copyright Soramitsu Co., Ltd. All Rights Reserved.
 * SPDX-License-Identifier: Apache-2.0
 */

#include "consensus/grandpa/impl/grandpa_impl.hpp"

#include "consensus/grandpa/grandpa_context.hpp"
#include "consensus/grandpa/impl/vote_crypto_provider_impl.hpp"
#include "consensus/grandpa/impl/vote_tracker_impl.hpp"
#include "consensus/grandpa/impl/voting_round_error.hpp"
#include "consensus/grandpa/impl/voting_round_impl.hpp"
#include "consensus/grandpa/vote_graph/vote_graph_impl.hpp"
#include "network/helpers/peer_id_formatter.hpp"
#include "scale/scale.hpp"

namespace {
  constexpr auto highestGrandpaRoundMetricName =
      "kagome_finality_grandpa_round";
}

namespace kagome::consensus::grandpa {

  using authority::IsBlockFinalized;

  GrandpaImpl::GrandpaImpl(
      std::shared_ptr<application::AppStateManager> app_state_manager,
      std::shared_ptr<Environment> environment,
      std::shared_ptr<crypto::Ed25519Provider> crypto_provider,
      std::shared_ptr<runtime::GrandpaApi> grandpa_api,
      const std::shared_ptr<crypto::Ed25519Keypair> &keypair,
      std::shared_ptr<Clock> clock,
      std::shared_ptr<libp2p::basic::Scheduler> scheduler,
      std::shared_ptr<authority::AuthorityManager> authority_manager,
      std::shared_ptr<network::Synchronizer> synchronizer,
      std::shared_ptr<network::PeerManager> peer_manager,
      std::shared_ptr<blockchain::BlockTree> block_tree)
      : environment_{std::move(environment)},
        crypto_provider_{std::move(crypto_provider)},
        grandpa_api_{std::move(grandpa_api)},
        keypair_{keypair},
        clock_{std::move(clock)},
        scheduler_{std::move(scheduler)},
        authority_manager_(std::move(authority_manager)),
        synchronizer_(std::move(synchronizer)),
        peer_manager_(std::move(peer_manager)),
        block_tree_(std::move(block_tree)) {
    BOOST_ASSERT(environment_ != nullptr);
    BOOST_ASSERT(crypto_provider_ != nullptr);
    BOOST_ASSERT(grandpa_api_ != nullptr);
    BOOST_ASSERT(clock_ != nullptr);
    BOOST_ASSERT(scheduler_ != nullptr);
    BOOST_ASSERT(authority_manager_ != nullptr);
    BOOST_ASSERT(synchronizer_ != nullptr);
    BOOST_ASSERT(peer_manager_ != nullptr);
    BOOST_ASSERT(block_tree_ != nullptr);

    BOOST_ASSERT(app_state_manager != nullptr);

    // Register metrics
    metrics_registry_->registerGaugeFamily(highestGrandpaRoundMetricName,
                                           "Highest GRANDPA round");
    metric_highest_round_ =
        metrics_registry_->registerGaugeMetric(highestGrandpaRoundMetricName);
    metric_highest_round_->set(0);

    app_state_manager->takeControl(*this);
  }

  bool GrandpaImpl::prepare() {
    // Set themselves in environment
    environment_->setJustificationObserver(shared_from_this());
    return true;
  }

  bool GrandpaImpl::start() {
    // Obtain last completed round
    auto round_state_res = getLastCompletedRound();
    if (not round_state_res.has_value()) {
      logger_->critical(
          "Can't retrieve last round data: {}. Stopping grandpa execution",
          round_state_res.error().message());
      return false;
    }
    auto &round_state = round_state_res.value();

    SL_DEBUG(logger_,
             "Grandpa will be started with round #{}",
             round_state.round_number + 1);

    auto authorities_res = authority_manager_->authorities(
        round_state.last_finalized_block, IsBlockFinalized{false});
    if (not authorities_res.has_value()) {
      logger_->critical(
          "Can't retrieve authorities for block {}. Stopping grandpa execution",
          round_state.last_finalized_block);
      return false;
    }
    auto &authorities = authorities_res.value();

    auto voters = std::make_shared<VoterSet>(authorities->id);
    for (const auto &authority : *authorities) {
      auto res = voters->insert(primitives::GrandpaSessionKey(authority.id.id),
                                authority.weight);
      if (res.has_error()) {
        logger_->critical(
            "Can't make voter set: {}. Stopping grandpa execution",
            res.error().message());
        return false;
      }
    }

    current_round_ = makeInitialRound(round_state, std::move(voters));
    BOOST_ASSERT(current_round_ != nullptr);

<<<<<<< HEAD
    return static_cast<bool>(current_round_);
=======
    if (not current_round_->finalizedBlock().has_value()) {
      logger_->critical(
          "Initial round must be finalized, but it is not. "
          "Stopping grandpa execution");
      return false;
    }

    GrandpaImpl::executeNextRound(current_round_);

    return true;
>>>>>>> 61677477
  }

  void GrandpaImpl::stop() {}

  std::shared_ptr<VotingRound> GrandpaImpl::makeInitialRound(
      const MovableRoundState &round_state, std::shared_ptr<VoterSet> voters) {
    auto vote_graph = std::make_shared<VoteGraphImpl>(
        round_state.last_finalized_block, voters, environment_);

    GrandpaConfig config{.voters = std::move(voters),
                         .round_number = round_state.round_number,
                         .duration = round_time_factor_,
                         .id = keypair_
                                   ? std::make_optional(keypair_->public_key)
                                   : std::nullopt};

    auto vote_crypto_provider = std::make_shared<VoteCryptoProviderImpl>(
        keypair_, crypto_provider_, round_state.round_number, config.voters);

    auto new_round = std::make_shared<VotingRoundImpl>(
        shared_from_this(),
        std::move(config),
        authority_manager_,
        environment_,
        std::move(vote_crypto_provider),
        std::make_shared<VoteTrackerImpl>(),  // Prevote tracker
        std::make_shared<VoteTrackerImpl>(),  // Precommit tracker
        std::move(vote_graph),
        clock_,
        scheduler_,
        round_state);

    new_round->end();
    return new_round;
  }

  std::shared_ptr<VotingRound> GrandpaImpl::makeNextRound(
      const std::shared_ptr<VotingRound> &round) {
    BOOST_ASSERT(round->finalizedBlock().has_value());

    BlockInfo best_block = round->finalizedBlock().value();

    auto authorities_opt =
        authority_manager_->authorities(best_block, IsBlockFinalized{true});
    if (!authorities_opt) {
      SL_CRITICAL(logger_,
                  "Can't retrieve authorities for finalized block {}",
                  best_block);
      std::abort();
    }

    auto &authorities = authorities_opt.value();
    BOOST_ASSERT(not authorities->empty());

    auto voters = std::make_shared<VoterSet>(authorities->id);
    for (const auto &authority : *authorities) {
      auto res = voters->insert(primitives::GrandpaSessionKey(authority.id.id),
                                authority.weight);
      if (res.has_error()) {
        SL_CRITICAL(logger_, "Can't make voter set: {}", res.error().message());
        std::abort();
      }
    }

    const auto new_round_number =
        round->voterSetId() == voters->id() ? (round->roundNumber() + 1) : 1;

    auto vote_graph =
        std::make_shared<VoteGraphImpl>(best_block, voters, environment_);

    GrandpaConfig config{.voters = std::move(voters),
                         .round_number = new_round_number,
                         .duration = round_time_factor_,
                         .id = keypair_
                                   ? std::make_optional(keypair_->public_key)
                                   : std::nullopt};

    auto vote_crypto_provider = std::make_shared<VoteCryptoProviderImpl>(
        keypair_, crypto_provider_, new_round_number, config.voters);

    auto new_round = std::make_shared<VotingRoundImpl>(
        shared_from_this(),
        std::move(config),
        authority_manager_,
        environment_,
        std::move(vote_crypto_provider),
        std::make_shared<VoteTrackerImpl>(),  // Prevote tracker
        std::make_shared<VoteTrackerImpl>(),  // Precommit tracker
        std::move(vote_graph),
        clock_,
        scheduler_,
        round);
    return new_round;
  }

  std::shared_ptr<VotingRound> GrandpaImpl::selectRound(
      RoundNumber round_number, std::optional<MembershipCounter> voter_set_id) {
    std::shared_ptr<VotingRound> round = current_round_;

    while (round != nullptr) {
      // Probably came to the round with previous voter set
      if (round->roundNumber() < round_number) {
        round = nullptr;
        break;
      }

      // Round found; check voter set
      if (round->roundNumber() == round_number) {
        if (not voter_set_id.has_value()
            or round->voterSetId() == voter_set_id.value()) {
          break;
        }
      }

      // Go to the previous round
      round = round->getPreviousRound();
    }

    return round;
  }

  outcome::result<MovableRoundState> GrandpaImpl::getLastCompletedRound()
      const {
    auto finalized_block = block_tree_->getLastFinalized();

    if (finalized_block.number == 0) {
      return MovableRoundState{.round_number = 0,
                               .last_finalized_block = finalized_block,
                               .votes = {},
                               .finalized = {finalized_block}};
    }

    OUTCOME_TRY(encoded_justification,
                block_tree_->getBlockJustification(finalized_block.hash));

    OUTCOME_TRY(
        grandpa_justification,
        scale::decode<GrandpaJustification>(encoded_justification.data));

    MovableRoundState round_state{
        .round_number = grandpa_justification.round_number,
        .last_finalized_block = grandpa_justification.block_info,
        .votes = {},
        .finalized = {grandpa_justification.block_info}};

    std::transform(std::move_iterator(grandpa_justification.items.begin()),
                   std::move_iterator(grandpa_justification.items.end()),
                   std::back_inserter(round_state.votes),
                   [](auto &&item) { return std::forward<VoteVariant>(item); });

    return round_state;
  }

  void GrandpaImpl::executeNextRound(
      const std::shared_ptr<VotingRound> &prev_round) {
    if (current_round_ != prev_round) {
      return;
    }

    current_round_ = makeNextRound(current_round_);

    // Truncate chain of rounds
    size_t i = 0;
    for (auto round = current_round_; round != nullptr;
         round = round->getPreviousRound()) {
      if (++i >= kKeepRecentRounds) {
        round->forgetPreviousRound();
      }
    }

    metric_highest_round_->set(current_round_->roundNumber());
    if (keypair_) {
      current_round_->play();
    }
  }

  void GrandpaImpl::updateNextRound(RoundNumber round_number) {
    if (auto round = selectRound(round_number + 1, std::nullopt)) {
      round->update(VotingRound::IsPreviousRoundChanged{true},
                    VotingRound::IsPrevotesChanged{false},
                    VotingRound::IsPrecommitsChanged{false});
    }
  }

  void GrandpaImpl::onNeighborMessage(
      const libp2p::peer::PeerId &peer_id,
      const network::GrandpaNeighborMessage &msg) {
    SL_DEBUG(logger_,
             "NeighborMessage set_id={} round={} last_finalized={} "
             "has received from {}",
             msg.voter_set_id,
             msg.round_number,
             msg.last_finalized,
             peer_id);

    // Ignore peer whose voter_set is different
    if (msg.voter_set_id != current_round_->voterSetId()) {
      return;
    }

    // Check if needed to catch-up peer, then do that
    if (msg.round_number >= current_round_->roundNumber() + kCatchUpThreshold) {
      std::ignore = environment_->onCatchUpRequested(
          peer_id, msg.voter_set_id, msg.round_number - 1);
      return;
    }

    // Iff peer just reached one of recent round, then share known votes
    auto info = peer_manager_->getPeerState(peer_id);
    if (not info.has_value() || msg.voter_set_id != info->set_id
        || msg.round_number > info->round_number) {
      if (auto round = selectRound(msg.round_number, msg.voter_set_id)) {
        environment_->sendState(peer_id, round->state(), msg.voter_set_id);
      }
    }
  }

  void GrandpaImpl::onCatchUpRequest(const libp2p::peer::PeerId &peer_id,
                                     const network::CatchUpRequest &msg) {
    // It is also impolite to send a catch-up request to a peer in a new
    // different Set ID.
    if (msg.voter_set_id != current_round_->voterSetId()) {
      SL_DEBUG(logger_,
               "Catch-up request to round #{} received from {} was rejected: "
               "impolite, because voter set id are differ (our: {}, their: {})",
               msg.round_number,
               peer_id,
               current_round_->voterSetId(),
               msg.voter_set_id);
      return;
    }

    // It is impolite to send a catch-up request for a round `R` to a peer whose
    // announced view is behind `R`.
    if (msg.round_number > current_round_->roundNumber()) {
      SL_DEBUG(logger_,
               "Catch-up request to round #{} received from {} was rejected: "
               "impolite, because our current round is less - {}",
               msg.round_number,
               peer_id,
               current_round_->roundNumber());
      return;
    }

    auto round = selectRound(msg.round_number, msg.voter_set_id);
    if (round == nullptr) {
      SL_DEBUG(logger_,
               "Catch-up request to round #{} received from {} was rejected: "
               "target round not found",
               msg.round_number,
               peer_id);
      return;
    }

    if (not round->finalizedBlock().has_value()) {
      SL_DEBUG(logger_,
               "Catch-up request to round #{} received from {} was rejected: "
               "round is not finalizable",
               msg.round_number,
               peer_id);
      throw std::runtime_error("Need not ensure if it is correct");
      return;
    }

    SL_DEBUG(logger_,
             "Catch-up request to round #{} received from {}",
             msg.round_number,
             peer_id);
    round->doCatchUpResponse(peer_id);
  }

  void GrandpaImpl::onCatchUpResponse(const libp2p::peer::PeerId &peer_id,
                                      const network::CatchUpResponse &msg) {
    BOOST_ASSERT(current_round_ != nullptr);
    // Ignore message of peer whose round in different voter set
    if (msg.voter_set_id != current_round_->voterSetId()) {
      SL_DEBUG(
          logger_,
          "Catch-up response (till round #{}) received from {} was rejected: "
          "impolite, because voter set id are differ (our: {}, their: {})",
          msg.round_number,
          peer_id,
          current_round_->voterSetId(),
          msg.voter_set_id);
      return;
    }

    if (msg.round_number < current_round_->roundNumber()) {
      // Catching up in to the past
      SL_DEBUG(
          logger_,
          "Catch-up response (till round #{}) received from {} was rejected: "
          "catching up into the past",
          msg.round_number,
          peer_id);
      return;
    }

    SL_DEBUG(logger_,
             "Catch-up response (till round #{}) received from {}",
             msg.round_number,
             peer_id);

    GrandpaContext::Guard cg;

    if (msg.round_number > current_round_->roundNumber()) {
      MovableRoundState round_state{
          .round_number = msg.round_number,
          .last_finalized_block = current_round_->lastFinalizedBlock(),
          .votes = {},
          .finalized = msg.best_final_candidate};

      std::transform(msg.prevote_justification.begin(),
                     msg.prevote_justification.end(),
                     std::back_inserter(round_state.votes),
                     [](auto &item) { return item; });
      std::transform(msg.precommit_justification.begin(),
                     msg.precommit_justification.end(),
                     std::back_inserter(round_state.votes),
                     [](auto &item) { return item; });

      auto authorities_opt = authority_manager_->authorities(
          round_state.finalized.value(), IsBlockFinalized{false});
      if (!authorities_opt) {
        SL_WARN(logger_,
                "Can't retrieve authorities for finalized block {}",
                round_state.finalized.value());
        return;
      }
      auto &authorities = authorities_opt.value();

      auto voters = std::make_shared<VoterSet>(msg.voter_set_id);
      for (const auto &authority : *authorities) {
        auto res = voters->insert(
            primitives::GrandpaSessionKey(authority.id.id), authority.weight);
        if (res.has_error()) {
          SL_WARN(logger_, "Can't make voter set: {}", res.error().message());
          return;
        }
      }

      auto round = makeInitialRound(round_state, std::move(voters));

      if (not round->completable()
          and not round->finalizedBlock().has_value()) {
        auto ctx = GrandpaContext::get().value();
        // Check if missed block are detected and if this is first attempt
        // (considering by definition peer id in context)
        if (not ctx->missing_blocks.empty()) {
          if (not ctx->peer_id.has_value()) {
            ctx->peer_id.emplace(peer_id);
            ctx->catch_up_response.emplace(msg);
            loadMissingBlocks();
          }
        }
        return;
      }

      current_round_->end();
      current_round_ = std::move(round);

    } else {
      bool is_prevotes_changed = false;
      bool is_precommits_changed = false;
      for (auto &vote : msg.prevote_justification) {
        if (current_round_->onPrevote(vote,
                                      VotingRound::Propagation::NEEDLESS)) {
          is_prevotes_changed = true;
        }
      }
      for (auto &vote : msg.precommit_justification) {
        if (current_round_->onPrecommit(vote,
                                        VotingRound::Propagation::NEEDLESS)) {
          is_precommits_changed = true;
        }
      }
      if (is_prevotes_changed or is_precommits_changed) {
        current_round_->update(
            VotingRound::IsPreviousRoundChanged{false},
            VotingRound::IsPrevotesChanged{is_prevotes_changed},
            VotingRound::IsPrecommitsChanged{is_precommits_changed});
      }

      SL_DEBUG(logger_, "Catch-up response applied");

      // Check if catch-up round is not completable
      if (not current_round_->completable()) {
        auto ctx = GrandpaContext::get().value();
        // Check if missed block are detected and if this is first attempt
        // (considering by definition peer id in context)
        if (not ctx->missing_blocks.empty()) {
          if (not ctx->peer_id.has_value()) {
            ctx->peer_id.emplace(peer_id);
            ctx->catch_up_response.emplace(msg);
            loadMissingBlocks();
          }
        }
        return;
      }
    }

    executeNextRound(current_round_);
  }

  void GrandpaImpl::onVoteMessage(const libp2p::peer::PeerId &peer_id,
                                  const VoteMessage &msg) {
    // If a peer is at a given voter set, it is impolite to send messages from
    // an earlier voter set.
    if (msg.counter < current_round_->voterSetId()) {
      SL_DEBUG(
          logger_,
          "{} signed by {} with set_id={} in round={} has received from {} "
          "and rejected as impolite (our set id is {})",
          msg.vote.is<Prevote>()     ? "Prevote"
          : msg.vote.is<Precommit>() ? "Precommit"
                                     : "PrimaryPropose",
          msg.id(),
          msg.counter,
          msg.round_number,
          peer_id,
          current_round_->voterSetId());
      return;
    }

    // It is extremely impolite to send messages from a future voter set.
    // "future-set" messages can be dropped and ignored.
    if (msg.counter > current_round_->voterSetId()) {
      SL_WARN(logger_,
              "{} signed by {} with set_id={} in round={} has received from {} "
              "and rejected as extremely impolite (our set id is {})",
              msg.vote.is<Prevote>()     ? "Prevote"
              : msg.vote.is<Precommit>() ? "Precommit"
                                         : "PrimaryPropose",
              msg.id(),
              msg.counter,
              msg.round_number,
              peer_id,
              current_round_->voterSetId());
      return;
    }

    // If a peer is at round r, is impolite to send messages about r-2 or
    // earlier
    if (msg.round_number + 2 < current_round_->roundNumber()) {
      SL_DEBUG(
          logger_,
          "{} signed by {} with set_id={} in round={} has received from {} "
          "and rejected as impolite (our round is {})",
          msg.vote.is<Prevote>()     ? "Prevote"
          : msg.vote.is<Precommit>() ? "Precommit"
                                     : "PrimaryPropose",
          msg.id(),
          msg.counter,
          msg.round_number,
          peer_id,
          current_round_->roundNumber());
      return;
    }

    // If a peer is at round r, is extremely impolite to send messages about r+1
    // or later. "future-round" messages can be dropped and ignored.
    if (msg.round_number >= current_round_->roundNumber() + 1) {
      SL_WARN(logger_,
              "{} signed by {} with set_id={} in round={} has received from {} "
              "and rejected as extremely impolite (our round is {})",
              msg.vote.is<Prevote>()     ? "Prevote"
              : msg.vote.is<Precommit>() ? "Precommit"
                                         : "PrimaryPropose",
              msg.id(),
              msg.counter,
              msg.round_number,
              peer_id,
              current_round_->roundNumber());
      return;
    }

    std::shared_ptr<VotingRound> target_round =
        selectRound(msg.round_number, msg.counter);
    if (not target_round) {
      SL_DEBUG(
          logger_,
          "{} signed by {} with set_id={} in round={} has received from {} "
          "and rejected (round not found)",
          msg.vote.is<Prevote>()     ? "Prevote"
          : msg.vote.is<Precommit>() ? "Precommit"
                                     : "PrimaryPropose",
          msg.id(),
          msg.counter,
          msg.round_number,
          peer_id);
      return;
    }

    SL_DEBUG(logger_,
             "{} signed by {} with set_id={} in round={} for block {} "
             "has received from {}",
             msg.vote.is<Prevote>()     ? "Prevote"
             : msg.vote.is<Precommit>() ? "Precommit"
                                        : "PrimaryPropose",
             msg.id(),
             msg.counter,
             msg.round_number,
             msg.vote.getBlockInfo(),
             peer_id);

    GrandpaContext::Guard cg;

    bool is_prevotes_changed = false;
    bool is_precommits_changed = false;
    visit_in_place(
        msg.vote.message,
        [&](const PrimaryPropose &) {
          target_round->onProposal(msg.vote,
                                   VotingRound::Propagation::REQUESTED);
        },
        [&](const Prevote &) {
          if (target_round->onPrevote(msg.vote,
                                      VotingRound::Propagation::REQUESTED)) {
            is_prevotes_changed = true;
          }
        },
        [&](const Precommit &) {
          if (target_round->onPrecommit(msg.vote,
                                        VotingRound::Propagation::REQUESTED)) {
            is_precommits_changed = true;
          }
        });
    if (is_prevotes_changed or is_precommits_changed) {
      target_round->update(
          VotingRound::IsPreviousRoundChanged{false},
          VotingRound::IsPrevotesChanged{is_prevotes_changed},
          VotingRound::IsPrecommitsChanged{is_precommits_changed});
    }

    if (not target_round->finalizedBlock().has_value()) {
      auto ctx = GrandpaContext::get().value();
      // Check if missed block are detected and if this is first attempt
      // (considering by definition peer id in context)
      if (not ctx->missing_blocks.empty()) {
        if (not ctx->peer_id.has_value()) {
          ctx->peer_id.emplace(peer_id);
          ctx->vote.emplace(msg);
          loadMissingBlocks();
        }
      }
      return;
    }
  }

  void GrandpaImpl::onCommitMessage(const libp2p::peer::PeerId &peer_id,
                                    const network::FullCommitMessage &msg) {
    // It is especially impolite to send commits which are invalid, or from
    // a different Set ID than the receiving peer has indicated
    if (msg.set_id != current_round_->voterSetId()) {
      SL_DEBUG(
          logger_,
          "Commit with set_id={} in round={} for block {} has received from {} "
          "and dropped as impolite: our voter set id is {}",
          msg.set_id,
          msg.round,
          BlockInfo(msg.message.target_number, msg.message.target_hash),
          peer_id,
          current_round_->voterSetId());
      return;
    }

    // It is impolite to send commits which are earlier than the last commit
    // sent
    if (msg.round + kKeepRecentRounds < current_round_->voterSetId()) {
      SL_DEBUG(
          logger_,
          "Commit with set_id={} in round={} for block {} has received from {} "
          "and dropped as impolite: too old commit, our round is {}",
          msg.set_id,
          msg.round,
          BlockInfo(msg.message.target_number, msg.message.target_hash),
          peer_id,
          current_round_->roundNumber());
      return;
    }

    if (msg.round < current_round_->roundNumber()) {
      SL_DEBUG(
          logger_,
          "Commit with set_id={} in round={} for block {} has received from {} "
          "and dropped as fulfilled",
          msg.set_id,
          msg.round,
          BlockInfo(msg.message.target_number, msg.message.target_hash),
          peer_id);
      return;
    }

    SL_DEBUG(logger_,
             "Commit with set_id={} in round={} for block {} "
             "has received from {}",
             msg.set_id,
             msg.round,
             BlockInfo(msg.message.target_number, msg.message.target_hash),
             peer_id);

    GrandpaJustification justification{
        .round_number = msg.round,
        .block_info =
            BlockInfo(msg.message.target_number, msg.message.target_hash)};
    for (size_t i = 0; i < msg.message.precommits.size(); ++i) {
      SignedPrecommit commit;
      commit.message = msg.message.precommits[i];
      commit.signature = msg.message.auth_data[i].first;
      commit.id = msg.message.auth_data[i].second;
      justification.items.emplace_back(std::move(commit));
    }

    GrandpaContext::Guard cg;
    auto ctx = GrandpaContext::get().value();
    ctx->peer_id.emplace(peer_id);
    ctx->commit.emplace(msg);

    auto res = applyJustification(justification.block_info, justification);
    if (not res.has_value()) {
      SL_WARN(
          logger_,
          "Commit with set_id={} in round={} for block {} has received from {} "
          "and has not applied: {}",
          msg.set_id,
          msg.round,
          BlockInfo(msg.message.target_number, msg.message.target_hash),
          peer_id,
          res.error().message());
      return;
    }
  }

  outcome::result<void> GrandpaImpl::applyJustification(
      const BlockInfo &block_info, const GrandpaJustification &justification) {
    auto round = selectRound(justification.round_number, std::nullopt);
    bool need_to_make_round_current = false;
    if (round == nullptr) {
      // This is justification for already finalized block
      if (current_round_->lastFinalizedBlock().number > block_info.number) {
        return VotingRoundError::JUSTIFICATION_FOR_BLOCK_IN_PAST;
      }

      MovableRoundState round_state{
          .round_number = justification.round_number,
          .last_finalized_block = current_round_->lastFinalizedBlock(),
          .votes = {},
          .finalized = block_info};

      auto authorities_opt =
          authority_manager_->authorities(block_info, IsBlockFinalized{false});
      if (!authorities_opt) {
        SL_WARN(logger_,
                "Can't retrieve authorities to apply a justification "
                "at block {}",
                block_info);
        return VotingRoundError::NO_KNOWN_AUTHORITIES_FOR_BLOCK;
      }
      auto &authorities = authorities_opt.value();

      // This is justification for non-actual round
      if (authorities->id < current_round_->voterSetId()
          or (authorities->id == current_round_->voterSetId()
              && justification.round_number < current_round_->roundNumber())) {
        return VotingRoundError::JUSTIFICATION_FOR_ROUND_IN_PAST;
      }

      if (authorities->id > current_round_->voterSetId() + 1) {
        return VotingRoundError::WRONG_ORDER_OF_VOTER_SET_ID;
      }

      auto voters = std::make_shared<VoterSet>(authorities->id);
      for (const auto &authority : *authorities) {
        auto res = voters->insert(
            primitives::GrandpaSessionKey(authority.id.id), authority.weight);
        if (res.has_error()) {
          SL_CRITICAL(
              logger_, "Can't make voter set: {}", res.error().message());
          return res.as_failure();
        }
      }

      round = makeInitialRound(round_state, std::move(voters));
      need_to_make_round_current = true;
      BOOST_ASSERT(round);

      SL_DEBUG(logger_,
               "Rewind grandpa till round #{} by received justification",
               justification.round_number);
    }

    OUTCOME_TRY(round->applyJustification(block_info, justification));

    if (need_to_make_round_current) {
      current_round_->end();
      current_round_ = std::move(round);
    }

    executeNextRound(current_round_);

    return outcome::success();
  }

  void GrandpaImpl::loadMissingBlocks() {
    auto ctx = GrandpaContext::get().value();
    BOOST_ASSERT(ctx);

    if (not ctx->peer_id.has_value()) {
      return;
    }

    if (ctx->missing_blocks.empty()) {
      return;
    }

    auto final = [wp = weak_from_this(), ctx] {
      if (auto self = wp.lock()) {
        GrandpaContext::set(ctx);
        if (ctx->vote.has_value()) {
          self->onVoteMessage(ctx->peer_id.value(), ctx->vote.value());
        } else if (ctx->catch_up_response.has_value()) {
          self->onCatchUpResponse(ctx->peer_id.value(),
                                  ctx->catch_up_response.value());
        } else if (ctx->commit.has_value()) {
          self->onCommitMessage(ctx->peer_id.value(), ctx->commit.value());
        }
      }
    };

    auto do_request_ptr = std::make_shared<std::function<void()>>();
    auto &do_request = *do_request_ptr;

    do_request = [wp = weak_from_this(),
                  ctx = std::move(ctx),
                  do_request_ptr = std::move(do_request_ptr),
                  final = std::move(final)]() mutable {
      if (auto self = wp.lock()) {
        auto &peer_id = ctx->peer_id.value();
        auto &blocks = ctx->missing_blocks;
        if (not blocks.empty()) {
          auto it = blocks.rbegin();
          auto node = blocks.extract((++it).base());
          auto block = node.value();
          self->synchronizer_->syncByBlockInfo(
              block,
              peer_id,
              [wp, ctx, do_request_ptr = std::move(do_request_ptr)](auto res) {
                if (do_request_ptr != nullptr) {
                  auto do_request = std::move(*do_request_ptr);
                  do_request();
                }
              },
              true);
          return;
        }
        final();
        do_request_ptr.reset();
      }
    };

    do_request();
  }
}  // namespace kagome::consensus::grandpa<|MERGE_RESOLUTION|>--- conflicted
+++ resolved
@@ -113,9 +113,6 @@
     current_round_ = makeInitialRound(round_state, std::move(voters));
     BOOST_ASSERT(current_round_ != nullptr);
 
-<<<<<<< HEAD
-    return static_cast<bool>(current_round_);
-=======
     if (not current_round_->finalizedBlock().has_value()) {
       logger_->critical(
           "Initial round must be finalized, but it is not. "
@@ -126,7 +123,6 @@
     GrandpaImpl::executeNextRound(current_round_);
 
     return true;
->>>>>>> 61677477
   }
 
   void GrandpaImpl::stop() {}
