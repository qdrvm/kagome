--- conflicted
+++ resolved
@@ -540,11 +540,7 @@
       commit.message = fin.message.precommits[i];
       commit.signature = fin.message.auth_data[i].first;
       commit.id = fin.message.auth_data[i].second;
-<<<<<<< HEAD
-      justification.items.push_back(commit);
-=======
       justification.items.emplace_back(std::move(commit));
->>>>>>> 2d609168
     }
 
     auto res = applyJustification(justification.block_info, justification);
