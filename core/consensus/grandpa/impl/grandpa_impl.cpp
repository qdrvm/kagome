/**
 * Copyright Soramitsu Co., Ltd. All Rights Reserved.
 * SPDX-License-Identifier: Apache-2.0
 */

#include "consensus/grandpa/impl/grandpa_impl.hpp"

#include <libp2p/basic/scheduler/asio_scheduler_backend.hpp>
#include <libp2p/basic/scheduler/scheduler_impl.hpp>
#include <utility>

#include "application/app_state_manager.hpp"
#include "application/chain_spec.hpp"
#include "blockchain/block_tree.hpp"
#include "common/tagged.hpp"
#include "consensus/grandpa/authority_manager.hpp"
#include "consensus/grandpa/environment.hpp"
#include "consensus/grandpa/grandpa_config.hpp"
#include "consensus/grandpa/grandpa_context.hpp"
#include "consensus/grandpa/impl/vote_crypto_provider_impl.hpp"
#include "consensus/grandpa/impl/vote_tracker_impl.hpp"
#include "consensus/grandpa/impl/voting_round_impl.hpp"
#include "consensus/grandpa/vote_graph/vote_graph_impl.hpp"
#include "consensus/grandpa/voting_round_error.hpp"
#include "crypto/crypto_store/session_keys.hpp"
#include "network/helpers/peer_id_formatter.hpp"
#include "network/peer_manager.hpp"
#include "network/reputation_repository.hpp"
#include "network/synchronizer.hpp"

namespace {
  using IsBlockFinalized = kagome::Tagged<bool, struct IsBlockFinalizedTag>;

  constexpr auto highestGrandpaRoundMetricName =
      "kagome_finality_grandpa_round";

  template <typename D>
  auto toMilliseconds(D &&duration) {
    return std::chrono::duration_cast<std::chrono::milliseconds>(duration);
  }
}  // namespace

namespace kagome::consensus::grandpa {
  inline bool isWestendPastRound(const primitives::BlockHash &genesis,
                                 const primitives::BlockInfo &block) {
    static auto westend_genesis =
        primitives::BlockHash::fromHex(
            "e143f23803ac50e8f6f8e62695d1ce9e4e1d68aa36c1cd2cfd15340213f3423e")
            .value();
    static primitives::BlockInfo past_round{
        198785,
        primitives::BlockHash::fromHex(
            "62caf6a8c99d63744f7093bceead8fdf4c7d8ef74f16163ed58b1c1aec67bf18")
            .value(),
    };
    return genesis == westend_genesis && block == past_round;
  }

  namespace {
    Clock::Duration getGossipDuration(const application::ChainSpec &chain) {
      // https://github.com/paritytech/polkadot/pull/5448
      auto slow = chain.isVersi() || chain.isWococo() || chain.isRococo()
               || chain.isKusama();
      return std::chrono::duration_cast<Clock::Duration>(
          std::chrono::milliseconds{slow ? 2000 : 1000});
    }
  }  // namespace

  GrandpaImpl::GrandpaImpl(
      std::shared_ptr<application::AppStateManager> app_state_manager,
      std::shared_ptr<crypto::Hasher> hasher,
      std::shared_ptr<Environment> environment,
      std::shared_ptr<crypto::Ed25519Provider> crypto_provider,
      std::shared_ptr<runtime::GrandpaApi> grandpa_api,
      std::shared_ptr<crypto::SessionKeys> session_keys,
      const application::ChainSpec &chain_spec,
      std::shared_ptr<AuthorityManager> authority_manager,
      std::shared_ptr<network::Synchronizer> synchronizer,
      std::shared_ptr<network::PeerManager> peer_manager,
      std::shared_ptr<blockchain::BlockTree> block_tree,
      std::shared_ptr<network::ReputationRepository> reputation_repository,
      primitives::events::BabeStateSubscriptionEnginePtr babe_status_observable,
      std::shared_ptr<boost::asio::io_context> main_thread_context)
      : round_time_factor_{getGossipDuration(chain_spec)},
        hasher_{std::move(hasher)},
        environment_{std::move(environment)},
        crypto_provider_{std::move(crypto_provider)},
        grandpa_api_{std::move(grandpa_api)},
        keypair_([&] {
          BOOST_ASSERT(session_keys != nullptr);
          return session_keys->getGranKeyPair();
        }()),
        authority_manager_(std::move(authority_manager)),
        synchronizer_(std::move(synchronizer)),
        peer_manager_(std::move(peer_manager)),
        block_tree_(std::move(block_tree)),
        reputation_repository_(std::move(reputation_repository)),
        babe_status_observable_(std::move(babe_status_observable)),
        execution_thread_pool_{std::make_shared<ThreadPool>(1ull)},
        internal_thread_context_{execution_thread_pool_->handler()},
        main_thread_context_{std::move(main_thread_context)},
        scheduler_{std::make_shared<libp2p::basic::SchedulerImpl>(
            std::make_shared<libp2p::basic::AsioSchedulerBackend>(
                internal_thread_context_->io_context()),
            libp2p::basic::Scheduler::Config{})} {
    BOOST_ASSERT(environment_ != nullptr);
    BOOST_ASSERT(crypto_provider_ != nullptr);
    BOOST_ASSERT(grandpa_api_ != nullptr);
    BOOST_ASSERT(scheduler_ != nullptr);
    BOOST_ASSERT(authority_manager_ != nullptr);
    BOOST_ASSERT(synchronizer_ != nullptr);
    BOOST_ASSERT(peer_manager_ != nullptr);
    BOOST_ASSERT(block_tree_ != nullptr);
    BOOST_ASSERT(babe_status_observable_ != nullptr);
    BOOST_ASSERT(reputation_repository_ != nullptr);

    BOOST_ASSERT(app_state_manager != nullptr);
    BOOST_ASSERT(nullptr != internal_thread_context_);

    // Register metrics
    metrics_registry_->registerGaugeFamily(highestGrandpaRoundMetricName,
                                           "Highest GRANDPA round");
    metric_highest_round_ =
        metrics_registry_->registerGaugeMetric(highestGrandpaRoundMetricName);
    metric_highest_round_->set(0);

    // allow app state manager to prepare, start and stop grandpa consensus
    // pipeline
    app_state_manager->takeControl(*this);
  }

  bool GrandpaImpl::prepare() {
    // Set themselves in environment
    environment_->setJustificationObserver(shared_from_this());

    babe_status_observer_ =
        std::make_shared<primitives::events::BabeStateEventSubscriber>(
            babe_status_observable_, false);
    babe_status_observer_->subscribe(
        babe_status_observer_->generateSubscriptionSetId(),
        primitives::events::BabeStateEventType::kSyncState);
    babe_status_observer_->setCallback(
        [wself{weak_from_this()}](
            auto /*set_id*/,
            bool &synchronized,
            auto /*event_type*/,
            const primitives::events::BabeStateEventParams &event) {
          if (auto self = wself.lock()) {
            if (event == babe::Babe::State::SYNCHRONIZED) {
              self->synchronized_once_.store(true);
            }
          }
        });

    internal_thread_context_->start();
    main_thread_context_.start();
    return true;
  }

  bool GrandpaImpl::start() {
    if (!internal_thread_context_->isInCurrentThread()) {
      internal_thread_context_->execute([wptr{weak_from_this()}] {
        if (auto self = wptr.lock()) {
          self->start();
        }
      });
      return true;
    }

    // Obtain last completed round
    auto round_state_res = getLastCompletedRound();
    if (not round_state_res.has_value()) {
      logger_->critical(
          "Can't retrieve last round data: {}. Stopping grandpa execution",
          round_state_res.error());
      return false;
    }
    auto &round_state = round_state_res.value();

    SL_DEBUG(logger_,
             "Grandpa will be started with round #{}",
             round_state.round_number + 1);

    auto authorities_res = authority_manager_->authorities(
        round_state.last_finalized_block, IsBlockFinalized{false});
    if (not authorities_res.has_value()) {
      logger_->critical(
          "Can't retrieve authorities for block {}. Stopping grandpa execution",
          round_state.last_finalized_block);
      return false;
    }
    auto &authority_set = authorities_res.value();

    auto voters_res = VoterSet::make(*authority_set);
    if (not voters_res) {
      logger_->critical("Can't make voter set: {}. Stopping grandpa execution",
                        voters_res.error());
      return false;
    }
    auto &voters = voters_res.value();

    current_round_ = makeInitialRound(round_state, std::move(voters));
    BOOST_ASSERT(current_round_ != nullptr);

    if (not current_round_->finalizedBlock().has_value()) {
      logger_->critical(
          "Initial round must be finalized, but it is not. "
          "Stopping grandpa execution");
      return false;
    }

    // Timer to send neighbor message if round does not change long time (1 min)
    fallback_timer_handle_ = scheduler_->scheduleWithHandle(
        [wp = weak_from_this()] {
          auto self = wp.lock();
          if (not self) {
            return;
          }
          BOOST_ASSERT_MSG(self->current_round_,
                           "Current round must be defiled anytime after start");
          auto round =
              std::dynamic_pointer_cast<VotingRoundImpl>(self->current_round_);
          if (round) {
            round->sendNeighborMessage();
          }

          std::ignore =
              self->fallback_timer_handle_.reschedule(std::chrono::minutes(1));
        },
        std::chrono::minutes(1));

    tryExecuteNextRound(current_round_);
    return true;
  }

  void GrandpaImpl::stop() {
    main_thread_context_.stop();
    internal_thread_context_->stop();
    fallback_timer_handle_.cancel();
  }

  std::shared_ptr<VotingRound> GrandpaImpl::makeInitialRound(
      const MovableRoundState &round_state, std::shared_ptr<VoterSet> voters) {
    auto vote_graph = std::make_shared<VoteGraphImpl>(
        round_state.last_finalized_block, voters, environment_);

    GrandpaConfig config{.voters = std::move(voters),
                         .round_number = round_state.round_number,
                         .duration = round_time_factor_,
                         .id = keypair_
                                 ? std::make_optional(keypair_->public_key)
                                 : std::nullopt};

    auto vote_crypto_provider = std::make_shared<VoteCryptoProviderImpl>(
        keypair_, crypto_provider_, round_state.round_number, config.voters);

    auto new_round = std::make_shared<VotingRoundImpl>(
        shared_from_this(),
        std::move(config),
        hasher_,
        environment_,
        std::move(vote_crypto_provider),
        std::make_shared<VoteTrackerImpl>(),  // Prevote tracker
        std::make_shared<VoteTrackerImpl>(),  // Precommit tracker
        std::move(vote_graph),
        scheduler_,
        round_state);

    new_round->end();  // it is okay, because we do not want to actually execute
                       // this round
    return new_round;
  }

  outcome::result<std::shared_ptr<VotingRound>> GrandpaImpl::makeNextRound(
      const std::shared_ptr<VotingRound> &round) {
    BlockInfo best_block =
        round->finalizedBlock().value_or(round->lastFinalizedBlock());

    auto authorities_opt =
        authority_manager_->authorities(best_block, IsBlockFinalized{true});
    if (!authorities_opt) {
      SL_WARN(logger_,
              "Can't retrieve authorities for finalized block {}",
              best_block);
      return VotingRoundError::VOTER_SET_NOT_FOUND_FOR_BLOCK;
    }

    auto &authority_set = authorities_opt.value();
    BOOST_ASSERT(not authority_set->authorities.empty());

    auto voters_res = VoterSet::make(*authority_set);
    if (not voters_res) {
      SL_WARN(logger_, "Can't make voter set: {}", voters_res.error());
      return voters_res.error();
    }
    auto &voters = voters_res.value();

    const auto new_round_number =
        round->voterSetId() == voters->id() ? (round->roundNumber() + 1) : 1;

    auto vote_graph =
        std::make_shared<VoteGraphImpl>(best_block, voters, environment_);

    GrandpaConfig config{.voters = std::move(voters),
                         .round_number = new_round_number,
                         .duration = round_time_factor_,
                         .id = keypair_
                                 ? std::make_optional(keypair_->public_key)
                                 : std::nullopt};

    auto vote_crypto_provider = std::make_shared<VoteCryptoProviderImpl>(
        keypair_, crypto_provider_, new_round_number, config.voters);

    auto new_round = std::make_shared<VotingRoundImpl>(
        shared_from_this(),
        std::move(config),
        hasher_,
        environment_,
        std::move(vote_crypto_provider),
        std::make_shared<VoteTrackerImpl>(),  // Prevote tracker
        std::make_shared<VoteTrackerImpl>(),  // Precommit tracker
        std::move(vote_graph),
        scheduler_,
        round);
    return new_round;
  }

  std::optional<std::shared_ptr<VotingRound>> GrandpaImpl::selectRound(
      RoundNumber round_number, std::optional<VoterSetId> voter_set_id) {
    std::shared_ptr<VotingRound> round = current_round_;

    while (round != nullptr) {
      // Probably came to the round with previous voter set
      if (round->roundNumber() < round_number) {
        return std::nullopt;
      }

      // Round found; check voter set
      if (round->roundNumber() == round_number) {
        if (not voter_set_id.has_value()
            or round->voterSetId() == voter_set_id.value()) {
          break;
        }
      }

      // Go to the previous round
      round = round->getPreviousRound();
    }

    return round == nullptr ? std::nullopt : std::make_optional(round);
  }

  outcome::result<MovableRoundState> GrandpaImpl::getLastCompletedRound()
      const {
    auto finalized_block = block_tree_->getLastFinalized();

    if (finalized_block.number == 0) {
      return MovableRoundState{.round_number = 0,
                               .last_finalized_block = finalized_block,
                               .votes = {},
                               .finalized = {finalized_block}};
    }

    OUTCOME_TRY(encoded_justification,
                block_tree_->getBlockJustification(finalized_block.hash));

    OUTCOME_TRY(
        grandpa_justification,
        scale::decode<GrandpaJustification>(encoded_justification.data));

    MovableRoundState round_state{
        .round_number = grandpa_justification.round_number,
        .last_finalized_block = grandpa_justification.block_info,
        .votes = {},
        .finalized = {grandpa_justification.block_info}};

    std::transform(std::move_iterator(grandpa_justification.items.begin()),
                   std::move_iterator(grandpa_justification.items.end()),
                   std::back_inserter(round_state.votes),
                   [](auto &&item) { return std::forward<VoteVariant>(item); });

    return round_state;
  }

  void GrandpaImpl::tryExecuteNextRound(
      const std::shared_ptr<VotingRound> &pr) {
    REINVOKE_1(*internal_thread_context_, tryExecuteNextRound, pr, prev_round);
    if (current_round_ != prev_round) {
      return;
    }

    auto res = makeNextRound(current_round_);
    BOOST_ASSERT_MSG(res.value(),
                     "Next round for current must be created anyway");
    current_round_ = std::move(res.value());

    std::ignore = fallback_timer_handle_.reschedule(std::chrono::minutes(1));

    // Truncate chain of rounds
    size_t i = 0;
    for (auto round = current_round_; round != nullptr;
         round = round->getPreviousRound()) {
      if (++i >= kKeepRecentRounds) {
        round->forgetPreviousRound();
      }
    }

    metric_highest_round_->set(current_round_->roundNumber());
    if (keypair_) {
      current_round_->play();
    } else {
      auto round = std::dynamic_pointer_cast<VotingRoundImpl>(current_round_);
      if (round) {
        round->sendNeighborMessage();
      }
    }
  }

  void GrandpaImpl::updateNextRound(RoundNumber rn) {
    REINVOKE_1(*internal_thread_context_, updateNextRound, rn, round_number);
    if (auto opt_round = selectRound(round_number + 1, std::nullopt);
        opt_round.has_value()) {
      auto &round = opt_round.value();
      round->update(VotingRound::IsPreviousRoundChanged{true},
                    VotingRound::IsPrevotesChanged{false},
                    VotingRound::IsPrecommitsChanged{false});
    }
  }

  void GrandpaImpl::onNeighborMessage(const libp2p::peer::PeerId &p_,
                                      network::GrandpaNeighborMessage &&m_) {
    REINVOKE_2(
        *internal_thread_context_, onNeighborMessage, p_, m_, peer_id, msg);

    BOOST_ASSERT(internal_thread_context_->isInCurrentThread());
    SL_DEBUG(logger_,
             "NeighborMessage set_id={} round={} last_finalized={} "
             "has received from {}",
             msg.voter_set_id,
             msg.round_number,
             msg.last_finalized,
             peer_id);

    auto info = peer_manager_->getPeerState(peer_id);

    bool reputation_changed = false;
    if (info.has_value() and info->get().set_id.has_value()
        and info->get().round_number.has_value()) {
      const auto prev_set_id = info->get().set_id.value();
      const auto prev_round_number = info->get().round_number.value();

      // bad order of set id
      if (msg.voter_set_id < prev_set_id) {
        reputation_repository_->change(
            peer_id, network::reputation::cost::INVALID_VIEW_CHANGE);
        reputation_changed = true;
      }

      // bad order of round number
      if (msg.voter_set_id == prev_set_id
          and msg.round_number < prev_round_number) {
        reputation_repository_->change(
            peer_id, network::reputation::cost::INVALID_VIEW_CHANGE);
        reputation_changed = true;
      }
    }

    peer_manager_->updatePeerState(peer_id, msg);

    if (not reputation_changed) {
      reputation_repository_->change(
          peer_id, network::reputation::benefit::NEIGHBOR_MESSAGE);
    }

    // If peer just reached one of recent round, then share known votes
    if (not info.has_value()
        or (info->get().set_id.has_value()
            and msg.voter_set_id != info->get().set_id)
        or (info->get().round_number.has_value()
            and msg.round_number > info->get().round_number)) {
      if (auto opt_round = selectRound(msg.round_number, msg.voter_set_id);
          opt_round.has_value()) {
        auto &round = opt_round.value();
        environment_->sendState(peer_id, round->state(), msg.voter_set_id);
      }
    }

    if (not synchronized_once_.load()) {
      return;
    }

    // If peer has the same voter set id
    if (msg.voter_set_id == current_round_->voterSetId()) {
      // Check if needed to catch-up peer, then do that
      if (msg.round_number
          >= current_round_->roundNumber() + kCatchUpThreshold) {
        // Do catch-up only when another one is not in progress
        if (not pending_catchup_request_.has_value()) {
          environment_->onCatchUpRequested(
              peer_id, msg.voter_set_id, msg.round_number - 1);
          if (pending_catchup_request_.has_value()) {
            SL_WARN(logger_,
                    "Catch up request pending, but another one has done");
          }
          pending_catchup_request_.emplace(
              peer_id,
              network::CatchUpRequest{msg.round_number - 1, msg.voter_set_id});
          catchup_request_timer_handle_ = scheduler_->scheduleWithHandle(
              [wp = weak_from_this()] {
                auto self = wp.lock();
                if (not self) {
                  return;
                }
                if (self->pending_catchup_request_.has_value()) {
                  const auto &peer_id =
                      std::get<0>(self->pending_catchup_request_.value());
                  self->reputation_repository_->change(
                      peer_id,
                      network::reputation::cost::CATCH_UP_REQUEST_TIMEOUT);
                  self->pending_catchup_request_.reset();
                }
              },
              toMilliseconds(kCatchupRequestTimeout));
        }
      }
      return;
    }

    // Ignore peer whose voter set id lower than our current
    if (msg.voter_set_id < current_round_->voterSetId()) {
      return;
    }

    if (info->get().last_finalized > block_tree_->getLastFinalized().number) {
      //  Trying to substitute with justifications' request only
<<<<<<< HEAD
      auto last_finalized = block_tree_->getLastFinalized();
      synchronizer_->syncMissingJustifications(
          peer_id,
          last_finalized,
          std::nullopt,
          [wp = weak_from_this(), last_finalized, msg](auto res) {
            auto self = wp.lock();
            if (not self) {
              return;
            }
            if (res.has_error()) {
              SL_DEBUG(self->logger_,
                      "Missing justifications between blocks {} and "
                      "{} was not loaded: {}",
                      last_finalized,
                      msg.last_finalized,
                      res.error());
            } else {
              SL_DEBUG(self->logger_,
                       "Loaded justifications for blocks in range {} - {}",
                       last_finalized,
                       res.value());
            }
          });
=======
      main_thread_context_.execute([wself{weak_from_this()},
                                    peer_id,
                                    last_finalized{
                                        block_tree_->getLastFinalized()},
                                    msg{std::move(msg)}]() mutable {
        if (auto self = wself.lock()) {
          self->synchronizer_->syncMissingJustifications(
              peer_id,
              last_finalized,
              std::nullopt,
              [wp{wself}, last_finalized, msg](auto res) {
                auto self = wp.lock();
                if (not self) {
                  return;
                }
                if (res.has_error()) {
                  SL_WARN(self->logger_,
                          "Missing justifications between blocks {} and "
                          "{} was not loaded: {}",
                          last_finalized,
                          msg.last_finalized,
                          res.error());
                } else {
                  SL_DEBUG(self->logger_,
                           "Loaded justifications for blocks in range {} - {}",
                           last_finalized,
                           res.value());
                }
              });
        }
      });
>>>>>>> 71f19e84
    }
  }

  void GrandpaImpl::onCatchUpRequest(const libp2p::peer::PeerId &p_,
                                     network::CatchUpRequest &&m_) {
    REINVOKE_2(
        *internal_thread_context_, onCatchUpRequest, p_, m_, peer_id, msg);

    auto info_opt = peer_manager_->getPeerState(peer_id);
    if (not info_opt.has_value() or not info_opt->get().set_id.has_value()
        or not info_opt->get().round_number.has_value()) {
      SL_DEBUG(logger_,
               "Catch-up request to round #{} received from {} was rejected: "
               "we are not have our view about remote peer",
               msg.round_number,
               peer_id);
      reputation_repository_->change(
          peer_id, network::reputation::cost::OUT_OF_SCOPE_MESSAGE);
      return;
    }
    const auto &info = info_opt->get();

    // Check if request is corresponding our view about remote peer by set id
    if (msg.voter_set_id != info.set_id.value()) {
      SL_DEBUG(logger_,
               "Catch-up request to round #{} received from {} was rejected: "
               "it is not corresponding our view about remote peer ",
               msg.round_number,
               peer_id,
               current_round_->voterSetId(),
               msg.voter_set_id);

      // NOTE: When we're close to a set change there is potentially a
      // race where the peer sent us the request before it observed that
      // we had transitioned to a new set. In this case we charge a lower
      // cost.
      if (msg.voter_set_id == info.set_id.value()
          and msg.round_number
                  < info.round_number.value() + kCatchUpThreshold) {
        reputation_repository_->change(
            peer_id, network::reputation::cost::HONEST_OUT_OF_SCOPE_CATCH_UP);
        return;
      }

      reputation_repository_->change(
          peer_id, network::reputation::cost::OUT_OF_SCOPE_MESSAGE);
      return;
    }

    // Check if request is corresponding our view about remote peer by round
    // number
    if (msg.round_number <= info.round_number.value()) {
      SL_DEBUG(logger_,
               "Catch-up request to round #{} received from {} was rejected: "
               "it is not corresponding our view about remote peer ",
               msg.round_number,
               peer_id,
               current_round_->voterSetId(),
               msg.voter_set_id);

      reputation_repository_->change(
          peer_id, network::reputation::cost::OUT_OF_SCOPE_MESSAGE);
      return;
    }

    // It is also impolite to send a catch-up request to a peer in a new
    // different Set ID.
    if (msg.voter_set_id != current_round_->voterSetId()) {
      SL_DEBUG(logger_,
               "Catch-up request to round #{} received from {} was rejected: "
               "impolite, because voter set id are differ (our: {}, their: {})",
               msg.round_number,
               peer_id,
               current_round_->voterSetId(),
               msg.voter_set_id);
      return;
    }

    // It is impolite to send a catch-up request for a round `R` to a peer whose
    // announced view is behind `R`.
    if (msg.round_number > current_round_->roundNumber()) {
      SL_DEBUG(logger_,
               "Catch-up request to round #{} received from {} was rejected: "
               "impolite, because our current round is less - {}",
               msg.round_number,
               peer_id,
               current_round_->roundNumber());

      reputation_repository_->change(
          peer_id, network::reputation::cost::OUT_OF_SCOPE_MESSAGE);
      return;
    }

    auto opt_round = selectRound(msg.round_number, msg.voter_set_id);
    if (!opt_round.has_value()) {
      SL_DEBUG(logger_,
               "Catch-up request to round #{} received from {} was rejected: "
               "target round not found",
               msg.round_number,
               peer_id);
      return;
    }

    auto &round = opt_round.value();
    if (not round->finalizedBlock().has_value()) {
      SL_DEBUG(logger_,
               "Catch-up request to round #{} received from {} was rejected: "
               "round is not finalizable",
               msg.round_number,
               peer_id);
      throw std::runtime_error("Need not ensure if it is correct");
    }

    SL_DEBUG(logger_,
             "Catch-up request to round #{} received from {}",
             msg.round_number,
             peer_id);
    round->doCatchUpResponse(peer_id);

    reputation_repository_->change(peer_id,
                                   network::reputation::cost::CATCH_UP_REPLY);
  }

  void GrandpaImpl::onCatchUpResponse(
      std::optional<std::shared_ptr<GrandpaContext>> &&e_,
      const libp2p::peer::PeerId &p_,
      const network::CatchUpResponse &m_) {
    REINVOKE_3(*internal_thread_context_,
               onCatchUpResponse,
               e_,
               p_,
               m_,
               existed_context,
               peer_id,
               msg);

    bool need_cleanup_when_exiting_scope = false;
    GrandpaContext grandpa_context{
        [](std::optional<std::shared_ptr<GrandpaContext>> &&existed_context) {
          if (existed_context) {
            return std::move(**existed_context);
          }
          return GrandpaContext{};
        }(std::move(existed_context))};

    if (not grandpa_context.peer_id.has_value()) {
      if (not pending_catchup_request_.has_value()) {
        SL_DEBUG(logger_,
                 "Catch-up request to round #{} received from {}, "
                 "but catch-up request is not pending or timed out",
                 msg.round_number,
                 peer_id);
        reputation_repository_->change(
            peer_id, network::reputation::cost::MALFORMED_CATCH_UP);
        return;
      }

      const auto &[remote_peer_id, catchup_request] =
          pending_catchup_request_.value();

      if (peer_id != remote_peer_id) {
        SL_DEBUG(logger_,
                 "Catch-up request to round #{} received from {}, "
                 "but last catch-up request was sent to {}",
                 msg.round_number,
                 peer_id,
                 remote_peer_id);
        reputation_repository_->change(
            peer_id, network::reputation::cost::OUT_OF_SCOPE_MESSAGE);
        return;
      }

      if (msg.voter_set_id != catchup_request.voter_set_id) {
        SL_DEBUG(logger_,
                 "Catch-up request to round #{} received from {}, "
                 "but last catch-up request was sent for voter set {} "
                 "(received for {})",
                 msg.round_number,
                 peer_id,
                 catchup_request.voter_set_id,
                 msg.voter_set_id);
        reputation_repository_->change(
            peer_id, network::reputation::cost::MALFORMED_CATCH_UP);
        return;
      }

      if (msg.round_number < catchup_request.round_number) {
        SL_DEBUG(logger_,
                 "Catch-up request to round #{} received from {}, "
                 "but last catch-up request was sent for round {}",
                 msg.round_number,
                 peer_id,
                 catchup_request.round_number);
        reputation_repository_->change(
            peer_id, network::reputation::cost::MALFORMED_CATCH_UP);
        return;
      }

      if (msg.prevote_justification.empty()
          or msg.precommit_justification.empty()) {
        SL_DEBUG(logger_,
                 "Catch-up request to round #{} received from {}, "
                 "without any votes",
                 msg.round_number,
                 peer_id);
        reputation_repository_->change(
            peer_id, network::reputation::cost::MALFORMED_CATCH_UP);
        return;
      }

      need_cleanup_when_exiting_scope = true;
    }

    auto cleanup = gsl::finally([&] {
      if (need_cleanup_when_exiting_scope) {
        catchup_request_timer_handle_.cancel();
        pending_catchup_request_.reset();
      }
    });

    BOOST_ASSERT(current_round_ != nullptr);
    // Ignore message of peer whose round in different voter set
    if (msg.voter_set_id != current_round_->voterSetId()) {
      SL_DEBUG(
          logger_,
          "Catch-up response (till round #{}) received from {} was rejected: "
          "impolite, because voter set id are differ (our: {}, their: {})",
          msg.round_number,
          peer_id,
          current_round_->voterSetId(),
          msg.voter_set_id);
      return;
    }

    if (msg.round_number < current_round_->roundNumber()) {
      // Catching up in to the past
      SL_DEBUG(
          logger_,
          "Catch-up response (till round #{}) received from {} was rejected: "
          "catching up into the past",
          msg.round_number,
          peer_id);
      return;
    }

    SL_DEBUG(logger_,
             "Catch-up response (till round #{}) received from {}",
             msg.round_number,
             peer_id);

    if (msg.round_number > current_round_->roundNumber()) {
      MovableRoundState round_state{
          .round_number = msg.round_number,
          .last_finalized_block = current_round_->lastFinalizedBlock(),
          .votes = {},
          .finalized = msg.best_final_candidate};

      std::transform(msg.prevote_justification.begin(),
                     msg.prevote_justification.end(),
                     std::back_inserter(round_state.votes),
                     [](auto &item) { return item; });
      std::transform(msg.precommit_justification.begin(),
                     msg.precommit_justification.end(),
                     std::back_inserter(round_state.votes),
                     [](auto &item) { return item; });

      auto authorities_opt = authority_manager_->authorities(
          round_state.finalized.value(), IsBlockFinalized{false});
      if (!authorities_opt) {
        SL_WARN(logger_,
                "Can't retrieve authorities for finalized block {}",
                round_state.finalized.value());
        return;
      }
      auto &authority_set = authorities_opt.value();

      auto voters_res = VoterSet::make(*authority_set);
      if (not voters_res) {
        SL_WARN(logger_, "Can't make voter set: {}", voters_res.error());
        return;
      }
      auto &voters = voters_res.value();

      auto round = makeInitialRound(round_state, std::move(voters));

      if (not round->completable()
          and not round->finalizedBlock().has_value()) {
        // Met unknown voter - cost reputation
        if (grandpa_context.unknown_voter_counter > 0) {
          reputation_repository_->change(
              peer_id,
              network::reputation::cost::UNKNOWN_VOTER
                  * grandpa_context.unknown_voter_counter);
        }
        // Met invalid signature - cost reputation
        if (grandpa_context.invalid_signature_counter > 0) {
          reputation_repository_->change(
              peer_id,
              network::reputation::cost::BAD_CATCHUP_RESPONSE
                  * grandpa_context.checked_signature_counter);
        }
        // Check if missed block are detected and if this is first attempt
        // (considering by definition peer id in context)
        if (not grandpa_context.missing_blocks.empty()) {
          if (not grandpa_context.peer_id.has_value()) {
            grandpa_context.peer_id.emplace(peer_id);
            grandpa_context.catch_up_response.emplace(msg);
            loadMissingBlocks(std::move(grandpa_context));
          }
        }
        return;
      }

      current_round_->end();
      current_round_ = std::move(round);

    } else {
      std::optional<GrandpaContext> gp_context{std::move(grandpa_context)};
      bool is_prevotes_changed = false;
      bool is_precommits_changed = false;
      for (auto &vote : msg.prevote_justification) {
        if (current_round_->onPrevote(
                gp_context, vote, VotingRound::Propagation::NEEDLESS)) {
          is_prevotes_changed = true;
        }
      }
      for (auto &vote : msg.precommit_justification) {
        if (current_round_->onPrecommit(
                gp_context, vote, VotingRound::Propagation::NEEDLESS)) {
          is_precommits_changed = true;
        }
      }
      if (is_prevotes_changed or is_precommits_changed) {
        current_round_->update(
            VotingRound::IsPreviousRoundChanged{false},
            VotingRound::IsPrevotesChanged{is_prevotes_changed},
            VotingRound::IsPrecommitsChanged{is_precommits_changed});
      }

      SL_DEBUG(logger_, "Catch-up response applied");

      // Check if catch-up round is not completable
      if (not current_round_->completable()) {
        // Met unknown voter - cost reputation
        if (gp_context->unknown_voter_counter > 0) {
          reputation_repository_->change(
              peer_id,
              network::reputation::cost::UNKNOWN_VOTER
                  * gp_context->unknown_voter_counter);
        }
        // Met invalid signature - cost reputation
        if (gp_context->invalid_signature_counter > 0) {
          reputation_repository_->change(
              peer_id,
              network::reputation::cost::BAD_CATCHUP_RESPONSE
                  * gp_context->checked_signature_counter);
        }
        // Check if missed block are detected and if this is first attempt
        // (considering by definition peer id in context)
        if (not gp_context->missing_blocks.empty()) {
          if (not gp_context->peer_id.has_value()) {
            gp_context->peer_id.emplace(peer_id);
            gp_context->catch_up_response.emplace(msg);
            loadMissingBlocks(std::move(gp_context.value()));
          }
        }
        return;
      }
    }

    tryExecuteNextRound(current_round_);

    reputation_repository_->change(
        peer_id, network::reputation::benefit::BASIC_VALIDATED_CATCH_UP);
  }

  void GrandpaImpl::onVoteMessage(
      std::optional<std::shared_ptr<GrandpaContext>> &&e_,
      const libp2p::peer::PeerId &p_,
      const VoteMessage &m_) {
    REINVOKE_3(*internal_thread_context_,
               onVoteMessage,
               e_,
               p_,
               m_,
               existed_context,
               peer_id,
               msg);

    auto info = peer_manager_->getPeerState(peer_id);
    if (not info.has_value() or not info->get().set_id.has_value()
        or not info->get().round_number.has_value()) {
      SL_DEBUG(
          logger_,
          "{} signed by {} with set_id={} in round={} has received from {} "
          "and we are not have our view about remote peer",
          msg.vote.is<Prevote>()     ? "Prevote"
          : msg.vote.is<Precommit>() ? "Precommit"
                                     : "PrimaryPropose",
          msg.id(),
          msg.counter,
          msg.round_number,
          peer_id,
          current_round_->voterSetId());
      reputation_repository_->change(
          peer_id, network::reputation::cost::OUT_OF_SCOPE_MESSAGE);
      return;
    }

    // If a peer is at a given voter set, it is impolite to send messages from
    // an earlier voter set.
    if (msg.counter < current_round_->voterSetId()) {
      SL_DEBUG(
          logger_,
          "{} signed by {} with set_id={} in round={} has received from {} "
          "and rejected as impolite (our set id is {})",
          msg.vote.is<Prevote>()     ? "Prevote"
          : msg.vote.is<Precommit>() ? "Precommit"
                                     : "PrimaryPropose",
          msg.id(),
          msg.counter,
          msg.round_number,
          peer_id,
          current_round_->voterSetId());
      reputation_repository_->change(peer_id,
                                     network::reputation::cost::PAST_REJECTION);
      return;
    }

    // It is extremely impolite to send messages from a future voter set.
    // "future-set" messages can be dropped and ignored.
    if (msg.counter > current_round_->voterSetId()) {
      SL_WARN(logger_,
              "{} signed by {} with set_id={} in round={} has received from {} "
              "and rejected as extremely impolite (our set id is {})",
              msg.vote.is<Prevote>()     ? "Prevote"
              : msg.vote.is<Precommit>() ? "Precommit"
                                         : "PrimaryPropose",
              msg.id(),
              msg.counter,
              msg.round_number,
              peer_id,
              current_round_->voterSetId());
      reputation_repository_->change(peer_id,
                                     network::reputation::cost::FUTURE_MESSAGE);
      return;
    }

    if (msg.round_number > current_round_->roundNumber() + 1) {
      reputation_repository_->change(peer_id,
                                     network::reputation::cost::FUTURE_MESSAGE);
    } else if (msg.round_number < current_round_->roundNumber() - 1) {
      reputation_repository_->change(peer_id,
                                     network::reputation::cost::PAST_REJECTION);
    }

    // If the current peer is at round r, it is impolite to receive messages
    // about r-2 or earlier
    if (msg.round_number + 2 < current_round_->roundNumber()) {
      SL_DEBUG(
          logger_,
          "{} signed by {} with set_id={} in round={} has received from {} "
          "and rejected as impolite (our round is {})",
          msg.vote.is<Prevote>()     ? "Prevote"
          : msg.vote.is<Precommit>() ? "Precommit"
                                     : "PrimaryPropose",
          msg.id(),
          msg.counter,
          msg.round_number,
          peer_id,
          current_round_->roundNumber());
      return;
    }

    // If a peer is at round r, is extremely impolite to send messages about r+1
    // or later. "future-round" messages can be dropped and ignored.
    if (msg.round_number >= current_round_->roundNumber() + 1) {
      SL_WARN(logger_,
              "{} signed by {} with set_id={} in round={} has received from {} "
              "and rejected as extremely impolite (our round is {})",
              msg.vote.is<Prevote>()     ? "Prevote"
              : msg.vote.is<Precommit>() ? "Precommit"
                                         : "PrimaryPropose",
              msg.id(),
              msg.counter,
              msg.round_number,
              peer_id,
              current_round_->roundNumber());
      return;
    }

    std::optional<std::shared_ptr<VotingRound>> opt_target_round =
        selectRound(msg.round_number, msg.counter);
    if (not opt_target_round.has_value()) {
      SL_DEBUG(
          logger_,
          "{} signed by {} with set_id={} in round={} has received from {} "
          "and rejected (round not found)",
          msg.vote.is<Prevote>()     ? "Prevote"
          : msg.vote.is<Precommit>() ? "Precommit"
                                     : "PrimaryPropose",
          msg.id(),
          msg.counter,
          msg.round_number,
          peer_id);
      return;
    }
    auto &target_round = opt_target_round.value();

    SL_DEBUG(logger_,
             "{} signed by {} with set_id={} in round={} for block {} "
             "has received from {}",
             msg.vote.is<Prevote>()     ? "Prevote"
             : msg.vote.is<Precommit>() ? "Precommit"
                                        : "PrimaryPropose",
             msg.id(),
             msg.counter,
             msg.round_number,
             msg.vote.getBlockInfo(),
             peer_id);

    std::optional<GrandpaContext> opt_grandpa_context{
        [](std::optional<std::shared_ptr<GrandpaContext>> &&existed_context) {
          if (existed_context) {
            return std::move(**existed_context);
          }
          return GrandpaContext{};
        }(std::move(existed_context))};
    GrandpaContext &grandpa_context = *opt_grandpa_context;

    bool is_prevotes_changed = false;
    bool is_precommits_changed = false;
    visit_in_place(
        msg.vote.message,
        [&](const PrimaryPropose &) {
          target_round->onProposal(opt_grandpa_context,
                                   msg.vote,
                                   VotingRound::Propagation::REQUESTED);
        },
        [&](const Prevote &) {
          if (target_round->onPrevote(opt_grandpa_context,
                                      msg.vote,
                                      VotingRound::Propagation::REQUESTED)) {
            is_prevotes_changed = true;
          }
        },
        [&](const Precommit &) {
          if (target_round->onPrecommit(opt_grandpa_context,
                                        msg.vote,
                                        VotingRound::Propagation::REQUESTED)) {
            is_precommits_changed = true;
          }
        });

    // Met invalid signature - cost reputation
    if (grandpa_context.invalid_signature_counter > 0) {
      reputation_repository_->change(
          peer_id,
          network::reputation::cost::BAD_SIGNATURE
              * grandpa_context.checked_signature_counter);
    }

    // Met unknown voter - cost reputation
    if (grandpa_context.unknown_voter_counter > 0) {
      reputation_repository_->change(
          peer_id,
          network::reputation::cost::UNKNOWN_VOTER
              * grandpa_context.unknown_voter_counter);
    }

    if (is_prevotes_changed or is_precommits_changed) {
      target_round->update(
          VotingRound::IsPreviousRoundChanged{false},
          VotingRound::IsPrevotesChanged{is_prevotes_changed},
          VotingRound::IsPrecommitsChanged{is_precommits_changed});

      reputation_repository_->change(
          peer_id, network::reputation::benefit::ROUND_MESSAGE);
    }

    if (not target_round->finalizedBlock().has_value()) {
      // Check if missed block are detected and if this is first attempt
      // (considering by definition peer id in context)
      if (not grandpa_context.missing_blocks.empty()) {
        if (not grandpa_context.peer_id.has_value()) {
          grandpa_context.peer_id.emplace(peer_id);
          grandpa_context.vote.emplace(msg);
          loadMissingBlocks(std::move(grandpa_context));
        }
      }
      return;
    }
  }

  void GrandpaImpl::onCommitMessage(
      std::optional<std::shared_ptr<GrandpaContext>> &&e_,
      const libp2p::peer::PeerId &p_,
      const network::FullCommitMessage &m_) {
    REINVOKE_3(*internal_thread_context_,
               onCommitMessage,
               e_,
               p_,
               m_,
               existed_context,
               peer_id,
               msg);

    // TODO check if height of commit less then previous one
    // if (new_commit_height < last_commit_height) {
    //   reputation_repository_->change(
    //       peer_id, network::reputation::cost::INVALID_VIEW_CHANGE);
    // }

    // It is especially impolite to send commits which are invalid, or from
    // a different Set ID than the receiving peer has indicated
    if (msg.set_id != current_round_->voterSetId()) {
      SL_DEBUG(
          logger_,
          "Commit with set_id={} in round={} for block {} has received from {} "
          "and dropped as impolite: our voter set id is {}",
          msg.set_id,
          msg.round,
          BlockInfo(msg.message.target_number, msg.message.target_hash),
          peer_id,
          current_round_->voterSetId());

      reputation_repository_->change(
          peer_id,
          msg.set_id < current_round_->voterSetId()
              ? network::reputation::cost::PAST_REJECTION
              : network::reputation::cost::FUTURE_MESSAGE);
      return;
    }

    // It is impolite to send commits which are earlier than the last commit
    // sent
    if (msg.round + kKeepRecentRounds < current_round_->roundNumber()) {
      SL_DEBUG(
          logger_,
          "Commit with set_id={} in round={} for block {} has received from {} "
          "and dropped as impolite: too old commit, our round is {}",
          msg.set_id,
          msg.round,
          BlockInfo(msg.message.target_number, msg.message.target_hash),
          peer_id,
          current_round_->roundNumber());
      return;
    }

    if (msg.message.precommits.empty()
        or msg.message.auth_data.size() != msg.message.precommits.size()) {
      reputation_repository_->change(
          peer_id, network::reputation::cost::MALFORMED_COMMIT);
    }

    if (auto prev_round = current_round_->getPreviousRound()) {
      if (auto finalized_opt = prev_round->finalizedBlock()) {
        if (msg.message.target_number < finalized_opt->number) {
          reputation_repository_->change(
              peer_id, network::reputation::cost::PAST_REJECTION);
        }
      }
    }

    if (msg.round < current_round_->roundNumber()) {
      SL_DEBUG(
          logger_,
          "Commit with set_id={} in round={} for block {} has received from {} "
          "and dropped as fulfilled",
          msg.set_id,
          msg.round,
          BlockInfo(msg.message.target_number, msg.message.target_hash),
          peer_id);
      return;
    }

    SL_DEBUG(logger_,
             "Commit with set_id={} in round={} for block {} "
             "has received from {}",
             msg.set_id,
             msg.round,
             BlockInfo(msg.message.target_number, msg.message.target_hash),
             peer_id);

    GrandpaJustification justification{
        .round_number = msg.round,
        .block_info =
            BlockInfo(msg.message.target_number, msg.message.target_hash)};
    for (size_t i = 0; i < msg.message.precommits.size(); ++i) {
      SignedPrecommit commit;
      commit.message = msg.message.precommits[i];
      commit.signature = msg.message.auth_data[i].first;
      commit.id = msg.message.auth_data[i].second;
      justification.items.emplace_back(std::move(commit));
    }

    GrandpaContext grandpa_context{
        [](std::optional<std::shared_ptr<GrandpaContext>> &&existed_context) {
          if (existed_context) {
            return std::move(**existed_context);
          }
          return GrandpaContext{};
        }(std::move(existed_context))};
    grandpa_context.peer_id.emplace(peer_id);
    grandpa_context.commit.emplace(msg);

    // Check if commit of already finalized block
    if (block_tree_->getLastFinalized().number
        >= justification.block_info.number) {
      SL_DEBUG(
          logger_,
          "Commit with set_id={} in round={} for block {} has received from {} "
          "and ignored: justified block less then our last finalized ({})",
          msg.set_id,
          msg.round,
          BlockInfo(msg.message.target_number, msg.message.target_hash),
          peer_id,
          block_tree_->getLastFinalized().number);
      return;
    }

    auto check_missed_blocks = [peer_id, msg, wself{weak_from_this()}](
                                   GrandpaContext &&grandpa_context) mutable {
      // Check if missed block are detected and if this is first attempt
      // (considering by definition peer id in context)
      if (auto self = wself.lock()) {
        if (not grandpa_context.missing_blocks.empty()) {
          if (not grandpa_context.peer_id.has_value()) {
            grandpa_context.peer_id.emplace(peer_id);
            grandpa_context.commit.emplace(msg);
            self->loadMissingBlocks(std::move(grandpa_context));
          }
        }
      }
    };

    auto has_direct_chain = block_tree_->hasDirectChain(
        block_tree_->getLastFinalized().hash, justification.block_info.hash);
    if (has_direct_chain) {
      applyJustification(
          justification,
          [wself{weak_from_this()},
           check_missed_blocks{std::move(check_missed_blocks)},
           peer_id,
           msg,
           grandpa_context{std::move(grandpa_context)}](auto &&res) mutable {
            if (auto self = wself.lock()) {
              if (res.has_value()) {
                self->reputation_repository_->change(
                    peer_id,
                    network::reputation::benefit::BASIC_VALIDATED_COMMIT);
                return;
              }

              if (grandpa_context.missing_blocks.empty()) {
                SL_WARN(self->logger_,
                        "Commit with set_id={} in round={} for block {} "
                        "has received from {} and has not applied: {}",
                        msg.set_id,
                        msg.round,
                        BlockInfo(msg.message.target_number,
                                  msg.message.target_hash),
                        peer_id,
                        res.error());
                return;
              }
              check_missed_blocks(std::move(grandpa_context));
            }
          });
    } else {
      grandpa_context.missing_blocks.emplace(justification.block_info);
      check_missed_blocks(std::move(grandpa_context));
    }
  }

  void GrandpaImpl::callbackCall(ApplyJustificationCb &&callback,
                                 outcome::result<void> &&result) {
    main_thread_context_.execute(
        [callback{std::move(callback)}, result{std::move(result)}]() mutable {
          callback(std::move(result));
        });
  }

  void GrandpaImpl::verifyJustification(
      const GrandpaJustification &jst,
      const primitives::AuthoritySet &auth,
      std::shared_ptr<std::promise<outcome::result<void>>> pr) {
    REINVOKE_3(*internal_thread_context_,
               verifyJustification,
               jst,
               auth,
               pr,
               justification,
               authorities,
               promise_res)

    auto voters = VoterSet::make(authorities).value();
    MovableRoundState state;
    state.round_number = justification.round_number;
    VotingRoundImpl round{
        shared_from_this(),
        GrandpaConfig{voters, justification.round_number, {}, {}},
        hasher_,
        environment_,
        std::make_shared<VoteCryptoProviderImpl>(
            nullptr, crypto_provider_, justification.round_number, voters),
        std::make_shared<VoteTrackerImpl>(),
        std::make_shared<VoteTrackerImpl>(),
        std::make_shared<VoteGraphImpl>(
            primitives::BlockInfo{}, voters, environment_),
        scheduler_,
        state,
    };
    promise_res->set_value(round.validatePrecommitJustification(justification));
  }

  void GrandpaImpl::applyJustification(const GrandpaJustification &j,
                                       ApplyJustificationCb &&cb) {
    REINVOKE_2(*internal_thread_context_,
               applyJustification,
               j,
               cb,
               justification,
               callback)
    auto round_opt = selectRound(justification.round_number, std::nullopt);
    std::shared_ptr<VotingRound> round;
    bool need_to_make_round_current = false;
    if (round_opt.has_value()) {
      round = std::move(round_opt.value());
    } else {
      // This is justification for already finalized block
      if (current_round_->lastFinalizedBlock().number
          > justification.block_info.number) {
        callbackCall(std::move(callback),
                     VotingRoundError::JUSTIFICATION_FOR_BLOCK_IN_PAST);
        return;
      }

      auto authorities_opt = authority_manager_->authorities(
          justification.block_info, IsBlockFinalized{false});
      if (!authorities_opt) {
        callbackCall(std::move(callback),
                     VotingRoundError::NO_KNOWN_AUTHORITIES_FOR_BLOCK);
        return;
      }
      auto &authority_set = authorities_opt.value();

      auto prev_round_opt =
          selectRound(justification.round_number - 1, authority_set->id);

      if (prev_round_opt.has_value()) {
        const auto &prev_round = prev_round_opt.value();
        auto res = makeNextRound(prev_round);
        if (res.has_error()) {
          SL_DEBUG(logger_,
                   "Can't create next round to apply justification: {}",
                   res.error());
          callbackCall(std::move(callback), res.as_failure());
          return;
        }

        round = res.value();
        need_to_make_round_current = true;

        SL_DEBUG(logger_,
                 "Hop grandpa to round #{} by received justification",
                 justification.round_number);
      } else {
        MovableRoundState round_state{
            .round_number = justification.round_number,
            .last_finalized_block = current_round_->lastFinalizedBlock(),
            .votes = {},
            .finalized = justification.block_info,
        };

        // This is justification for non-actual round
        if (authority_set->id < current_round_->voterSetId()) {
          callbackCall(
              std::move(callback),
              VotingRoundError::JUSTIFICATION_FOR_AUTHORITY_SET_IN_PAST);
          return;
        }
        if (authority_set->id == current_round_->voterSetId()
            && justification.round_number < current_round_->roundNumber()) {
          if (not isWestendPastRound(block_tree_->getGenesisBlockHash(),
                                     justification.block_info)) {
            callbackCall(std::move(callback),
                         VotingRoundError::JUSTIFICATION_FOR_ROUND_IN_PAST);
            return;
          }
        }

        if (authority_set->id > current_round_->voterSetId() + 1) {
          SL_WARN(logger_,
                  "Authority set on block {} with justification has id {}, "
                  "while the current round set id is {} (difference must be 1)",
                  justification.block_info,
                  authority_set->id,
                  current_round_->voterSetId());
        }

        auto voters_res = VoterSet::make(*authority_set);
        if (not voters_res) {
          SL_CRITICAL(logger_, "Can't make voter set: {}", voters_res.error());
          callbackCall(std::move(callback), voters_res.error());
          return;
        }
        auto &voters = voters_res.value();

        round = makeInitialRound(round_state, std::move(voters));
        need_to_make_round_current = true;
        BOOST_ASSERT(round);

        SL_DEBUG(logger_,
                 "Rewind grandpa till round #{} by received justification",
                 justification.round_number);
      }
    }

    if (auto r = round->applyJustification(justification); r.has_error()) {
      callbackCall(std::move(callback), r.as_failure());
      return;
    }

    if (need_to_make_round_current) {
      current_round_->end();
      current_round_ = round;
    }

    tryExecuteNextRound(round);

    // if round == current round, then execution of the next round will be
    // elsewhere
    callbackCall(std::move(callback), outcome::success());
  }

  void GrandpaImpl::reload() {
    if (not start()) {
      SL_ERROR(logger_, "reload: start failed");
    }
  }

  void GrandpaImpl::loadMissingBlocks(GrandpaContext &&gc) {
    if (not gc.peer_id.has_value() || gc.missing_blocks.empty()) {
      return;
    }

    auto grandpa_context = std::make_shared<GrandpaContext>(std::move(gc));
    main_thread_context_.execute([wself{weak_from_this()},
                                  grandpa_context]() mutable {
      auto final = [wp{wself}](
                       std::shared_ptr<GrandpaContext> grandpa_context) {
        if (auto self = wp.lock()) {
          if (grandpa_context->vote.has_value()) {
            auto const &peer_id = grandpa_context->peer_id.value();
            auto const &vote = grandpa_context->vote.value();
            self->onVoteMessage(std::move(grandpa_context), peer_id, vote);
          } else if (grandpa_context->catch_up_response.has_value()) {
            auto const &peer_id = grandpa_context->peer_id.value();
            auto const &catch_up_response =
                grandpa_context->catch_up_response.value();
            self->onCatchUpResponse(
                std::move(grandpa_context), peer_id, catch_up_response);
          } else if (grandpa_context->commit.has_value()) {
            auto const &peer_id = grandpa_context->peer_id.value();
            auto const &commit = grandpa_context->commit.value();
            self->onCommitMessage(std::move(grandpa_context), peer_id, commit);
          }
        }
      };

      auto do_request_ptr = std::make_shared<
          std::function<void(std::shared_ptr<GrandpaContext>)>>();
      auto &do_request = *do_request_ptr;

      do_request =
          [wp{wself},
           do_request_ptr = std::move(do_request_ptr),
           final = std::move(final)](
              std::shared_ptr<GrandpaContext> grandpa_context) mutable {
            BOOST_ASSERT(grandpa_context);
            if (auto self = wp.lock()) {
              auto &peer_id = grandpa_context->peer_id.value();
              auto &blocks = grandpa_context->missing_blocks;
              if (not blocks.empty()) {
                auto it = blocks.rbegin();
                auto node = blocks.extract((++it).base());
                auto block = node.value();
                self->synchronizer_->syncByBlockInfo(
                    block,
                    peer_id,
                    [wp,
                     grandpa_context{std::move(grandpa_context)},
                     do_request_ptr =
                         std::move(do_request_ptr)](auto res) mutable {
                      if (do_request_ptr != nullptr) {
                        auto do_request = std::move(*do_request_ptr);
                        do_request(std::move(grandpa_context));
                      }
                    },
                    true);
                return;
              }
              final(std::move(grandpa_context));
              do_request_ptr.reset();
            }
          };
      do_request(std::move(grandpa_context));
    });
  }
}  // namespace kagome::consensus::grandpa<|MERGE_RESOLUTION|>--- conflicted
+++ resolved
@@ -5,9 +5,10 @@
 
 #include "consensus/grandpa/impl/grandpa_impl.hpp"
 
+#include <utility>
+
 #include <libp2p/basic/scheduler/asio_scheduler_backend.hpp>
 #include <libp2p/basic/scheduler/scheduler_impl.hpp>
-#include <utility>
 
 #include "application/app_state_manager.hpp"
 #include "application/chain_spec.hpp"
@@ -533,32 +534,6 @@
 
     if (info->get().last_finalized > block_tree_->getLastFinalized().number) {
       //  Trying to substitute with justifications' request only
-<<<<<<< HEAD
-      auto last_finalized = block_tree_->getLastFinalized();
-      synchronizer_->syncMissingJustifications(
-          peer_id,
-          last_finalized,
-          std::nullopt,
-          [wp = weak_from_this(), last_finalized, msg](auto res) {
-            auto self = wp.lock();
-            if (not self) {
-              return;
-            }
-            if (res.has_error()) {
-              SL_DEBUG(self->logger_,
-                      "Missing justifications between blocks {} and "
-                      "{} was not loaded: {}",
-                      last_finalized,
-                      msg.last_finalized,
-                      res.error());
-            } else {
-              SL_DEBUG(self->logger_,
-                       "Loaded justifications for blocks in range {} - {}",
-                       last_finalized,
-                       res.value());
-            }
-          });
-=======
       main_thread_context_.execute([wself{weak_from_this()},
                                     peer_id,
                                     last_finalized{
@@ -575,7 +550,7 @@
                   return;
                 }
                 if (res.has_error()) {
-                  SL_WARN(self->logger_,
+                  SL_DEBUG(self->logger_,
                           "Missing justifications between blocks {} and "
                           "{} was not loaded: {}",
                           last_finalized,
@@ -590,7 +565,6 @@
               });
         }
       });
->>>>>>> 71f19e84
     }
   }
 
