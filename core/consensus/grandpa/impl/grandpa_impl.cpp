/**
 * Copyright Quadrivium LLC
 * All Rights Reserved
 * SPDX-License-Identifier: Apache-2.0
 */

#include "consensus/grandpa/impl/grandpa_impl.hpp"

#include <utility>

#include <libp2p/basic/scheduler/asio_scheduler_backend.hpp>
#include <libp2p/basic/scheduler/scheduler_impl.hpp>
#include <libp2p/common/final_action.hpp>

#include "application/app_state_manager.hpp"
#include "blockchain/block_tree.hpp"
#include "common/tagged.hpp"
#include "consensus/grandpa/authority_manager.hpp"
#include "consensus/grandpa/environment.hpp"
#include "consensus/grandpa/grandpa_config.hpp"
#include "consensus/grandpa/grandpa_context.hpp"
#include "consensus/grandpa/impl/grandpa_thread_pool.hpp"
#include "consensus/grandpa/impl/vote_crypto_provider_impl.hpp"
#include "consensus/grandpa/impl/vote_tracker_impl.hpp"
#include "consensus/grandpa/impl/voting_round_impl.hpp"
#include "consensus/grandpa/vote_graph/vote_graph_impl.hpp"
#include "consensus/grandpa/voting_round_error.hpp"
#include "consensus/grandpa/voting_round_update.hpp"
#include "consensus/timeline/timeline.hpp"
#include "crypto/crypto_store/session_keys.hpp"
#include "network/peer_manager.hpp"
#include "network/reputation_repository.hpp"
#include "network/synchronizer.hpp"
#include "storage/predefined_keys.hpp"
#include "utils/retain_if.hpp"
#include "utils/thread_handler.hpp"

namespace {
  constexpr auto highestGrandpaRoundMetricName =
      "kagome_finality_grandpa_round";

  template <typename D>
  auto toMilliseconds(D &&duration) {
    return std::chrono::duration_cast<std::chrono::milliseconds>(duration);
  }
}  // namespace

namespace kagome::consensus::grandpa {
  inline bool isWestendPastRound(const primitives::BlockHash &genesis,
                                 const primitives::BlockInfo &block) {
    static auto westend_genesis =
        primitives::BlockHash::fromHex(
            "e143f23803ac50e8f6f8e62695d1ce9e4e1d68aa36c1cd2cfd15340213f3423e")
            .value();
    static primitives::BlockInfo past_round{
        198785,
        primitives::BlockHash::fromHex(
            "62caf6a8c99d63744f7093bceead8fdf4c7d8ef74f16163ed58b1c1aec67bf18")
            .value(),
    };
    return genesis == westend_genesis && block == past_round;
  }

  // https://github.com/paritytech/polkadot/pull/6217
  constexpr std::chrono::milliseconds kGossipDuration{1000};

  GrandpaImpl::GrandpaImpl(
      std::shared_ptr<application::AppStateManager> app_state_manager,
      std::shared_ptr<crypto::Hasher> hasher,
      std::shared_ptr<Environment> environment,
      std::shared_ptr<crypto::Ed25519Provider> crypto_provider,
      std::shared_ptr<crypto::SessionKeys> session_keys,
      std::shared_ptr<AuthorityManager> authority_manager,
      std::shared_ptr<network::Synchronizer> synchronizer,
      std::shared_ptr<network::PeerManager> peer_manager,
      std::shared_ptr<blockchain::BlockTree> block_tree,
      std::shared_ptr<network::ReputationRepository> reputation_repository,
      LazySPtr<Timeline> timeline,
      primitives::events::ChainSubscriptionEnginePtr chain_sub_engine,
      storage::SpacedStorage &db,
      std::shared_ptr<GrandpaThreadPool> grandpa_thread_pool,
      WeakIoContext main_thread_context)
      : round_time_factor_{kGossipDuration},
        hasher_{std::move(hasher)},
        environment_{std::move(environment)},
        crypto_provider_{std::move(crypto_provider)},
        session_keys_{std::move(session_keys)},
        authority_manager_(std::move(authority_manager)),
        synchronizer_(std::move(synchronizer)),
        peer_manager_(std::move(peer_manager)),
        block_tree_(std::move(block_tree)),
        reputation_repository_(std::move(reputation_repository)),
<<<<<<< HEAD
        babe_status_observable_(std::move(babe_status_observable)),
        internal_thread_context_{
            ThreadPool::create(std::move(watchdog), "grandpa", 1ull)
                ->handler()},
        main_thread_{std::move(main_thread)},
        scheduler_{std::make_shared<libp2p::basic::SchedulerImpl>(
            std::make_shared<libp2p::basic::AsioSchedulerBackend>(
                internal_thread_context_->io_context()),
=======
        timeline_{std::move(timeline)},
        chain_sub_{chain_sub_engine},
        db_{db.getSpace(storage::Space::kDefault)},
        grandpa_thread_handler_{[&] {
          BOOST_ASSERT(grandpa_thread_pool != nullptr);
          return grandpa_thread_pool->handler();
        }()},
        main_thread_context_{std::move(main_thread_context)},
        scheduler_{std::make_shared<libp2p::basic::SchedulerImpl>(
            std::make_shared<libp2p::basic::AsioSchedulerBackend>(
                grandpa_thread_pool->io_context()),
>>>>>>> c8f1e990
            libp2p::basic::Scheduler::Config{})} {
    BOOST_ASSERT(environment_ != nullptr);
    BOOST_ASSERT(crypto_provider_ != nullptr);
    BOOST_ASSERT(authority_manager_ != nullptr);
    BOOST_ASSERT(synchronizer_ != nullptr);
    BOOST_ASSERT(peer_manager_ != nullptr);
    BOOST_ASSERT(block_tree_ != nullptr);
    BOOST_ASSERT(reputation_repository_ != nullptr);
    BOOST_ASSERT(grandpa_thread_handler_ != nullptr);
    BOOST_ASSERT(not main_thread_context_.expired());

    BOOST_ASSERT(app_state_manager != nullptr);

    // Register metrics
    metrics_registry_->registerGaugeFamily(highestGrandpaRoundMetricName,
                                           "Highest GRANDPA round");
    metric_highest_round_ =
        metrics_registry_->registerGaugeMetric(highestGrandpaRoundMetricName);
    metric_highest_round_->set(0);

    // allow app state manager to prepare, start and stop grandpa consensus
    // pipeline
    app_state_manager->takeControl(*this);
  }

  bool GrandpaImpl::prepare() {
    grandpa_thread_handler_->start();
    return true;
  }

  bool GrandpaImpl::start() {
    if (!grandpa_thread_handler_->isInCurrentThread()) {
      grandpa_thread_handler_->execute([wptr{weak_from_this()}] {
        if (auto self = wptr.lock()) {
          self->start();
        }
      });
      return true;
    }

    if (auto r = db_->get(storage::kGrandpaVotesKey)) {
      if (auto r2 = scale::decode<CachedVotes>(r.value())) {
        cached_votes_ = std::move(r2.value());
      }
    }

    // Obtain last completed round
    auto round_state_res = getLastCompletedRound();
    if (not round_state_res.has_value()) {
      logger_->critical(
          "Can't retrieve last round data: {}. Stopping grandpa execution",
          round_state_res.error());
      return false;
    }
    auto &round_state = round_state_res.value();

    SL_DEBUG(logger_,
             "Grandpa will be started with round #{}",
             round_state.round_number + 1);

    auto authorities_res = authority_manager_->authorities(
        round_state.last_finalized_block, false);
    if (not authorities_res.has_value()) {
      logger_->critical(
          "Can't retrieve authorities for block {}. Stopping grandpa execution",
          round_state.last_finalized_block);
      return false;
    }
    auto &authority_set = authorities_res.value();

    auto voters_res = VoterSet::make(*authority_set);
    if (not voters_res) {
      logger_->critical("Can't make voter set: {}. Stopping grandpa execution",
                        voters_res.error());
      return false;
    }
    auto &voters = voters_res.value();

    current_round_ =
        makeInitialRound(round_state, std::move(voters), *authority_set);
    BOOST_ASSERT(current_round_ != nullptr);

    if (not current_round_->finalizedBlock().has_value()) {
      logger_->critical(
          "Initial round must be finalized, but it is not. "
          "Stopping grandpa execution");
      return false;
    }

    // Timer to send neighbor message if round does not change long time (1 min)
    fallback_timer_handle_ = scheduler_->scheduleWithHandle(
        [wp{weak_from_this()}] {
          auto self = wp.lock();
          if (not self) {
            return;
          }
          BOOST_ASSERT_MSG(self->current_round_,
                           "Current round must be defiled anytime after start");
          auto round =
              std::dynamic_pointer_cast<VotingRoundImpl>(self->current_round_);
          if (round) {
            round->sendNeighborMessage();
          }

          std::ignore =
              self->fallback_timer_handle_.reschedule(std::chrono::minutes(1));
        },
        std::chrono::minutes(1));

    tryExecuteNextRound(current_round_);

    chain_sub_.onHead(
        [weak{weak_from_this()}](const primitives::BlockHeader &block) {
          if (auto self = weak.lock()) {
            self->onHead(block.blockInfo());
          }
        });
    return true;
  }

  void GrandpaImpl::stop() {
    grandpa_thread_handler_->stop();
    fallback_timer_handle_.cancel();
  }

  std::shared_ptr<VotingRound> GrandpaImpl::makeInitialRound(
      const MovableRoundState &round_state,
      std::shared_ptr<VoterSet> voters,
      const AuthoritySet &authority_set) {
    auto vote_graph = std::make_shared<VoteGraphImpl>(
        round_state.last_finalized_block, voters, environment_);

    auto keypair = session_keys_->getGranKeyPair(authority_set);

    GrandpaConfig config{
        .voters = std::move(voters),
        .round_number = round_state.round_number,
        .duration = round_time_factor_,
        .id = keypair ? std::make_optional(keypair->public_key) : std::nullopt,
    };

    auto vote_crypto_provider = std::make_shared<VoteCryptoProviderImpl>(
        keypair, crypto_provider_, round_state.round_number, config.voters);

    auto save_cached_votes = [weak{weak_from_this()}]() {
      if (auto self = weak.lock()) {
        self->saveCachedVotes();
      }
    };
    auto new_round = std::make_shared<VotingRoundImpl>(
        shared_from_this(),
        std::move(config),
        hasher_,
        environment_,
        std::move(save_cached_votes),
        std::move(vote_crypto_provider),
        std::make_shared<VoteTrackerImpl>(),  // Prevote tracker
        std::make_shared<VoteTrackerImpl>(),  // Precommit tracker
        std::move(vote_graph),
        scheduler_,
        round_state);
    applyCachedVotes(*new_round);

    new_round->end();  // it is okay, because we do not want to actually execute
                       // this round
    return new_round;
  }

  outcome::result<std::shared_ptr<VotingRound>> GrandpaImpl::makeNextRound(
      const std::shared_ptr<VotingRound> &round) {
    BlockInfo best_block =
        round->finalizedBlock().value_or(round->lastFinalizedBlock());

    auto authorities_opt =
        authority_manager_->authorities(best_block, IsBlockFinalized{true});
    if (!authorities_opt) {
      SL_WARN(logger_,
              "Can't retrieve authorities for finalized block {}",
              best_block);
      return VotingRoundError::VOTER_SET_NOT_FOUND_FOR_BLOCK;
    }

    auto &authority_set = authorities_opt.value();
    BOOST_ASSERT(not authority_set->authorities.empty());

    auto voters_res = VoterSet::make(*authority_set);
    if (not voters_res) {
      SL_WARN(logger_, "Can't make voter set: {}", voters_res.error());
      return voters_res.error();
    }
    auto &voters = voters_res.value();

    const auto new_round_number =
        round->voterSetId() == voters->id() ? (round->roundNumber() + 1) : 1;

    auto vote_graph =
        std::make_shared<VoteGraphImpl>(best_block, voters, environment_);

    auto keypair = session_keys_->getGranKeyPair(*authority_set);

    GrandpaConfig config{
        .voters = std::move(voters),
        .round_number = new_round_number,
        .duration = round_time_factor_,
        .id = keypair ? std::make_optional(keypair->public_key) : std::nullopt,
    };

    auto vote_crypto_provider = std::make_shared<VoteCryptoProviderImpl>(
        keypair, crypto_provider_, new_round_number, config.voters);

    auto save_cached_votes = [weak{weak_from_this()}]() {
      if (auto self = weak.lock()) {
        self->saveCachedVotes();
      }
    };
    auto new_round = std::make_shared<VotingRoundImpl>(
        shared_from_this(),
        std::move(config),
        hasher_,
        environment_,
        std::move(save_cached_votes),
        std::move(vote_crypto_provider),
        std::make_shared<VoteTrackerImpl>(),  // Prevote tracker
        std::make_shared<VoteTrackerImpl>(),  // Precommit tracker
        std::move(vote_graph),
        scheduler_,
        round);
    applyCachedVotes(*new_round);
    return new_round;
  }

  std::optional<std::shared_ptr<VotingRound>> GrandpaImpl::selectRound(
      RoundNumber round_number, std::optional<VoterSetId> voter_set_id) {
    std::shared_ptr<VotingRound> round = current_round_;

    while (round != nullptr) {
      // Probably came to the round with previous voter set
      if (round->roundNumber() < round_number) {
        return std::nullopt;
      }

      // Round found; check voter set
      if (round->roundNumber() == round_number) {
        if (not voter_set_id.has_value()
            or round->voterSetId() == voter_set_id.value()) {
          break;
        }
      }

      // Go to the previous round
      round = round->getPreviousRound();
    }

    return round == nullptr ? std::nullopt : std::make_optional(round);
  }

  outcome::result<MovableRoundState> GrandpaImpl::getLastCompletedRound()
      const {
    auto finalized_block = block_tree_->getLastFinalized();

    if (finalized_block.number == 0) {
      return MovableRoundState{.round_number = 0,
                               .last_finalized_block = finalized_block,
                               .votes = {},
                               .finalized = {finalized_block}};
    }

    OUTCOME_TRY(encoded_justification,
                block_tree_->getBlockJustification(finalized_block.hash));

    OUTCOME_TRY(
        grandpa_justification,
        scale::decode<GrandpaJustification>(encoded_justification.data));

    MovableRoundState round_state{
        .round_number = grandpa_justification.round_number,
        .last_finalized_block = grandpa_justification.block_info,
        .votes = {},
        .finalized = {grandpa_justification.block_info}};

    std::transform(std::move_iterator(grandpa_justification.items.begin()),
                   std::move_iterator(grandpa_justification.items.end()),
                   std::back_inserter(round_state.votes),
                   [](auto &&item) { return std::forward<VoteVariant>(item); });

    return round_state;
  }

  void GrandpaImpl::tryExecuteNextRound(
      const std::shared_ptr<VotingRound> &prev_round) {
    REINVOKE(*grandpa_thread_handler_, tryExecuteNextRound, prev_round);
    if (current_round_ != prev_round) {
      return;
    }

    auto res = makeNextRound(current_round_);
    if (res.has_error()) {
      SL_WARN(logger_, "Next round was not created: {}", res.error());
      return;
    }
    BOOST_ASSERT(res.value() != nullptr);
    current_round_ = std::move(res.value());

    std::ignore = fallback_timer_handle_.reschedule(std::chrono::minutes(1));

    // Truncate chain of rounds
    size_t i = 0;
    for (auto round = current_round_; round != nullptr;
         round = round->getPreviousRound()) {
      if (++i >= kKeepRecentRounds) {
        round->forgetPreviousRound();
      }
    }

    metric_highest_round_->set(current_round_->roundNumber());
    if (current_round_->hasKeypair()) {
      current_round_->play();
    } else {
      auto round = std::dynamic_pointer_cast<VotingRoundImpl>(current_round_);
      if (round) {
        round->sendNeighborMessage();
      }
    }
  }

  void GrandpaImpl::updateNextRound(RoundNumber round_number) {
    REINVOKE(*grandpa_thread_handler_, updateNextRound, round_number);
    if (auto opt_round = selectRound(round_number + 1, std::nullopt);
        opt_round.has_value()) {
      auto &round = opt_round.value();
      round->update(VotingRound::IsPreviousRoundChanged{true},
                    VotingRound::IsPrevotesChanged{false},
                    VotingRound::IsPrecommitsChanged{false});
    }
  }

  void GrandpaImpl::onNeighborMessage(
      const libp2p::peer::PeerId &peer_id,
      std::optional<network::PeerStateCompact> &&info,
      network::GrandpaNeighborMessage &&msg) {
    REINVOKE(*grandpa_thread_handler_,
             onNeighborMessage,
             peer_id,
             std::move(info),
             std::move(msg));

    BOOST_ASSERT(grandpa_thread_handler_->isInCurrentThread());
    SL_DEBUG(logger_,
             "NeighborMessage set_id={} round={} last_finalized={} "
             "has received from {}",
             msg.voter_set_id,
             msg.round_number,
             msg.last_finalized,
             peer_id);

    std::optional<VoterSetId> info_set;
    std::optional<RoundNumber> info_round;
    // copy values before `updatePeerState`

    if (info) {
      info_set = info->set_id;
      info_round = info->round_number;
    }

    bool reputation_changed = false;
    if (info_set and info_round) {
      const auto prev_set_id = *info_set;
      const auto prev_round_number = *info_round;

      // bad order of set id
      if (msg.voter_set_id < prev_set_id) {
        reputation_repository_->change(
            peer_id, network::reputation::cost::INVALID_VIEW_CHANGE);
        reputation_changed = true;
      }

      // bad order of round number
      if (msg.voter_set_id == prev_set_id
          and msg.round_number < prev_round_number) {
        reputation_repository_->change(
            peer_id, network::reputation::cost::INVALID_VIEW_CHANGE);
        reputation_changed = true;
      }
    }

    peer_manager_->updatePeerState(peer_id, msg);

    if (not reputation_changed) {
      reputation_repository_->change(
          peer_id, network::reputation::benefit::NEIGHBOR_MESSAGE);
    }

    // If peer just reached one of recent round, then share known votes
    if (msg.voter_set_id != info_set or not info_round
        or msg.round_number > *info_round) {
      if (auto opt_round = selectRound(msg.round_number, msg.voter_set_id);
          opt_round.has_value()) {
        auto &round = opt_round.value();
        environment_->sendState(peer_id, round->state(), msg.voter_set_id);
      }
    }

    if (not timeline_.get()->wasSynchronized()) {
      return;
    }

    // If peer has the same voter set id
    if (msg.voter_set_id == current_round_->voterSetId()) {
      // Check if needed to catch-up peer, then do that
      if (msg.round_number
          >= current_round_->roundNumber() + kCatchUpThreshold) {
        // Do catch-up only when another one is not in progress
        if (not pending_catchup_request_.has_value()) {
          environment_->onCatchUpRequested(
              peer_id, msg.voter_set_id, msg.round_number - 1);
          if (pending_catchup_request_.has_value()) {
            SL_WARN(logger_,
                    "Catch up request pending, but another one has done");
          }
          pending_catchup_request_.emplace(
              peer_id,
              network::CatchUpRequest{msg.round_number - 1, msg.voter_set_id});
          catchup_request_timer_handle_ = scheduler_->scheduleWithHandle(
              [wp{weak_from_this()}] {
                auto self = wp.lock();
                if (not self) {
                  return;
                }
                if (self->pending_catchup_request_.has_value()) {
                  const auto &peer_id =
                      std::get<0>(self->pending_catchup_request_.value());
                  self->reputation_repository_->change(
                      peer_id,
                      network::reputation::cost::CATCH_UP_REQUEST_TIMEOUT);
                  self->pending_catchup_request_.reset();
                }
              },
              toMilliseconds(kCatchupRequestTimeout));
        }
      }
      return;
    }

    // Ignore peer whose voter set id lower than our current
    if (msg.voter_set_id < current_round_->voterSetId()) {
      return;
    }
  }

  void GrandpaImpl::onCatchUpRequest(
      const libp2p::peer::PeerId &peer_id,
      std::optional<network::PeerStateCompact> &&info_opt,
      network::CatchUpRequest &&msg) {
    REINVOKE(*grandpa_thread_handler_,
             onCatchUpRequest,
             peer_id,
             std::move(info_opt),
             std::move(msg));

    if (not info_opt.has_value() or not info_opt->set_id.has_value()
        or not info_opt->round_number.has_value()) {
      SL_DEBUG(logger_,
               "Catch-up request to round #{} received from {} was rejected: "
               "we are not have our view about remote peer",
               msg.round_number,
               peer_id);
      reputation_repository_->change(
          peer_id, network::reputation::cost::OUT_OF_SCOPE_MESSAGE);
      return;
    }
    const auto &info = *info_opt;

    // Check if request is corresponding our view about remote peer by set id
    if (msg.voter_set_id != info.set_id.value()) {
      SL_DEBUG(logger_,
               "Catch-up request to round #{} received from {} was rejected: "
               "it is not corresponding our view about remote peer ",
               msg.round_number,
               peer_id,
               current_round_->voterSetId(),
               msg.voter_set_id);

      // NOTE: When we're close to a set change there is potentially a
      // race where the peer sent us the request before it observed that
      // we had transitioned to a new set. In this case we charge a lower
      // cost.
      if (msg.voter_set_id == info.set_id.value()
          and msg.round_number
                  < info.round_number.value() + kCatchUpThreshold) {
        reputation_repository_->change(
            peer_id, network::reputation::cost::HONEST_OUT_OF_SCOPE_CATCH_UP);
        return;
      }

      reputation_repository_->change(
          peer_id, network::reputation::cost::OUT_OF_SCOPE_MESSAGE);
      return;
    }

    // Check if request is corresponding our view about remote peer by round
    // number
    if (msg.round_number <= info.round_number.value()) {
      SL_DEBUG(logger_,
               "Catch-up request to round #{} received from {} was rejected: "
               "it is not corresponding our view about remote peer ",
               msg.round_number,
               peer_id,
               current_round_->voterSetId(),
               msg.voter_set_id);

      reputation_repository_->change(
          peer_id, network::reputation::cost::OUT_OF_SCOPE_MESSAGE);
      return;
    }

    // It is also impolite to send a catch-up request to a peer in a new
    // different Set ID.
    if (msg.voter_set_id != current_round_->voterSetId()) {
      SL_DEBUG(logger_,
               "Catch-up request to round #{} received from {} was rejected: "
               "impolite, because voter set id are differ (our: {}, their: {})",
               msg.round_number,
               peer_id,
               current_round_->voterSetId(),
               msg.voter_set_id);
      return;
    }

    // It is impolite to send a catch-up request for a round `R` to a peer whose
    // announced view is behind `R`.
    if (msg.round_number > current_round_->roundNumber()) {
      SL_DEBUG(logger_,
               "Catch-up request to round #{} received from {} was rejected: "
               "impolite, because our current round is less - {}",
               msg.round_number,
               peer_id,
               current_round_->roundNumber());

      reputation_repository_->change(
          peer_id, network::reputation::cost::OUT_OF_SCOPE_MESSAGE);
      return;
    }

    auto opt_round = selectRound(msg.round_number, msg.voter_set_id);
    if (!opt_round.has_value()) {
      SL_DEBUG(logger_,
               "Catch-up request to round #{} received from {} was rejected: "
               "target round not found",
               msg.round_number,
               peer_id);
      return;
    }

    auto &round = opt_round.value();
    if (not round->finalizedBlock().has_value()) {
      SL_DEBUG(logger_,
               "Catch-up request to round #{} received from {} was rejected: "
               "round is not finalizable",
               msg.round_number,
               peer_id);
      throw std::runtime_error("Need not ensure if it is correct");
    }

    SL_DEBUG(logger_,
             "Catch-up request to round #{} received from {}",
             msg.round_number,
             peer_id);
    round->doCatchUpResponse(peer_id);

    reputation_repository_->change(peer_id,
                                   network::reputation::cost::CATCH_UP_REPLY);
  }

  void GrandpaImpl::onCatchUpResponse(const libp2p::peer::PeerId &peer_id,
                                      network::CatchUpResponse &&msg) {
    onCatchUpResponse(peer_id, std::move(msg), true);
  }

  void GrandpaImpl::onCatchUpResponse(const libp2p::peer::PeerId &peer_id,
                                      network::CatchUpResponse &&msg,
                                      bool allow_missing_blocks) {
    REINVOKE(*grandpa_thread_handler_,
             onCatchUpResponse,
             peer_id,
             msg,
             allow_missing_blocks);

    bool need_cleanup_when_exiting_scope = false;

    if (allow_missing_blocks) {
      if (not pending_catchup_request_.has_value()) {
        SL_DEBUG(logger_,
                 "Catch-up request to round #{} received from {}, "
                 "but catch-up request is not pending or timed out",
                 msg.round_number,
                 peer_id);
        reputation_repository_->change(
            peer_id, network::reputation::cost::MALFORMED_CATCH_UP);
        return;
      }

      const auto &[remote_peer_id, catchup_request] =
          pending_catchup_request_.value();

      if (peer_id != remote_peer_id) {
        SL_DEBUG(logger_,
                 "Catch-up request to round #{} received from {}, "
                 "but last catch-up request was sent to {}",
                 msg.round_number,
                 peer_id,
                 remote_peer_id);
        reputation_repository_->change(
            peer_id, network::reputation::cost::OUT_OF_SCOPE_MESSAGE);
        return;
      }

      if (msg.voter_set_id != catchup_request.voter_set_id) {
        SL_DEBUG(logger_,
                 "Catch-up request to round #{} received from {}, "
                 "but last catch-up request was sent for voter set {} "
                 "(received for {})",
                 msg.round_number,
                 peer_id,
                 catchup_request.voter_set_id,
                 msg.voter_set_id);
        reputation_repository_->change(
            peer_id, network::reputation::cost::MALFORMED_CATCH_UP);
        return;
      }

      if (msg.round_number < catchup_request.round_number) {
        SL_DEBUG(logger_,
                 "Catch-up request to round #{} received from {}, "
                 "but last catch-up request was sent for round {}",
                 msg.round_number,
                 peer_id,
                 catchup_request.round_number);
        reputation_repository_->change(
            peer_id, network::reputation::cost::MALFORMED_CATCH_UP);
        return;
      }

      if (msg.prevote_justification.empty()
          or msg.precommit_justification.empty()) {
        SL_DEBUG(logger_,
                 "Catch-up request to round #{} received from {}, "
                 "without any votes",
                 msg.round_number,
                 peer_id);
        reputation_repository_->change(
            peer_id, network::reputation::cost::MALFORMED_CATCH_UP);
        return;
      }

      need_cleanup_when_exiting_scope = true;
    }

    ::libp2p::common::FinalAction cleanup([&] {
      if (need_cleanup_when_exiting_scope) {
        catchup_request_timer_handle_.cancel();
        pending_catchup_request_.reset();
      }
    });

    BOOST_ASSERT(current_round_ != nullptr);
    // Ignore message of peer whose round in different voter set
    if (msg.voter_set_id != current_round_->voterSetId()) {
      SL_DEBUG(
          logger_,
          "Catch-up response (till round #{}) received from {} was rejected: "
          "impolite, because voter set id are differ (our: {}, their: {})",
          msg.round_number,
          peer_id,
          current_round_->voterSetId(),
          msg.voter_set_id);
      return;
    }

    if (msg.round_number < current_round_->roundNumber()) {
      // Catching up in to the past
      SL_DEBUG(
          logger_,
          "Catch-up response (till round #{}) received from {} was rejected: "
          "catching up into the past",
          msg.round_number,
          peer_id);
      return;
    }

    SL_DEBUG(logger_,
             "Catch-up response (till round #{}) received from {}",
             msg.round_number,
             peer_id);

    auto round = current_round_;
    auto new_round = msg.round_number > current_round_->roundNumber();
    if (new_round) {
      MovableRoundState round_state{
          .round_number = msg.round_number,
          .last_finalized_block = current_round_->lastFinalizedBlock(),
          .votes = {},
          .finalized = msg.best_final_candidate};

      auto authorities_opt = authority_manager_->authorities(
          round_state.finalized.value(), IsBlockFinalized{false});
      if (!authorities_opt) {
        SL_WARN(logger_,
                "Can't retrieve authorities for finalized block {}",
                round_state.finalized.value());
        return;
      }
      auto &authority_set = authorities_opt.value();

      auto voters_res = VoterSet::make(*authority_set);
      if (not voters_res) {
        SL_WARN(logger_, "Can't make voter set: {}", voters_res.error());
        return;
      }
      auto &voters = voters_res.value();

      round = makeInitialRound(round_state, std::move(voters), *authority_set);
    }

    GrandpaContext grandpa_context;
    VotingRoundUpdate update{*current_round_, &grandpa_context};
    for (auto &vote : msg.prevote_justification) {
      update.vote(vote);
    }
    for (auto &vote : msg.precommit_justification) {
      update.vote(vote);
    }
    update.update();

    SL_DEBUG(logger_, "Catch-up response applied");

    if (not round->completable()
        and (not new_round or not round->finalizedBlock())) {
      // Met unknown voter - cost reputation
      if (grandpa_context.unknown_voter_counter > 0) {
        reputation_repository_->change(
            peer_id,
            network::reputation::cost::UNKNOWN_VOTER
                * grandpa_context.unknown_voter_counter);
      }
      // Met invalid signature - cost reputation
      if (grandpa_context.invalid_signature_counter > 0) {
        reputation_repository_->change(
            peer_id,
            network::reputation::cost::BAD_CATCHUP_RESPONSE
                * grandpa_context.checked_signature_counter);
      }
      if (allow_missing_blocks) {
        loadMissingBlocks({peer_id,
                           std::move(msg),
                           std::move(grandpa_context.missing_blocks)});
      }
      return;
    }

    if (new_round) {
      current_round_->end();
      current_round_ = std::move(round);
    }

    tryExecuteNextRound(current_round_);

    reputation_repository_->change(
        peer_id, network::reputation::benefit::BASIC_VALIDATED_CATCH_UP);
  }

  void GrandpaImpl::onVoteMessage(
      const libp2p::peer::PeerId &peer_id,
      std::optional<network::PeerStateCompact> &&info,
      VoteMessage &&msg) {
    onVoteMessage(peer_id, std::move(info), std::move(msg), true);
  }

  void GrandpaImpl::onVoteMessage(
      const libp2p::peer::PeerId &peer_id,
      std::optional<network::PeerStateCompact> &&info,
      VoteMessage &&msg,
      bool allow_missing_blocks) {
    REINVOKE(*grandpa_thread_handler_,
             onVoteMessage,
             peer_id,
             std::move(info),
             msg,
             allow_missing_blocks);

    // Skip message processing if same vote was already observed
    if (votes_cache_.contains(msg)) {
      return;
    }
    votes_cache_.put(msg);

    if (not info.has_value() or not info->set_id.has_value()
        or not info->round_number.has_value()) {
      SL_DEBUG(
          logger_,
          "{} signed by {} with set_id={} in round={} has received from {} "
          "and we are not have our view about remote peer",
          msg.vote.is<Prevote>()     ? "Prevote"
          : msg.vote.is<Precommit>() ? "Precommit"
                                     : "PrimaryPropose",
          msg.id(),
          msg.counter,
          msg.round_number,
          peer_id,
          current_round_->voterSetId());
      reputation_repository_->change(
          peer_id, network::reputation::cost::OUT_OF_SCOPE_MESSAGE);
      return;
    }

    // If a peer is at a given voter set, it is impolite to send messages from
    // an earlier voter set.
    if (msg.counter < current_round_->voterSetId()) {
      SL_DEBUG(
          logger_,
          "{} signed by {} with set_id={} in round={} has received from {} "
          "and rejected as impolite (our set id is {})",
          msg.vote.is<Prevote>()     ? "Prevote"
          : msg.vote.is<Precommit>() ? "Precommit"
                                     : "PrimaryPropose",
          msg.id(),
          msg.counter,
          msg.round_number,
          peer_id,
          current_round_->voterSetId());
      reputation_repository_->change(peer_id,
                                     network::reputation::cost::PAST_REJECTION);
      return;
    }

    // It is extremely impolite to send messages from a future voter set.
    // "future-set" messages can be dropped and ignored.
    if (msg.counter > current_round_->voterSetId()) {
      SL_WARN(logger_,
              "{} signed by {} with set_id={} in round={} has received from {} "
              "and rejected as extremely impolite (our set id is {})",
              msg.vote.is<Prevote>()     ? "Prevote"
              : msg.vote.is<Precommit>() ? "Precommit"
                                         : "PrimaryPropose",
              msg.id(),
              msg.counter,
              msg.round_number,
              peer_id,
              current_round_->voterSetId());
      reputation_repository_->change(peer_id,
                                     network::reputation::cost::FUTURE_MESSAGE);
      return;
    }

    if (msg.round_number > current_round_->roundNumber() + 1) {
      reputation_repository_->change(peer_id,
                                     network::reputation::cost::FUTURE_MESSAGE);
    } else if (msg.round_number + 1 < current_round_->roundNumber()) {
      reputation_repository_->change(peer_id,
                                     network::reputation::cost::PAST_REJECTION);
    }

    // If the current peer is at round r, it is impolite to receive messages
    // about r-2 or earlier
    if (msg.round_number + 2 < current_round_->roundNumber()) {
      SL_DEBUG(
          logger_,
          "{} signed by {} with set_id={} in round={} has received from {} "
          "and rejected as impolite (our round is {})",
          msg.vote.is<Prevote>()     ? "Prevote"
          : msg.vote.is<Precommit>() ? "Precommit"
                                     : "PrimaryPropose",
          msg.id(),
          msg.counter,
          msg.round_number,
          peer_id,
          current_round_->roundNumber());
      return;
    }

    // If a peer is at round r, is extremely impolite to send messages about r+1
    // or later. "future-round" messages can be dropped and ignored.
    if (msg.round_number > current_round_->roundNumber() + 1) {
      SL_WARN(logger_,
              "{} signed by {} with set_id={} in round={} has received from {} "
              "and rejected as extremely impolite (our round is {})",
              msg.vote.is<Prevote>()     ? "Prevote"
              : msg.vote.is<Precommit>() ? "Precommit"
                                         : "PrimaryPropose",
              msg.id(),
              msg.counter,
              msg.round_number,
              peer_id,
              current_round_->roundNumber());
      return;
    }

    std::optional<std::shared_ptr<VotingRound>> opt_target_round =
        selectRound(msg.round_number, msg.counter);
    if (not opt_target_round.has_value()) {
      SL_DEBUG(
          logger_,
          "{} signed by {} with set_id={} in round={} has received from {} "
          "and rejected (round not found)",
          msg.vote.is<Prevote>()     ? "Prevote"
          : msg.vote.is<Precommit>() ? "Precommit"
                                     : "PrimaryPropose",
          msg.id(),
          msg.counter,
          msg.round_number,
          peer_id);
      return;
    }
    auto &target_round = opt_target_round.value();

    SL_DEBUG(logger_,
             "{} signed by {} with set_id={} in round={} for block {} "
             "has received from {}",
             msg.vote.is<Prevote>()     ? "Prevote"
             : msg.vote.is<Precommit>() ? "Precommit"
                                        : "PrimaryPropose",
             msg.id(),
             msg.counter,
             msg.round_number,
             msg.vote.getBlockInfo(),
             peer_id);

    GrandpaContext grandpa_context;
    VotingRoundUpdate update{*target_round, &grandpa_context, true};
    update.vote(msg.vote);
    update.update();

    // Met invalid signature - cost reputation
    if (grandpa_context.invalid_signature_counter > 0) {
      reputation_repository_->change(
          peer_id,
          network::reputation::cost::BAD_SIGNATURE
              * grandpa_context.checked_signature_counter);
    }

    // Met unknown voter - cost reputation
    if (grandpa_context.unknown_voter_counter > 0) {
      reputation_repository_->change(
          peer_id,
          network::reputation::cost::UNKNOWN_VOTER
              * grandpa_context.unknown_voter_counter);
    }

    if (update.changed()) {
      reputation_repository_->change(
          peer_id, network::reputation::benefit::ROUND_MESSAGE);
    }

    if (not target_round->finalizedBlock().has_value()) {
      if (allow_missing_blocks) {
        loadMissingBlocks({peer_id,
                           std::move(msg),
                           std::move(grandpa_context.missing_blocks)});
      }
      return;
    }
  }

  void GrandpaImpl::onCommitMessage(const libp2p::peer::PeerId &peer_id,
                                    network::FullCommitMessage &&msg) {
    onCommitMessage(peer_id, std::move(msg), true);
  }

  void GrandpaImpl::onCommitMessage(const libp2p::peer::PeerId &peer_id,
                                    network::FullCommitMessage &&msg,
                                    bool allow_missing_blocks) {
    REINVOKE(*grandpa_thread_handler_,
             onCommitMessage,
             peer_id,
             msg,
             allow_missing_blocks);

    // TODO check if height of commit less then previous one
    // if (new_commit_height < last_commit_height) {
    //   reputation_repository_->change(
    //       peer_id, network::reputation::cost::INVALID_VIEW_CHANGE);
    // }

    // It is especially impolite to send commits which are invalid, or from
    // a different Set ID than the receiving peer has indicated
    if (msg.set_id != current_round_->voterSetId()) {
      SL_DEBUG(
          logger_,
          "Commit with set_id={} in round={} for block {} has received from {} "
          "and dropped as impolite: our voter set id is {}",
          msg.set_id,
          msg.round,
          BlockInfo(msg.message.target_number, msg.message.target_hash),
          peer_id,
          current_round_->voterSetId());

      reputation_repository_->change(
          peer_id,
          msg.set_id < current_round_->voterSetId()
              ? network::reputation::cost::PAST_REJECTION
              : network::reputation::cost::FUTURE_MESSAGE);
      return;
    }

    // It is impolite to send commits which are earlier than the last commit
    // sent
    if (msg.round + kKeepRecentRounds < current_round_->roundNumber()) {
      SL_DEBUG(
          logger_,
          "Commit with set_id={} in round={} for block {} has received from {} "
          "and dropped as impolite: too old commit, our round is {}",
          msg.set_id,
          msg.round,
          BlockInfo(msg.message.target_number, msg.message.target_hash),
          peer_id,
          current_round_->roundNumber());
      return;
    }

    if (msg.message.precommits.empty()
        or msg.message.auth_data.size() != msg.message.precommits.size()) {
      reputation_repository_->change(
          peer_id, network::reputation::cost::MALFORMED_COMMIT);
    }

    if (auto prev_round = current_round_->getPreviousRound()) {
      if (auto finalized_opt = prev_round->finalizedBlock()) {
        if (msg.message.target_number < finalized_opt->number) {
          reputation_repository_->change(
              peer_id, network::reputation::cost::PAST_REJECTION);
        }
      }
    }

    if (msg.round < current_round_->roundNumber()) {
      SL_DEBUG(
          logger_,
          "Commit with set_id={} in round={} for block {} has received from {} "
          "and dropped as fulfilled",
          msg.set_id,
          msg.round,
          BlockInfo(msg.message.target_number, msg.message.target_hash),
          peer_id);
      return;
    }

    SL_DEBUG(logger_,
             "Commit with set_id={} in round={} for block {} "
             "has received from {}",
             msg.set_id,
             msg.round,
             BlockInfo(msg.message.target_number, msg.message.target_hash),
             peer_id);

    GrandpaJustification justification{
        .round_number = msg.round,
        .block_info =
            BlockInfo(msg.message.target_number, msg.message.target_hash)};
    for (size_t i = 0; i < msg.message.precommits.size(); ++i) {
      SignedPrecommit commit;
      commit.message = msg.message.precommits[i];
      commit.signature = msg.message.auth_data[i].first;
      commit.id = msg.message.auth_data[i].second;
      justification.items.emplace_back(std::move(commit));
    }

    // Check if commit of already finalized block
    if (block_tree_->getLastFinalized().number
        >= justification.block_info.number) {
      SL_DEBUG(
          logger_,
          "Commit with set_id={} in round={} for block {} has received from {} "
          "and ignored: justified block less then our last finalized ({})",
          msg.set_id,
          msg.round,
          BlockInfo(msg.message.target_number, msg.message.target_hash),
          peer_id,
          block_tree_->getLastFinalized().number);
      return;
    }

    if (allow_missing_blocks) {
      MissingBlocks missing_blocks;
      for (auto &vote : justification.items) {
        if (not block_tree_->has(vote.getBlockHash())) {
          missing_blocks.emplace(vote.getBlockInfo());
        }
      }
      if (not missing_blocks.empty()) {
        loadMissingBlocks({peer_id, std::move(msg), std::move(missing_blocks)});
        return;
      }
    }

    applyJustification(
        justification, [wself{weak_from_this()}, peer_id](auto &&res) mutable {
          if (auto self = wself.lock()) {
            if (res.has_value()) {
              self->reputation_repository_->change(
                  peer_id,
                  network::reputation::benefit::BASIC_VALIDATED_COMMIT);
              return;
            }
          }
        });
  }

  void GrandpaImpl::callbackCall(ApplyJustificationCb &&callback,
                                 outcome::result<void> &&result) {
    post(main_thread_context_,
         [callback{std::move(callback)}, result{std::move(result)}]() mutable {
           callback(std::move(result));
         });
  }

  outcome::result<void> GrandpaImpl::verifyJustification(
      const GrandpaJustification &justification,
      const AuthoritySet &authorities) {
    auto voters = VoterSet::make(authorities).value();
    MovableRoundState state;
    state.round_number = justification.round_number;
    auto round = std::make_shared<VotingRoundImpl>(
        shared_from_this(),
        GrandpaConfig{voters, justification.round_number, {}, {}},
        hasher_,
        environment_,
        nullptr,
        std::make_shared<VoteCryptoProviderImpl>(
            nullptr, crypto_provider_, justification.round_number, voters),
        std::make_shared<VoteTrackerImpl>(),
        std::make_shared<VoteTrackerImpl>(),
        std::make_shared<VoteGraphImpl>(
            primitives::BlockInfo{}, voters, environment_),
        scheduler_,
        state);
    return round->validatePrecommitJustification(justification);
  }

  void GrandpaImpl::applyJustification(
      const GrandpaJustification &justification,
      ApplyJustificationCb &&callback) {
    REINVOKE(*grandpa_thread_handler_,
             applyJustification,
             justification,
             std::move(callback));
    auto authorities_opt = authority_manager_->authorities(
        justification.block_info, IsBlockFinalized{false});
    if (not authorities_opt) {
      callbackCall(std::move(callback),
                   VotingRoundError::NO_KNOWN_AUTHORITIES_FOR_BLOCK);
      return;
    }
    auto &authority_set = authorities_opt.value();
    auto round_opt = selectRound(justification.round_number, authority_set->id);
    if (not round_opt
        and std::pair{authority_set->id, justification.round_number}
                < std::pair{current_round_->voterSetId(),
                            current_round_->roundNumber()}) {
      auto r = verifyJustification(justification, *authority_set);
      if (r.has_error()) {
        SL_WARN(logger_,
                "verify justification block {} set {} round {}: {}",
                justification.block_info.number,
                authority_set->id,
                justification.round_number,
                r.error());
      } else {
        r = environment_->finalize(authority_set->id, justification);
      }
      callbackCall(std::move(callback), std::move(r));
      return;
    }
    std::shared_ptr<VotingRound> round;
    bool need_to_make_round_current = false;
    if (round_opt.has_value()) {
      round = std::move(round_opt.value());
    } else {
      // This is justification for already finalized block
      if (current_round_->lastFinalizedBlock().number
          > justification.block_info.number) {
        callbackCall(std::move(callback),
                     VotingRoundError::JUSTIFICATION_FOR_BLOCK_IN_PAST);
        return;
      }

      auto prev_round_opt =
          selectRound(justification.round_number - 1, authority_set->id);

      if (prev_round_opt.has_value()) {
        const auto &prev_round = prev_round_opt.value();
        auto res = makeNextRound(prev_round);
        if (res.has_error()) {
          SL_DEBUG(logger_,
                   "Can't create next round to apply justification: {}",
                   res.error());
          callbackCall(std::move(callback), res.as_failure());
          return;
        }

        round = res.value();
        need_to_make_round_current = true;

        SL_DEBUG(logger_,
                 "Hop grandpa to round #{} by received justification",
                 justification.round_number);
      } else {
        MovableRoundState round_state{
            .round_number = justification.round_number,
            .last_finalized_block = current_round_->lastFinalizedBlock(),
            .votes = {},
            .finalized = justification.block_info,
        };

        // This is justification for non-actual round
        if (authority_set->id < current_round_->voterSetId()) {
          callbackCall(
              std::move(callback),
              VotingRoundError::JUSTIFICATION_FOR_AUTHORITY_SET_IN_PAST);
          return;
        }
        if (authority_set->id == current_round_->voterSetId()
            && justification.round_number < current_round_->roundNumber()) {
          if (not isWestendPastRound(block_tree_->getGenesisBlockHash(),
                                     justification.block_info)) {
            callbackCall(std::move(callback),
                         VotingRoundError::JUSTIFICATION_FOR_ROUND_IN_PAST);
            return;
          }
        }

        if (authority_set->id > current_round_->voterSetId() + 1) {
          SL_WARN(logger_,
                  "Authority set on block {} with justification has id {}, "
                  "while the current round set id is {} (difference must be 1)",
                  justification.block_info,
                  authority_set->id,
                  current_round_->voterSetId());
        }

        auto voters_res = VoterSet::make(*authority_set);
        if (not voters_res) {
          SL_CRITICAL(logger_, "Can't make voter set: {}", voters_res.error());
          callbackCall(std::move(callback), voters_res.error());
          return;
        }
        auto &voters = voters_res.value();

        round =
            makeInitialRound(round_state, std::move(voters), *authority_set);
        need_to_make_round_current = true;
        BOOST_ASSERT(round);

        SL_DEBUG(logger_,
                 "Rewind grandpa till round #{} by received justification",
                 justification.round_number);
      }
    }

    if (auto r = round->applyJustification(justification); r.has_error()) {
      callbackCall(std::move(callback), r.as_failure());
      return;
    }

    if (need_to_make_round_current) {
      current_round_->end();
      current_round_ = round;
    }

    tryExecuteNextRound(round);

    // if round == current round, then execution of the next round will be
    // elsewhere
    callbackCall(std::move(callback), outcome::success());
  }

  void GrandpaImpl::reload() {
    if (not start()) {
      SL_ERROR(logger_, "reload: start failed");
    }
  }

  void GrandpaImpl::loadMissingBlocks(WaitingBlock &&waiting) {
    if (waiting.blocks.empty()) {
      return;
    }
    if (not timeline_.get()->wasSynchronized()) {
      return;
    }
    post(main_thread_context_,
         [s{synchronizer_}, peer{waiting.peer}, blocks{waiting.blocks}] {
           for (auto &block : blocks) {
             s->syncByBlockInfo(block, peer, nullptr, false);
           }
         });
    waiting_blocks_.emplace_back(std::move(waiting));
    pruneWaitingBlocks();
  }

  void GrandpaImpl::onHead(const primitives::BlockInfo &block) {
    if (not timeline_.get()->wasSynchronized()) {
      return;
    }
    REINVOKE(*grandpa_thread_handler_, onHead, block);
    auto f = [&](WaitingBlock &waiting) {
      if (waiting.blocks.erase(block) == 0) {
        return true;
      }
      if (not waiting.blocks.empty()) {
        return true;
      }
      auto f = [weak{weak_from_this()}, waiting{std::move(waiting)}]() mutable {
        auto self = weak.lock();
        if (not self) {
          return;
        }
        auto &peer = waiting.peer;
        if (auto msg = boost::get<network::VoteMessage>(&waiting.msg)) {
          auto info = self->peer_manager_->getPeerState(peer);
          self->onVoteMessage(
              peer, compactFromRefToOwn(info), std::move(*msg), false);
        } else if (auto msg =
                       boost::get<network::CatchUpResponse>(&waiting.msg)) {
          self->onCatchUpResponse(peer, std::move(*msg), false);
        } else {
          auto &commit = boost::get<network::FullCommitMessage>(waiting.msg);
          self->onCommitMessage(peer, std::move(commit), false);
        }
      };
      post(*grandpa_thread_handler_, std::move(f));
      return false;
    };
    retain_if(waiting_blocks_, f);
    pruneWaitingBlocks();
  }

  void GrandpaImpl::pruneWaitingBlocks() {
    auto round = [&](VoterSetId set, RoundNumber round) {
      for (auto p = current_round_; p; p = p->getPreviousRound()) {
        if (p->voterSetId() == set and p->roundNumber() == round) {
          return true;
        }
      }
      return false;
    };
    auto f = [&](const WaitingBlock &waiting) {
      if (auto msg = boost::get<network::CatchUpResponse>(&waiting.msg)) {
        return round(msg->voter_set_id, msg->round_number);
      }
      if (auto msg = boost::get<network::FullCommitMessage>(&waiting.msg)) {
        return round(msg->set_id, msg->round);
      }
      auto &msg = boost::get<network::VoteMessage>(waiting.msg);
      return round(msg.counter, msg.round_number);
    };
    retain_if(waiting_blocks_, f);
  }

  void GrandpaImpl::saveCachedVotes() {
    CachedVotes rounds;
    for (auto round = current_round_; round;
         round = round->getPreviousRound()) {
      rounds.emplace_back(CachedRound{
          round->voterSetId(),
          round->roundNumber(),
          round->votes(),
      });
    }
    std::ignore =
        db_->put(storage::kGrandpaVotesKey, scale::encode(rounds).value());
  }

  void GrandpaImpl::applyCachedVotes(VotingRound &round) {
    auto it = std::find_if(
        cached_votes_.begin(), cached_votes_.end(), [&](const CachedRound &c) {
          return c.set == round.voterSetId() and c.round == round.roundNumber();
        });
    if (it == cached_votes_.end()) {
      return;
    }
    VotingRoundUpdate update{round};
    for (auto &vote : it->votes.first) {
      update.vote(vote);
    }
    for (auto &vote : it->votes.second) {
      update.vote(vote);
    }
    update.update();
  }
}  // namespace kagome::consensus::grandpa<|MERGE_RESOLUTION|>--- conflicted
+++ resolved
@@ -90,16 +90,6 @@
         peer_manager_(std::move(peer_manager)),
         block_tree_(std::move(block_tree)),
         reputation_repository_(std::move(reputation_repository)),
-<<<<<<< HEAD
-        babe_status_observable_(std::move(babe_status_observable)),
-        internal_thread_context_{
-            ThreadPool::create(std::move(watchdog), "grandpa", 1ull)
-                ->handler()},
-        main_thread_{std::move(main_thread)},
-        scheduler_{std::make_shared<libp2p::basic::SchedulerImpl>(
-            std::make_shared<libp2p::basic::AsioSchedulerBackend>(
-                internal_thread_context_->io_context()),
-=======
         timeline_{std::move(timeline)},
         chain_sub_{chain_sub_engine},
         db_{db.getSpace(storage::Space::kDefault)},
@@ -111,7 +101,6 @@
         scheduler_{std::make_shared<libp2p::basic::SchedulerImpl>(
             std::make_shared<libp2p::basic::AsioSchedulerBackend>(
                 grandpa_thread_pool->io_context()),
->>>>>>> c8f1e990
             libp2p::basic::Scheduler::Config{})} {
     BOOST_ASSERT(environment_ != nullptr);
     BOOST_ASSERT(crypto_provider_ != nullptr);
