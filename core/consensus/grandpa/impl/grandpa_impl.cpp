/**
 * Copyright Soramitsu Co., Ltd. All Rights Reserved.
 * SPDX-License-Identifier: Apache-2.0
 */

#include "consensus/grandpa/impl/grandpa_impl.hpp"

#include "application/app_state_manager.hpp"
#include "application/chain_spec.hpp"
#include "blockchain/block_tree.hpp"
#include "common/tagged.hpp"
#include "consensus/grandpa/authority_manager.hpp"
#include "consensus/grandpa/environment.hpp"
#include "consensus/grandpa/grandpa_config.hpp"
#include "consensus/grandpa/grandpa_context.hpp"
#include "consensus/grandpa/impl/vote_crypto_provider_impl.hpp"
#include "consensus/grandpa/impl/vote_tracker_impl.hpp"
#include "consensus/grandpa/impl/voting_round_impl.hpp"
#include "consensus/grandpa/vote_graph/vote_graph_impl.hpp"
#include "consensus/grandpa/voting_round_error.hpp"
#include "crypto/crypto_store/session_keys.hpp"
#include "network/helpers/peer_id_formatter.hpp"
#include "network/peer_manager.hpp"
#include "network/reputation_repository.hpp"
#include "network/synchronizer.hpp"

namespace {
  using IsBlockFinalized = kagome::Tagged<bool, struct IsBlockFinalizedTag>;

  constexpr auto highestGrandpaRoundMetricName =
      "kagome_finality_grandpa_round";

  template <typename D>
  auto toMilliseconds(D &&duration) {
    return std::chrono::duration_cast<std::chrono::milliseconds>(duration);
  }
}  // namespace

namespace kagome::consensus::grandpa {
  inline bool isWestendPastRound(const primitives::BlockHash &genesis,
                                 const primitives::BlockInfo &block) {
    static auto westend_genesis =
        primitives::BlockHash::fromHex(
            "e143f23803ac50e8f6f8e62695d1ce9e4e1d68aa36c1cd2cfd15340213f3423e")
            .value();
    static primitives::BlockInfo past_round{
        198785,
        primitives::BlockHash::fromHex(
            "62caf6a8c99d63744f7093bceead8fdf4c7d8ef74f16163ed58b1c1aec67bf18")
            .value(),
    };
    return genesis == westend_genesis && block == past_round;
  }

  namespace {
    Clock::Duration getGossipDuration(const application::ChainSpec &chain) {
      // https://github.com/paritytech/polkadot/pull/5448
      auto slow = chain.isVersi() || chain.isWococo() || chain.isRococo()
               || chain.isKusama();
      return std::chrono::duration_cast<Clock::Duration>(
          std::chrono::milliseconds{slow ? 2000 : 1000});
    }
  }  // namespace

  GrandpaImpl::GrandpaImpl(
      std::shared_ptr<application::AppStateManager> app_state_manager,
      std::shared_ptr<crypto::Hasher> hasher,
      std::shared_ptr<Environment> environment,
      std::shared_ptr<crypto::Ed25519Provider> crypto_provider,
      std::shared_ptr<runtime::GrandpaApi> grandpa_api,
      std::shared_ptr<crypto::SessionKeys> session_keys,
      const application::ChainSpec &chain_spec,
      std::shared_ptr<libp2p::basic::Scheduler> scheduler,
      std::shared_ptr<AuthorityManager> authority_manager,
      std::shared_ptr<network::Synchronizer> synchronizer,
      std::shared_ptr<network::PeerManager> peer_manager,
      std::shared_ptr<blockchain::BlockTree> block_tree,
      std::shared_ptr<network::ReputationRepository> reputation_repository,
      std::shared_ptr<boost::asio::io_context> main_thread_context,
      std::shared_ptr<ThreadPool> execution_thread_pool)
      : round_time_factor_{getGossipDuration(chain_spec)},
        hasher_{std::move(hasher)},
        environment_{std::move(environment)},
        crypto_provider_{std::move(crypto_provider)},
        grandpa_api_{std::move(grandpa_api)},
        keypair_([&] {
          BOOST_ASSERT(session_keys != nullptr);
          return session_keys->getGranKeyPair();
        }()),
        scheduler_{std::move(scheduler)},
        authority_manager_(std::move(authority_manager)),
        synchronizer_(std::move(synchronizer)),
        peer_manager_(std::move(peer_manager)),
        block_tree_(std::move(block_tree)),
        reputation_repository_(std::move(reputation_repository)),
        execution_thread_pool_{std::move(execution_thread_pool)},
        internal_thread_context_{execution_thread_pool_->handler()},
        main_thread_context_{std::move(main_thread_context)} {
    BOOST_ASSERT(environment_ != nullptr);
    BOOST_ASSERT(crypto_provider_ != nullptr);
    BOOST_ASSERT(grandpa_api_ != nullptr);
    BOOST_ASSERT(scheduler_ != nullptr);
    BOOST_ASSERT(authority_manager_ != nullptr);
    BOOST_ASSERT(synchronizer_ != nullptr);
    BOOST_ASSERT(peer_manager_ != nullptr);
    BOOST_ASSERT(block_tree_ != nullptr);
    BOOST_ASSERT(reputation_repository_ != nullptr);

    BOOST_ASSERT(app_state_manager != nullptr);
    BOOST_ASSERT(nullptr != internal_thread_context_);

    // Register metrics
    metrics_registry_->registerGaugeFamily(highestGrandpaRoundMetricName,
                                           "Highest GRANDPA round");
    metric_highest_round_ =
        metrics_registry_->registerGaugeMetric(highestGrandpaRoundMetricName);
    metric_highest_round_->set(0);

    // allow app state manager to prepare, start and stop grandpa consensus
    // pipeline
    app_state_manager->takeControl(*this);
  }

  bool GrandpaImpl::prepare() {
    // Set themselves in environment
    environment_->setJustificationObserver(shared_from_this());
    return true;
  }

  bool GrandpaImpl::start() {
    // Obtain last completed round
    auto round_state_res = getLastCompletedRound();
    if (not round_state_res.has_value()) {
      logger_->critical(
          "Can't retrieve last round data: {}. Stopping grandpa execution",
          round_state_res.error());
      return false;
    }
    auto &round_state = round_state_res.value();

    SL_DEBUG(logger_,
             "Grandpa will be started with round #{}",
             round_state.round_number + 1);

    auto authorities_res = authority_manager_->authorities(
        round_state.last_finalized_block, IsBlockFinalized{false});
    if (not authorities_res.has_value()) {
      logger_->critical(
          "Can't retrieve authorities for block {}. Stopping grandpa execution",
          round_state.last_finalized_block);
      return false;
    }
    auto &authority_set = authorities_res.value();

    auto voters_res = VoterSet::make(*authority_set);
    if (not voters_res) {
      logger_->critical("Can't make voter set: {}. Stopping grandpa execution",
                        voters_res.error());
      return false;
    }
    auto &voters = voters_res.value();

    current_round_ = makeInitialRound(round_state, std::move(voters));
    BOOST_ASSERT(current_round_ != nullptr);

    if (not current_round_->finalizedBlock().has_value()) {
      logger_->critical(
          "Initial round must be finalized, but it is not. "
          "Stopping grandpa execution");
      return false;
    }

    // Timer to send neighbor message if round does not change long time (1 min)
    fallback_timer_handle_ = scheduler_->scheduleWithHandle(
        [wp = weak_from_this()] {
          auto self = wp.lock();
          if (not self) {
            return;
          }
          BOOST_ASSERT_MSG(self->current_round_,
                           "Current round must be defiled anytime after start");
          auto round =
              std::dynamic_pointer_cast<VotingRoundImpl>(self->current_round_);
          if (round) {
            round->sendNeighborMessage();
          }

          std::ignore =
              self->fallback_timer_handle_.reschedule(std::chrono::minutes(1));
        },
        std::chrono::minutes(1));

    internal_thread_context_->start();
    main_thread_context_.start();
    tryExecuteNextRound(current_round_);
    return true;
  }

  void GrandpaImpl::stop() {
    main_thread_context_.stop();
    internal_thread_context_->stop();
    fallback_timer_handle_.cancel();
  }

  std::shared_ptr<VotingRound> GrandpaImpl::makeInitialRound(
      const MovableRoundState &round_state, std::shared_ptr<VoterSet> voters) {
    auto vote_graph = std::make_shared<VoteGraphImpl>(
        round_state.last_finalized_block, voters, environment_);

    GrandpaConfig config{.voters = std::move(voters),
                         .round_number = round_state.round_number,
                         .duration = round_time_factor_,
                         .id = keypair_
                                 ? std::make_optional(keypair_->public_key)
                                 : std::nullopt};

    auto vote_crypto_provider = std::make_shared<VoteCryptoProviderImpl>(
        keypair_, crypto_provider_, round_state.round_number, config.voters);

    auto new_round = std::make_shared<VotingRoundImpl>(
        shared_from_this(),
        std::move(config),
        hasher_,
        environment_,
        std::move(vote_crypto_provider),
        std::make_shared<VoteTrackerImpl>(),  // Prevote tracker
        std::make_shared<VoteTrackerImpl>(),  // Precommit tracker
        std::move(vote_graph),
        scheduler_,
        round_state);

    new_round->end();  // it is okay, because we do not want to actually execute
                       // this round
    return new_round;
  }

  outcome::result<std::shared_ptr<VotingRound>> GrandpaImpl::makeNextRound(
      const std::shared_ptr<VotingRound> &round) {
    BlockInfo best_block =
        round->finalizedBlock().value_or(round->lastFinalizedBlock());

    auto authorities_opt =
        authority_manager_->authorities(best_block, IsBlockFinalized{true});
    if (!authorities_opt) {
      SL_WARN(logger_,
              "Can't retrieve authorities for finalized block {}",
              best_block);
      return VotingRoundError::VOTER_SET_NOT_FOUND_FOR_BLOCK;
    }

    auto &authority_set = authorities_opt.value();
    BOOST_ASSERT(not authority_set->authorities.empty());

    auto voters_res = VoterSet::make(*authority_set);
    if (not voters_res) {
      SL_WARN(logger_, "Can't make voter set: {}", voters_res.error());
      return voters_res.error();
    }
    auto &voters = voters_res.value();

    const auto new_round_number =
        round->voterSetId() == voters->id() ? (round->roundNumber() + 1) : 1;

    auto vote_graph =
        std::make_shared<VoteGraphImpl>(best_block, voters, environment_);

    GrandpaConfig config{.voters = std::move(voters),
                         .round_number = new_round_number,
                         .duration = round_time_factor_,
                         .id = keypair_
                                 ? std::make_optional(keypair_->public_key)
                                 : std::nullopt};

    auto vote_crypto_provider = std::make_shared<VoteCryptoProviderImpl>(
        keypair_, crypto_provider_, new_round_number, config.voters);

    auto new_round = std::make_shared<VotingRoundImpl>(
        shared_from_this(),
        std::move(config),
        hasher_,
        environment_,
        std::move(vote_crypto_provider),
        std::make_shared<VoteTrackerImpl>(),  // Prevote tracker
        std::make_shared<VoteTrackerImpl>(),  // Precommit tracker
        std::move(vote_graph),
        scheduler_,
        round);
    return new_round;
  }

  std::optional<std::shared_ptr<VotingRound>> GrandpaImpl::selectRound(
      RoundNumber round_number, std::optional<VoterSetId> voter_set_id) {
    std::shared_ptr<VotingRound> round = current_round_;

    while (round != nullptr) {
      // Probably came to the round with previous voter set
      if (round->roundNumber() < round_number) {
        return std::nullopt;
      }

      // Round found; check voter set
      if (round->roundNumber() == round_number) {
        if (not voter_set_id.has_value()
            or round->voterSetId() == voter_set_id.value()) {
          break;
        }
      }

      // Go to the previous round
      round = round->getPreviousRound();
    }

    return round == nullptr ? std::nullopt : std::make_optional(round);
  }

  outcome::result<MovableRoundState> GrandpaImpl::getLastCompletedRound()
      const {
    auto finalized_block = block_tree_->getLastFinalized();

    if (finalized_block.number == 0) {
      return MovableRoundState{.round_number = 0,
                               .last_finalized_block = finalized_block,
                               .votes = {},
                               .finalized = {finalized_block}};
    }

    OUTCOME_TRY(encoded_justification,
                block_tree_->getBlockJustification(finalized_block.hash));

    OUTCOME_TRY(
        grandpa_justification,
        scale::decode<GrandpaJustification>(encoded_justification.data));

    MovableRoundState round_state{
        .round_number = grandpa_justification.round_number,
        .last_finalized_block = grandpa_justification.block_info,
        .votes = {},
        .finalized = {grandpa_justification.block_info}};

    std::transform(std::move_iterator(grandpa_justification.items.begin()),
                   std::move_iterator(grandpa_justification.items.end()),
                   std::back_inserter(round_state.votes),
                   [](auto &&item) { return std::forward<VoteVariant>(item); });

    return round_state;
  }

  void GrandpaImpl::tryExecuteNextRound(
      const std::shared_ptr<VotingRound> &pr) {
    REINVOKE_1(*internal_thread_context_, tryExecuteNextRound, pr, prev_round);
    if (current_round_ != prev_round) {
      return;
    }

    auto res = makeNextRound(current_round_);
    BOOST_ASSERT_MSG(res.value(),
                     "Next round for current must be created anyway");
    current_round_ = std::move(res.value());

    std::ignore = fallback_timer_handle_.reschedule(std::chrono::minutes(1));

    // Truncate chain of rounds
    size_t i = 0;
    for (auto round = current_round_; round != nullptr;
         round = round->getPreviousRound()) {
      if (++i >= kKeepRecentRounds) {
        round->forgetPreviousRound();
      }
    }

    metric_highest_round_->set(current_round_->roundNumber());
    if (keypair_) {
      current_round_->play();
    } else {
      auto round = std::dynamic_pointer_cast<VotingRoundImpl>(current_round_);
      if (round) {
        round->sendNeighborMessage();
      }
    }
  }

  void GrandpaImpl::updateNextRound(RoundNumber rn) {
    REINVOKE_1(*internal_thread_context_, updateNextRound, rn, round_number);
    if (auto opt_round = selectRound(round_number + 1, std::nullopt);
        opt_round.has_value()) {
      auto &round = opt_round.value();
      round->update(VotingRound::IsPreviousRoundChanged{true},
                    VotingRound::IsPrevotesChanged{false},
                    VotingRound::IsPrecommitsChanged{false});
    }
  }

  void GrandpaImpl::onNeighborMessage(const libp2p::peer::PeerId &p_,
                                      network::GrandpaNeighborMessage &&m_) {
    REINVOKE_2(
        *internal_thread_context_, onNeighborMessage, p_, m_, peer_id, msg);

    BOOST_ASSERT(internal_thread_context_->isInCurrentThread());
    SL_DEBUG(logger_,
             "NeighborMessage set_id={} round={} last_finalized={} "
             "has received from {}",
             msg.voter_set_id,
             msg.round_number,
             msg.last_finalized,
             peer_id);

    auto info = peer_manager_->getPeerState(peer_id);

    // Iff peer just reached one of recent round, then share known votes
    if (not info.has_value()
        or (info->get().set_id.has_value()
            and msg.voter_set_id != info->get().set_id)
        or (info->get().round_number.has_value()
            and msg.round_number > info->get().round_number)) {
      if (auto opt_round = selectRound(msg.round_number, msg.voter_set_id);
          opt_round.has_value()) {
        auto &round = opt_round.value();
        environment_->sendState(peer_id, round->state(), msg.voter_set_id);
      }
    }

    bool reputation_changed = false;
    if (info.has_value() and info->get().set_id.has_value()
        and info->get().round_number.has_value()) {
      const auto prev_set_id = info->get().set_id.value();
      const auto prev_round_number = info->get().round_number.value();

      // bad order of set id
      if (msg.voter_set_id < prev_set_id) {
        reputation_repository_->change(
            peer_id, network::reputation::cost::INVALID_VIEW_CHANGE);
        reputation_changed = true;
      }

      // bad order of round number
      if (msg.voter_set_id == prev_set_id
          and msg.round_number < prev_round_number) {
        reputation_repository_->change(
            peer_id, network::reputation::cost::INVALID_VIEW_CHANGE);
        reputation_changed = true;
      }
    }

    peer_manager_->updatePeerState(peer_id, msg);

    if (not reputation_changed) {
      reputation_repository_->change(
          peer_id, network::reputation::benefit::NEIGHBOR_MESSAGE);
    }

    // If peer has the same voter set id
    if (msg.voter_set_id == current_round_->voterSetId()) {
      // Check if needed to catch-up peer, then do that
      if (msg.round_number
          >= current_round_->roundNumber() + kCatchUpThreshold) {
        // Do catch-up only when another one is not in progress
        if (not pending_catchup_request_.has_value()) {
          auto res = environment_->onCatchUpRequested(
              peer_id, msg.voter_set_id, msg.round_number - 1);
          if (res.has_value()) {
            if (pending_catchup_request_.has_value()) {
              SL_WARN(logger_,
                      "Catch up request pending, but another one has done");
            }
            pending_catchup_request_.emplace(
                peer_id,
                network::CatchUpRequest{msg.round_number - 1,
                                        msg.voter_set_id});
            catchup_request_timer_handle_ = scheduler_->scheduleWithHandle(
                [wp = weak_from_this()] {
                  auto self = wp.lock();
                  if (not self) {
                    return;
                  }
                  if (self->pending_catchup_request_.has_value()) {
                    const auto &peer_id =
                        std::get<0>(self->pending_catchup_request_.value());
                    self->reputation_repository_->change(
                        peer_id,
                        network::reputation::cost::CATCH_UP_REQUEST_TIMEOUT);
                    self->pending_catchup_request_.reset();
                  }
                },
                toMilliseconds(kCatchupRequestTimeout));
          }
        }
      }
      return;
    }

    // Ignore peer whose voter set id lower than our current
    if (msg.voter_set_id < current_round_->voterSetId()) {
      return;
    }

    if (info->get().last_finalized > block_tree_->getLastFinalized().number) {
      //  Trying to substitute with justifications' request only
      main_thread_context_.execute([wself{weak_from_this()},
                                    peer_id,
                                    last_finalized{
                                        block_tree_->getLastFinalized()},
                                    msg{std::move(msg)}]() mutable {
        if (auto self = wself.lock()) {
          self->synchronizer_->syncMissingJustifications(
              peer_id,
              last_finalized,
              std::nullopt,
              [wp{wself}, last_finalized, msg](auto res) {
                auto self = wp.lock();
                if (not self) {
                  return;
                }
                if (res.has_error()) {
                  SL_WARN(self->logger_,
                          "Missing justifications between blocks {} and "
                          "{} was not loaded: {}",
                          last_finalized,
                          msg.last_finalized,
                          res.error());
                } else {
                  SL_DEBUG(self->logger_,
                           "Loaded justifications for blocks in range {} - {}",
                           last_finalized,
                           res.value());
                }
              });
        }
      });
    }
  }

  void GrandpaImpl::onCatchUpRequest(const libp2p::peer::PeerId &p_,
                                     network::CatchUpRequest &&m_) {
    REINVOKE_2(
        *internal_thread_context_, onCatchUpRequest, p_, m_, peer_id, msg);

    auto info_opt = peer_manager_->getPeerState(peer_id);
    if (not info_opt.has_value() or not info_opt->get().set_id.has_value()
        or not info_opt->get().round_number.has_value()) {
      SL_DEBUG(logger_,
               "Catch-up request to round #{} received from {} was rejected: "
               "we are not have our view about remote peer",
               msg.round_number,
               peer_id);
      reputation_repository_->change(
          peer_id, network::reputation::cost::OUT_OF_SCOPE_MESSAGE);
      return;
    }
    const auto &info = info_opt->get();

    // Check if request is corresponding our view about remote peer by set id
    if (msg.voter_set_id != info.set_id.value()) {
      SL_DEBUG(logger_,
               "Catch-up request to round #{} received from {} was rejected: "
               "it is not corresponding our view about remote peer ",
               msg.round_number,
               peer_id,
               current_round_->voterSetId(),
               msg.voter_set_id);

      // NOTE: When we're close to a set change there is potentially a
      // race where the peer sent us the request before it observed that
      // we had transitioned to a new set. In this case we charge a lower
      // cost.
      if (msg.voter_set_id == info.set_id.value()
          and msg.round_number
                  < info.round_number.value() + kCatchUpThreshold) {
        reputation_repository_->change(
            peer_id, network::reputation::cost::HONEST_OUT_OF_SCOPE_CATCH_UP);
        return;
      }

      reputation_repository_->change(
          peer_id, network::reputation::cost::OUT_OF_SCOPE_MESSAGE);
      return;
    }

    // Check if request is corresponding our view about remote peer by round
    // number
    if (msg.round_number <= info.round_number.value()) {
      SL_DEBUG(logger_,
               "Catch-up request to round #{} received from {} was rejected: "
               "it is not corresponding our view about remote peer ",
               msg.round_number,
               peer_id,
               current_round_->voterSetId(),
               msg.voter_set_id);

      reputation_repository_->change(
          peer_id, network::reputation::cost::OUT_OF_SCOPE_MESSAGE);
      return;
    }

    // It is also impolite to send a catch-up request to a peer in a new
    // different Set ID.
    if (msg.voter_set_id != current_round_->voterSetId()) {
      SL_DEBUG(logger_,
               "Catch-up request to round #{} received from {} was rejected: "
               "impolite, because voter set id are differ (our: {}, their: {})",
               msg.round_number,
               peer_id,
               current_round_->voterSetId(),
               msg.voter_set_id);
      return;
    }

    // It is impolite to send a catch-up request for a round `R` to a peer whose
    // announced view is behind `R`.
    if (msg.round_number > current_round_->roundNumber()) {
      SL_DEBUG(logger_,
               "Catch-up request to round #{} received from {} was rejected: "
               "impolite, because our current round is less - {}",
               msg.round_number,
               peer_id,
               current_round_->roundNumber());

      reputation_repository_->change(
          peer_id, network::reputation::cost::OUT_OF_SCOPE_MESSAGE);
      return;
    }

    auto opt_round = selectRound(msg.round_number, msg.voter_set_id);
    if (!opt_round.has_value()) {
      SL_DEBUG(logger_,
               "Catch-up request to round #{} received from {} was rejected: "
               "target round not found",
               msg.round_number,
               peer_id);
      return;
    }

    auto &round = opt_round.value();
    if (not round->finalizedBlock().has_value()) {
      SL_DEBUG(logger_,
               "Catch-up request to round #{} received from {} was rejected: "
               "round is not finalizable",
               msg.round_number,
               peer_id);
      throw std::runtime_error("Need not ensure if it is correct");
    }

    SL_DEBUG(logger_,
             "Catch-up request to round #{} received from {}",
             msg.round_number,
             peer_id);
    round->doCatchUpResponse(peer_id);

    reputation_repository_->change(peer_id,
                                   network::reputation::cost::CATCH_UP_REPLY);
  }

  void GrandpaImpl::onCatchUpResponse(
      std::optional<std::shared_ptr<GrandpaContext>> &&e_,
      const libp2p::peer::PeerId &p_,
      const network::CatchUpResponse &m_) {
    REINVOKE_3(*internal_thread_context_,
               onCatchUpResponse,
               e_,
               p_,
               m_,
               existed_context,
               peer_id,
               msg);

    bool need_cleanup_when_exiting_scope = false;
    GrandpaContext grandpa_context{
        [](std::optional<std::shared_ptr<GrandpaContext>> &&existed_context) {
          if (existed_context) {
            return std::move(**existed_context);
          }
          return GrandpaContext{};
        }(std::move(existed_context))};

    if (not grandpa_context.peer_id.has_value()) {
      if (not pending_catchup_request_.has_value()) {
        SL_DEBUG(logger_,
                 "Catch-up request to round #{} received from {}, "
                 "but catch-up request is not pending or timed out",
                 msg.round_number,
                 peer_id);
        reputation_repository_->change(
            peer_id, network::reputation::cost::MALFORMED_CATCH_UP);
        return;
      }

      const auto &[remote_peer_id, catchup_request] =
          pending_catchup_request_.value();

      if (peer_id != remote_peer_id) {
        SL_DEBUG(logger_,
                 "Catch-up request to round #{} received from {}, "
                 "but last catch-up request was sent to {}",
                 msg.round_number,
                 peer_id,
                 remote_peer_id);
        reputation_repository_->change(
            peer_id, network::reputation::cost::OUT_OF_SCOPE_MESSAGE);
        return;
      }

      if (msg.voter_set_id != catchup_request.voter_set_id) {
        SL_DEBUG(logger_,
                 "Catch-up request to round #{} received from {}, "
                 "but last catch-up request was sent for voter set {} "
                 "(received for {})",
                 msg.round_number,
                 peer_id,
                 catchup_request.voter_set_id,
                 msg.voter_set_id);
        reputation_repository_->change(
            peer_id, network::reputation::cost::MALFORMED_CATCH_UP);
        return;
      }

      if (msg.round_number < catchup_request.round_number) {
        SL_DEBUG(logger_,
                 "Catch-up request to round #{} received from {}, "
                 "but last catch-up request was sent for round {}",
                 msg.round_number,
                 peer_id,
                 catchup_request.round_number);
        reputation_repository_->change(
            peer_id, network::reputation::cost::MALFORMED_CATCH_UP);
        return;
      }

      if (msg.prevote_justification.empty()
          or msg.precommit_justification.empty()) {
        SL_DEBUG(logger_,
                 "Catch-up request to round #{} received from {}, "
                 "without any votes",
                 msg.round_number,
                 peer_id);
        reputation_repository_->change(
            peer_id, network::reputation::cost::MALFORMED_CATCH_UP);
        return;
      }

      need_cleanup_when_exiting_scope = true;
    }

    auto cleanup = gsl::finally([&] {
      if (need_cleanup_when_exiting_scope) {
        catchup_request_timer_handle_.cancel();
        pending_catchup_request_.reset();
      }
    });

    BOOST_ASSERT(current_round_ != nullptr);
    // Ignore message of peer whose round in different voter set
    if (msg.voter_set_id != current_round_->voterSetId()) {
      SL_DEBUG(
          logger_,
          "Catch-up response (till round #{}) received from {} was rejected: "
          "impolite, because voter set id are differ (our: {}, their: {})",
          msg.round_number,
          peer_id,
          current_round_->voterSetId(),
          msg.voter_set_id);
      return;
    }

    if (msg.round_number < current_round_->roundNumber()) {
      // Catching up in to the past
      SL_DEBUG(
          logger_,
          "Catch-up response (till round #{}) received from {} was rejected: "
          "catching up into the past",
          msg.round_number,
          peer_id);
      return;
    }

    SL_DEBUG(logger_,
             "Catch-up response (till round #{}) received from {}",
             msg.round_number,
             peer_id);

    if (msg.round_number > current_round_->roundNumber()) {
      MovableRoundState round_state{
          .round_number = msg.round_number,
          .last_finalized_block = current_round_->lastFinalizedBlock(),
          .votes = {},
          .finalized = msg.best_final_candidate};

      std::transform(msg.prevote_justification.begin(),
                     msg.prevote_justification.end(),
                     std::back_inserter(round_state.votes),
                     [](auto &item) { return item; });
      std::transform(msg.precommit_justification.begin(),
                     msg.precommit_justification.end(),
                     std::back_inserter(round_state.votes),
                     [](auto &item) { return item; });

      auto authorities_opt = authority_manager_->authorities(
          round_state.finalized.value(), IsBlockFinalized{false});
      if (!authorities_opt) {
        SL_WARN(logger_,
                "Can't retrieve authorities for finalized block {}",
                round_state.finalized.value());
        return;
      }
      auto &authority_set = authorities_opt.value();

      auto voters_res = VoterSet::make(*authority_set);
      if (not voters_res) {
        SL_WARN(logger_, "Can't make voter set: {}", voters_res.error());
        return;
      }
      auto &voters = voters_res.value();

      auto round = makeInitialRound(round_state, std::move(voters));

      if (not round->completable()
          and not round->finalizedBlock().has_value()) {
        // Met unknown voter - cost reputation
        if (grandpa_context.unknown_voter_counter > 0) {
          reputation_repository_->change(
              peer_id,
              network::reputation::cost::UNKNOWN_VOTER
                  * grandpa_context.unknown_voter_counter);
        }
        // Met invalid signature - cost reputation
        if (grandpa_context.invalid_signature_counter > 0) {
          reputation_repository_->change(
              peer_id,
              network::reputation::cost::BAD_CATCHUP_RESPONSE
                  * grandpa_context.checked_signature_counter);
        }
        // Check if missed block are detected and if this is first attempt
        // (considering by definition peer id in context)
        if (not grandpa_context.missing_blocks.empty()) {
          if (not grandpa_context.peer_id.has_value()) {
            grandpa_context.peer_id.emplace(peer_id);
            grandpa_context.catch_up_response.emplace(msg);
            loadMissingBlocks(std::move(grandpa_context));
          }
        }
        return;
      }

      current_round_->end();
      current_round_ = std::move(round);

    } else {
      std::optional<GrandpaContext> gp_context{std::move(grandpa_context)};
      bool is_prevotes_changed = false;
      bool is_precommits_changed = false;
      for (auto &vote : msg.prevote_justification) {
        if (current_round_->onPrevote(
                gp_context, vote, VotingRound::Propagation::NEEDLESS)) {
          is_prevotes_changed = true;
        }
      }
      for (auto &vote : msg.precommit_justification) {
        if (current_round_->onPrecommit(
                gp_context, vote, VotingRound::Propagation::NEEDLESS)) {
          is_precommits_changed = true;
        }
      }
      if (is_prevotes_changed or is_precommits_changed) {
        current_round_->update(
            VotingRound::IsPreviousRoundChanged{false},
            VotingRound::IsPrevotesChanged{is_prevotes_changed},
            VotingRound::IsPrecommitsChanged{is_precommits_changed});
      }

      SL_DEBUG(logger_, "Catch-up response applied");

      // Check if catch-up round is not completable
      if (not current_round_->completable()) {
        // Met unknown voter - cost reputation
        if (gp_context->unknown_voter_counter > 0) {
          reputation_repository_->change(
              peer_id,
              network::reputation::cost::UNKNOWN_VOTER
                  * gp_context->unknown_voter_counter);
        }
        // Met invalid signature - cost reputation
        if (gp_context->invalid_signature_counter > 0) {
          reputation_repository_->change(
              peer_id,
              network::reputation::cost::BAD_CATCHUP_RESPONSE
                  * gp_context->checked_signature_counter);
        }
        // Check if missed block are detected and if this is first attempt
        // (considering by definition peer id in context)
        if (not gp_context->missing_blocks.empty()) {
          if (not gp_context->peer_id.has_value()) {
            gp_context->peer_id.emplace(peer_id);
            gp_context->catch_up_response.emplace(msg);
            loadMissingBlocks(std::move(gp_context.value()));
          }
        }
        return;
      }
    }

    tryExecuteNextRound(current_round_);

    reputation_repository_->change(
        peer_id, network::reputation::benefit::BASIC_VALIDATED_CATCH_UP);
  }

  void GrandpaImpl::onVoteMessage(
      std::optional<std::shared_ptr<GrandpaContext>> &&e_,
      const libp2p::peer::PeerId &p_,
      const VoteMessage &m_) {
    REINVOKE_3(*internal_thread_context_,
               onVoteMessage,
               e_,
               p_,
               m_,
               existed_context,
               peer_id,
               msg);

    auto info = peer_manager_->getPeerState(peer_id);
    if (not info.has_value() or not info->get().set_id.has_value()
        or not info->get().round_number.has_value()) {
      SL_DEBUG(
          logger_,
          "{} signed by {} with set_id={} in round={} has received from {} "
          "and we are not have our view about remote peer",
          msg.vote.is<Prevote>()     ? "Prevote"
          : msg.vote.is<Precommit>() ? "Precommit"
                                     : "PrimaryPropose",
          msg.id(),
          msg.counter,
          msg.round_number,
          peer_id,
          current_round_->voterSetId());
      reputation_repository_->change(
          peer_id, network::reputation::cost::OUT_OF_SCOPE_MESSAGE);
      return;
    }

    // If a peer is at a given voter set, it is impolite to send messages from
    // an earlier voter set.
    if (msg.counter < current_round_->voterSetId()) {
      SL_DEBUG(
          logger_,
          "{} signed by {} with set_id={} in round={} has received from {} "
          "and rejected as impolite (our set id is {})",
          msg.vote.is<Prevote>()     ? "Prevote"
          : msg.vote.is<Precommit>() ? "Precommit"
                                     : "PrimaryPropose",
          msg.id(),
          msg.counter,
          msg.round_number,
          peer_id,
          current_round_->voterSetId());
      reputation_repository_->change(peer_id,
                                     network::reputation::cost::PAST_REJECTION);
      return;
    }

    // It is extremely impolite to send messages from a future voter set.
    // "future-set" messages can be dropped and ignored.
    if (msg.counter > current_round_->voterSetId()) {
      SL_WARN(logger_,
              "{} signed by {} with set_id={} in round={} has received from {} "
              "and rejected as extremely impolite (our set id is {})",
              msg.vote.is<Prevote>()     ? "Prevote"
              : msg.vote.is<Precommit>() ? "Precommit"
                                         : "PrimaryPropose",
              msg.id(),
              msg.counter,
              msg.round_number,
              peer_id,
              current_round_->voterSetId());
      reputation_repository_->change(peer_id,
                                     network::reputation::cost::FUTURE_MESSAGE);
      return;
    }

    if (msg.round_number > current_round_->roundNumber() + 1) {
      reputation_repository_->change(peer_id,
                                     network::reputation::cost::FUTURE_MESSAGE);
    } else if (msg.round_number < current_round_->roundNumber() - 1) {
      reputation_repository_->change(peer_id,
                                     network::reputation::cost::PAST_REJECTION);
    }

    // If the current peer is at round r, it is impolite to receive messages
    // about r-2 or earlier
    if (msg.round_number + 2 < current_round_->roundNumber()) {
      SL_DEBUG(
          logger_,
          "{} signed by {} with set_id={} in round={} has received from {} "
          "and rejected as impolite (our round is {})",
          msg.vote.is<Prevote>()     ? "Prevote"
          : msg.vote.is<Precommit>() ? "Precommit"
                                     : "PrimaryPropose",
          msg.id(),
          msg.counter,
          msg.round_number,
          peer_id,
          current_round_->roundNumber());
      return;
    }

    // If a peer is at round r, is extremely impolite to send messages about r+1
    // or later. "future-round" messages can be dropped and ignored.
    if (msg.round_number >= current_round_->roundNumber() + 1) {
      SL_WARN(logger_,
              "{} signed by {} with set_id={} in round={} has received from {} "
              "and rejected as extremely impolite (our round is {})",
              msg.vote.is<Prevote>()     ? "Prevote"
              : msg.vote.is<Precommit>() ? "Precommit"
                                         : "PrimaryPropose",
              msg.id(),
              msg.counter,
              msg.round_number,
              peer_id,
              current_round_->roundNumber());
      return;
    }

    std::optional<std::shared_ptr<VotingRound>> opt_target_round =
        selectRound(msg.round_number, msg.counter);
    if (not opt_target_round.has_value()) {
      SL_DEBUG(
          logger_,
          "{} signed by {} with set_id={} in round={} has received from {} "
          "and rejected (round not found)",
          msg.vote.is<Prevote>()     ? "Prevote"
          : msg.vote.is<Precommit>() ? "Precommit"
                                     : "PrimaryPropose",
          msg.id(),
          msg.counter,
          msg.round_number,
          peer_id);
      return;
    }
    auto &target_round = opt_target_round.value();

    SL_DEBUG(logger_,
             "{} signed by {} with set_id={} in round={} for block {} "
             "has received from {}",
             msg.vote.is<Prevote>()     ? "Prevote"
             : msg.vote.is<Precommit>() ? "Precommit"
                                        : "PrimaryPropose",
             msg.id(),
             msg.counter,
             msg.round_number,
             msg.vote.getBlockInfo(),
             peer_id);

    std::optional<GrandpaContext> opt_grandpa_context{
        [](std::optional<std::shared_ptr<GrandpaContext>> &&existed_context) {
          if (existed_context) {
            return std::move(**existed_context);
          }
          return GrandpaContext{};
        }(std::move(existed_context))};
    GrandpaContext &grandpa_context = *opt_grandpa_context;

    bool is_prevotes_changed = false;
    bool is_precommits_changed = false;
    visit_in_place(
        msg.vote.message,
        [&](const PrimaryPropose &) {
          target_round->onProposal(opt_grandpa_context,
                                   msg.vote,
                                   VotingRound::Propagation::REQUESTED);
        },
        [&](const Prevote &) {
          if (target_round->onPrevote(opt_grandpa_context,
                                      msg.vote,
                                      VotingRound::Propagation::REQUESTED)) {
            is_prevotes_changed = true;
          }
        },
        [&](const Precommit &) {
          if (target_round->onPrecommit(opt_grandpa_context,
                                        msg.vote,
                                        VotingRound::Propagation::REQUESTED)) {
            is_precommits_changed = true;
          }
        });

    // Met invalid signature - cost reputation
    if (grandpa_context.invalid_signature_counter > 0) {
      reputation_repository_->change(
          peer_id,
          network::reputation::cost::BAD_SIGNATURE
              * grandpa_context.checked_signature_counter);
    }

    // Met unknown voter - cost reputation
    if (grandpa_context.unknown_voter_counter > 0) {
      reputation_repository_->change(
          peer_id,
          network::reputation::cost::UNKNOWN_VOTER
              * grandpa_context.unknown_voter_counter);
    }

    if (is_prevotes_changed or is_precommits_changed) {
      target_round->update(
          VotingRound::IsPreviousRoundChanged{false},
          VotingRound::IsPrevotesChanged{is_prevotes_changed},
          VotingRound::IsPrecommitsChanged{is_precommits_changed});

      reputation_repository_->change(
          peer_id, network::reputation::benefit::ROUND_MESSAGE);
    }

    if (not target_round->finalizedBlock().has_value()) {
      // Check if missed block are detected and if this is first attempt
      // (considering by definition peer id in context)
      if (not grandpa_context.missing_blocks.empty()) {
        if (not grandpa_context.peer_id.has_value()) {
          grandpa_context.peer_id.emplace(peer_id);
          grandpa_context.vote.emplace(msg);
          loadMissingBlocks(std::move(grandpa_context));
        }
      }
      return;
    }
  }

  void GrandpaImpl::onCommitMessage(
      std::optional<std::shared_ptr<GrandpaContext>> &&e_,
      const libp2p::peer::PeerId &p_,
      const network::FullCommitMessage &m_) {
    REINVOKE_3(*internal_thread_context_,
               onCommitMessage,
               e_,
               p_,
               m_,
               existed_context,
               peer_id,
               msg);

    // TODO check if height of commit less then previous one
    // if (new_commit_height < last_commit_height) {
    //   reputation_repository_->change(
    //       peer_id, network::reputation::cost::INVALID_VIEW_CHANGE);
    // }

    // It is especially impolite to send commits which are invalid, or from
    // a different Set ID than the receiving peer has indicated
    if (msg.set_id != current_round_->voterSetId()) {
      SL_DEBUG(
          logger_,
          "Commit with set_id={} in round={} for block {} has received from {} "
          "and dropped as impolite: our voter set id is {}",
          msg.set_id,
          msg.round,
          BlockInfo(msg.message.target_number, msg.message.target_hash),
          peer_id,
          current_round_->voterSetId());

      reputation_repository_->change(
          peer_id,
          msg.set_id < current_round_->voterSetId()
              ? network::reputation::cost::PAST_REJECTION
              : network::reputation::cost::FUTURE_MESSAGE);
      return;
    }

    // It is impolite to send commits which are earlier than the last commit
    // sent
    if (msg.round + kKeepRecentRounds < current_round_->roundNumber()) {
      SL_DEBUG(
          logger_,
          "Commit with set_id={} in round={} for block {} has received from {} "
          "and dropped as impolite: too old commit, our round is {}",
          msg.set_id,
          msg.round,
          BlockInfo(msg.message.target_number, msg.message.target_hash),
          peer_id,
          current_round_->roundNumber());
      return;
    }

    if (msg.message.precommits.empty()
        or msg.message.auth_data.size() != msg.message.precommits.size()) {
      reputation_repository_->change(
          peer_id, network::reputation::cost::MALFORMED_COMMIT);
    }

    if (auto prev_round = current_round_->getPreviousRound()) {
      if (auto finalized_opt = prev_round->finalizedBlock()) {
        if (msg.message.target_number < finalized_opt->number) {
          reputation_repository_->change(
              peer_id, network::reputation::cost::PAST_REJECTION);
        }
      }
    }

    if (msg.round < current_round_->roundNumber()) {
      SL_DEBUG(
          logger_,
          "Commit with set_id={} in round={} for block {} has received from {} "
          "and dropped as fulfilled",
          msg.set_id,
          msg.round,
          BlockInfo(msg.message.target_number, msg.message.target_hash),
          peer_id);
      return;
    }

    SL_DEBUG(logger_,
             "Commit with set_id={} in round={} for block {} "
             "has received from {}",
             msg.set_id,
             msg.round,
             BlockInfo(msg.message.target_number, msg.message.target_hash),
             peer_id);

    GrandpaJustification justification{
        .round_number = msg.round,
        .block_info =
            BlockInfo(msg.message.target_number, msg.message.target_hash)};
    for (size_t i = 0; i < msg.message.precommits.size(); ++i) {
      SignedPrecommit commit;
      commit.message = msg.message.precommits[i];
      commit.signature = msg.message.auth_data[i].first;
      commit.id = msg.message.auth_data[i].second;
      justification.items.emplace_back(std::move(commit));
    }

    GrandpaContext grandpa_context{
        [](std::optional<std::shared_ptr<GrandpaContext>> &&existed_context) {
          if (existed_context) {
            return std::move(**existed_context);
          }
          return GrandpaContext{};
        }(std::move(existed_context))};
    grandpa_context.peer_id.emplace(peer_id);
    grandpa_context.commit.emplace(msg);

    // Check if commit of already finalized block
    if (block_tree_->getLastFinalized().number
        >= justification.block_info.number) {
      SL_DEBUG(
          logger_,
          "Commit with set_id={} in round={} for block {} has received from {} "
          "and ignored: justified block less then our last finalized ({})",
          msg.set_id,
          msg.round,
          BlockInfo(msg.message.target_number, msg.message.target_hash),
          peer_id,
          block_tree_->getLastFinalized().number);
      return;
    }

    auto check_missed_blocks = [peer_id, msg, wself{weak_from_this()}](
                                   GrandpaContext &&grandpa_context) mutable {
      // Check if missed block are detected and if this is first attempt
      // (considering by definition peer id in context)
      if (auto self = wself.lock()) {
        if (not grandpa_context.missing_blocks.empty()) {
          if (not grandpa_context.peer_id.has_value()) {
            grandpa_context.peer_id.emplace(peer_id);
            grandpa_context.commit.emplace(msg);
            self->loadMissingBlocks(std::move(grandpa_context));
          }
        }
      }
    };

    auto has_direct_chain = block_tree_->hasDirectChain(
        block_tree_->getLastFinalized().hash, justification.block_info.hash);
    if (has_direct_chain) {
      applyJustification(
          justification,
          [wself{weak_from_this()},
           check_missed_blocks{std::move(check_missed_blocks)},
           peer_id,
           msg,
           grandpa_context{std::move(grandpa_context)}](auto &&res) mutable {
            if (auto self = wself.lock()) {
              if (res.has_value()) {
                self->reputation_repository_->change(
                    peer_id,
                    network::reputation::benefit::BASIC_VALIDATED_COMMIT);
                return;
              }

              if (grandpa_context.missing_blocks.empty()) {
                SL_WARN(self->logger_,
                        "Commit with set_id={} in round={} for block {} "
                        "has received from {} and has not applied: {}",
                        msg.set_id,
                        msg.round,
                        BlockInfo(msg.message.target_number,
                                  msg.message.target_hash),
                        peer_id,
                        res.error());
                return;
              }
              check_missed_blocks(std::move(grandpa_context));
            }
          });
    } else {
      grandpa_context.missing_blocks.emplace(justification.block_info);
      check_missed_blocks(std::move(grandpa_context));
    }
  }

  void GrandpaImpl::callbackCall(ApplyJustificationCb &&callback,
                                 outcome::result<void> &&result) {
    main_thread_context_.execute(
        [callback{std::move(callback)}, result{std::move(result)}]() mutable {
          callback(std::move(result));
        });
  }

  void GrandpaImpl::verifyJustification(const GrandpaJustification &jst,
                                        const primitives::AuthoritySet &auth,
                                        ApplyJustificationCb &&cb) {
    REINVOKE_3(*internal_thread_context_,
               verifyJustification,
               jst,
               auth,
               cb,
               justification,
               authorities,
               callback)

    auto voters = VoterSet::make(authorities).value();
    MovableRoundState state;
    state.round_number = justification.round_number;
    VotingRoundImpl round{
        shared_from_this(),
        GrandpaConfig{voters, justification.round_number, {}, {}},
        hasher_,
        environment_,
        std::make_shared<VoteCryptoProviderImpl>(
            nullptr, crypto_provider_, justification.round_number, voters),
        std::make_shared<VoteTrackerImpl>(),
        std::make_shared<VoteTrackerImpl>(),
        std::make_shared<VoteGraphImpl>(
            primitives::BlockInfo{}, voters, environment_),
        scheduler_,
        state,
    };
    callbackCall(std::move(callback),
                 round.validatePrecommitJustification(justification));
  }

  void GrandpaImpl::applyJustification(const GrandpaJustification &j,
                                       ApplyJustificationCb &&cb) {
    REINVOKE_2(*internal_thread_context_,
               applyJustification,
               j,
               cb,
               justification,
               callback)
    auto round_opt = selectRound(justification.round_number, std::nullopt);
    std::shared_ptr<VotingRound> round;
    bool need_to_make_round_current = false;
    if (round_opt.has_value()) {
      round = std::move(round_opt.value());
    } else {
      // This is justification for already finalized block
      if (current_round_->lastFinalizedBlock().number
          > justification.block_info.number) {
        callbackCall(std::move(callback),
                     VotingRoundError::JUSTIFICATION_FOR_BLOCK_IN_PAST);
        return;
      }

      auto authorities_opt = authority_manager_->authorities(
          justification.block_info, IsBlockFinalized{false});
      if (!authorities_opt) {
        callbackCall(std::move(callback),
                     VotingRoundError::NO_KNOWN_AUTHORITIES_FOR_BLOCK);
        return;
      }
      auto &authority_set = authorities_opt.value();

      auto prev_round_opt =
          selectRound(justification.round_number - 1, authority_set->id);

      if (prev_round_opt.has_value()) {
        const auto &prev_round = prev_round_opt.value();
        auto res = makeNextRound(prev_round);
        if (res.has_error()) {
          SL_DEBUG(logger_,
                   "Can't create next round to apply justification: {}",
                   res.error());
          callbackCall(std::move(callback), res.as_failure());
          return;
        }

        round = res.value();
        need_to_make_round_current = true;

        SL_DEBUG(logger_,
                 "Hop grandpa to round #{} by received justification",
                 justification.round_number);
      } else {
        MovableRoundState round_state{
            .round_number = justification.round_number,
            .last_finalized_block = current_round_->lastFinalizedBlock(),
            .votes = {},
            .finalized = justification.block_info,
        };

        // This is justification for non-actual round
        if (authority_set->id < current_round_->voterSetId()) {
          callbackCall(
              std::move(callback),
              VotingRoundError::JUSTIFICATION_FOR_AUTHORITY_SET_IN_PAST);
          return;
        }
        if (authority_set->id == current_round_->voterSetId()
            && justification.round_number < current_round_->roundNumber()) {
          if (not isWestendPastRound(block_tree_->getGenesisBlockHash(),
                                     justification.block_info)) {
            callbackCall(std::move(callback),
                         VotingRoundError::JUSTIFICATION_FOR_ROUND_IN_PAST);
            return;
          }
        }

        if (authority_set->id > current_round_->voterSetId() + 1) {
          SL_WARN(logger_,
                  "Authority set on block {} with justification has id {}, "
                  "while the current round set id is {} (difference must be 1)",
                  justification.block_info,
                  authority_set->id,
                  current_round_->voterSetId());
        }

        auto voters_res = VoterSet::make(*authority_set);
        if (not voters_res) {
          SL_CRITICAL(logger_, "Can't make voter set: {}", voters_res.error());
          callbackCall(std::move(callback), voters_res.error());
          return;
        }
        auto &voters = voters_res.value();

        round = makeInitialRound(round_state, std::move(voters));
        need_to_make_round_current = true;
        BOOST_ASSERT(round);

        SL_DEBUG(logger_,
                 "Rewind grandpa till round #{} by received justification",
                 justification.round_number);
      }
    }

    if (auto r = round->applyJustification(justification); r.has_error()) {
      callbackCall(std::move(callback), r.as_failure());
      return;
    }

    if (need_to_make_round_current) {
      current_round_->end();
      current_round_ = round;
    }

    tryExecuteNextRound(round);

    // if round == current round, then execution of the next round will be
    // elsewhere
    callbackCall(std::move(callback), outcome::success());
  }

<<<<<<< HEAD
  void GrandpaImpl::loadMissingBlocks(GrandpaContext &&gc) {
    if (not gc.peer_id.has_value() || gc.missing_blocks.empty()) {
=======
  void GrandpaImpl::reload() {
    if (not start()) {
      SL_ERROR(logger_, "reload: start failed");
    }
  }

  void GrandpaImpl::loadMissingBlocks() {
    auto ctx = GrandpaContext::get().value();
    BOOST_ASSERT(ctx);

    if (not ctx->peer_id.has_value()) {
      return;
    }

    if (ctx->missing_blocks.empty()) {
>>>>>>> ce4dcba1
      return;
    }

    auto grandpa_context = std::make_shared<GrandpaContext>(std::move(gc));
    main_thread_context_.execute([wself{weak_from_this()},
                                  grandpa_context]() mutable {
      auto final = [wp{wself}](
                       std::shared_ptr<GrandpaContext> grandpa_context) {
        if (auto self = wp.lock()) {
          if (grandpa_context->vote.has_value()) {
            auto const &peer_id = grandpa_context->peer_id.value();
            auto const &vote = grandpa_context->vote.value();
            self->onVoteMessage(std::move(grandpa_context), peer_id, vote);
          } else if (grandpa_context->catch_up_response.has_value()) {
            auto const &peer_id = grandpa_context->peer_id.value();
            auto const &catch_up_response =
                grandpa_context->catch_up_response.value();
            self->onCatchUpResponse(
                std::move(grandpa_context), peer_id, catch_up_response);
          } else if (grandpa_context->commit.has_value()) {
            auto const &peer_id = grandpa_context->peer_id.value();
            auto const &commit = grandpa_context->commit.value();
            self->onCommitMessage(std::move(grandpa_context), peer_id, commit);
          }
        }
      };

      auto do_request_ptr = std::make_shared<
          std::function<void(std::shared_ptr<GrandpaContext>)>>();
      auto &do_request = *do_request_ptr;

      do_request =
          [wp{wself},
           do_request_ptr = std::move(do_request_ptr),
           final = std::move(final)](
              std::shared_ptr<GrandpaContext> grandpa_context) mutable {
            BOOST_ASSERT(grandpa_context);
            if (auto self = wp.lock()) {
              auto &peer_id = grandpa_context->peer_id.value();
              auto &blocks = grandpa_context->missing_blocks;
              if (not blocks.empty()) {
                auto it = blocks.rbegin();
                auto node = blocks.extract((++it).base());
                auto block = node.value();
                self->synchronizer_->syncByBlockInfo(
                    block,
                    peer_id,
                    [wp,
                     grandpa_context{std::move(grandpa_context)},
                     do_request_ptr =
                         std::move(do_request_ptr)](auto res) mutable {
                      if (do_request_ptr != nullptr) {
                        auto do_request = std::move(*do_request_ptr);
                        do_request(std::move(grandpa_context));
                      }
                    },
                    true);
                return;
              }
              final(std::move(grandpa_context));
              do_request_ptr.reset();
            }
          };
      do_request(std::move(grandpa_context));
    });
  }
}  // namespace kagome::consensus::grandpa<|MERGE_RESOLUTION|>--- conflicted
+++ resolved
@@ -1462,26 +1462,14 @@
     callbackCall(std::move(callback), outcome::success());
   }
 
-<<<<<<< HEAD
-  void GrandpaImpl::loadMissingBlocks(GrandpaContext &&gc) {
-    if (not gc.peer_id.has_value() || gc.missing_blocks.empty()) {
-=======
   void GrandpaImpl::reload() {
     if (not start()) {
       SL_ERROR(logger_, "reload: start failed");
     }
   }
 
-  void GrandpaImpl::loadMissingBlocks() {
-    auto ctx = GrandpaContext::get().value();
-    BOOST_ASSERT(ctx);
-
-    if (not ctx->peer_id.has_value()) {
-      return;
-    }
-
-    if (ctx->missing_blocks.empty()) {
->>>>>>> ce4dcba1
+  void GrandpaImpl::loadMissingBlocks(GrandpaContext &&gc) {
+    if (not gc.peer_id.has_value() || gc.missing_blocks.empty()) {
       return;
     }
 
