--- conflicted
+++ resolved
@@ -51,15 +51,10 @@
       std::shared_ptr<authority::AuthorityManager> authority_manager,
       std::shared_ptr<network::Synchronizer> synchronizer,
       std::shared_ptr<network::PeerManager> peer_manager,
-<<<<<<< HEAD
       std::shared_ptr<blockchain::BlockTree> block_tree,
       std::shared_ptr<network::ReputationRepository> reputation_repository)
-      : environment_{std::move(environment)},
-=======
-      std::shared_ptr<blockchain::BlockTree> block_tree)
       : round_time_factor_{getGossipDuration(chain_spec)},
         environment_{std::move(environment)},
->>>>>>> 60e9e2df
         crypto_provider_{std::move(crypto_provider)},
         grandpa_api_{std::move(grandpa_api)},
         keypair_{keypair},
@@ -184,7 +179,7 @@
 
     GrandpaConfig config{.voters = std::move(voters),
                          .round_number = round_state.round_number,
-                         .duration = kRoundTimeFactor,
+                         .duration = round_time_factor_,
                          .id = keypair_
                                    ? std::make_optional(keypair_->public_key)
                                    : std::nullopt};
@@ -245,7 +240,7 @@
 
     GrandpaConfig config{.voters = std::move(voters),
                          .round_number = new_round_number,
-                         .duration = kRoundTimeFactor,
+                         .duration = round_time_factor_,
                          .id = keypair_
                                    ? std::make_optional(keypair_->public_key)
                                    : std::nullopt};
