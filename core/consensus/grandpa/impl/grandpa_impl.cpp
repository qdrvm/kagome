--- conflicted
+++ resolved
@@ -952,20 +952,14 @@
              std::move(info),
              msg);
 
-<<<<<<< HEAD
     // Skip message processing if same vote was already observed
     if (votes_cache_.contains(msg)) {
       return;
     }
     votes_cache_.put(msg);
 
-    auto info = peer_manager_->getPeerState(peer_id);
-    if (not info.has_value() or not info->get().set_id.has_value()
-        or not info->get().round_number.has_value()) {
-=======
     if (not info.has_value() or not info->set_id.has_value()
         or not info->round_number.has_value()) {
->>>>>>> 9443ffcb
       SL_DEBUG(
           logger_,
           "{} signed by {} with set_id={} in round={} has received from {} "
