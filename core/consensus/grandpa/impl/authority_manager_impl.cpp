--- conflicted
+++ resolved
@@ -29,22 +29,13 @@
         grandpa_api_(std::move(grandpa_api)),
         persistent_storage_{
             persistent_storage->getSpace(storage::Space::kDefault)},
-<<<<<<< HEAD
-        header_repo_{std::move(header_repo)},
         chain_sub_{chain_events_engine},
-=======
-        chain_sub_([&] {
-          BOOST_ASSERT(chain_events_engine != nullptr);
-          return std::make_shared<primitives::events::ChainEventSubscriber>(
-              chain_events_engine);
-        }()),
         indexer_{
             std::make_shared<storage::MapPrefix>(
                 storage::kAuthorityManagerImplIndexerPrefix,
                 persistent_storage_),
             block_tree_,
         },
->>>>>>> 68565852
         logger_{log::createLogger("AuthorityManager", "authority")} {
     BOOST_ASSERT(block_tree_ != nullptr);
     BOOST_ASSERT(grandpa_api_ != nullptr);
@@ -59,43 +50,12 @@
   }
 
   bool AuthorityManagerImpl::prepare() {
-<<<<<<< HEAD
-    std::unique_lock lock{mutex_};
-
-    auto load_res = load();
-    if (load_res.has_error()) {
-      SL_VERBOSE(logger_, "Can not load state: {}", load_res.error());
-      return false;
-    }
-    lock.unlock();
-
     chain_sub_.onFinalize(
         [weak{weak_from_this()}](const primitives::BlockHeader &block) {
           if (auto self = weak.lock()) {
             std::unique_lock lock{self->mutex_};
-
-            auto save_res = self->save();
-            if (save_res.has_error()) {
-              SL_WARN(self->logger_,
-                      "Can not save state at finalization: {}",
-                      save_res.error());
-=======
-    chain_sub_->subscribe(chain_sub_->generateSubscriptionSetId(),
-                          primitives::events::ChainEventType::kFinalizedHeads);
-    chain_sub_->setCallback(
-        [wp = weak_from_this()](
-            subscription::SubscriptionSetId,
-            auto &&,
-            primitives::events::ChainEventType type,
-            const primitives::events::ChainEventParams &event) {
-          if (type == primitives::events::ChainEventType::kFinalizedHeads) {
-            if (auto self = wp.lock()) {
-              std::unique_lock lock{self->mutex_};
-              self->indexer_.finalize();
-              // TODO(turuslan): #1854, rebase ambigous forced changes
->>>>>>> 68565852
-            }
-            self->prune(block.blockInfo());
+            self->indexer_.finalize();
+            // TODO(turuslan): #1854, rebase ambigous forced changes
           }
         });
 
