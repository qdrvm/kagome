/**
 * Copyright Soramitsu Co., Ltd. All Rights Reserved.
 * SPDX-License-Identifier: Apache-2.0
 */

#include "consensus/grandpa/impl/voting_round_impl.hpp"

#include <boost/range/adaptors.hpp>
#include <boost/range/numeric.hpp>
#include <boost/system/error_code.hpp>
#include <unordered_map>
#include <unordered_set>

#include "common/visitor.hpp"
#include "consensus/grandpa/grandpa.hpp"
#include "consensus/grandpa/impl/voting_round_error.hpp"

namespace kagome::consensus::grandpa {
  static auto convertToPrimaryPropose = [](const auto &vote) {
    return PrimaryPropose(vote.number, vote.hash);
  };

  static auto convertToPrevote = [](const auto &vote) {
    return Prevote(vote.number, vote.hash);
  };

  static auto convertToPrecommit = [](const auto &vote) {
    return Precommit(vote.number, vote.hash);
  };

  static auto convertToBlockInfo = [](const auto &vote) {
    return BlockInfo(vote.number, vote.hash);
  };

  VotingRoundImpl::VotingRoundImpl(
      const std::shared_ptr<Grandpa> &grandpa,
      const GrandpaConfig &config,
      std::shared_ptr<authority::AuthorityManager> authority_manager,
      std::shared_ptr<Environment> env,
      std::shared_ptr<VoteCryptoProvider> vote_crypto_provider,
      std::shared_ptr<VoteTracker> prevotes,
      std::shared_ptr<VoteTracker> precommits,
      std::shared_ptr<VoteGraph> prevote_graph,
      std::shared_ptr<VoteGraph> precommit_graph,
      std::shared_ptr<Clock> clock,
      std::shared_ptr<boost::asio::io_context> io_context)
      : voter_set_{std::move(config.voters)},
        round_number_{config.round_number},
        duration_{config.duration},
        id_{config.id},
        grandpa_(grandpa),
        authority_manager_{std::move(authority_manager)},
        env_{std::move(env)},
        vote_crypto_provider_{std::move(vote_crypto_provider)},
        prevote_graph_{std::move(prevote_graph)},
        precommit_graph_{std::move(precommit_graph)},
        clock_{std::move(clock)},
        io_context_{std::move(io_context)},
        prevotes_{std::move(prevotes)},
        precommits_{std::move(precommits)},
        timer_{*io_context_},
        pending_timer_{*io_context_} {
    BOOST_ASSERT(not grandpa_.expired());
    BOOST_ASSERT(authority_manager_ != nullptr);
    BOOST_ASSERT(vote_crypto_provider_ != nullptr);
    BOOST_ASSERT(prevotes_ != nullptr);
    BOOST_ASSERT(precommits_ != nullptr);
    BOOST_ASSERT(env_ != nullptr);
    BOOST_ASSERT(prevote_graph_ != nullptr);
    BOOST_ASSERT(precommit_graph_ != nullptr);
    BOOST_ASSERT(clock_ != nullptr);

    // calculate supermajority
    auto faulty = (voter_set_->totalWeight() - 1) / 3;
    threshold_ = voter_set_->totalWeight() - faulty;

    // Check if node is primary
    auto index = round_number_ % voter_set_->size();
    isPrimary_ = voter_set_->voterId(index) == outcome::success(id_);

    prevote_equivocators_.resize(voter_set_->size(), false);
    precommit_equivocators_.resize(voter_set_->size(), false);

    SL_DEBUG(logger_,
             "Round #{}: Created with voter set #{}",
             round_number_,
             voter_set_->id());
  }

  VotingRoundImpl::VotingRoundImpl(
      const std::shared_ptr<Grandpa> &grandpa,
      const GrandpaConfig &config,
      const std::shared_ptr<authority::AuthorityManager> authority_manager,
      const std::shared_ptr<Environment> &env,
      const std::shared_ptr<VoteCryptoProvider> &vote_crypto_provider,
      const std::shared_ptr<VoteTracker> &prevotes,
      const std::shared_ptr<VoteTracker> &precommits,
      const std::shared_ptr<VoteGraph> &prevote_graph,
      const std::shared_ptr<VoteGraph> &precommit_graph,
      const std::shared_ptr<Clock> &clock,
      const std::shared_ptr<boost::asio::io_context> &io_context,
      const std::shared_ptr<VotingRound> &previous_round)
      : VotingRoundImpl(grandpa,
                        config,
                        authority_manager,
                        env,
                        vote_crypto_provider,
                        prevotes,
                        precommits,
                        prevote_graph,
                        precommit_graph,
                        clock,
                        io_context) {
    BOOST_ASSERT(previous_round != nullptr);
    BOOST_ASSERT(previous_round->finalizedBlock().has_value());

    previous_round_ = previous_round;
    last_finalized_block_ = previous_round->finalizedBlock().value();
  }

  VotingRoundImpl::VotingRoundImpl(
      const std::shared_ptr<Grandpa> &grandpa,
      const GrandpaConfig &config,
      const std::shared_ptr<authority::AuthorityManager> authority_manager,
      const std::shared_ptr<Environment> &env,
      const std::shared_ptr<VoteCryptoProvider> &vote_crypto_provider,
      const std::shared_ptr<VoteTracker> &prevotes,
      const std::shared_ptr<VoteTracker> &precommits,
      const std::shared_ptr<VoteGraph> &prevote_graph,
      const std::shared_ptr<VoteGraph> &precommit_graph,
      const std::shared_ptr<Clock> &clock,
      const std::shared_ptr<boost::asio::io_context> &io_context,
      const MovableRoundState &round_state)
      : VotingRoundImpl(grandpa,
                        config,
                        authority_manager,
                        env,
                        vote_crypto_provider,
                        prevotes,
                        precommits,
                        prevote_graph,
                        precommit_graph,
                        clock,
                        io_context) {
    last_finalized_block_ = round_state.last_finalized_block;

    need_to_notice_at_finalizing_ = false;

    if (round_number_ != 0) {
      bool isPrevotesChanged = false;
      bool isPrecommitsChanged = false;

      // Apply stored votes
      auto apply = [&](const auto &vote) {
        visit_in_place(
            vote.message,
            [&](const Prevote &) {
              if (VotingRoundImpl::onPrevote(vote, Propagation::NEEDLESS)) {
                isPrevotesChanged = true;
              }
            },
            [&](const Precommit &) {
              if (VotingRoundImpl::onPrecommit(vote, Propagation::NEEDLESS)) {
                isPrecommitsChanged = true;
              }
            },
            [](auto...) {});
      };

      for (auto &vote_variant : round_state.votes) {
        visit_in_place(
            vote_variant,
            [&](const SignedMessage &vote) { apply(vote); },
            [&](const EquivocatorySignedMessage &pair) {
              apply(pair.first);
              apply(pair.second);
            });
      }

      VotingRoundImpl::update(isPrevotesChanged, isPrecommitsChanged);

    } else {
      // Zero-round is always self-finalized
      completable_ = true;
      finalized_ = round_state.finalized;
    }
  }

  void VotingRoundImpl::play() {
    if (stage_ != Stage::INIT) {
      return;
    }

    stage_ = Stage::START;

    SL_DEBUG(logger_, "Round #{}: Start round", round_number_);

    // Start pending mechanism
    pending();

    // Current local time (Tstart)
    start_time_ = clock_->now();

    // Derive-Primary
    // see ctor

    if (isPrimary_) {
      SL_DEBUG(logger_, "Node is primary proposer at round #{}", round_number_);

      auto previous_round = previous_round_.lock();
      BOOST_ASSERT(previous_round != nullptr);

      // Broadcast Fin-message with previous round best final candidate
      //  (or last finalized otherwise)
      // spec: Broadcast(M vr ¡1;Fin (Best-Final-Candidate(r-1)))
      previous_round->attemptToFinalizeRound();

      // if Best-Final-Candidate greater than Last-Finalized-Block
      // spec: if Best-Final-Candidate(r ¡ 1) > Last-Finalized-Block
      if (previous_round->bestFinalCandidate().number
          >= last_finalized_block_.number) {
        doProposal();
      }
    }

    startPrevoteStage();
  }

  void VotingRoundImpl::startPrevoteStage() {
    if (stage_ == Stage::COMPLETED) {
      return;
    }
    BOOST_ASSERT(stage_ == Stage::START);

    stage_ = Stage::START_PREVOTE;

    SL_DEBUG(logger_, "Round #{}: Start prevote stage", round_number_);

    // Continue to receive messages
    // until T>=Tstart + 2 * Duration or round is completable
    // spec: Receive-Messages(until Time>=Tr+2T or r is completable)

    if (completable()) {
      SL_DEBUG(logger_, "Round #{} is already completable", round_number_);
      stage_ = Stage::PREVOTE_RUNS;
      endPrevoteStage();
      return;
    }

    timer_.cancel();
    timer_.expires_at(start_time_ + duration_ * 2);
    timer_.async_wait([this](const boost::system::error_code &ec) {
      if (ec == boost::system::errc::operation_canceled) return;
      if (stage_ == Stage::PREVOTE_RUNS) {
        SL_DEBUG(
            logger_, "Round #{}: Time of prevote stage is out", round_number_);
        endPrevoteStage();
      }
    });

    on_complete_handler_ = [this] {
      if (stage_ == Stage::PREVOTE_RUNS) {
        SL_DEBUG(logger_, "Round #{} is became completable", round_number_);
        endPrevoteStage();
      }
    };

    stage_ = Stage::PREVOTE_RUNS;
  }

  void VotingRoundImpl::endPrevoteStage() {
    if (stage_ == Stage::COMPLETED) {
      return;
    }
    BOOST_ASSERT(stage_ == Stage::PREVOTE_RUNS);

    timer_.cancel();
    on_complete_handler_ = nullptr;

    stage_ = Stage::END_PREVOTE;

    SL_DEBUG(logger_, "Round #{}: End prevote stage", round_number_);

    // Broadcast vote for prevote stage
    doPrevote();

    startPrecommitStage();
  }

  void VotingRoundImpl::startPrecommitStage() {
    if (stage_ == Stage::COMPLETED) {
      return;
    }
    BOOST_ASSERT(stage_ == Stage::END_PREVOTE);

    stage_ = Stage::START_PRECOMMIT;

    SL_DEBUG(logger_, "Round #{}: Start precommit stage", round_number_);

    // Continue to receive messages
    // until T>=Tstart + 4 * Duration or round is completable

    // spec: Receive-Messages(
    //  until Bpv>=Best-Final-Candidate(r-1)
    //  and (Time>=Tr+4T or r is completable)
    // )

    if (completable()) {
      SL_DEBUG(logger_, "Round #{} is already completable", round_number_);
      stage_ = Stage::PRECOMMIT_RUNS;
      endPrecommitStage();
      return;
    }

    timer_.cancel();
    timer_.expires_at(start_time_ + duration_ * 4);
    timer_.async_wait([this](const boost::system::error_code &ec) {
      if (ec == boost::system::errc::operation_canceled) return;
      if (stage_ == Stage::PRECOMMIT_RUNS) {
        SL_DEBUG(logger_,
                 "Round #{}: Time of precommit stage is out",
                 round_number_);
        endPrecommitStage();
      }
    });

    on_complete_handler_ = [this] {
      if (stage_ == Stage::PRECOMMIT_RUNS) {
        SL_DEBUG(logger_, "Round #{}: Became completable", round_number_);
        endPrecommitStage();
      }
    };

    stage_ = Stage::PRECOMMIT_RUNS;
  }

  void VotingRoundImpl::endPrecommitStage() {
    if (stage_ == Stage::COMPLETED) {
      return;
    }
    BOOST_ASSERT(stage_ == Stage::PRECOMMIT_RUNS);

    timer_.cancel();
    on_complete_handler_ = nullptr;

    stage_ = Stage::END_PRECOMMIT;

    SL_DEBUG(logger_, "Round #{}: End precommit stage", round_number_);

    // Broadcast vote for precommit stage
    doPrecommit();

    startWaitingStage();
  }

  void VotingRoundImpl::startWaitingStage() {
    if (stage_ == Stage::COMPLETED) {
      return;
    }
    BOOST_ASSERT(stage_ == Stage::END_PRECOMMIT);

    stage_ = Stage::START_WAITING;

    SL_DEBUG(logger_, "Round #{}: Start final stage", round_number_);

    // Continue to receive messages until current round is completable and
    // previous one is finalisable and last finalized better than best filan
    // candidate of previous round

    // spec: Receive-Messages(
    //    until r is completable
    //    and Finalizable(r-1)
    //    and Last-Finalized-Block>Best-Final-Candidate(r-1)
    // )

    auto previous_round = previous_round_.lock();
    BOOST_ASSERT(previous_round != nullptr);

    const bool is_ready_to_end =
        finalizable()
        && finalizedBlock()->number
               >= previous_round->bestFinalCandidate().number;

    if (is_ready_to_end) {
      SL_DEBUG(logger_,
               "Round #{}: Conditions for final stage are met already",
               round_number_);
      stage_ = Stage::WAITING_RUNS;
      endWaitingStage();
      return;
    }

    on_complete_handler_ = [this] {
      auto previous_round = previous_round_.lock();
      BOOST_ASSERT(previous_round != nullptr);

      const bool is_ready_to_end =
          finalizable()
          && finalizedBlock()->number
                 >= previous_round->bestFinalCandidate().number;

      if (is_ready_to_end) {
        SL_DEBUG(logger_,
                 "Round #{}: Conditions for final stage are met",
                 round_number_);
        endWaitingStage();
      }
    };

    stage_ = Stage::WAITING_RUNS;
  }

  void VotingRoundImpl::endWaitingStage() {
    if (stage_ == Stage::COMPLETED) {
      return;
    }
    BOOST_ASSERT(stage_ == Stage::WAITING_RUNS);

    // Reset handler of previous round finalizable
    on_complete_handler_ = nullptr;

    // Final attemption to finalize round what sould be success
    BOOST_ASSERT(finalizable());
    attemptToFinalizeRound();

    stage_ = Stage::END_WAITING;

    SL_DEBUG(logger_, "Round #{}: End final stage", round_number_);

    // Play new round
    // spec: Play-Grandpa-round(r + 1);

    if (auto grandpa = grandpa_.lock()) {
      grandpa->executeNextRound();
    }
  }

  void VotingRoundImpl::end() {
    if (stage_ != Stage::COMPLETED) {
      SL_DEBUG(logger_, "Round #{}: End round", round_number_);
      stage_ = Stage::COMPLETED;
      on_complete_handler_ = nullptr;
      timer_.cancel();
    }
  }

  void VotingRoundImpl::doProposal() {
    // Don't change early defined prymary vote
    if (primary_vote_.has_value()) {
      sendProposal(convertToPrimaryPropose(primary_vote_.value()));
      return;
    }

    // Send primary propose
    // @spec Broadcast(M vr ¡1;Prim (Best-Final-Candidate(r-1)))

    BOOST_ASSERT_MSG(not primary_vote_.has_value(),
                     "Primary proposal must be once for a round");

    auto previous_round = previous_round_.lock();
    BOOST_ASSERT(previous_round != nullptr);

    primary_vote_ = previous_round->bestFinalCandidate();

    sendProposal(convertToPrimaryPropose(primary_vote_.value()));
  }

  void VotingRoundImpl::sendProposal(const PrimaryPropose &primary_proposal) {
    SL_DEBUG(logger_,
             "Round #{}: Sending primary proposal of block #{} hash={}",
             round_number_,
             primary_proposal.number,
             primary_proposal.hash);

    auto signed_primary_proposal_opt =
        vote_crypto_provider_->signPrimaryPropose(primary_proposal);

    if (not signed_primary_proposal_opt.has_value()) {
      logger_->error(
          "Round #{}: Primary proposal was not sent: Can't sign message",
          round_number_);
    }
    auto &signed_primary_proposal = signed_primary_proposal_opt.value();

    auto proposed = env_->onProposed(
        round_number_, voter_set_->id(), signed_primary_proposal);

    if (not proposed) {
      logger_->error("Round #{}: Primary proposal was not sent: {}",
                     round_number_,
                     proposed.error().message());
    }
  }

  void VotingRoundImpl::doPrevote() {
    // Don't change defined vote to avoid equivocation
    if (prevote_.has_value()) {
      sendPrevote(convertToPrevote(prevote_.value()));
      return;
    }

    auto previous_round = previous_round_.lock();
    BOOST_ASSERT(previous_round != nullptr);

    // spec: N <- Best-PreVote-Candidate(r)
    const auto best_prevote_candidate = bestPrevoteCandidate();

    prevote_ = {{best_prevote_candidate.number, best_prevote_candidate.hash}};

    // Broadcast vote for prevote stage
    // spec: Broadcast(Bpv)
    sendPrevote(convertToPrevote(prevote_.value()));
  }

  void VotingRoundImpl::sendPrevote(const Prevote &prevote) {
    SL_DEBUG(logger_,
             "Round #{}: Sending prevote for block #{} hash={}",
             round_number_,
             prevote.number,
             prevote.hash);

    auto signed_prevote_opt = vote_crypto_provider_->signPrevote(prevote);
    if (not signed_prevote_opt.has_value()) {
      logger_->error("Round #{}: Prevote was not sent: Can't sign message",
                     round_number_);
      return;
    }
    auto &signed_prevote = signed_prevote_opt.value();

    auto prevoted =
        env_->onPrevoted(round_number_, voter_set_->id(), signed_prevote);

    if (not prevoted) {
      logger_->error("Round #{}: Prevote was not sent: {}",
                     round_number_,
                     prevoted.error().message());
    }
  }

  void VotingRoundImpl::doPrecommit() {
    // Don't change defined vote to avoid equivocation
    if (precommit_.has_value()) {
      sendPrecommit(convertToPrecommit(precommit_.value()));
      return;
    }

    auto previous_round = previous_round_.lock();
    BOOST_ASSERT(previous_round != nullptr);

    auto last_round_estimate = previous_round->bestFinalCandidate();

    auto best_prevote_candidate = bestPrevoteCandidate();

    // We should precommit if current state contains prevote and it is
    // either equal to the last round estimate or is descendant of it
    const bool should_precommit =
        best_prevote_candidate == last_round_estimate
        or env_->isEqualOrDescendOf(last_round_estimate.hash,
                                    best_prevote_candidate.hash);

    if (should_precommit) {
      precommit_ = {
          {best_prevote_candidate.number, best_prevote_candidate.hash}};

      sendPrecommit(convertToPrecommit(precommit_.value()));
      return;
    }

    env_->onCompleted(VotingRoundError::LAST_ESTIMATE_BETTER_THAN_PREVOTE);
  }

  void VotingRoundImpl::sendPrecommit(const Precommit &precommit) {
    SL_DEBUG(logger_,
             "Round #{}: Sending precommit for block #{} hash={}",
             round_number_,
             precommit.number,
             precommit.hash);

    auto signed_precommit_opt = vote_crypto_provider_->signPrecommit(precommit);
    if (not signed_precommit_opt.has_value()) {
      logger_->error("Round #{}: Precommit was not sent: Can't sign message",
                     round_number_);
      return;
    }
    auto &signed_precommit = signed_precommit_opt.value();

    auto precommited =
        env_->onPrecommitted(round_number_, voter_set_->id(), signed_precommit);

    if (not precommited) {
      logger_->error("Round #{}: Precommit was not sent: {}",
                     round_number_,
                     precommited.error().message());
    }
  }

  void VotingRoundImpl::doFinalize() {
    BOOST_ASSERT(finalizable());

    auto block = finalized_.value();
    const auto &precommit_justification =
        getPrecommitJustification(block, precommits_->getMessages());

    SL_DEBUG(logger_,
             "Round #{}: Finalizing on block #{} hash={}",
             round_number_,
             block.number,
             block.hash.toHex());

    GrandpaJustification justification{
        .round_number = round_number_,
        .block_info = block,
        .items = std::move(precommit_justification)};

    if (need_to_notice_at_finalizing_) {
      sendFinalize(block, std::move(justification));
    } else {
<<<<<<< HEAD
      auto res = env_->finalize(block.hash, justification);
      if (res.has_error()) {
        SL_WARN(logger_,
                "Round #{}: Finalizing on block #{} hash={} is failed",
                round_number_,
                block.number,
                block.hash.toHex());
      }
=======
      env_->finalize(voter_set_->id(), justification);
>>>>>>> 63d15444
    }

    env_->onCompleted(state());
  }

  void VotingRoundImpl::sendFinalize(
      const BlockInfo &block, const GrandpaJustification &justification) {
    SL_DEBUG(logger_,
             "Round #{}: Sending finalize block #{} hash={}",
             round_number_,
             block.number,
             block.hash.toHex());

    auto finalized = env_->onCommitted(round_number_, block, justification);
    if (not finalized) {
      logger_->error("Round #{}: Finalize was not sent: {}",
                     round_number_,
                     finalized.error().message());
      return;
    }

    need_to_notice_at_finalizing_ = false;
  }

  bool VotingRoundImpl::isPrimary(const Id &id) const {
    auto index = round_number_ % voter_set_->size();
    return voter_set_->voterId(index) == outcome::success(id);
  }

  outcome::result<void> VotingRoundImpl::applyJustification(
      const BlockInfo &block_info, const GrandpaJustification &justification) {
    // validate message
    auto result = validatePrecommitJustification(block_info, justification);
    if (not result.has_value()) {
      env_->onCompleted(result.as_failure());
      return result.as_failure();
    }

    SL_DEBUG(
        logger_,
        "Round #{}: Finalisation of round is received for block #{} hash={}",
        round_number_,
        block_info.number,
        block_info.hash.toHex());

    bool isPrevotesChanged = false;
    bool isPrecommitsChanged = false;

    for (auto &vote : justification.items) {
      visit_in_place(
          vote.message,
          [&](const Prevote &) {
            if (VotingRoundImpl::onPrevote(vote, Propagation::NEEDLESS)) {
              isPrevotesChanged = true;
            }
          },
          [&](const Precommit &) {
            if (VotingRoundImpl::onPrecommit(vote, Propagation::NEEDLESS)) {
              isPrecommitsChanged = true;
            }
          },
          [](auto...) {});
    }

    update(isPrevotesChanged, isPrecommitsChanged);

    // NOTE: Perhaps it's needless or needs to replace by condition
    BOOST_ASSERT(finalizable());
    BOOST_ASSERT(
        env_->isEqualOrDescendOf(block_info.hash, finalized_.value().hash));

    auto finalized = env_->finalize(voter_set_->id(), justification);
    if (not finalized) {
      return finalized.as_failure();
    }

    std::ignore = authority_manager_->prune(last_finalized_block_);

    need_to_notice_at_finalizing_ = false;
    env_->onCompleted(state());

    return outcome::success();
  }

  outcome::result<void> VotingRoundImpl::validatePrecommitJustification(
      const BlockInfo &vote, const GrandpaJustification &justification) const {
    size_t total_weight = 0;

    auto threshold = threshold_;
    std::unordered_map<Id, BlockHash> validators;
    std::unordered_set<Id> equivocators;

    for (const auto &signed_precommit : justification.items) {
      // Skip known equivocators
      if (auto index = voter_set_->voterIndex(signed_precommit.id);
          index.has_value()) {
        if (precommit_equivocators_.at(index.value())) {
          continue;
        }
      }

      // Verify signatures
      if (not vote_crypto_provider_->verifyPrecommit(signed_precommit)) {
        logger_->error("Round #{}: Received invalid signed precommit from {}",
                       round_number_,
                       signed_precommit.id.toHex());
        return VotingRoundError::INVALID_SIGNATURE;
      }

      // check that every signed precommit corresponds to the vote (i.e.
      // signed_precommits are descendants of the vote). If so add weight of
      // that voter to the total weight

      if (auto [it, success] = validators.emplace(
              signed_precommit.id, signed_precommit.getBlockHash());
          success) {
        // New vote
        if (env_->hasAncestry(vote.hash, signed_precommit.getBlockHash())) {
          total_weight += voter_set_->voterWeight(signed_precommit.id).value();
        } else {
          SL_DEBUG(logger_,
                   "Vote does not have ancestry with target block: "
                   "vote={} target={}",
                   vote.hash.toHex(),
                   signed_precommit.getBlockHash());
        }

      } else if (equivocators.emplace(signed_precommit.id).second) {
        // Detected equivocation
        if (env_->hasAncestry(vote.hash, it->second)) {
          auto weight = voter_set_->voterWeight(signed_precommit.id).value();
          total_weight -= weight;
          threshold -= weight;
        } else {
          SL_DEBUG(logger_,
                   "Vote does not have ancestry with target block: "
                   "vote={} target={}",
                   vote.hash.toHex(),
                   signed_precommit.getBlockHash());
        }

      } else {
        // Detected duplicate of equivotation
        logger_->error(
            "Round #{}: Received third precommit of caught equivocator from {}",
            round_number_,
            signed_precommit.id.toHex());
        return VotingRoundError::REDUNDANT_EQUIVOCATION;
      }
    }

    if (total_weight < threshold) {
      return VotingRoundError::NOT_ENOUGH_WEIGHT;
    }

    return outcome::success();
  }

  void VotingRoundImpl::attemptToFinalizeRound() {
    if (finalizable()) {
      doFinalize();
      if (on_complete_handler_) {
        on_complete_handler_();
      }
      return;
    }

    if (not completable_) {
      SL_DEBUG(logger_,
               "Round #{}: Round not finalized yet: not completable",
               round_number_);
    } else if (not finalized_.has_value()) {
      SL_DEBUG(logger_,
               "Round #{}: Round not finalized yet: not finalizable",
               round_number_);
    } else {
      SL_DEBUG(logger_,
               "Round #{}: Round not finalized yet: unknown reason",
               round_number_);
    }
  }

  RoundNumber VotingRoundImpl::roundNumber() const {
    return round_number_;
  }

  MembershipCounter VotingRoundImpl::voterSetId() const {
    return voter_set_->id();
  }

  void VotingRoundImpl::onProposal(const SignedMessage &proposal,
                                   Propagation propagation) {
    if (not isPrimary(proposal.id)) {
      logger_->warn(
          "Round #{}: Proposal received from {} was rejected: "
          "voter is not primary",
          round_number_,
          proposal.id.toHex());
      return;
    }

    bool isValid = vote_crypto_provider_->verifyPrimaryPropose(proposal);
    if (not isValid) {
      logger_->warn(
          "Round #{}: Proposal received from {} was rejected: "
          "invalid signature",
          round_number_,
          proposal.id.toHex());
      return;
    }

    SL_DEBUG(logger_,
             "Round #{}: Proposal received for block #{} hash={} from {}",
             round_number_,
             proposal.getBlockNumber(),
             proposal.getBlockHash(),
             proposal.id.toHex());

    if (primary_vote_.has_value()) {
      propagation = Propagation::NEEDLESS;
    }

    primary_vote_ = {{proposal.getBlockNumber(), proposal.getBlockHash()}};

    if (propagation == Propagation::REQUESTED) {
      sendProposal(convertToPrimaryPropose(proposal.getBlockInfo()));
    }
  }

  bool VotingRoundImpl::onPrevote(const SignedMessage &prevote,
                                  Propagation propagation) {
    bool isValid = vote_crypto_provider_->verifyPrevote(prevote);
    if (not isValid) {
      logger_->warn(
          "Round #{}: Prevote received from {} was rejected: invalid signature",
          round_number_,
          prevote.id.toHex());
      return false;
    }

    if (auto result = onSigned<Prevote>(prevote); result.has_failure()) {
      if (result == outcome::failure(VotingRoundError::DUPLICATED_VOTE)) {
        return false;
      }
      if (result != outcome::failure(VotingRoundError::EQUIVOCATED_VOTE)) {
        logger_->warn("Round #{}: Prevote received from {} was rejected: {}",
                      round_number_,
                      prevote.id.toHex(),
                      result.error().message());
        return false;
      }
    }

    SL_DEBUG(logger_,
             "Round #{}: Prevote received for block #{} hash={} from {} ",
             round_number_,
             prevote.getBlockNumber(),
             prevote.getBlockHash(),
             prevote.id.toHex());

    if (not prevote_.has_value() && id_ == prevote.id) {
      prevote_ = {{prevote.getBlockNumber(), prevote.getBlockHash()}};
      SL_DEBUG(logger_, "Round #{}: Own prevote was restored", round_number_);
    }

    if (propagation == Propagation::REQUESTED) {
      sendPrevote(convertToPrevote(prevote.getBlockInfo()));
    }

    return true;
  }

  bool VotingRoundImpl::onPrecommit(const SignedMessage &precommit,
                                    Propagation propagation) {
    bool isValid = vote_crypto_provider_->verifyPrecommit(precommit);
    if (not isValid) {
      logger_->warn(
          "Round #{}: Precommit received from {} was rejected: "
          "invalid signature",
          round_number_,
          precommit.id.toHex());
      return false;
    }

    if (auto result = onSigned<Precommit>(precommit); result.has_failure()) {
      if (result == outcome::failure(VotingRoundError::DUPLICATED_VOTE)) {
        return false;
      }
      env_->onCompleted(result.as_failure());
      if (result != outcome::failure(VotingRoundError::EQUIVOCATED_VOTE)) {
        logger_->warn("Round #{}: Precommit received from {} was rejected: {}",
                      round_number_,
                      precommit.id.toHex(),
                      result.error().message());
        return false;
      }
    }

    SL_DEBUG(logger_,
             "Round #{}: Precommit received for block #{} hash={} from {} ",
             round_number_,
             precommit.getBlockNumber(),
             precommit.getBlockHash(),
             precommit.id.toHex());

    if (not precommit_.has_value() && id_ == precommit.id) {
      precommit_ = {{precommit.getBlockNumber(), precommit.getBlockHash()}};
      SL_DEBUG(logger_, "Round #{}: Own precommit was restored", round_number_);
    }

    if (propagation == Propagation::REQUESTED) {
      sendPrecommit(convertToPrecommit(precommit.getBlockInfo()));
    }

    return true;
  }

  void VotingRoundImpl::update(bool isPrevotesChanged,
                               bool isPrecommitsChanged) {
    if (isPrevotesChanged) {
      if (updatePrevoteGhost()) {
        isPrecommitsChanged = true;
      }
    }
    if (isPrecommitsChanged) {
      if (updatePrecommitGhost()) {
        updateCompletability();
      }
      attemptToFinalizeRound();
    }
  }

  template <typename T>
  outcome::result<void> VotingRoundImpl::onSigned(const SignedMessage &vote) {
    BOOST_ASSERT(vote.is<T>());

    // Check if voter is contained in current voter set
    auto inw_opt = voter_set_->indexAndWeight(vote.id);
    if (not inw_opt.has_value()) {
      logger_->warn("Voter {} is not known", vote.id.toHex());
      return VotingRoundError::UNKNOWN_VOTER;
    }
    const auto &[index, weight] = inw_opt.value();

    auto [type_str, equivocators, tracker, graph] =
        [&]() -> std::tuple<const char *const,
                            std::vector<bool> &,
                            VoteTracker &,
                            VoteGraph &> {
      if constexpr (std::is_same_v<T, Prevote>) {
        return {"Prevote", prevote_equivocators_, *prevotes_, *prevote_graph_};
      }
      if constexpr (std::is_same_v<T, Precommit>) {
        return {"Precommit",
                precommit_equivocators_,
                *precommits_,
                *precommit_graph_};
      }
    }();

    // Ignore known equivocators
    if (equivocators[index]) {
      return VotingRoundError::EQUIVOCATED_VOTE;
    }

    // Ignore zero-weight voter
    if (weight == 0) {
      return VotingRoundError::ZERO_WEIGHT_VOTER;
    }

    switch (tracker.push(vote, weight)) {
      case VoteTracker::PushResult::SUCCESS: {
        auto result = graph.insert(vote.getBlockInfo(), vote.id);
        if (not result.has_value()) {
          tracker.unpush(vote, weight);
          logger_->warn(
              "{} for block #{} hash={} was not inserted with error: {}",
              type_str,
              vote.getBlockNumber(),
              vote.getBlockHash().toHex(),
              result.error().message());
          return result.as_failure();
        }
        return outcome::success();
      }
      case VoteTracker::PushResult::DUPLICATED: {
        return VotingRoundError::DUPLICATED_VOTE;
      }
      case VoteTracker::PushResult::EQUIVOCATED: {
        equivocators[index] = true;
        graph.remove(vote.id);
        return VotingRoundError::EQUIVOCATED_VOTE;
      }
    }
    BOOST_UNREACHABLE_RETURN({});
  }

  template outcome::result<void> VotingRoundImpl::onSigned<Prevote>(
      const SignedMessage &vote);

  template outcome::result<void> VotingRoundImpl::onSigned<Precommit>(
      const SignedMessage &vote);

  bool VotingRoundImpl::updatePrevoteGhost() {
    if (prevotes_->getTotalWeight() < threshold_) {
      SL_TRACE(logger_,
               "Round #{}: updatePrevoteGhost->false "
               "(total_weight={} < threshold={})",
               round_number_,
               prevotes_->getTotalWeight(),
               threshold_);
      return false;
    }

    auto previous_round = previous_round_.lock();

    auto current_best = previous_round ? previous_round->bestFinalCandidate()
                                       : last_finalized_block_;

    auto possible_to_prevote = [this](const VoteWeight &weight) {
      return weight.total(prevote_equivocators_, *voter_set_) >= threshold_;
    };

    /// @see spec: Grandpa-Ghost
    auto new_prevote_ghost =
        prevote_graph_->findGhost(current_best, possible_to_prevote);

    if (new_prevote_ghost.has_value()) {
      bool changed = new_prevote_ghost != prevote_ghost_;

      prevote_ghost_ = new_prevote_ghost.value();

      if (changed) {
        SL_TRACE(logger_,
                 "Round #{}: updatePrevoteGhost->true "
                 "(prevote ghost was changed to block #{} hash={})",
                 round_number_,
                 prevote_ghost_->number,
                 prevote_ghost_->hash.toHex());
      } else {
        SL_TRACE(logger_,
                 "Round #{}: updatePrevoteGhost->false "
                 "(prevote ghost was not changed)",
                 round_number_);
      }
      return changed || new_prevote_ghost == last_finalized_block_;
    }

    SL_TRACE(logger_,
             "Round #{}: updatePrevoteGhost->false (no new prevote ghost)",
             round_number_);
    return false;
  }

  bool VotingRoundImpl::updatePrecommitGhost() {
    if (precommits_->getTotalWeight() < threshold_) {
      SL_TRACE(logger_,
               "Round #{}: updatePrecommitGhost->false "
               "(total_weight={} < threshold={})",
               round_number_,
               precommits_->getTotalWeight(),
               threshold_);
      return false;
    }

    auto possible_to_finalize = [this](const VoteWeight &weight) {
      return weight.total(precommit_equivocators_, *voter_set_) >= threshold_;
    };

    auto current_best =
        precommit_ghost_.get_value_or(prevote_ghost_.get_value_or([&] {
          auto previous_round = previous_round_.lock();
          return previous_round ? previous_round->bestFinalCandidate()
                                : last_finalized_block_;
        }()));

    /// @see spec: Grandpa-Ghost
    auto new_precommit_ghost =
        precommit_graph_->findGhost(current_best, possible_to_finalize);

    if (not new_precommit_ghost.has_value()) {
      new_precommit_ghost = current_best;

      SL_TRACE(logger_,
               "Round #{}: updatePrecommitGhost <- not finalizable (best #{})",
               round_number_,
               current_best.number);
    } else {
      SL_TRACE(logger_,
               "Round #{}: updatePrecommitGhost <- finalizable (#{}, best #{})",
               round_number_,
               new_precommit_ghost.value().number,
               current_best.number);

      finalized_ = new_precommit_ghost.value();
    }

    bool changed = new_precommit_ghost != precommit_ghost_;
    precommit_ghost_ = new_precommit_ghost.value();

    if (changed) {
      SL_TRACE(logger_,
               "Round #{}: updatePrecommitGhost->true "
               "(precommit ghost was changed to block #{} hash={})",
               round_number_,
               precommit_ghost_->number,
               precommit_ghost_->hash.toHex());
      return true;
    }

    SL_TRACE(logger_,
             "Round #{}: updatePrecommitGhost->false "
             "(precommit ghost was not changed)",
             round_number_);
    return false;
  }

  bool VotingRoundImpl::updateCompletability() {
    // figuring out whether a block can still be committed for is
    // not straightforward because we have to account for all possible future
    // equivocations and thus cannot discount weight from validators who
    // have already voted.
    const auto tolerated_equivocations = voter_set_->totalWeight() - threshold_;

    // find how many more equivocations we could still get.
    //
    // it is only important to consider the voters whose votes
    // we have already seen, because we are assuming any votes we
    // haven't seen will target this block.

    // get total weight of all equivocators
    const auto current_equivocations = std::accumulate(
        precommit_equivocators_.begin(),
        precommit_equivocators_.end(),
        0ul,
        [this, index = 0ul](size_t sum, auto isEquivocator) mutable {
          if (not isEquivocator) {
            ++index;
            return sum;
          }
          return sum + voter_set_->voterWeight(index++).value();
        });

    const auto additional_equivocations =
        tolerated_equivocations - current_equivocations;

    auto possible_to_precommit = [&](const VoteWeight &weight) {
      // total precommits for this block, including equivocations.
      auto precommited_for = weight.total(precommit_equivocators_, *voter_set_);

      // equivocations we could still get are out of those who
      // have already voted, but not on this block.
      auto possible_equivocations =
          std::min<size_t>(precommits_->getTotalWeight() - precommited_for,
                           additional_equivocations);

      auto remaining_commit_votes =
          voter_set_->totalWeight() - precommits_->getTotalWeight();

      // all the votes already applied on this block,
      // assuming all remaining actors commit to this block,
      // and that we get further equivocations
      auto full_possible_weight =
          precommited_for + remaining_commit_votes + possible_equivocations;

      return full_possible_weight >= threshold_;
    };

    // until we have threshold precommits, any new block could get
    // supermajority precommits because there are at least f + 1 precommits
    // remaining and then f equivocations.
    //
    // once it's at least that level, we only need to consider blocks
    // already referenced in the graph, because no new leaf nodes
    // could ever have enough precommits.
    //
    // the round-estimate is the highest block in the chain with head
    // `prevote_ghost` that could have supermajority-commits.
    if (precommits_->getTotalWeight() >= threshold_) {
      auto current_best = precommit_ghost_.has_value()
                              ? precommit_ghost_.value()
                              : last_finalized_block_;

      auto best_final_candidate =
          precommit_graph_->findAncestor(current_best, possible_to_precommit);
      if (best_final_candidate.has_value()) {
        best_final_candidate_ = best_final_candidate;
        SL_TRACE(
            logger_,
            "Round #{}: updateCompletability <- best_final_candidate is "
            "updated by precommit_ghost with given equvocations (block #{} "
            "hash={})",
            round_number_,
            best_final_candidate_->number,
            best_final_candidate_->hash);
      } else {
        SL_TRACE(
            logger_,
            "Round #{}: updateCompletability <- best_final_candidate is not "
            "updated by precommit_ghost based on prevote_ghost",
            round_number_);
      }
    } else {
      best_final_candidate_ = prevote_ghost_;
      SL_TRACE(
          logger_,
          "Round #{}: updateCompletability <- update best_final_candidate by "
          "prevote_ghost_ (block #{} hash={})",
          round_number_,
          best_final_candidate_->number,
          best_final_candidate_->hash);
      return false;
    }

    bool maybe_need_handle_completability = not completable_;

    if (best_final_candidate_.has_value()) {
      if (best_final_candidate_ != bestPrevoteCandidate()) {
        completable_ = true;
      } else {
        auto ghost = precommit_graph_->findGhost(best_final_candidate_,
                                                 possible_to_precommit);
        if (ghost.has_value()
            && best_final_candidate_ == bestPrevoteCandidate()) {
          completable_ = true;
        } else {
          SL_TRACE(
              logger_,
              "Round #{}: updateCompletability <- precommit ghost (block #{} "
              "hash={}) based on best prevote is different from "
              "best_final_candidate (block #{} hash={})",
              round_number_,
              ghost->number,
              ghost->hash,
              best_final_candidate_->number,
              best_final_candidate_->hash);
        }
      }
    } else {
      SL_TRACE(logger_,
               "Round #{}: updateCompletability <- no best_final_candidate",
               round_number_);
    }

    if (maybe_need_handle_completability && completable_) {
      if (on_complete_handler_) {
        on_complete_handler_();
      }
    }

    if (completable_) {
      SL_TRACE(logger_, "Round #{}: updateCompletability->true", round_number_);
    } else {
      SL_TRACE(
          logger_, "Round #{}: updateCompletability->false", round_number_);
    }

    return completable_;
  }

  bool VotingRoundImpl::completable() const {
    return completable_;
  }

  bool VotingRoundImpl::finalizable() const {
    return completable_ && finalized_.has_value();
  }

  BlockInfo VotingRoundImpl::bestPrevoteCandidate() {
    if (prevote_.has_value()) {
      return prevote_.value();
    }

    auto previous_round = previous_round_.lock();

    // spec: L <- Best-Final-Candidate(r-1)
    auto best_final_candicate = previous_round
                                    ? previous_round->bestFinalCandidate()
                                    : last_finalized_block_;

    // spec: Bpv <- GRANDPA-GHOST(r)
    auto rbest_chain = env_->bestChainContaining(best_final_candicate.hash);
    auto best_prevote_candidate = rbest_chain.has_value()
                                      ? convertToBlockInfo(rbest_chain.value())
                                      : last_finalized_block_;

    // spec: N <- Bpv
    prevote_ = best_prevote_candidate;

    // spec: if Received(Bprim) and Bpv >= Bprim > L
    if (primary_vote_.has_value()) {
      auto &primary = primary_vote_.value();

      if (best_prevote_candidate.number >= primary.number
          and primary.number > best_final_candicate.number) {
        // spec: N <- Bprim
        prevote_ = primary;
      }
    }

    return prevote_.value();
  }

  BlockInfo VotingRoundImpl::bestPrecommitCandidate() {
    auto previous_round = previous_round_.lock();

    const auto &best_prevote_candidate = prevote_ghost_.has_value()
                                             ? prevote_ghost_.value()
                                             : last_finalized_block_;
    return best_prevote_candidate;
  }

  BlockInfo VotingRoundImpl::bestFinalCandidate() {
    auto current_precommits = precommits_->getTotalWeight();

    const auto &best_prevote_candidate = finalized_.get_value_or(
        prevote_ghost_.get_value_or(last_finalized_block_));

    if (current_precommits >= threshold_) {
      auto possible_to_finalize = [this](const VoteWeight &weight) {
        return weight.total(precommit_equivocators_, *voter_set_) >= threshold_;
      };

      auto finalized_opt = precommit_graph_->findAncestor(
          best_prevote_candidate, possible_to_finalize);
      if (finalized_opt.has_value()) {
        const auto &finalized = finalized_opt.value();
        if (not finalized_.has_value()) {
          finalized_ = finalized;
        } else {
          const auto &existing_finalized = finalized_.value();
          if (env_->isEqualOrDescendOf(existing_finalized.hash,
                                       finalized.hash)) {
            finalized_ = finalized;
          }
        }
      }
    }

    // figuring out whether a block can still be committed for is
    // not straightforward because we have to account for all possible future
    // equivocations and thus cannot discount weight from validators who
    // have already voted.
    auto tolerated_equivocations = voter_set_->totalWeight() - threshold_;

    // find how many more equivocations we could still get.
    //
    // it is only important to consider the voters whose votes
    // we have already seen, because we are assuming any votes we
    // haven't seen will target this block.

    // get total weight of all equivocators
    auto current_equivocations = [&] {
      size_t sum = 0;
      for (size_t i = 0; i < precommit_equivocators_.size(); ++i) {
        if (precommit_equivocators_[i]) {
          if (auto weight = voter_set_->voterWeight(i); weight.has_value()) {
            sum += weight.value();
          }
        }
      }
      return sum;
    }();

    auto additional_equiv = tolerated_equivocations - current_equivocations;
    auto possible_to_precommit = [&](const VoteWeight &weight) {
      // total precommits for this block, including equivocations.
      auto precommited_for = weight.total(precommit_equivocators_, *voter_set_);

      // equivocations we could still get are out of those who
      // have already voted, but not on this block.
      auto possible_equivocations = std::min<size_t>(
          current_precommits - precommited_for, additional_equiv);

      auto remaining_commit_votes =
          voter_set_->totalWeight() - precommits_->getTotalWeight();

      // all the votes already applied on this block,
      // assuming all remaining actors commit to this block,
      // and that we get further equivocations
      auto full_possible_weight =
          precommited_for + remaining_commit_votes + possible_equivocations;

      return full_possible_weight >= threshold_;
    };

    // until we have threshold precommits, any new block could get
    // supermajority precommits because there are at least f + 1 precommits
    // remaining and then f equivocations.
    //
    // once it's at least that level, we only need to consider blocks
    // already referenced in the graph, because no new leaf nodes
    // could ever have enough precommits.
    //
    // the round-estimate is the highest block in the chain with head
    // `prevote_ghost` that could have supermajority-commits.
    if (precommits_->getTotalWeight() >= threshold_) {
      auto current_best =
          finalized_.value_or(prevote_ghost_.value_or(last_finalized_block_));

      auto best_final_candidate =
          precommit_graph_->findAncestor(current_best, possible_to_precommit);
      if (best_final_candidate.has_value()
          and best_final_candidate != best_final_candidate_) {
        best_final_candidate_ = best_final_candidate;
        SL_TRACE(
            logger_,
            "Round #{}: bestFinalCandidate <- best_final_candidate is updated "
            "by precommit_ghost with given equvocations (block #{} hash={})",
            round_number_,
            best_final_candidate_->number,
            best_final_candidate_->hash);
      } else {
        SL_TRACE(logger_,
                 "Round #{}: bestFinalCandidate <- best_final_candidate is not "
                 "updated by precommit_ghost based on prevote_ghost",
                 round_number_);
      }
    } else {
      auto current_best = prevote_ghost_.has_value() ? prevote_ghost_.value()
                                                     : last_finalized_block_;
      best_final_candidate_ = current_best;
      SL_TRACE(
          logger_,
          "Round #{}: bestFinalCandidate <- update best_final_candidate by "
          "prevote_ghost_ (block #{} hash={})",
          round_number_,
          best_final_candidate_->number,
          best_final_candidate_->hash);
      return best_final_candidate_.value();
    }

    bool maybe_need_handle_completability = not completable_;

    if (best_final_candidate_.has_value()) {
      if (best_final_candidate_ != bestPrevoteCandidate()) {
        completable_ = true;
      } else {
        auto ghost = precommit_graph_->findGhost(best_final_candidate_,
                                                 possible_to_precommit);
        if (ghost.has_value()
            && best_final_candidate_ == bestPrevoteCandidate()) {
          completable_ = true;
        } else {
          SL_TRACE(
              logger_,
              "Round #{}: bestFinalCandidate <- precommit ghost (block #{} "
              "hash={}) based on best prevote is different from "
              "best_final_candidate (block #{} hash={})",
              round_number_,
              ghost->number,
              ghost->hash,
              best_final_candidate_->number,
              best_final_candidate_->hash);
        }
      }
    } else {
      SL_TRACE(logger_,
               "Round #{}: bestFinalCandidate <- no best_final_candidate",
               round_number_);
    }

    if (maybe_need_handle_completability && completable_
        && on_complete_handler_) {
      on_complete_handler_();
    }

    return best_final_candidate_.value();
  }

  MovableRoundState VotingRoundImpl::state() const {
    BOOST_ASSERT(finalized_.has_value());
    MovableRoundState round_state{.round_number = round_number_,
                                  .last_finalized_block = last_finalized_block_,
                                  .votes = precommits_->getMessages(),
                                  .finalized = finalized_};

    auto prevotes = prevotes_->getMessages();
    round_state.votes.reserve(round_state.votes.size() + prevotes.size());
    std::move(prevotes.begin(),
              prevotes.end(),
              std::back_inserter(round_state.votes));

    return round_state;
  }

  std::vector<SignedPrevote> VotingRoundImpl::getPrevoteJustification(
      const BlockInfo &estimate, const std::vector<VoteVariant> &votes) const {
    auto result = std::accumulate(
        votes.begin(),
        votes.end(),
        std::vector<SignedPrevote>(),
        [this, &estimate](std::vector<SignedPrevote> &prevotes,
                          const auto &voting_variant) {
          visit_in_place(
              voting_variant,
              [this, &prevotes, &estimate](
                  const SignedMessage &voting_message) {
                if (voting_message.is<Prevote>()) {
                  if (env_->isEqualOrDescendOf(estimate.hash,
                                               voting_message.getBlockHash())) {
                    prevotes.push_back(
                        static_cast<const SignedPrevote &>(voting_message));
                  }
                }
              },
              [&prevotes](const EquivocatorySignedMessage
                              &equivocatory_voting_message) {
                prevotes.push_back(static_cast<const SignedPrevote &>(
                    equivocatory_voting_message.first));
                prevotes.push_back(static_cast<const SignedPrevote &>(
                    equivocatory_voting_message.second));
              });
          return prevotes;
        });
    return result;
  }

  std::vector<SignedPrecommit> VotingRoundImpl::getPrecommitJustification(
      const BlockInfo &estimate, const std::vector<VoteVariant> &votes) const {
    auto result = std::accumulate(
        votes.begin(),
        votes.end(),
        std::vector<SignedPrecommit>(),
        [this, &estimate](std::vector<SignedPrecommit> &precommits,
                          const auto &voting_variant) {
          visit_in_place(
              voting_variant,
              [this, &precommits, &estimate](
                  const SignedMessage &voting_message) {
                if (voting_message.is<Precommit>()) {
                  if (env_->isEqualOrDescendOf(estimate.hash,
                                               voting_message.getBlockHash())) {
                    precommits.push_back(
                        static_cast<const SignedPrecommit &>(voting_message));
                  }
                }
              },
              [&precommits](const EquivocatorySignedMessage
                                &equivocatory_voting_message) {
                precommits.push_back(static_cast<const SignedPrecommit &>(
                    equivocatory_voting_message.first));
                precommits.push_back(static_cast<const SignedPrecommit &>(
                    equivocatory_voting_message.second));
              });
          return precommits;
        });
    return result;
  }

  void VotingRoundImpl::doCatchUpResponse(const libp2p::peer::PeerId &peer_id) {
    BOOST_ASSERT(finalized_.has_value());
    const auto &finalised_block = finalized_.value();

    auto best_prevote_candidate = bestPrevoteCandidate();
    auto prevote_justification = getPrevoteJustification(
        best_prevote_candidate, prevotes_->getMessages());

    auto precommit_justification =
        getPrecommitJustification(finalised_block, precommits_->getMessages());

    auto result = env_->onCatchUpResponsed(peer_id,
                                           voter_set_->id(),
                                           round_number_,
                                           std::move(prevote_justification),
                                           std::move(precommit_justification),
                                           finalised_block);
    if (not result) {
      logger_->warn("Catch-Up-Response was not sent: {}",
                    result.error().message());
    }
  }

  void VotingRoundImpl::pending() {
    pending_timer_.cancel();

    // Resend defined votes
    if (isPrimary_ && primary_vote_.has_value()) {
      sendProposal(convertToPrimaryPropose(primary_vote_.value()));
    }
    if (prevote_.has_value()) {
      sendPrevote(convertToPrevote(prevote_.value()));
    }
    if (precommit_.has_value()) {
      sendPrecommit(convertToPrecommit(precommit_.value()));
    }
    attemptToFinalizeRound();

    // Note: Pending interval must be longer than total voting time:
    //  2*Duration + 2*Duration + Gap
    pending_timer_.expires_from_now(
        std::max<Clock::Duration>(duration_ * 10, std::chrono::seconds(30)));
    pending_timer_.async_wait(
        [wp = std::weak_ptr<VotingRoundImpl>(
             std::static_pointer_cast<VotingRoundImpl>(shared_from_this()))](
            const boost::system::error_code &ec) {
          if (ec == boost::system::errc::operation_canceled) return;
          if (auto self = wp.lock()) {
            SL_DEBUG(
                self->logger_, "Round #{}: Pending...", self->round_number_);
            self->pending();
          }
        });
  }
}  // namespace kagome::consensus::grandpa<|MERGE_RESOLUTION|>--- conflicted
+++ resolved
@@ -615,8 +615,7 @@
     if (need_to_notice_at_finalizing_) {
       sendFinalize(block, std::move(justification));
     } else {
-<<<<<<< HEAD
-      auto res = env_->finalize(block.hash, justification);
+      auto res = env_->finalize(voter_set_->id(), justification);
       if (res.has_error()) {
         SL_WARN(logger_,
                 "Round #{}: Finalizing on block #{} hash={} is failed",
@@ -624,9 +623,6 @@
                 block.number,
                 block.hash.toHex());
       }
-=======
-      env_->finalize(voter_set_->id(), justification);
->>>>>>> 63d15444
     }
 
     env_->onCompleted(state());
