/**
 * Copyright Quadrivium LLC
 * All Rights Reserved
 * SPDX-License-Identifier: Apache-2.0
 */

#include "consensus/grandpa/impl/voting_round_impl.hpp"

#include <unordered_set>

#include "blockchain/block_tree_error.hpp"
#include "consensus/grandpa/ancestry_verifier.hpp"
#include "consensus/grandpa/environment.hpp"
#include "consensus/grandpa/grandpa.hpp"
#include "consensus/grandpa/grandpa_config.hpp"
#include "consensus/grandpa/grandpa_context.hpp"
#include "consensus/grandpa/vote_crypto_provider.hpp"
#include "consensus/grandpa/vote_graph.hpp"
#include "consensus/grandpa/vote_tracker.hpp"
#include "consensus/grandpa/vote_types.hpp"
#include "consensus/grandpa/vote_weight.hpp"
#include "consensus/grandpa/voting_round_error.hpp"
#include "consensus/grandpa/voting_round_update.hpp"

namespace kagome::consensus::grandpa {

  namespace {
    template <typename T>
    auto convertToPrimaryPropose(T &&vote) {
      return PrimaryPropose(vote.number, vote.hash);
    }

    template <typename T>
    auto convertToPrevote(T &&vote) {
      return Prevote(vote.number, vote.hash);
    }

    template <typename T>
    auto convertToPrecommit(T &&vote) {
      return Precommit(vote.number, vote.hash);
    }

    template <typename T>
    auto convertToBlockInfo(T &&vote) {
      return BlockInfo(vote.number, vote.hash);
    }

    template <typename D>
    auto toMilliseconds(D &&duration) {
      return std::chrono::duration_cast<std::chrono::milliseconds>(duration);
    }
  }  // namespace

  VotingRoundImpl::VotingRoundImpl(
      const std::shared_ptr<Grandpa> &grandpa,
      const GrandpaConfig &config,
      std::shared_ptr<crypto::Hasher> hasher,
      std::shared_ptr<Environment> env,
      SaveCachedVotes save_cached_votes,
      std::shared_ptr<VoteCryptoProvider> vote_crypto_provider,
      std::shared_ptr<VoteTracker> prevotes,
      std::shared_ptr<VoteTracker> precommits,
      std::shared_ptr<VoteGraph> vote_graph,
      std::shared_ptr<libp2p::basic::Scheduler> scheduler)
      : voter_set_{std::move(config.voters)},
        round_number_{config.round_number},
        duration_{config.duration},
        id_{config.id},
        grandpa_(grandpa),
        hasher_{std::move(hasher)},
        env_{std::move(env)},
        save_cached_votes_{std::move(save_cached_votes)},
        vote_crypto_provider_{std::move(vote_crypto_provider)},
        graph_{std::move(vote_graph)},
        scheduler_{std::move(scheduler)},
        prevotes_{std::move(prevotes)},
        precommits_{std::move(precommits)} {
    BOOST_ASSERT(not grandpa_.expired());
    BOOST_ASSERT(vote_crypto_provider_ != nullptr);
    BOOST_ASSERT(prevotes_ != nullptr);
    BOOST_ASSERT(precommits_ != nullptr);
    BOOST_ASSERT(env_ != nullptr);
    BOOST_ASSERT(graph_ != nullptr);
    BOOST_ASSERT(scheduler_ != nullptr);

    // calculate super-majority
    auto faulty = (voter_set_->totalWeight() - 1) / 3;
    threshold_ = voter_set_->totalWeight() - faulty;

    // Check if node is primary
    auto index = round_number_ % voter_set_->size();
    isPrimary_ = voter_set_->voterId(index) == outcome::success(id_);

    prevote_equivocators_.resize(voter_set_->size(), false);
    precommit_equivocators_.resize(voter_set_->size(), false);

    SL_DEBUG(logger_,
             "Round #{}: Created with voter set #{}",
             round_number_,
             voter_set_->id());
  }

  VotingRoundImpl::VotingRoundImpl(
      const std::shared_ptr<Grandpa> &grandpa,
      const GrandpaConfig &config,
      std::shared_ptr<crypto::Hasher> hasher,
      const std::shared_ptr<Environment> &env,
      SaveCachedVotes save_cached_votes,
      const std::shared_ptr<VoteCryptoProvider> &vote_crypto_provider,
      const std::shared_ptr<VoteTracker> &prevotes,
      const std::shared_ptr<VoteTracker> &precommits,
      const std::shared_ptr<VoteGraph> &vote_graph,
      const std::shared_ptr<libp2p::basic::Scheduler> &scheduler,
      const std::shared_ptr<VotingRound> &previous_round)
      : VotingRoundImpl(grandpa,
                        config,
                        std::move(hasher),
                        env,
                        std::move(save_cached_votes),
                        vote_crypto_provider,
                        prevotes,
                        precommits,
                        vote_graph,
                        scheduler) {
    BOOST_ASSERT(previous_round != nullptr);

    previous_round_ = previous_round;
    last_finalized_block_ = previous_round->finalizedBlock().value_or(
        previous_round->lastFinalizedBlock());
  }

  VotingRoundImpl::VotingRoundImpl(
      const std::shared_ptr<Grandpa> &grandpa,
      const GrandpaConfig &config,
      std::shared_ptr<crypto::Hasher> hasher,
      const std::shared_ptr<Environment> &env,
      SaveCachedVotes save_cached_votes,
      const std::shared_ptr<VoteCryptoProvider> &vote_crypto_provider,
      const std::shared_ptr<VoteTracker> &prevotes,
      const std::shared_ptr<VoteTracker> &precommits,
      const std::shared_ptr<VoteGraph> &vote_graph,
      const std::shared_ptr<libp2p::basic::Scheduler> &scheduler,
      const MovableRoundState &round_state)
      : VotingRoundImpl(grandpa,
                        config,
                        std::move(hasher),
                        env,
                        std::move(save_cached_votes),
                        vote_crypto_provider,
                        prevotes,
                        precommits,
                        vote_graph,
                        scheduler) {
    last_finalized_block_ = round_state.last_finalized_block;

    if (round_number_ != 0) {
      std::optional<GrandpaContext> ctx;
      VotingRoundUpdate update{*this, ctx};
      for (auto &vote : round_state.votes) {
        update.vote(vote);
      }
      update.update();

      // Round might be no finalized, if provided state has not enough prevotes
      // (i.e. state was made by justification in commit). In this case we have
      // fallback way to finalize than basing on supermajority of precommits. It
      // is enough to be finalized, but no completable.
      if (not finalized_.has_value()) {
        if (precommits_->getTotalWeight() >= threshold_) {
          auto possible_to_finalize = [&](const VoteWeight &weight) {
            return weight.total(VoteType::Precommit,
                                precommit_equivocators_,
                                *voter_set_)
                >= threshold_;
          };

          finalized_ = graph_->findAncestor(VoteType::Precommit,
                                            last_finalized_block_,
                                            std::move(possible_to_finalize));

          BOOST_ASSERT(finalized_.has_value());
        }
      }

    } else {
      // Zero-round is always self-finalized
      finalized_ = last_finalized_block_;
      completable_ = true;
    }
  }

  bool VotingRoundImpl::hasKeypair() const {
    return id_.has_value();
  }

  void VotingRoundImpl::play() {
    if (stage_ != Stage::INIT) {
      return;
    }

    stage_ = Stage::START;

    SL_DEBUG(logger_, "Round #{}: Start round", round_number_);

    pending_timer_handle_ = scheduler_->scheduleWithHandle(
        [wself{weak_from_this()}] {
          if (auto self = wself.lock()) {
            self->pending();
          }
        },
        pending_interval_);

    sendNeighborMessage();

    // Current local time (Tstart)
    start_time_ = scheduler_->now();

    // Derive-Primary
    // see ctor

    if (isPrimary_) {
      SL_DEBUG(logger_, "Node is primary proposer at round #{}", round_number_);

      BOOST_ASSERT(previous_round_ != nullptr);

      // Broadcast Commit-message with previous round best final candidate
      //  (or last finalized otherwise)
      // spec: Broadcast(M vr ¡1;Fin (Best-Final-Candidate(r-1)))
      previous_round_->doCommit();

      // if Best-Final-Candidate greater than Last-Finalized-Block
      // spec: if Best-Final-Candidate(r ¡ 1) > Last-Finalized-Block
      if (previous_round_->bestFinalCandidate().number
          > last_finalized_block_.number) {
        doProposal();
      }
    }

    startPrevoteStage();
  }

  void VotingRoundImpl::startPrevoteStage() {
    if (stage_ == Stage::COMPLETED) {
      return;
    }
    BOOST_ASSERT(stage_ == Stage::START);

    stage_ = Stage::START_PREVOTE;

    SL_DEBUG(logger_, "Round #{}: Start prevote stage", round_number_);

    // Continue to receive messages
    // until T>=Tstart + 2 * Duration or round is completable
    // spec: Receive-Messages(until Time>=Tr+2T or r is completable)

    if (completable()) {
      SL_DEBUG(logger_, "Round #{} is already completable", round_number_);
      stage_ = Stage::PREVOTE_RUNS;
      endPrevoteStage();
      return;
    }

    stage_timer_handle_ = scheduler_->scheduleWithHandle(
        [wself{weak_from_this()}] {
          if (auto self = wself.lock()) {
            if (self->stage_ == Stage::PREVOTE_RUNS) {
              SL_DEBUG(self->logger_,
                       "Round #{}: Time of prevote stage is out",
                       self->round_number_);
              self->endPrevoteStage();
            }
          }
        },
        toMilliseconds(duration_ * 2 - (scheduler_->now() - start_time_)));

    on_complete_handler_ = [this] {
      if (stage_ == Stage::PREVOTE_RUNS) {
        SL_DEBUG(logger_, "Round #{}: Became completable", round_number_);
        endPrevoteStage();
      }
    };

    stage_ = Stage::PREVOTE_RUNS;
  }

  void VotingRoundImpl::endPrevoteStage() {
    if (stage_ == Stage::COMPLETED) {
      return;
    }
    BOOST_ASSERT(stage_ == Stage::PREVOTE_RUNS);

    stage_timer_handle_.cancel();
    on_complete_handler_ = nullptr;

    stage_ = Stage::END_PREVOTE;

    SL_DEBUG(logger_, "Round #{}: End prevote stage", round_number_);

    // Broadcast vote for prevote stage
    doPrevote();

    startPrecommitStage();
  }

  void VotingRoundImpl::startPrecommitStage() {
    if (stage_ == Stage::COMPLETED) {
      return;
    }
    BOOST_ASSERT(stage_ == Stage::END_PREVOTE);

    stage_ = Stage::START_PRECOMMIT;

    SL_DEBUG(logger_, "Round #{}: Start precommit stage", round_number_);

    // Continue to receive messages
    // until T>=Tstart + 4 * Duration or round is completable

    // spec: Receive-Messages(
    //  until Bpv>=Best-Final-Candidate(r-1)
    //  and (Time>=Tr+4T or r is completable)
    // )

    if (completable()) {
      SL_DEBUG(logger_, "Round #{} is already completable", round_number_);
      stage_ = Stage::PRECOMMIT_RUNS;
      endPrecommitStage();
      return;
    }

    stage_timer_handle_ = scheduler_->scheduleWithHandle(
        [wself{weak_from_this()}] {
          if (auto self = wself.lock()) {
            if (self->stage_ == Stage::PRECOMMIT_RUNS) {
              SL_DEBUG(self->logger_,
                       "Round #{}: Time of precommit stage is out",
                       self->round_number_);
              self->endPrecommitStage();
            }
          }
        },
        toMilliseconds(duration_ * 4 - (scheduler_->now() - start_time_)));

    on_complete_handler_ = [this] {
      if (stage_ == Stage::PRECOMMIT_RUNS) {
        SL_DEBUG(logger_, "Round #{}: Became completable", round_number_);
        endPrecommitStage();
      }
    };

    stage_ = Stage::PRECOMMIT_RUNS;
  }

  void VotingRoundImpl::endPrecommitStage() {
    if (stage_ == Stage::COMPLETED) {
      return;
    }
    BOOST_ASSERT(stage_ == Stage::PRECOMMIT_RUNS
                 || stage_ == Stage::PRECOMMIT_WAITS_FOR_PREVOTES);

    stage_timer_handle_.cancel();

    // https://github.com/paritytech/finality-grandpa/blob/8c45a664c05657f0c71057158d3ba555ba7d20de/src/voter/voting_round.rs#L630-L633
    if (not prevote_ghost_) {
      stage_ = Stage::PRECOMMIT_WAITS_FOR_PREVOTES;
      logger_->debug("Round #{}: Precommit waits for prevotes", round_number_);
      return;
    }

    on_complete_handler_ = nullptr;

    stage_ = Stage::END_PRECOMMIT;

    SL_DEBUG(logger_, "Round #{}: End precommit stage", round_number_);

    // Broadcast vote for precommit stage
    doPrecommit();

    startWaitingStage();
  }

  void VotingRoundImpl::startWaitingStage() {
    if (stage_ == Stage::COMPLETED) {
      return;
    }
    BOOST_ASSERT(stage_ == Stage::END_PRECOMMIT);

    stage_ = Stage::START_WAITING;

    // Continue to receive messages until current round is completable and
    // previous one is finalizable and last finalized better than the best final
    // candidate of previous round

    // spec: Receive-Messages(
    //    until r is completable
    //    and Finalizable(r-1)
    //    and Last-Finalized-Block>Best-Final-Candidate(r-1)
    // )

    const bool is_ready_to_end =
        finalized_.has_value()
        and finalized_->number
                >= (previous_round_
                        ? previous_round_->bestFinalCandidate().number
                        : last_finalized_block_.number);

    if (is_ready_to_end) {
      SL_DEBUG(logger_,
               "Round #{}: Conditions for final stage are satisfied already",
               round_number_);
      stage_ = Stage::WAITING_RUNS;
      endWaitingStage();
      return;
    }

    SL_DEBUG(logger_, "Round #{}: Start final stage", round_number_);

    on_complete_handler_ = [&] {
      const bool is_ready_to_end =
          finalized_.has_value()
          and finalized_->number
                  >= (previous_round_
                          ? previous_round_->bestFinalCandidate().number
                          : last_finalized_block_.number);

      if (is_ready_to_end) {
        SL_DEBUG(logger_,
                 "Round #{}: Conditions for final stage are met",
                 round_number_);
        endWaitingStage();
      }
    };

    stage_ = Stage::WAITING_RUNS;
  }

  void VotingRoundImpl::endWaitingStage() {
    if (stage_ == Stage::COMPLETED) {
      return;
    }
    BOOST_ASSERT(stage_ == Stage::WAITING_RUNS);

    stage_timer_handle_.cancel();
    on_complete_handler_ = nullptr;

    // Final attempt to finalize round what should be success
    BOOST_ASSERT(finalized_.has_value());
    attemptToFinalizeRound();

    end();
  }

  void VotingRoundImpl::end() {
    if (stage_ != Stage::COMPLETED) {
      SL_DEBUG(logger_, "Round #{}: End round", round_number_);
      on_complete_handler_ = nullptr;
      stage_timer_handle_.cancel();
      pending_timer_handle_.cancel();
      stage_ = Stage::COMPLETED;
    }
  }

  void VotingRoundImpl::doProposal() {
    // Doing primary proposal is no longer actual
    if (not previous_round_) {
      return;
    }

    // Don't change early defined primary vote
    if (primary_vote_.has_value()) {
      sendProposal(convertToPrimaryPropose(primary_vote_.value()));
      return;
    }

    // Send primary propose
    // @spec Broadcast(M vr ¡1;Prim (Best-Final-Candidate(r-1)))

    BOOST_ASSERT_MSG(not primary_vote_.has_value(),
                     "Primary proposal must be once for a round");

    primary_vote_ = previous_round_->bestFinalCandidate();

    sendProposal(convertToPrimaryPropose(primary_vote_.value()));
  }

  void VotingRoundImpl::sendProposal(const PrimaryPropose &primary_proposal) {
    SL_DEBUG(logger_,
             "Round #{}: Sending primary proposal of block {}",
             round_number_,
             primary_proposal);

    auto signed_primary_proposal_opt =
        vote_crypto_provider_->signPrimaryPropose(primary_proposal);

    if (not signed_primary_proposal_opt.has_value()) {
      logger_->error(
          "Round #{}: Primary proposal was not sent: Can't sign message",
          round_number_);
      return;
    }
    const auto &signed_primary_proposal = signed_primary_proposal_opt.value();
    std::optional<GrandpaContext> ctx;
    onProposal(ctx, signed_primary_proposal, Propagation::NEEDLESS);
    env_->onVoted(round_number_, voter_set_->id(), signed_primary_proposal);
  }

  void VotingRoundImpl::doPrevote() {
    // Doing prevote is no longer actual
    if (not previous_round_) {
      return;
    }

    // Don't change defined vote to avoid equivocation
    if (prevote_.has_value()) {
      sendPrevote(convertToPrevote(prevote_.value()));
      return;
    }

    // spec: L <- Best-Final-Candidate(r-1)
    const auto best_final_candicate = previous_round_->bestFinalCandidate();

    // spec: Bpv <- GRANDPA-GHOST(r)
    const auto best_chain =
        env_->bestChainContaining(best_final_candicate.hash, voter_set_->id());
    const auto best_prevote_candidate =
        best_chain.has_value() ? convertToBlockInfo(best_chain.value())
                               : last_finalized_block_;

    // spec: N <- Bpv
    prevote_ = best_prevote_candidate;

    // spec: if Received(Bprim) and Bpv >= Bprim > L
    if (primary_vote_.has_value()) {
      const auto &primary = primary_vote_.value();

      if (best_prevote_candidate.number >= primary.number
          and primary.number > best_final_candicate.number) {
        // spec: N <- Bprim
        prevote_ = primary;
      }
    }

    // Broadcast vote for prevote stage
    // spec: Broadcast(Bpv)
    sendPrevote(convertToPrevote(prevote_.value()));
  }

  void VotingRoundImpl::sendPrevote(const Prevote &prevote) {
    SL_DEBUG(logger_,
             "Round #{}: Sending prevote for block {}",
             round_number_,
             prevote);

    auto signed_prevote_opt = vote_crypto_provider_->signPrevote(prevote);
    if (not signed_prevote_opt.has_value()) {
      logger_->error("Round #{}: Prevote was not sent: Can't sign message",
                     round_number_);
      return;
    }
    auto &signed_prevote = signed_prevote_opt.value();
    std::optional<GrandpaContext> ctx;
    if (onPrevote(ctx, signed_prevote, Propagation::NEEDLESS)) {
      update(false, true, false);
<<<<<<< HEAD
      if (save_cached_votes_) {
        save_cached_votes_();
      }
=======
>>>>>>> c21cf736
    }
    env_->onVoted(round_number_, voter_set_->id(), signed_prevote);
  }

  void VotingRoundImpl::doPrecommit() {
    // Doing precommit is no longer actual
    if (not previous_round_) {
      return;
    }

    // Don't change defined vote to avoid equivocation
    if (precommit_.has_value()) {
      sendPrecommit(convertToPrecommit(precommit_.value()));
      return;
    }

    // we wait for the last round's estimate to be equal to or
    // the ancestor of the current round's p-Ghost before precommitting.

    BOOST_ASSERT(prevote_ghost_.has_value());
    const auto &prevote_ghost = prevote_ghost_.value();

    auto last_round_estimate = previous_round_->bestFinalCandidate();

    // We should precommit if current state contains prevote, and it is
    // either equal to the last round estimate or is descendant of it
    const bool should_precommit =
        prevote_ghost == last_round_estimate
        or env_->hasAncestry(last_round_estimate.hash, prevote_ghost.hash);

    if (should_precommit) {
      precommit_ = prevote_ghost;

      sendPrecommit(convertToPrecommit(precommit_.value()));
      return;
    }
  }

  void VotingRoundImpl::sendPrecommit(const Precommit &precommit) {
    SL_DEBUG(logger_,
             "Round #{}: Sending precommit for block {}",
             round_number_,
             precommit);

    auto signed_precommit_opt = vote_crypto_provider_->signPrecommit(precommit);
    if (not signed_precommit_opt.has_value()) {
      logger_->error("Round #{}: Precommit was not sent: Can't sign message",
                     round_number_);
      return;
    }
    auto &signed_precommit = signed_precommit_opt.value();
    std::optional<GrandpaContext> ctx;
    if (onPrecommit(ctx, signed_precommit, Propagation::NEEDLESS)) {
      update(false, false, true);
<<<<<<< HEAD
      if (save_cached_votes_) {
        save_cached_votes_();
      }
=======
>>>>>>> c21cf736
    }
    env_->onVoted(round_number_, voter_set_->id(), signed_precommit);
  }

  void VotingRoundImpl::doFinalize() {
    BOOST_ASSERT(finalized_.has_value());

    const auto &block = finalized_.value();

    SL_DEBUG(
        logger_, "Round #{}: Finalizing on block {}", round_number_, block);

    GrandpaJustification justification{
        .round_number = round_number_,
        .block_info = block,
        .items = getPrecommitJustification(block, precommits_->getMessages())};

    auto res = env_->finalize(voter_set_->id(), justification);
    if (res.has_error()) {
      SL_WARN(logger_,
              "Round #{}: Finalizing on block {} is failed: {}",
              round_number_,
              block,
              res.error());
    }
  }

  void VotingRoundImpl::doCommit() {
    if (not finalized_.has_value()) {
      return;
    }

    auto block = finalized_.value();
    GrandpaJustification justification{
        .round_number = round_number_,
        .block_info = block,
        .items = getPrecommitJustification(block, precommits_->getMessages())};
    // TODO(turuslan): #1931, make justification ancestry

    SL_DEBUG(logger_,
             "Round #{}: Sending commit message for block {}",
             round_number_,
             block);

    std::ignore = applyJustification(justification);
    env_->onCommitted(round_number_, voter_set_->id(), block, justification);
  }

  bool VotingRoundImpl::isPrimary(const Id &id) const {
    auto index = round_number_ % voter_set_->size();
    return voter_set_->voterId(index) == outcome::success(id);
  }

  outcome::result<void> VotingRoundImpl::applyJustification(
      const GrandpaJustification &justification) {
    // validate message
    OUTCOME_TRY(validatePrecommitJustification(justification));

    SL_DEBUG(logger_,
             "Round #{}: Finalisation of round is received for block {}",
             round_number_,
             justification.block_info);

    std::optional<GrandpaContext> ctx;
    VotingRoundUpdate update{*this, ctx};
    for (auto &vote : justification.items) {
      update.vote(vote);
    }
    update.update();

    if (not finalized_.has_value()) {
      if (precommits_->getTotalWeight() >= threshold_) {
        auto possible_to_finalize = [&](const VoteWeight &weight) {
          return weight.total(
                     VoteType::Precommit, precommit_equivocators_, *voter_set_)
              >= threshold_;
        };

        finalized_ = graph_->findAncestor(VoteType::Precommit,
                                          justification.block_info,
                                          std::move(possible_to_finalize));

        BOOST_ASSERT(finalized_.has_value());
      } else {
        return VotingRoundError::ROUND_IS_NOT_FINALIZABLE;
      }
    }

    if (not env_->hasAncestry(justification.block_info.hash,
                              finalized_.value().hash)) {
      return VotingRoundError::
          JUSTIFIED_BLOCK_IS_GREATER_THAN_ACTUALLY_FINALIZED;
    }

    OUTCOME_TRY(env_->finalize(voter_set_->id(), justification));
    return outcome::success();
  }

  outcome::result<void> VotingRoundImpl::validatePrecommitJustification(
      const GrandpaJustification &justification) const {
    AncestryVerifier ancestry_verifier(justification.votes_ancestries,
                                       *hasher_);
    auto has_ancestry = [&](const BlockInfo &ancestor,
                            const BlockInfo &descendant) {
      return ancestry_verifier.hasAncestry(ancestor, descendant)
          or env_->hasAncestry(ancestor.hash, descendant.hash);
    };

    size_t total_weight = 0;

    auto threshold = threshold_;
    std::unordered_map<Id, BlockInfo> validators;
    std::unordered_set<Id> equivocators;

    for (const auto &signed_precommit : justification.items) {
      // Skip known equivocators
      if (auto index = voter_set_->voterIndex(signed_precommit.id);
          index.has_value()) {
        if (precommit_equivocators_.at(index.value())) {
          continue;
        }
      }

      // Verify signatures
      if (not vote_crypto_provider_->verifyPrecommit(signed_precommit)) {
        SL_WARN(
            logger_,
            "Round #{}: Precommit signed by {} was rejected: invalid signature",
            round_number_,
            signed_precommit.id);
        return VotingRoundError::INVALID_SIGNATURE;
      }

      // check that every signed precommit corresponds to the vote (i.e.
      // signed_precommits are descendants of the vote). If so add weight of
      // that voter to the total weight

      if (auto [it, success] = validators.emplace(
              signed_precommit.id, signed_precommit.getBlockInfo());
          success) {
        // New vote
        auto weight_opt = voter_set_->voterWeight(signed_precommit.id);
        if (!weight_opt) {
          SL_DEBUG(logger_,
                   "Voter {} is not in the current voter set",
                   signed_precommit.id.toHex());
          continue;
        }
        if (has_ancestry(justification.block_info,
                         signed_precommit.getBlockInfo())) {
          total_weight += weight_opt.value();
        } else {
          SL_DEBUG(logger_,
                   "Vote does not have ancestry with target block: "
                   "vote={} target={}",
                   justification.block_info,
                   signed_precommit.getBlockInfo());
        }

      } else if (equivocators.emplace(signed_precommit.id).second) {
        // Detected equivocation
        if (has_ancestry(justification.block_info, it->second)) {
          auto weight = voter_set_->voterWeight(signed_precommit.id).value();
          total_weight -= weight;
          threshold -= weight;
        } else {
          SL_DEBUG(logger_,
                   "Vote does not have ancestry with target block: "
                   "vote={} target={}",
                   justification.block_info,
                   signed_precommit.getBlockInfo());
        }

      } else {
        // Detected duplicate of equivotation
        SL_WARN(
            logger_,
            "Round #{}: Received third precommit of caught equivocator from {}",
            round_number_,
            signed_precommit.id);
        return VotingRoundError::REDUNDANT_EQUIVOCATION;
      }
    }

    if (total_weight < threshold) {
      SL_WARN(logger_,
              "Round #{}: Received justification does not have super-majority: "
              "total_weight={} < threshold={}",
              round_number_,
              total_weight,
              threshold);
      return VotingRoundError::NOT_ENOUGH_WEIGHT;
    }

    return outcome::success();
  }

  void VotingRoundImpl::attemptToFinalizeRound() {
    if (stage_ == Stage::COMPLETED) {
      return;
    }

    if (finalized_.has_value()) {
      doFinalize();
      if (on_complete_handler_) {
        on_complete_handler_();
      }
      return;
    }

    if (not completable_) {
      SL_DEBUG(logger_,
               "Round #{}: Round not finalized yet: not completable",
               round_number_);
    } else if (not finalized_.has_value()) {
      SL_DEBUG(logger_,
               "Round #{}: Round not finalized yet: not finalizable",
               round_number_);
    } else {
      SL_DEBUG(logger_,
               "Round #{}: Round not finalized yet: unknown reason",
               round_number_);
    }
  }

  RoundNumber VotingRoundImpl::roundNumber() const {
    return round_number_;
  }

  VoterSetId VotingRoundImpl::voterSetId() const {
    return voter_set_->id();
  }

  void VotingRoundImpl::onProposal(
      std::optional<GrandpaContext> &grandpa_context,
      const SignedMessage &proposal,
      Propagation propagation) {
    if (not isPrimary(proposal.id)) {
      logger_->warn(
          "Round #{}: Proposal signed by {} was rejected: "
          "voter is not primary",
          round_number_,
          proposal.id);
      return;
    }

    if (grandpa_context) {
      grandpa_context->checked_signature_counter++;
    }

    bool isValid = vote_crypto_provider_->verifyPrimaryPropose(proposal);
    if (not isValid) {
      logger_->warn(
          "Round #{}: Proposal signed by {} was rejected: "
          "invalid signature",
          round_number_,
          proposal.id);

      if (grandpa_context) {
        grandpa_context->invalid_signature_counter++;
      }

      return;
    }

    auto result = voter_set_->indexAndWeight(proposal.id);
    if (!result) {
      if (grandpa_context) {
        grandpa_context->unknown_voter_counter++;
      }
    }

    SL_DEBUG(logger_,
             "Round #{}: Proposal signed by {} was accepted for block {}",
             round_number_,
             proposal.id,
             proposal.getBlockInfo());

    if (primary_vote_.has_value()) {
      propagation = Propagation::NEEDLESS;
    } else {
      // Check if node hasn't block
      if (not env_->hasBlock(proposal.getBlockHash())) {
        if (grandpa_context) {
          grandpa_context->missing_blocks.emplace(proposal.getBlockInfo());
        }
        return;
      }
    }

    primary_vote_.emplace(proposal.getBlockInfo());

    if (propagation == Propagation::REQUESTED) {
      env_->onVoted(round_number_, voter_set_->id(), proposal);
    }
  }

  bool VotingRoundImpl::onPrevote(
      std::optional<GrandpaContext> &grandpa_context,
      const SignedMessage &prevote,
      Propagation propagation) {
    if (grandpa_context) {
      grandpa_context->checked_signature_counter++;
    }

    bool isValid = vote_crypto_provider_->verifyPrevote(prevote);
    if (not isValid) {
      logger_->warn(
          "Round #{}: Prevote signed by {} was rejected: invalid signature",
          round_number_,
          prevote.id);

      if (grandpa_context) {
        grandpa_context->invalid_signature_counter++;
      }

      return false;
    }

    if (auto result = onSigned<Prevote>(grandpa_context, prevote);
        result.has_failure()) {
      if (result == outcome::failure(VotingRoundError::DUPLICATED_VOTE)) {
        return false;
      }
      if (result
          == outcome::failure(VotingRoundError::VOTE_OF_KNOWN_EQUIVOCATOR)) {
        return false;
      }
      if (result == outcome::failure(VotingRoundError::UNKNOWN_VOTER)) {
        if (grandpa_context) {
          grandpa_context->unknown_voter_counter++;
        }
      }
      if (result != outcome::failure(VotingRoundError::EQUIVOCATED_VOTE)) {
        logger_->warn("Round #{}: Prevote signed by {} was rejected: {}",
                      round_number_,
                      prevote.id,
                      result.error());
        return false;
      }
    }

    SL_DEBUG(logger_,
             "Round #{}: Prevote signed by {} was accepted for block {}",
             round_number_,
             prevote.id,
             prevote.getBlockInfo());

    if (id_ == prevote.id) {
      if (not prevote_.has_value()) {
        prevote_.emplace(prevote.getBlockInfo());
        SL_DEBUG(logger_, "Round #{}: Own prevote was restored", round_number_);
      }
      propagation = Propagation::NEEDLESS;
    }

    if (propagation == Propagation::REQUESTED) {
      env_->onVoted(round_number_, voter_set_->id(), prevote);
    }

    // precommit if we were still waiting for prevotes and now have enough
    // prevotes to construct precommit, or previous prevote ghost was updated
    // https://github.com/paritytech/finality-grandpa/blob/8c45a664c05657f0c71057158d3ba555ba7d20de/src/voter/voting_round.rs#L630
    if (stage_ == Stage::PRECOMMIT_WAITS_FOR_PREVOTES) {
      if (updateGrandpaGhost()) {
        endPrecommitStage();
      }
    }

    return true;
  }

  bool VotingRoundImpl::onPrecommit(
      std::optional<GrandpaContext> &grandpa_context,
      const SignedMessage &precommit,
      Propagation propagation) {
    if (grandpa_context) {
      grandpa_context->checked_signature_counter++;
    }

    bool isValid = vote_crypto_provider_->verifyPrecommit(precommit);
    if (not isValid) {
      logger_->warn(
          "Round #{}: Precommit signed by {} was rejected: "
          "invalid signature",
          round_number_,
          precommit.id);

      if (grandpa_context) {
        grandpa_context->invalid_signature_counter++;
      }

      return false;
    }

    if (auto result = onSigned<Precommit>(grandpa_context, precommit);
        result.has_failure()) {
      if (result == outcome::failure(VotingRoundError::DUPLICATED_VOTE)) {
        return false;
      }
      if (result
          == outcome::failure(VotingRoundError::VOTE_OF_KNOWN_EQUIVOCATOR)) {
        return false;
      }
      if (result != outcome::failure(VotingRoundError::EQUIVOCATED_VOTE)) {
        logger_->warn("Round #{}: Precommit signed by {} was rejected: {}",
                      round_number_,
                      precommit.id,
                      result.error());
        return false;
      }
    }

    SL_DEBUG(logger_,
             "Round #{}: Precommit signed by {} was accepted for block {}",
             round_number_,
             precommit.id,
             precommit.getBlockInfo());

    if (id_ == precommit.id) {
      if (not precommit_.has_value()) {
        precommit_.emplace(precommit.getBlockInfo());
        SL_DEBUG(
            logger_, "Round #{}: Own precommit was restored", round_number_);
      }
      propagation = Propagation::NEEDLESS;
    }

    if (propagation == Propagation::REQUESTED) {
      env_->onVoted(round_number_, voter_set_->id(), precommit);
    }

    return true;
  }

  void VotingRoundImpl::update(IsPreviousRoundChanged is_previous_round_changed,
                               IsPrevotesChanged is_prevotes_changed,
                               IsPrecommitsChanged is_precommits_changed) {
    bool need_to_update_grandpa_ghost =
        is_previous_round_changed or is_prevotes_changed;

    bool need_to_update_estimate =
        is_precommits_changed or need_to_update_grandpa_ghost;

    if (need_to_update_grandpa_ghost) {
      if (updateGrandpaGhost()) {
        need_to_update_estimate = true;
      }
      if (prevote_ghost_) {
        scheduler_->schedule([wself{weak_from_this()}] {
          if (auto self = wself.lock()) {
            if (self->stage_ == Stage::PRECOMMIT_WAITS_FOR_PREVOTES) {
              self->endPrecommitStage();
            }
          }
        });
      }
    }

    if (need_to_update_estimate) {
      if (updateEstimate()) {
        attemptToFinalizeRound();

        if (auto grandpa = grandpa_.lock()) {
          grandpa->updateNextRound(round_number_);
        }
      }
    }

    bool can_start_next_round;

    // Start next round only when previous round estimate is finalized
    if (previous_round_) {
      // Either it was already finalized in the previous round or it must be
      // finalized in the current round
      can_start_next_round = previous_round_->finalizedBlock().has_value();
    } else {
      // When we catch up to a round we complete the round without any last
      // round state. in this case we already started a new round after we
      // caught up so this guard is unneeded.
      can_start_next_round = true;
    }

    // Start next round only when current round is completable
    can_start_next_round = can_start_next_round and completable_;

    // Play new round
    // spec: Play-Grandpa-round(r + 1);

    if (can_start_next_round) {
      scheduler_->schedule(
          [grandpa_wp = std::move(grandpa_), round_wp{weak_from_this()}] {
            if (auto grandpa = grandpa_wp.lock()) {
              if (auto round = round_wp.lock()) {
                grandpa->tryExecuteNextRound(round);
              }
            }
          });
    }
  }

  template <typename T>
  outcome::result<void> VotingRoundImpl::onSigned(
      std::optional<GrandpaContext> &grandpa_context,
      const SignedMessage &vote) {
    BOOST_ASSERT(vote.is<T>());

    // Check if voter is contained in current voter set
    auto index_and_weight_opt = voter_set_->indexAndWeight(vote.id);
    if (!index_and_weight_opt) {
      SL_DEBUG(
          logger_, "Voter {} is not in the current voter set", vote.id.toHex());
      return VotingRoundError::UNKNOWN_VOTER;
    }
    const auto &[index, weight] = index_and_weight_opt.value();

    auto [type, type_str_, equivocators, tracker] =
        [&]() -> std::tuple<VoteType,
                            const char *const,
                            std::vector<bool> &,
                            VoteTracker &> {
      if constexpr (std::is_same_v<T, Prevote>) {
        return {
            VoteType::Prevote, "Prevote", prevote_equivocators_, *prevotes_};
      }
      if constexpr (std::is_same_v<T, Precommit>) {
        return {VoteType::Precommit,
                "Precommit",
                precommit_equivocators_,
                *precommits_};
      }
    }();
    auto &type_str = type_str_;  // Reference to binding for capturing in lambda

    // Ignore known equivocators
    if (equivocators[index]) {
      return VotingRoundError::VOTE_OF_KNOWN_EQUIVOCATOR;
    }

    // Ignore zero-weight voter
    if (weight == 0) {
      return VotingRoundError::ZERO_WEIGHT_VOTER;
    }

    auto push_res = tracker.push(vote, weight);
    switch (push_res) {
      case VoteTracker::PushResult::SUCCESS: {
        auto result = graph_->insert(type, vote.getBlockInfo(), vote.id);
        if (result.has_error()) {
          tracker.unpush(vote, weight);
          auto log_lvl = log::Level::WARN;
          // TODO(Harrm): this looks like a kind of a crutch,
          //  think of a better way to pass this information
          if (result
              == outcome::failure(
                  blockchain::BlockTreeError::HEADER_NOT_FOUND)) {
            if (grandpa_context) {
              grandpa_context->missing_blocks.emplace(vote.getBlockInfo());
              log_lvl = log::Level::DEBUG;
            }
          }
          SL_LOG(logger_,
                 log_lvl,
                 "{} from {} for block {} was not inserted with error: {}",
                 type_str,
                 vote.id.toHex(),
                 vote.getBlockInfo(),
                 result.error());
          return result.as_failure();
        }
        return outcome::success();
      }
      case VoteTracker::PushResult::DUPLICATED: {
        return VotingRoundError::DUPLICATED_VOTE;
      }
      case VoteTracker::PushResult::EQUIVOCATED: {
        equivocators[index] = true;
        graph_->remove(type, vote.id);
        return VotingRoundError::EQUIVOCATED_VOTE;
      }
      default:
        BOOST_UNREACHABLE_RETURN({});
    }
  }

  template outcome::result<void> VotingRoundImpl::onSigned<Prevote>(
      std::optional<GrandpaContext> &grandpa_context,
      const SignedMessage &vote);

  template outcome::result<void> VotingRoundImpl::onSigned<Precommit>(
      std::optional<GrandpaContext> &grandpa_context,
      const SignedMessage &vote);

  bool VotingRoundImpl::updateGrandpaGhost() {
    if (prevotes_->getTotalWeight() < threshold_) {
      SL_TRACE(logger_,
               "Round #{}: updateGrandpaGhost->false "
               "(total prevote weight={} < threshold={})",
               round_number_,
               prevotes_->getTotalWeight(),
               threshold_);
      return false;
    }

    auto current_best = previous_round_ ? previous_round_->bestFinalCandidate()
                                        : last_finalized_block_;

    auto possible_to_prevote = [this](const VoteWeight &weight) {
      return weight.total(VoteType::Prevote, prevote_equivocators_, *voter_set_)
          >= threshold_;
    };

    /// @see spec: Grandpa-Ghost
    auto new_prevote_ghost =
        graph_->findGhost(VoteType::Prevote, current_best, possible_to_prevote);

    if (new_prevote_ghost.has_value()) {
      bool changed = new_prevote_ghost != prevote_ghost_;

      prevote_ghost_ = new_prevote_ghost.value();

      if (changed) {
        SL_TRACE(logger_,
                 "Round #{}: updateGrandpaGhost->true "
                 "(prevote ghost was changed to block {})",
                 round_number_,
                 prevote_ghost_.value());
      } else {
        SL_TRACE(logger_,
                 "Round #{}: updateGrandpaGhost->false "
                 "(prevote ghost was not changed)",
                 round_number_);
      }
      return changed || new_prevote_ghost == last_finalized_block_;
    }

    SL_TRACE(logger_,
             "Round #{}: updateGrandpaGhost->false (no new prevote ghost)",
             round_number_);
    return false;
  }

  bool VotingRoundImpl::updateEstimate() {
    if (prevotes_->getTotalWeight() < threshold_) {
      SL_TRACE(logger_,
               "Round #{}: updateEstimate->false "
               "(total prevote weight={} < threshold={})",
               round_number_,
               prevotes_->getTotalWeight(),
               threshold_);
      return false;
    }

    if (not prevote_ghost_) {
      return false;
    }
    const auto &prevote_ghost = prevote_ghost_.value();

    // anything new finalized? finalized blocks are those which have both
    // 2/3+ prevote and precommit weight.
    if (precommits_->getTotalWeight() >= threshold_) {
      auto possible_to_finalize = [&](const VoteWeight &weight) {
        return weight.total(
                   VoteType::Precommit, precommit_equivocators_, *voter_set_)
            >= threshold_;
      };

      finalized_ = graph_->findAncestor(
          VoteType::Precommit, prevote_ghost, std::move(possible_to_finalize));

      BOOST_ASSERT(finalized_.has_value());
    }

    // find how many more equivocations we could still get.
    //
    // it is only important to consider the voters whose votes
    // we have already seen, because we are assuming any votes we
    // haven't seen will target this block.
    const auto tolerated_equivocations = voter_set_->totalWeight() - threshold_;

    // get total weight of all equivocators
    const auto current_equivocations = std::accumulate(
        precommit_equivocators_.begin(),
        precommit_equivocators_.end(),
        0ul,
        [this, index = 0ul](size_t sum, auto isEquivocator) mutable -> size_t {
          if (not isEquivocator) {
            ++index;
            return sum;
          }
          return sum + voter_set_->voterWeight(index++).value();
        });

    const auto additional_equivocations =
        tolerated_equivocations - current_equivocations;

    const auto remaining_commit_votes =
        voter_set_->totalWeight() - precommits_->getTotalWeight();

    // figuring out whether a block can still be committed for is
    // not straightforward because we have to account for all possible future
    // equivocations and thus cannot discount weight from validators who
    // have already voted.
    auto possible_to_precommit = [&](const VoteWeight &weight) {
      // total precommits for this block, including equivocations.
      auto precommited_for = weight.total(
          VoteType::Precommit, precommit_equivocators_, *voter_set_);

      // equivocations we could still get are out of those who
      // have already voted, but not on this block.
      auto possible_equivocations =
          std::min<size_t>(precommits_->getTotalWeight() - precommited_for,
                           additional_equivocations);

      // all the votes already applied on this block,
      // assuming all remaining actors commit to this block,
      // and that we get further equivocations
      auto full_possible_weight =
          precommited_for + remaining_commit_votes + possible_equivocations;

      return full_possible_weight >= threshold_;
    };

    // until we have threshold precommits, any new block could get supermajority
    // precommits because there are at least f + 1 precommits remaining and then
    // f equivocations.
    //
    // once it's at least that level, we only need to consider blocks already
    // referenced in the graph, because no new leaf nodes could ever have enough
    // precommits.
    //
    // the round-estimate is the highest block in the chain with head
    // `prevote_ghost` that could have supermajority-commits.
    if (precommits_->getTotalWeight() < threshold_) {
      estimate_ = prevote_ghost;
      SL_TRACE(logger_,
               "Round #{}: updateEstimate->false: pc weight not enough => "
               "estimate=pv_ghost",
               round_number_);
      return false;
    }

    estimate_ = graph_->findAncestor(
        VoteType::Precommit, prevote_ghost, possible_to_precommit);

    if (not estimate_.has_value()) {
      completable_ = false;
      SL_TRACE(logger_,
               "Round #{}: updateEstimate: no estimate => completable=false",
               round_number_);
    } else {
      const auto &estimate = estimate_.value();

      if (estimate != prevote_ghost) {
        completable_ = true;
        SL_TRACE(
            logger_,
            "Round #{}: updateEstimate: estimate!=pv_ghost => completable=true",
            round_number_);
      } else {
        auto ghost_opt = graph_->findGhost(
            VoteType::Precommit, estimate, possible_to_precommit);

        if (not ghost_opt.has_value()) {
          completable_ = true;
          SL_TRACE(logger_,
                   "Round #{}: updateEstimate: no pc_ghost => completable=true",
                   round_number_);
        } else {
          const auto &ghost = ghost_opt.value();

          // round-estimate is the same as the prevote-ghost.
          // this round is still completable if no further blocks could have
          // commit-supermajority.

          if (ghost == estimate) {
            completable_ = true;
            SL_TRACE(logger_,
                     "Round #{}: updateEstimate: estimate==pc_ghost => "
                     "completable=true",
                     round_number_);
          } else {
            completable_ = false;
            SL_TRACE(logger_,
                     "Round #{}: updateEstimate: estimate!=pc_ghost => "
                     "completable=false",
                     round_number_);
          }
        }
      }
    }

    return true;
  }

  bool VotingRoundImpl::completable() const {
    return completable_;
  }

  BlockInfo VotingRoundImpl::bestFinalCandidate() {
    return estimate_.value_or(finalized_.value_or(last_finalized_block_));
  }

  MovableRoundState VotingRoundImpl::state() const {
    MovableRoundState round_state{.round_number = round_number_,
                                  .last_finalized_block = last_finalized_block_,
                                  .votes = prevotes_->getMessages(),
                                  .finalized = finalized_};

    auto precommits = precommits_->getMessages();
    round_state.votes.reserve(round_state.votes.size() + precommits.size());
    std::move(precommits.begin(),
              precommits.end(),
              std::back_inserter(round_state.votes));

    return round_state;
  }

  std::vector<SignedPrevote> VotingRoundImpl::getPrevoteJustification(
      const BlockInfo &estimate, const std::vector<VoteVariant> &votes) const {
    auto result = std::accumulate(
        votes.begin(),
        votes.end(),
        std::vector<SignedPrevote>(),
        [this, &estimate](auto &&prevotes, const auto &voting_variant) {
          visit_in_place(
              voting_variant,
              [this, &prevotes, &estimate](
                  const SignedMessage &voting_message) {
                if (voting_message.is<Prevote>()) {
                  if (env_->hasAncestry(estimate.hash,
                                        voting_message.getBlockHash())) {
                    prevotes.push_back(
                        static_cast<const SignedPrevote &>(voting_message));
                  }
                }
              },
              [&prevotes](const EquivocatorySignedMessage
                              &equivocatory_voting_message) {
                prevotes.push_back(static_cast<const SignedPrevote &>(
                    equivocatory_voting_message.first));
                prevotes.push_back(static_cast<const SignedPrevote &>(
                    equivocatory_voting_message.second));
              });
          return std::move(prevotes);
        });
    return result;
  }

  std::vector<SignedPrecommit> VotingRoundImpl::getPrecommitJustification(
      const BlockInfo &estimate, const std::vector<VoteVariant> &votes) const {
    std::vector<SignedPrecommit> result;
    VoteWeight::Weight weight = 0;

    // Collect equivocations first (until threshold is reached)
    result = std::accumulate(
        votes.begin(),
        votes.end(),
        std::move(result),
        [this, &weight](auto &&precommits, const auto &voting_variant) {
          if (weight < threshold_) {
            visit_in_place(
                voting_variant,
                [this, &precommits, &weight](const EquivocatorySignedMessage
                                                 &equivocatory_voting_message) {
                  auto &signed_precommit = static_cast<const SignedPrecommit &>(
                      equivocatory_voting_message.first);
                  auto voter_weight =
                      voter_set_->voterWeight(signed_precommit.id);
                  if (voter_weight.has_value() and voter_weight.value() > 0) {
                    weight += voter_weight.value();
                    precommits.push_back(static_cast<const SignedPrecommit &>(
                        equivocatory_voting_message.first));
                    precommits.push_back(static_cast<const SignedPrecommit &>(
                        equivocatory_voting_message.second));
                  }
                },
                [](const auto &) {});
          }
          return std::move(precommits);
        });

    // Then collect valid precommits (until threshold is reached)
    result = std::accumulate(
        votes.begin(),
        votes.end(),
        std::move(result),
        [this, &weight, &estimate](auto &&precommits,
                                   const auto &voting_variant) {
          if (weight < threshold_) {
            visit_in_place(
                voting_variant,
                [this, &precommits, &weight, &estimate](
                    const SignedMessage &voting_message) {
                  BOOST_ASSERT(voting_message.is<Precommit>());

                  if (estimate.number <= voting_message.getBlockNumber()
                      and env_->hasAncestry(estimate.hash,
                                            voting_message.getBlockHash())) {
                    auto &signed_precommit =
                        static_cast<const SignedPrecommit &>(voting_message);
                    weight +=
                        voter_set_->voterWeight(signed_precommit.id).value();
                    precommits.push_back(signed_precommit);
                  }
                },
                [](const auto &) {});
          }
          return std::move(precommits);
        });

    return result;
  }

  void VotingRoundImpl::doCatchUpResponse(const libp2p::peer::PeerId &peer_id) {
    BOOST_ASSERT(finalized_.has_value());
    const auto &finalized_block = finalized_.value();

    auto estimate = estimate_.value_or(last_finalized_block_);
    auto prevote_justification =
        getPrevoteJustification(estimate, prevotes_->getMessages());

    auto precommit_justification =
        getPrecommitJustification(finalized_block, precommits_->getMessages());

    env_->onCatchUpRespond(peer_id,
                           voter_set_->id(),
                           round_number_,
                           std::move(prevote_justification),
                           std::move(precommit_justification),
                           finalized_block);
  }

  void VotingRoundImpl::sendNeighborMessage() {
    env_->onNeighborMessageSent(
        round_number_,
        voter_set_->id(),
        finalized_.value_or(last_finalized_block_).number);
  }

  void VotingRoundImpl::pending() {
    SL_DEBUG(logger_, "Round #{}: Pending...", round_number_);

    sendNeighborMessage();

    std::function<void(std::shared_ptr<VotingRound>)> resend =
        [&](std::shared_ptr<VotingRound> round_arg) mutable {
          auto round = std::dynamic_pointer_cast<VotingRoundImpl>(round_arg);
          BOOST_ASSERT_MSG(round != nullptr, "Expected single implementation");
          if (auto prev_round = round->getPreviousRound()) {
            resend(std::move(prev_round));
          }
          auto r = round->roundNumber();
          auto s = round->voterSetId();
          if (r == 0) {
            return;
          }
          SL_DEBUG(logger_, "Round #{}: resend votes", r);
          for (const auto &graph : {round->prevotes_, round->precommits_}) {
            for (const auto &vote_variant : graph->getMessages()) {
              visit_in_place(
                  vote_variant,
                  [&](const SignedMessage &vote) { env_->onVoted(r, s, vote); },
                  [&](const EquivocatorySignedMessage &pair) {
                    env_->onVoted(r, s, pair.first);
                    env_->onVoted(r, s, pair.second);
                  });
            }
          }
        };

    SL_DEBUG(logger_, "Resend votes of recent rounds");
    resend(shared_from_this());

    pending_timer_handle_ = scheduler_->scheduleWithHandle(
        [wself{weak_from_this()}] {
          if (auto self = wself.lock()) {
            self->pending();
          }
        },
        pending_interval_);
  }

  VotingRound::Votes VotingRoundImpl::votes() const {
    return {prevotes_->getMessages(), precommits_->getMessages()};
  }
}  // namespace kagome::consensus::grandpa<|MERGE_RESOLUTION|>--- conflicted
+++ resolved
@@ -560,12 +560,9 @@
     std::optional<GrandpaContext> ctx;
     if (onPrevote(ctx, signed_prevote, Propagation::NEEDLESS)) {
       update(false, true, false);
-<<<<<<< HEAD
       if (save_cached_votes_) {
         save_cached_votes_();
       }
-=======
->>>>>>> c21cf736
     }
     env_->onVoted(round_number_, voter_set_->id(), signed_prevote);
   }
@@ -620,12 +617,9 @@
     std::optional<GrandpaContext> ctx;
     if (onPrecommit(ctx, signed_precommit, Propagation::NEEDLESS)) {
       update(false, false, true);
-<<<<<<< HEAD
       if (save_cached_votes_) {
         save_cached_votes_();
       }
-=======
->>>>>>> c21cf736
     }
     env_->onVoted(round_number_, voter_set_->id(), signed_precommit);
   }
