--- conflicted
+++ resolved
@@ -437,11 +437,11 @@
   }
 
   void VotingRoundImpl::sendProposal(const PrimaryPropose &primary_proposal) {
-<<<<<<< HEAD
-    logger_->debug("Round #{}: Sending primary proposal of block #{} hash={}",
-                   round_number_,
-                   primary_proposal.block_number,
-                   primary_proposal.block_hash);
+    SL_DEBUG(logger_,
+             "Round #{}: Sending primary proposal of block #{} hash={}",
+             round_number_,
+             primary_proposal.number,
+             primary_proposal.hash);
 
     auto signed_primary_proposal_opt =
         vote_crypto_provider_->signPrimaryPropose(primary_proposal);
@@ -452,16 +452,6 @@
           round_number_);
     }
     auto &signed_primary_proposal = signed_primary_proposal_opt.value();
-=======
-    auto signed_primary_proposal =
-        vote_crypto_provider_->signPrimaryPropose(primary_proposal);
-
-    SL_DEBUG(logger_,
-             "Round #{}: Sending primary proposal of block #{} hash={}",
-             round_number_,
-             signed_primary_proposal.getBlockNumber(),
-             signed_primary_proposal.getBlockHash());
->>>>>>> 7b94cac1
 
     auto proposed = env_->onProposed(
         round_number_, voter_set_->id(), signed_primary_proposal);
@@ -502,9 +492,8 @@
 
     auto signed_prevote_opt = vote_crypto_provider_->signPrevote(prevote);
     if (not signed_prevote_opt.has_value()) {
-      logger_->error(
-          "Round #{}: Prevote was not sent: Can't sign message",
-          round_number_);
+      logger_->error("Round #{}: Prevote was not sent: Can't sign message",
+                     round_number_);
     }
     auto &signed_prevote = signed_prevote_opt.value();
 
@@ -551,26 +540,16 @@
   }
 
   void VotingRoundImpl::sendPrecommit(const Precommit &precommit) {
-<<<<<<< HEAD
-    logger_->debug("Round #{}: Sending precommit for block #{} hash={}",
-                   round_number_,
-                   precommit.block_number,
-                   precommit.block_hash);
-=======
-    auto signed_precommit = vote_crypto_provider_->signPrecommit(precommit);
-
     SL_DEBUG(logger_,
              "Round #{}: Sending precommit for block #{} hash={}",
              round_number_,
              precommit.number,
              precommit.hash);
->>>>>>> 7b94cac1
 
     auto signed_precommit_opt = vote_crypto_provider_->signPrecommit(precommit);
     if (not signed_precommit_opt.has_value()) {
-      logger_->error(
-          "Round #{}: Precommit was not sent: Can't sign message",
-          round_number_);
+      logger_->error("Round #{}: Precommit was not sent: Can't sign message",
+                     round_number_);
     }
     auto &signed_precommit = signed_precommit_opt.value();
 
