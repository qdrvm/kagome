/**
 * Copyright Quadrivium LLC
 * All Rights Reserved
 * SPDX-License-Identifier: Apache-2.0
 */

#pragma once

#include "consensus/grandpa/grandpa.hpp"
#include "consensus/grandpa/grandpa_observer.hpp"

#include <atomic>
#include <boost/asio/io_context.hpp>
#include <libp2p/basic/scheduler.hpp>

#include "consensus/grandpa/impl/votes_cache.hpp"
#include "log/logger.hpp"
#include "metrics/metrics.hpp"
#include "primitives/event_types.hpp"
#include "utils/safe_object.hpp"
#include "utils/thread_pool.hpp"

namespace kagome::application {
  class AppStateManager;
}  // namespace kagome::application

namespace kagome::blockchain {
  class BlockTree;
}

namespace kagome::consensus::grandpa {
  class AuthorityManager;
  class Environment;
  struct MovableRoundState;
  class VoterSet;
}  // namespace kagome::consensus::grandpa

namespace kagome::crypto {
  class Ed25519Provider;
  class SessionKeys;
}  // namespace kagome::crypto

namespace kagome::network {
  class PeerManager;
  class ReputationRepository;
  class Synchronizer;
}  // namespace kagome::network

namespace kagome::consensus::grandpa {

  // clang-format off
  /*!
   * Main entry point to grandpa consensus implementation in KAGOME:
   * - starts grandpa consensus execution
   * - keeps track of current rounds
   *   - we should be able to receive votes for current and previous rounds
   * - processes incoming grandpa messages
   *   - we are checking if it is polite to process incoming messages and only then process it
   *        (see @link kagome::consensus::grandpa::RoundObserver#onVoteMessage() RoundObserver::onVoteMessage @endlink for more details)
   *  - processes rounds catch ups
   *
   * GrandpaImpl entity is registered in kagome::application::AppStateManager,
   * which executes prepare(), start() and stop() functions to manage execution of consensus algorithm
   *
   * When start is invoked we execute new grandpa round and gossip neighbour messages.
   *
   * Also we start receiving other grandpa messages over `paritytech/grandpa/1` protocol (see kagome::network::GrandpaProtocol::start()).
   * If we notice that we are lagging behind the most recent grandpa round in the network, then catch up procedure is executed (see GrandpaImpl::onNeighborMessage() and EnvironmentImpl::onCatchUpRequested()).
   * Catch up process is also described in the [spec](https://w3f.github.io/polkadot-spec/develop/sect-block-finalization.html#sect-grandpa-catchup)
   *
   * Otherwise if no catch up is needed, we proceed executing grandpa round until it is completable and previous round has finalized block
   */
  // clang-format on

  class GrandpaImpl : public Grandpa,
                      public GrandpaObserver,
                      public std::enable_shared_from_this<GrandpaImpl> {
   public:
    /// Maximum number of rounds we are behind a peer before issuing a catch up
    /// request.
    static const size_t kCatchUpThreshold = 2;

    /// Maximum number of rounds we are keep to communication
    static const size_t kKeepRecentRounds = 3;

    /// Timeout of waiting catchup response for request
    static constexpr Clock::Duration kCatchupRequestTimeout =
        std::chrono::milliseconds(45'000);

    ~GrandpaImpl() override = default;

    GrandpaImpl(
        std::shared_ptr<application::AppStateManager> app_state_manager,
        std::shared_ptr<crypto::Hasher> hasher,
        std::shared_ptr<Environment> environment,
        std::shared_ptr<crypto::Ed25519Provider> crypto_provider,
        std::shared_ptr<crypto::SessionKeys> session_keys,
        std::shared_ptr<AuthorityManager> authority_manager,
        std::shared_ptr<network::Synchronizer> synchronizer,
        std::shared_ptr<network::PeerManager> peer_manager,
        std::shared_ptr<blockchain::BlockTree> block_tree,
        std::shared_ptr<network::ReputationRepository> reputation_repository,
        primitives::events::BabeStateSubscriptionEnginePtr
            babe_status_observable,
<<<<<<< HEAD
        std::shared_ptr<Watchdog> watchdog,
        std::shared_ptr<boost::asio::io_context> main_thread_context);
=======
        WeakIoContext main_thread);
>>>>>>> 73558db0

    /**
     * Prepares for grandpa round execution: e.g. sets justification observer
     * handler.
     * @return true preparation was done with no issues
     * @see kagome::application::AppStateManager::takeControl()
     */
    bool prepare();

    /**
     * Initiates grandpa voting process e.g.:
     *  - Obtains latest completed round state represented by MovableRoundState
     *  - Obtains authority set corresponding to the latest completed round
     *  - Uses obtained data to create and execute initial round
     * @return true if grandpa was executed
     * @see kagome::application::AppStateManager::takeControl()
     */
    bool start();

    /**
     * Does nothing. Needed only for AppStateManager
     * @see kagome::application::AppStateManager::takeControl()
     */
    void stop();

    /**
     * Processes grandpa neighbour message
     * Neighbour message is ignored if voter set ids between our and receiving
     * peer do not match. Otherwsie if our peer is behind by grandpa rounds by
     * more than GrandpaImpl::kCatchUpThreshold, then catch request is sent to
     * the peer that sent us a message (see GrandpaImpl::onCatchUpRequest()).
     *
     * Otherwise our peer will send back the response containing known votes for
     * the round in msg (if any)
     * @param peer_id id of the peer that sent the message
     * @param msg received grandpa neighbour message
     */
    void onNeighborMessage(const libp2p::peer::PeerId &peer_id,
                           std::optional<network::PeerStateCompact> &&info_opt,
                           network::GrandpaNeighborMessage &&msg) override;

    // Catch-up methods

    /**
     * Catch up request processing according to
     * [spec](https://w3f.github.io/polkadot-spec/develop/sect-block-finalization.html#algo-process-catchup-request)
     *
     * We check voter set ids between ours and remote peer match. Then we check
     * politeness of request and send response containing state for requested
     * round
     * @param peer_id id of the peer that sent catch up request
     * @param msg network message containing catch up request
     */
    void onCatchUpRequest(const libp2p::peer::PeerId &peer_id,
                          std::optional<network::PeerStateCompact> &&info,
                          network::CatchUpRequest &&msg) override;

    /**
     * Catch up response processing according to
     * [spec](https://w3f.github.io/polkadot-spec/develop/sect-block-finalization.html#algo-process-catchup-response)
     *
     * Response is ignored if remote peer's voter set id does not match ours
     * peer id Response is ignored if message contains info about round in the
     * past (earlier than our current round) If message is received from the
     * future round we create round from the round state information in
     * response, check round for completeness and execute the round following
     * the round from response
     * @param peer_id id of remote peer that sent catch up response
     * @param msg message containing catch up response
     */
    void onCatchUpResponse(
        std::optional<std::shared_ptr<GrandpaContext>> &&existed_context,
        const libp2p::peer::PeerId &peer_id,
        const network::CatchUpResponse &msg) override;

    // Voting methods

    /**
     * Processing of vote messages
     *
     * Vote messages are ignored if they are not sent politely
     * Otherwise, we check if we have the round that corresponds to the received
     * message and process it by this round
     * @param peer_id id of remote peer
     * @param msg vote message that could be either primary propose, prevote, or
     * precommit message
     */
    void onVoteMessage(
        std::optional<std::shared_ptr<GrandpaContext>> &&existed_context,
        const libp2p::peer::PeerId &peer_id,
        std::optional<network::PeerStateCompact> &&info_opt,
        const network::VoteMessage &msg) override;

    /**
     * Processing of commit message
     *
     * We check commit message for politeness and send it to
     * GrandpaImpl::applyJustification()
     *
     * @param peer_id id of remote peer
     * @param msg message containing commit message with justification
     */
    void onCommitMessage(
        std::optional<std::shared_ptr<GrandpaContext>> &&existed_context,
        const libp2p::peer::PeerId &peer_id,
        const network::FullCommitMessage &msg) override;

    /**
     * Check justification votes signatures, ancestry and threshold.
     */
    void verifyJustification(
        const GrandpaJustification &justification,
        const AuthoritySet &authorities,
        std::shared_ptr<std::promise<outcome::result<void>>> promise_res)
        override;

    /**
     * Selects round that corresponds for justification, checks justification,
     * finalizes corresponding block and stores justification in storage
     *
     * If there is no corresponding round, it will be created
     * @param justification justification containing precommit votes and
     * signatures for block info
     * @return nothing or an error
     */
    void applyJustification(const GrandpaJustification &justification,
                            ApplyJustificationCb &&callback) override;

    void reload() override;

    // Round processing method

    /**
     * Creates and executes round that follows the round with provided
     * round_number
     *
     * Also this method removes old round, so that only 3 rounds in total are
     * stored at any moment
     * @param round previous round from which new one is created and executed
     */
    void tryExecuteNextRound(
        const std::shared_ptr<VotingRound> &round) override;

    /**
     * Selects round next to provided one and updates it by checking if
     * prevote_ghost, estimate and finalized block were updated.
     * @see VotingRound::update()
     * @param round_number the round after which we select the round for update
     */
    void updateNextRound(RoundNumber round_number) override;

   private:
    void callbackCall(ApplyJustificationCb &&callback,
                      outcome::result<void> &&result);
    /**
     * Selects round by provided number and voter set id
     * @param round_number number of round to be selected
     * @param voter_set_id  id of voter set for corresponding round
     * @return optional<shared_ptr> containing the round if we have one and
     * nullopt otherwise
     */
    std::optional<std::shared_ptr<VotingRound>> selectRound(
        RoundNumber round_number, std::optional<VoterSetId> voter_set_id);

    /**
     * @return Get grandpa::MovableRoundState for the last completed round
     */
    outcome::result<MovableRoundState> getLastCompletedRound() const;

    /**
     * Initializes new round by provided round state and voter. Note that round
     * created that way is instantly ended. Because it is needed only to become
     * basis of the next round
     * @param round_state information required to execute the round
     * @param voters is the set of voters for this round
     * @return VotingRound that we can execute
     */
    std::shared_ptr<VotingRound> makeInitialRound(
        const MovableRoundState &round_state,
        std::shared_ptr<VoterSet> voters,
        const AuthoritySet &authority_set);

    /**
     * Takes given round and creates next one for it
     * @param previous_round VotingRound from which the new one is created
     * @return new VotingRound or error
     */
    outcome::result<std::shared_ptr<VotingRound>> makeNextRound(
        const std::shared_ptr<VotingRound> &previous_round);

    /**
     * Request blocks that are missing to run consensus (for example when we
     * cannot accept precommit when there is no corresponding block)
     */
    void loadMissingBlocks(GrandpaContext &&grandpa_context);

    const size_t kVotesCacheSize = 5;

    const Clock::Duration round_time_factor_;

    std::shared_ptr<crypto::Hasher> hasher_;
    std::shared_ptr<Environment> environment_;
    std::shared_ptr<crypto::Ed25519Provider> crypto_provider_;
    std::shared_ptr<crypto::SessionKeys> session_keys_;
    std::shared_ptr<AuthorityManager> authority_manager_;
    std::shared_ptr<network::Synchronizer> synchronizer_;
    std::shared_ptr<network::PeerManager> peer_manager_;
    std::shared_ptr<blockchain::BlockTree> block_tree_;
    VotesCache votes_cache_{kVotesCacheSize};
    std::shared_ptr<network::ReputationRepository> reputation_repository_;
    primitives::events::BabeStateSubscriptionEnginePtr babe_status_observable_;
    primitives::events::BabeStateEventSubscriberPtr babe_status_observer_;

    std::atomic_bool synchronized_once_ =
        false;  // declares if initial sync was done, does not
                // necessarily mean that node is currently synced.
                // Needed for enabling neighbor message processing.
                // By default is false

    std::shared_ptr<ThreadPool> execution_thread_pool_;
    std::shared_ptr<ThreadHandler> internal_thread_context_;
    ThreadHandler main_thread_;
    std::shared_ptr<libp2p::basic::Scheduler> scheduler_;

    std::shared_ptr<VotingRound> current_round_;
    std::optional<
        const std::tuple<libp2p::peer::PeerId, network::CatchUpRequest>>
        pending_catchup_request_;
    libp2p::basic::Scheduler::Handle catchup_request_timer_handle_;
    libp2p::basic::Scheduler::Handle fallback_timer_handle_;

    // Metrics
    metrics::RegistryPtr metrics_registry_ = metrics::createRegistry();
    metrics::Gauge *metric_highest_round_;

    log::Logger logger_ = log::createLogger("Grandpa", "grandpa");
  };

}  // namespace kagome::consensus::grandpa<|MERGE_RESOLUTION|>--- conflicted
+++ resolved
@@ -102,12 +102,8 @@
         std::shared_ptr<network::ReputationRepository> reputation_repository,
         primitives::events::BabeStateSubscriptionEnginePtr
             babe_status_observable,
-<<<<<<< HEAD
         std::shared_ptr<Watchdog> watchdog,
-        std::shared_ptr<boost::asio::io_context> main_thread_context);
-=======
         WeakIoContext main_thread);
->>>>>>> 73558db0
 
     /**
      * Prepares for grandpa round execution: e.g. sets justification observer
