/**
 * Copyright Soramitsu Co., Ltd. All Rights Reserved.
 * SPDX-License-Identifier: Apache-2.0
 */

#ifndef KAGOME_CONSENSUS_GRANDPA_GRANDPAIMPL
#define KAGOME_CONSENSUS_GRANDPA_GRANDPAIMPL

#include "consensus/grandpa/grandpa.hpp"
#include "consensus/grandpa/grandpa_observer.hpp"

#include <boost/operators.hpp>

#include "application/app_state_manager.hpp"
#include "application/chain_spec.hpp"
#include "blockchain/block_tree.hpp"
#include "consensus/authority/authority_manager.hpp"
#include "consensus/grandpa/environment.hpp"
#include "consensus/grandpa/impl/voting_round_impl.hpp"
#include "consensus/grandpa/movable_round_state.hpp"
#include "consensus/grandpa/voter_set.hpp"
#include "crypto/ed25519_provider.hpp"
#include "crypto/hasher.hpp"
#include "log/logger.hpp"
#include "metrics/metrics.hpp"
#include "network/peer_manager.hpp"
#include "network/reputation_repository.hpp"
#include "network/synchronizer.hpp"
#include "runtime/runtime_api/grandpa_api.hpp"

namespace kagome::consensus::grandpa {

  // clang-format off
  /*!
   * Main entry point to grandpa consensus implementation in KAGOME:
   * - starts grandpa consensus execution
   * - keeps track of current rounds
   *   - we should be able to receive votes for current and previous rounds
   * - processes incoming grandpa messages
   *   - we are checking if it is polite to process incoming messages and only then process it
   *        (see @link kagome::consensus::grandpa::RoundObserver#onVoteMessage() RoundObserver::onVoteMessage @endlink for more details)
   *  - processes rounds catch ups
   *
   * GrandpaImpl entity is registered in kagome::application::AppStateManager,
   * which executes prepare(), start() and stop() functions to manage execution of consensus algorithm
   *
   * When start is invoked we execute new grandpa round and gossip neighbour messages.
   *
   * Also we start receiving other grandpa messages over `paritytech/grandpa/1` protocol (see kagome::network::GrandpaProtocol::start()).
   * If we notice that we are lagging behind the most recent grandpa round in the network, then catch up procedure is executed (see GrandpaImpl::onNeighborMessage() and EnvironmentImpl::onCatchUpRequested()).
   * Catch up process is also described in the [spec](https://w3f.github.io/polkadot-spec/develop/sect-block-finalization.html#sect-grandpa-catchup)
   *
   * Otherwise if no catch up is needed, we proceed executing grandpa round until it is completable and previous round has finalized block
   */
  // clang-format on

  class GrandpaImpl : public Grandpa,
                      public GrandpaObserver,
                      public std::enable_shared_from_this<GrandpaImpl> {
   public:
    /// Maximum number of rounds we are behind a peer before issuing a catch up
    /// request.
    static const size_t kCatchUpThreshold = 2;

    /// Maximum number of rounds we are keep to communication
    static const size_t kKeepRecentRounds = 3;

    ~GrandpaImpl() override = default;

<<<<<<< HEAD
    GrandpaImpl(
        std::shared_ptr<application::AppStateManager> app_state_manager,
        std::shared_ptr<Environment> environment,
        std::shared_ptr<crypto::Ed25519Provider> crypto_provider,
        std::shared_ptr<runtime::GrandpaApi> grandpa_api,
        const std::shared_ptr<crypto::Ed25519Keypair> &keypair,
        std::shared_ptr<Clock> clock,
        std::shared_ptr<libp2p::basic::Scheduler> scheduler,
        std::shared_ptr<authority::AuthorityManager> authority_manager,
        std::shared_ptr<network::Synchronizer> synchronizer,
        std::shared_ptr<network::PeerManager> peer_manager,
        std::shared_ptr<blockchain::BlockTree> block_tree,
        std::shared_ptr<network::ReputationRepository> reputation_repository);
=======
    GrandpaImpl(std::shared_ptr<application::AppStateManager> app_state_manager,
                std::shared_ptr<Environment> environment,
                std::shared_ptr<crypto::Ed25519Provider> crypto_provider,
                std::shared_ptr<runtime::GrandpaApi> grandpa_api,
                const std::shared_ptr<crypto::Ed25519Keypair> &keypair,
                const application::ChainSpec &chain_spec,
                std::shared_ptr<Clock> clock,
                std::shared_ptr<libp2p::basic::Scheduler> scheduler,
                std::shared_ptr<authority::AuthorityManager> authority_manager,
                std::shared_ptr<network::Synchronizer> synchronizer,
                std::shared_ptr<network::PeerManager> peer_manager,
                std::shared_ptr<blockchain::BlockTree> block_tree);
>>>>>>> 60e9e2df

    /**
     * Prepares for grandpa round execution: e.g. sets justification observer
     * handler.
     * @return true preparation was done with no issues
     * @see kagome::application::AppStateManager::takeControl()
     */
    bool prepare();

    /**
     * Initiates grandpa voting process e.g.:
     *  - Obtains latest completed round state represented by MovableRoundState
     *  - Obtains authority set corresponding to the latest completed round
     *  - Uses obtained data to create and execute initial round
     * @return true if grandpa was executed
     * @see kagome::application::AppStateManager::takeControl()
     */
    bool start();

    /**
     * Does nothing. Needed only for AppStateManager
     * @see kagome::application::AppStateManager::takeControl()
     */
    void stop();

    /**
     * Processes grandpa neighbour message
     * Neighbour message is ignored if voter set ids between our and receiving
     * peer do not match. Otherwsie if our peer is behind by grandpa rounds by
     * more than GrandpaImpl::kCatchUpThreshold, then catch request is sent to
     * the peer that sent us a message (see GrandpaImpl::onCatchUpRequest()).
     *
     * Otherwise our peer will send back the response containing known votes for
     * the round in msg (if any)
     * @param peer_id id of the peer that sent the message
     * @param msg received grandpa neighbour message
     */
    void onNeighborMessage(const libp2p::peer::PeerId &peer_id,
                           const network::GrandpaNeighborMessage &msg) override;

    // Catch-up methods

    /**
     * Catch up request processing according to
     * [spec](https://w3f.github.io/polkadot-spec/develop/sect-block-finalization.html#algo-process-catchup-request)
     *
     * We check voter set ids between ours and remote peer match. Then we check
     * politeness of request and send response containing state for requested
     * round
     * @param peer_id id of the peer that sent catch up request
     * @param msg network message containing catch up request
     */
    void onCatchUpRequest(const libp2p::peer::PeerId &peer_id,
                          const network::CatchUpRequest &msg) override;

    /**
     * Catch up response processing according to
     * [spec](https://w3f.github.io/polkadot-spec/develop/sect-block-finalization.html#algo-process-catchup-response)
     *
     * Response is ignored if remote peer's voter set id does not match ours
     * peer id Response is ignored if message contains info about round in the
     * past (earlier than our current round) If message is received from the
     * future round we create round from the round state information in
     * response, check round for completeness and execute the round following
     * the round from response
     * @param peer_id id of remote peer that sent catch up response
     * @param msg message containing catch up response
     */
    void onCatchUpResponse(const libp2p::peer::PeerId &peer_id,
                           const network::CatchUpResponse &msg) override;

    // Voting methods

    /**
     * Processing of vote messages
     *
     * Vote messages are ignored if they are not sent politely
     * Otherwise, we check if we have the round that corresponds to the received
     * message and process it by this round
     * @param peer_id id of remote peer
     * @param msg vote message that could be either primary propose, prevote, or
     * precommit message
     */
    void onVoteMessage(const libp2p::peer::PeerId &peer_id,
                       const network::VoteMessage &msg) override;

    /**
     * Processing of commit message
     *
     * We check commit message for politeness and send it to
     * GrandpaImpl::applyJustification()
     *
     * @param peer_id id of remote peer
     * @param msg message containing commit message with justification
     */
    void onCommitMessage(const libp2p::peer::PeerId &peer_id,
                         const network::FullCommitMessage &msg) override;

    /**
     * Selects round that corresponds for justification, checks justification,
     * finalizes corresponding block and stores justification in storage
     *
     * If there is no corresponding round, it will be created
     * @param block_info block being finalized by justification
     * @param justification justification containing precommit votes and
     * signatures for block info
     * @return nothing or an error
     */
    outcome::result<void> applyJustification(
        const BlockInfo &block_info,
        const GrandpaJustification &justification) override;

    // Round processing method

    /**
     * Creates and executes round that follows the round with provided
     * round_number
     *
     * Also this method removes old round, so that only 3 rounds in total are
     * stored at any moment
     * @param round previous round from which new one is created and executed
     */
    void tryExecuteNextRound(
        const std::shared_ptr<VotingRound> &round) override;

    /**
     * Selects round next to provided one and updates it by checking if
     * prevote_ghost, estimate and finalized block were updated.
     * @see VotingRound::update()
     * @param round_number the round after which we select the round for update
     */
    void updateNextRound(RoundNumber round_number) override;

   private:
    /**
     * Selects round by provided number and voter set id
     * @param round_number number of round to be selected
     * @param voter_set_id  id of voter set for corresponding round
     * @return optional<shared_ptr> containing the round if we have one and
     * nullopt otherwise
     */
    std::optional<std::shared_ptr<VotingRound>> selectRound(
        RoundNumber round_number, std::optional<VoterSetId> voter_set_id);

    /**
     * @return Get grandpa::MovableRoundState for the last completed round
     */
    outcome::result<MovableRoundState> getLastCompletedRound() const;

    /**
     * Initializes new round by provided round state and voter. Note that round
     * created that way is instantly ended. Because it is needed only to become
     * basis of the next round
     * @param round_state information required to execute the round
     * @param voters is the set of voters for this round
     * @return VotingRound that we can execute
     */
    std::shared_ptr<VotingRound> makeInitialRound(
        const MovableRoundState &round_state, std::shared_ptr<VoterSet> voters);

    /**
     * Takes given round and creates next one for it
     * @param previous_round VotingRound from which the new one is created
     * @return new VotingRound
     */
    std::shared_ptr<VotingRound> makeNextRound(
        const std::shared_ptr<VotingRound> &previous_round);

    /**
     * Request blocks that are missing to run consensus (for example when we
     * cannot accept precommit when there is no corresponding block)
     */
    void loadMissingBlocks();

<<<<<<< HEAD
    // Note: Duration value was gotten from substrate
    // https://github.com/paritytech/substrate/blob/efbac7be80c6e8988a25339061078d3e300f132d/bin/node-template/node/src/service.rs#L166
    // Perhaps, 333ms is not enough for normal communication during the round
    const Clock::Duration kRoundTimeFactor = std::chrono::milliseconds(333);
=======
    const Clock::Duration round_time_factor_;
>>>>>>> 60e9e2df

    const Clock::Duration kCatchupRequestTimeout =
        std::chrono::milliseconds(45'000);

    std::shared_ptr<Environment> environment_;
    std::shared_ptr<crypto::Ed25519Provider> crypto_provider_;
    std::shared_ptr<runtime::GrandpaApi> grandpa_api_;
    const std::shared_ptr<crypto::Ed25519Keypair> &keypair_;
    std::shared_ptr<Clock> clock_;
    std::shared_ptr<libp2p::basic::Scheduler> scheduler_;
    std::shared_ptr<authority::AuthorityManager> authority_manager_;
    std::shared_ptr<network::Synchronizer> synchronizer_;
    std::shared_ptr<network::PeerManager> peer_manager_;
    std::shared_ptr<blockchain::BlockTree> block_tree_;
    std::shared_ptr<network::ReputationRepository> reputation_repository_;

    std::shared_ptr<VotingRound> current_round_;
    std::optional<
        const std::tuple<libp2p::peer::PeerId, network::CatchUpRequest>>
        pending_catchup_request_;
    libp2p::basic::Scheduler::Handle catchup_request_timer_handle_;
    libp2p::basic::Scheduler::Handle fallback_timer_handle_;

    // Metrics
    metrics::RegistryPtr metrics_registry_ = metrics::createRegistry();
    metrics::Gauge *metric_highest_round_;

    log::Logger logger_ = log::createLogger("Grandpa", "grandpa");
  };

}  // namespace kagome::consensus::grandpa

#endif  // KAGOME_CONSENSUS_GRANDPA_GRANDPAIMPL<|MERGE_RESOLUTION|>--- conflicted
+++ resolved
@@ -65,15 +65,19 @@
     /// Maximum number of rounds we are keep to communication
     static const size_t kKeepRecentRounds = 3;
 
+    /// Timeout of waiting catchup response for request
+    static constexpr Clock::Duration kCatchupRequestTimeout =
+        std::chrono::milliseconds(45'000);
+
     ~GrandpaImpl() override = default;
 
-<<<<<<< HEAD
     GrandpaImpl(
         std::shared_ptr<application::AppStateManager> app_state_manager,
         std::shared_ptr<Environment> environment,
         std::shared_ptr<crypto::Ed25519Provider> crypto_provider,
         std::shared_ptr<runtime::GrandpaApi> grandpa_api,
         const std::shared_ptr<crypto::Ed25519Keypair> &keypair,
+        const application::ChainSpec &chain_spec,
         std::shared_ptr<Clock> clock,
         std::shared_ptr<libp2p::basic::Scheduler> scheduler,
         std::shared_ptr<authority::AuthorityManager> authority_manager,
@@ -81,20 +85,6 @@
         std::shared_ptr<network::PeerManager> peer_manager,
         std::shared_ptr<blockchain::BlockTree> block_tree,
         std::shared_ptr<network::ReputationRepository> reputation_repository);
-=======
-    GrandpaImpl(std::shared_ptr<application::AppStateManager> app_state_manager,
-                std::shared_ptr<Environment> environment,
-                std::shared_ptr<crypto::Ed25519Provider> crypto_provider,
-                std::shared_ptr<runtime::GrandpaApi> grandpa_api,
-                const std::shared_ptr<crypto::Ed25519Keypair> &keypair,
-                const application::ChainSpec &chain_spec,
-                std::shared_ptr<Clock> clock,
-                std::shared_ptr<libp2p::basic::Scheduler> scheduler,
-                std::shared_ptr<authority::AuthorityManager> authority_manager,
-                std::shared_ptr<network::Synchronizer> synchronizer,
-                std::shared_ptr<network::PeerManager> peer_manager,
-                std::shared_ptr<blockchain::BlockTree> block_tree);
->>>>>>> 60e9e2df
 
     /**
      * Prepares for grandpa round execution: e.g. sets justification observer
@@ -269,17 +259,10 @@
      */
     void loadMissingBlocks();
 
-<<<<<<< HEAD
     // Note: Duration value was gotten from substrate
     // https://github.com/paritytech/substrate/blob/efbac7be80c6e8988a25339061078d3e300f132d/bin/node-template/node/src/service.rs#L166
     // Perhaps, 333ms is not enough for normal communication during the round
-    const Clock::Duration kRoundTimeFactor = std::chrono::milliseconds(333);
-=======
     const Clock::Duration round_time_factor_;
->>>>>>> 60e9e2df
-
-    const Clock::Duration kCatchupRequestTimeout =
-        std::chrono::milliseconds(45'000);
 
     std::shared_ptr<Environment> environment_;
     std::shared_ptr<crypto::Ed25519Provider> crypto_provider_;
