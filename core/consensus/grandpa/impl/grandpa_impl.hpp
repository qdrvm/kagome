--- conflicted
+++ resolved
@@ -219,15 +219,11 @@
      */
     std::optional<std::shared_ptr<VotingRound>> selectRound(
         RoundNumber round_number,
-<<<<<<< HEAD
         std::optional<VoterSetId> voter_set_id);
-=======
-        std::optional<MembershipCounter> voter_set_id);
 
     /**
      * @return Get grandpa::MovableRoundState for the last completed round
      */
->>>>>>> 8070889a
     outcome::result<MovableRoundState> getLastCompletedRound() const;
 
     /**
