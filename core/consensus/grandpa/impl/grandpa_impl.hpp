/**
 * Copyright Quadrivium LLC
 * All Rights Reserved
 * SPDX-License-Identifier: Apache-2.0
 */

#pragma once

#include "consensus/grandpa/grandpa.hpp"
#include "consensus/grandpa/grandpa_observer.hpp"

#include <libp2p/basic/scheduler.hpp>

#include "consensus/grandpa/impl/votes_cache.hpp"
#include "consensus/grandpa/voting_round.hpp"
#include "injector/lazy.hpp"
#include "log/logger.hpp"
#include "metrics/metrics.hpp"
#include "primitives/event_types.hpp"
#include "storage/spaced_storage.hpp"
#include "utils/safe_object.hpp"
#include "utils/weak_io_context.hpp"

namespace kagome {
  class ThreadHandler;
}

namespace kagome::application {
  class AppStateManager;
}

namespace kagome::blockchain {
  class BlockTree;
}

namespace kagome::consensus {
  class Timeline;
}

namespace kagome::consensus::grandpa {
  class AuthorityManager;
  class Environment;
  struct MovableRoundState;
  class VoterSet;
  class GrandpaThreadPool;
}  // namespace kagome::consensus::grandpa

namespace kagome::crypto {
  class Ed25519Provider;
  class SessionKeys;
}  // namespace kagome::crypto

namespace kagome::network {
  class PeerManager;
  class ReputationRepository;
  class Synchronizer;
}  // namespace kagome::network

namespace kagome::consensus::grandpa {

  // clang-format off
  /*!
   * Main entry point to grandpa consensus implementation in KAGOME:
   * - starts grandpa consensus execution
   * - keeps track of current rounds
   *   - we should be able to receive votes for current and previous rounds
   * - processes incoming grandpa messages
   *   - we are checking if it is polite to process incoming messages and only then process it
   *        (see @link kagome::consensus::grandpa::RoundObserver#onVoteMessage() RoundObserver::onVoteMessage @endlink for more details)
   *  - processes rounds catch ups
   *
   * GrandpaImpl entity is registered in kagome::application::AppStateManager,
   * which executes prepare(), start() and stop() functions to manage execution of consensus algorithm
   *
   * When start is invoked we execute new grandpa round and gossip neighbour messages.
   *
   * Also we start receiving other grandpa messages over `paritytech/grandpa/1` protocol (see kagome::network::GrandpaProtocol::start()).
   * If we notice that we are lagging behind the most recent grandpa round in the network, then catch up procedure is executed (see GrandpaImpl::onNeighborMessage() and EnvironmentImpl::onCatchUpRequested()).
   * Catch up process is also described in the [spec](https://w3f.github.io/polkadot-spec/develop/sect-block-finalization.html#sect-grandpa-catchup)
   *
   * Otherwise if no catch up is needed, we proceed executing grandpa round until it is completable and previous round has finalized block
   */
  // clang-format on

  class GrandpaImpl : public Grandpa,
                      public GrandpaObserver,
                      public std::enable_shared_from_this<GrandpaImpl> {
   public:
    /// Maximum number of rounds we are behind a peer before issuing a catch up
    /// request.
    static const size_t kCatchUpThreshold = 2;

    /// Maximum number of rounds we are keep to communication
    static const size_t kKeepRecentRounds = 3;

    /// Timeout of waiting catchup response for request
    static constexpr Clock::Duration kCatchupRequestTimeout =
        std::chrono::milliseconds(45'000);

    ~GrandpaImpl() override = default;

    GrandpaImpl(
        std::shared_ptr<application::AppStateManager> app_state_manager,
        std::shared_ptr<crypto::Hasher> hasher,
        std::shared_ptr<Environment> environment,
        std::shared_ptr<crypto::Ed25519Provider> crypto_provider,
        std::shared_ptr<crypto::SessionKeys> session_keys,
        std::shared_ptr<AuthorityManager> authority_manager,
        std::shared_ptr<network::Synchronizer> synchronizer,
        std::shared_ptr<network::PeerManager> peer_manager,
        std::shared_ptr<blockchain::BlockTree> block_tree,
        std::shared_ptr<network::ReputationRepository> reputation_repository,
        LazySPtr<Timeline> timeline,
        primitives::events::ChainSubscriptionEnginePtr chain_sub_engine,
<<<<<<< HEAD
        std::shared_ptr<GrandpaThreadPool> grandpa_thread_pool,
        WeakIoContext main_thread_context);
=======
        storage::SpacedStorage &db,
        std::shared_ptr<Watchdog> watchdog,
        WeakIoContext main_thread);
>>>>>>> cfa9f656

    /**
     * Prepares for grandpa round execution: e.g. sets justification observer
     * handler.
     * @return true preparation was done with no issues
     * @see kagome::application::AppStateManager::takeControl()
     */
    bool prepare();

    /**
     * Initiates grandpa voting process e.g.:
     *  - Obtains latest completed round state represented by MovableRoundState
     *  - Obtains authority set corresponding to the latest completed round
     *  - Uses obtained data to create and execute initial round
     * @return true if grandpa was executed
     * @see kagome::application::AppStateManager::takeControl()
     */
    bool start();

    /**
     * Does nothing. Needed only for AppStateManager
     * @see kagome::application::AppStateManager::takeControl()
     */
    void stop();

    /**
     * Processes grandpa neighbour message
     * Neighbour message is ignored if voter set ids between our and receiving
     * peer do not match. Otherwsie if our peer is behind by grandpa rounds by
     * more than GrandpaImpl::kCatchUpThreshold, then catch request is sent to
     * the peer that sent us a message (see GrandpaImpl::onCatchUpRequest()).
     *
     * Otherwise our peer will send back the response containing known votes for
     * the round in msg (if any)
     * @param peer_id id of the peer that sent the message
     * @param msg received grandpa neighbour message
     */
    void onNeighborMessage(const libp2p::peer::PeerId &peer_id,
                           std::optional<network::PeerStateCompact> &&info_opt,
                           network::GrandpaNeighborMessage &&msg) override;

    // Catch-up methods

    /**
     * Catch up request processing according to
     * [spec](https://w3f.github.io/polkadot-spec/develop/sect-block-finalization.html#algo-process-catchup-request)
     *
     * We check voter set ids between ours and remote peer match. Then we check
     * politeness of request and send response containing state for requested
     * round
     * @param peer_id id of the peer that sent catch up request
     * @param msg network message containing catch up request
     */
    void onCatchUpRequest(const libp2p::peer::PeerId &peer_id,
                          std::optional<network::PeerStateCompact> &&info,
                          network::CatchUpRequest &&msg) override;

    /**
     * Catch up response processing according to
     * [spec](https://w3f.github.io/polkadot-spec/develop/sect-block-finalization.html#algo-process-catchup-response)
     *
     * Response is ignored if remote peer's voter set id does not match ours
     * peer id Response is ignored if message contains info about round in the
     * past (earlier than our current round) If message is received from the
     * future round we create round from the round state information in
     * response, check round for completeness and execute the round following
     * the round from response
     * @param peer_id id of remote peer that sent catch up response
     * @param msg message containing catch up response
     */
    void onCatchUpResponse(
        std::optional<std::shared_ptr<GrandpaContext>> &&existed_context,
        const libp2p::peer::PeerId &peer_id,
        const network::CatchUpResponse &msg) override;

    // Voting methods

    /**
     * Processing of vote messages
     *
     * Vote messages are ignored if they are not sent politely
     * Otherwise, we check if we have the round that corresponds to the received
     * message and process it by this round
     * @param peer_id id of remote peer
     * @param msg vote message that could be either primary propose, prevote, or
     * precommit message
     */
    void onVoteMessage(
        std::optional<std::shared_ptr<GrandpaContext>> &&existed_context,
        const libp2p::peer::PeerId &peer_id,
        std::optional<network::PeerStateCompact> &&info_opt,
        const network::VoteMessage &msg) override;

    /**
     * Processing of commit message
     *
     * We check commit message for politeness and send it to
     * GrandpaImpl::applyJustification()
     *
     * @param peer_id id of remote peer
     * @param msg message containing commit message with justification
     */
    void onCommitMessage(
        std::optional<std::shared_ptr<GrandpaContext>> &&existed_context,
        const libp2p::peer::PeerId &peer_id,
        const network::FullCommitMessage &msg) override;

    /**
     * Check justification votes signatures, ancestry and threshold.
     */
    outcome::result<void> verifyJustification(
        const GrandpaJustification &justification,
        const AuthoritySet &authorities) override;

    /**
     * Selects round that corresponds for justification, checks justification,
     * finalizes corresponding block and stores justification in storage
     *
     * If there is no corresponding round, it will be created
     * @param justification justification containing precommit votes and
     * signatures for block info
     * @return nothing or an error
     */
    void applyJustification(const GrandpaJustification &justification,
                            ApplyJustificationCb &&callback) override;

    void reload() override;

    // Round processing method

    /**
     * Creates and executes round that follows the round with provided
     * round_number
     *
     * Also this method removes old round, so that only 3 rounds in total are
     * stored at any moment
     * @param round previous round from which new one is created and executed
     */
    void tryExecuteNextRound(
        const std::shared_ptr<VotingRound> &round) override;

    /**
     * Selects round next to provided one and updates it by checking if
     * prevote_ghost, estimate and finalized block were updated.
     * @see VotingRound::update()
     * @param round_number the round after which we select the round for update
     */
    void updateNextRound(RoundNumber round_number) override;

   private:
    void callbackCall(ApplyJustificationCb &&callback,
                      outcome::result<void> &&result);
    /**
     * Selects round by provided number and voter set id
     * @param round_number number of round to be selected
     * @param voter_set_id  id of voter set for corresponding round
     * @return optional<shared_ptr> containing the round if we have one and
     * nullopt otherwise
     */
    std::optional<std::shared_ptr<VotingRound>> selectRound(
        RoundNumber round_number, std::optional<VoterSetId> voter_set_id);

    /**
     * @return Get grandpa::MovableRoundState for the last completed round
     */
    outcome::result<MovableRoundState> getLastCompletedRound() const;

    /**
     * Initializes new round by provided round state and voter. Note that round
     * created that way is instantly ended. Because it is needed only to become
     * basis of the next round
     * @param round_state information required to execute the round
     * @param voters is the set of voters for this round
     * @return VotingRound that we can execute
     */
    std::shared_ptr<VotingRound> makeInitialRound(
        const MovableRoundState &round_state,
        std::shared_ptr<VoterSet> voters,
        const AuthoritySet &authority_set);

    /**
     * Takes given round and creates next one for it
     * @param previous_round VotingRound from which the new one is created
     * @return new VotingRound or error
     */
    outcome::result<std::shared_ptr<VotingRound>> makeNextRound(
        const std::shared_ptr<VotingRound> &previous_round);

    /**
     * Request blocks that are missing to run consensus (for example when we
     * cannot accept precommit when there is no corresponding block)
     */
    void loadMissingBlocks(GrandpaContext &&grandpa_context);
    void onHead(const primitives::BlockInfo &block);
    void pruneWaitingBlocks();

    void saveCachedVotes();
    void applyCachedVotes(VotingRound &round);

    const size_t kVotesCacheSize = 5;

    const Clock::Duration round_time_factor_;

    std::shared_ptr<crypto::Hasher> hasher_;
    std::shared_ptr<Environment> environment_;
    std::shared_ptr<crypto::Ed25519Provider> crypto_provider_;
    std::shared_ptr<crypto::SessionKeys> session_keys_;
    std::shared_ptr<AuthorityManager> authority_manager_;
    std::shared_ptr<network::Synchronizer> synchronizer_;
    std::shared_ptr<network::PeerManager> peer_manager_;
    std::shared_ptr<blockchain::BlockTree> block_tree_;
    VotesCache votes_cache_{kVotesCacheSize};
    std::shared_ptr<network::ReputationRepository> reputation_repository_;
    LazySPtr<Timeline> timeline_;
    primitives::events::ChainSub chain_sub_;
    std::shared_ptr<storage::BufferStorage> db_;

    std::shared_ptr<ThreadHandler> grandpa_thread_handler_;
    WeakIoContext main_thread_context_;
    std::shared_ptr<libp2p::basic::Scheduler> scheduler_;

    std::shared_ptr<VotingRound> current_round_;
    std::optional<
        const std::tuple<libp2p::peer::PeerId, network::CatchUpRequest>>
        pending_catchup_request_;
    libp2p::basic::Scheduler::Handle catchup_request_timer_handle_;
    libp2p::basic::Scheduler::Handle fallback_timer_handle_;

    std::vector<GrandpaContext> waiting_blocks_;

    struct CachedRound {
      SCALE_TIE(3);
      AuthoritySetId set;
      RoundNumber round;
      VotingRound::Votes votes;
    };
    using CachedVotes = std::vector<CachedRound>;
    CachedVotes cached_votes_;

    // Metrics
    metrics::RegistryPtr metrics_registry_ = metrics::createRegistry();
    metrics::Gauge *metric_highest_round_;

    log::Logger logger_ = log::createLogger("Grandpa", "grandpa");
  };

}  // namespace kagome::consensus::grandpa<|MERGE_RESOLUTION|>--- conflicted
+++ resolved
@@ -112,14 +112,9 @@
         std::shared_ptr<network::ReputationRepository> reputation_repository,
         LazySPtr<Timeline> timeline,
         primitives::events::ChainSubscriptionEnginePtr chain_sub_engine,
-<<<<<<< HEAD
+        storage::SpacedStorage &db,
         std::shared_ptr<GrandpaThreadPool> grandpa_thread_pool,
         WeakIoContext main_thread_context);
-=======
-        storage::SpacedStorage &db,
-        std::shared_ptr<Watchdog> watchdog,
-        WeakIoContext main_thread);
->>>>>>> cfa9f656
 
     /**
      * Prepares for grandpa round execution: e.g. sets justification observer
