--- conflicted
+++ resolved
@@ -227,12 +227,7 @@
      * nullopt otherwise
      */
     std::optional<std::shared_ptr<VotingRound>> selectRound(
-<<<<<<< HEAD
-        RoundNumber round_number,
-        std::optional<VoterSetId> voter_set_id);
-=======
         RoundNumber round_number, std::optional<VoterSetId> voter_set_id);
->>>>>>> 0041a0b8
 
     /**
      * @return Get grandpa::MovableRoundState for the last completed round
