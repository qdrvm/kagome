/**
 * Copyright Soramitsu Co., Ltd. All Rights Reserved.
 * SPDX-License-Identifier: Apache-2.0
 */

#ifndef KAGOME_CORE_CONSENSUS_GRANDPA_CHAIN_HPP
#define KAGOME_CORE_CONSENSUS_GRANDPA_CHAIN_HPP

#include <vector>

#include <boost/optional.hpp>
#include <outcome/outcome.hpp>
#include "consensus/grandpa/structs.hpp"

namespace kagome::consensus::grandpa {

  /// Chain context necessary for implementation of the finality gadget.
  struct Chain {
    virtual ~Chain() = default;

    /**
     * @brief Get the ancestry of a {@param block} up to but not including the
     * {@param base} hash. Should be in reverse order from block's parent.
     * @return If the block is not a descendent of base, returns an error.
     */
    virtual outcome::result<std::vector<primitives::BlockHash>> ancestry(
        primitives::BlockHash base, primitives::BlockHash block) = 0;

    /**
     * @returns the hash of the best block whose chain contains the given
     * block hash, even if that block is {@param base} itself. If base is
     * unknown, return None.
     */
<<<<<<< HEAD
    virtual outcome::result<BlockInfo> bestChainContaining(BlockHash base) = 0;
=======
    virtual boost::optional<BlockInfo> bestChainContaining(
        primitives::BlockHash base) = 0;
>>>>>>> ede708f5

    /**
     * @returns true if {@param block} is a descendent of or equal to the
     * given {@param base}.
     */
    bool isEqualOrDescendOf(primitives::BlockHash base,
                            primitives::BlockHash block) {
      return base == block ? true : ancestry(base, block).has_value();
    }
  };

}  // namespace kagome::consensus::grandpa

#endif  // KAGOME_CORE_CONSENSUS_GRANDPA_CHAIN_HPP<|MERGE_RESOLUTION|>--- conflicted
+++ resolved
@@ -14,7 +14,9 @@
 
 namespace kagome::consensus::grandpa {
 
-  /// Chain context necessary for implementation of the finality gadget.
+  /**
+   * Chain context necessary for implementation of the finality gadget.
+   */
   struct Chain {
     virtual ~Chain() = default;
 
@@ -31,12 +33,8 @@
      * block hash, even if that block is {@param base} itself. If base is
      * unknown, return None.
      */
-<<<<<<< HEAD
-    virtual outcome::result<BlockInfo> bestChainContaining(BlockHash base) = 0;
-=======
-    virtual boost::optional<BlockInfo> bestChainContaining(
+    virtual outcome::result<BlockInfo> bestChainContaining(
         primitives::BlockHash base) = 0;
->>>>>>> ede708f5
 
     /**
      * @returns true if {@param block} is a descendent of or equal to the
