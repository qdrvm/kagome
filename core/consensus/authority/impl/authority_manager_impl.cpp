/**
 * Copyright Soramitsu Co., Ltd. All Rights Reserved.
 * SPDX-License-Identifier: Apache-2.0
 */

#include "consensus/authority/impl/authority_manager_impl.hpp"

#include <stack>
#include <unordered_set>

#include <boost/range/adaptor/reversed.hpp>

#include "application/app_state_manager.hpp"
#include "blockchain/block_tree.hpp"
#include "common/visitor.hpp"
#include "consensus/authority/authority_manager_error.hpp"
#include "consensus/authority/authority_update_observer_error.hpp"
#include "consensus/authority/impl/schedule_node.hpp"
#include "consensus/grandpa/common.hpp"
#include "crypto/hasher.hpp"
#include "runtime/runtime_api/grandpa_api.hpp"
#include "scale/scale.hpp"
#include "storage/trie/trie_storage.hpp"

using kagome::common::Buffer;
using kagome::consensus::grandpa::MembershipCounter;

namespace kagome::authority {

  AuthorityManagerImpl::AuthorityManagerImpl(
      Config config,
      std::shared_ptr<application::AppStateManager> app_state_manager,
      std::shared_ptr<blockchain::BlockTree> block_tree,
      std::shared_ptr<storage::trie::TrieStorage> trie_storage,
      std::shared_ptr<runtime::GrandpaApi> grandpa_api,
      std::shared_ptr<crypto::Hasher> hasher)
      : config_{std::move(config)},
        block_tree_(std::move(block_tree)),
        trie_storage_(std::move(trie_storage)),
        grandpa_api_(std::move(grandpa_api)),
        hasher_(std::move(hasher)),
        log_{log::createLogger("AuthorityManager", "authority")} {
    BOOST_ASSERT(block_tree_ != nullptr);
    BOOST_ASSERT(grandpa_api_ != nullptr);
    BOOST_ASSERT(trie_storage_ != nullptr);
    BOOST_ASSERT(hasher_ != nullptr);

    BOOST_ASSERT(app_state_manager != nullptr);
    app_state_manager->atPrepare([&] { return prepare(); });
  }

  struct ConsensusMessages {
    primitives::BlockInfo block;
    primitives::Consensus message;
  };

  outcome::result<std::stack<ConsensusMessages>> collectMsgsFromNonFinalBlocks(
      blockchain::BlockTree const &block_tree,
      primitives::BlockHash const &finalized_block_hash) {
    std::stack<ConsensusMessages> collected;

    std::unordered_set<primitives::BlockHash> observed;
    for (auto &leaf : block_tree.getLeaves()) {
      for (auto hash = leaf;;) {
        if (hash == finalized_block_hash) {
          break;
        }

        // if we already checked this block (and thus the rest of the branch)
        if (not observed.emplace(hash).second) {
          break;
        }

        OUTCOME_TRY(header, block_tree.getBlockHeader(hash));

        // observe possible changes of authorities
        for (auto &digest_item : boost::adaptors::reverse(header.digest)) {
          visit_in_place(
              digest_item,
              [&](const primitives::Consensus &consensus_message) {
                collected.emplace(ConsensusMessages{
                    primitives::BlockInfo(header.number, hash),
                    consensus_message});
              },
              [](const auto &) {});
        }

        hash = header.parent_hash;
      }
    }
    return collected;
  }

  outcome::result<std::optional<MembershipCounter>> fetchSetIdFromTrieStorage(
      storage::trie::TrieStorage const &trie_storage,
      crypto::Hasher const &hasher,
      primitives::BlockHeader const &header) {
    OUTCOME_TRY(batch, trie_storage.getEphemeralBatchAt(header.state_root));

    std::optional<MembershipCounter> set_id_opt;
    auto current_set_id_keypart =
        hasher.twox_128(Buffer::fromString("CurrentSetId"));
    for (auto prefix : {"GrandpaFinality", "Grandpa"}) {
      auto prefix_key_part = hasher.twox_128(Buffer::fromString(prefix));
      auto set_id_key =
          Buffer().put(prefix_key_part).put(current_set_id_keypart);

      OUTCOME_TRY(val_opt, batch->tryGet(set_id_key));
      if (val_opt.has_value()) {
        auto &val = val_opt.value();
        set_id_opt.emplace(scale::decode<MembershipCounter>(val.get()).value());
        break;
      }
    }
    return set_id_opt;
  }

  /**
   * Collect all consensus messages found in finalized block starting from
   * {@param finalized_block_hash} and until an authority set change is reached.
   * @param collected_msgs - output stack of msgs
   * @param finalized_block_hash - last finalized block
   * @param block_tree - block tree
   * @param log - logger
   * @return block significant to make root node (or error)
   */
  outcome::result<primitives::BlockInfo>
  collectConsensusMsgsUntilNearestSetChangeTo(
      std::stack<ConsensusMessages> &collected_msgs,
      const primitives::BlockInfo &finalized_block,
      const blockchain::BlockTree &block_tree,
      log::Logger &log) {
    bool found_set_change = false;
    bool is_unapplied_change = false;

    for (auto hash = finalized_block.hash; !found_set_change;) {
      OUTCOME_TRY(header, block_tree.getBlockHeader(hash));

      if (header.number == 0) {
        found_set_change = true;
      } else {
        // observe possible changes of authorities
        for (auto &digest_item : boost::adaptors::reverse(header.digest)) {
          visit_in_place(
              digest_item,
              [&](const primitives::Consensus &consensus_message) {
                const bool is_grandpa = consensus_message.consensus_engine_id
                                        == primitives::kGrandpaEngineId;
                if (not is_grandpa) {
                  return;
                }

                auto decoded_res = consensus_message.decode();
                if (decoded_res.has_error()) {
                  log->critical("Error decoding consensus message: {}",
                                decoded_res.error().message());
                }
                auto &grandpa_digest = decoded_res.value().asGrandpaDigest();

                auto scheduled_change =
                    boost::get<primitives::ScheduledChange>(&grandpa_digest);
                if (scheduled_change != nullptr) {
                  found_set_change = true;
                  is_unapplied_change =
                      header.number + scheduled_change->subchain_length
                      >= finalized_block.number;
                  if (is_unapplied_change) {
                    collected_msgs.emplace(ConsensusMessages{
                        primitives::BlockInfo(header.number, hash),
                        consensus_message});
                  }
                  return;
                }

                auto forced_change =
                    boost::get<primitives::ForcedChange>(&grandpa_digest);
                if (forced_change != nullptr) {
                  found_set_change = true;
                  is_unapplied_change =
                      header.number + forced_change->subchain_length
                      >= finalized_block.number;
                  if (is_unapplied_change) {
                    collected_msgs.emplace(ConsensusMessages{
                        primitives::BlockInfo(header.number, hash),
                        consensus_message});
                  }
                  return;
                }
              },
              [](const auto &...) {});  // Other variants are ignored
        }
      }

      if (found_set_change) {
        auto block = is_unapplied_change ? primitives::BlockInfo(
                         header.number - 1, header.parent_hash)
                                         : finalized_block;

        return block;
      } else {
        hash = header.parent_hash;
      }
    }
    BOOST_UNREACHABLE_RETURN({})
  }

#define CONCAT(first, second) CONCAT_UTIL(first, second)
#define CONCAT_UTIL(first, second) first##second
#define UNIQUE_NAME(tag) CONCAT(tag, __LINE__)

#define PREPARE_TRY_VOID(expr_res, error_msg, ...) \
  auto &&UNIQUE_NAME(expr_r_) = (expr_res);        \
  if (UNIQUE_NAME(expr_r_).has_error()) {          \
    auto &error = UNIQUE_NAME(expr_r_).error();    \
    log_->critical(error_msg, __VA_ARGS__);        \
    return false;                                  \
  }

#define PREPARE_TRY(val, expr_res, error_msg, ...)    \
  PREPARE_TRY_VOID(expr_res, error_msg, __VA_ARGS__); \
  auto &val = UNIQUE_NAME(expr_r_).value();

  bool AuthorityManagerImpl::prepare() {
    const auto finalized_block = block_tree_->getLastFinalized();

    PREPARE_TRY(
        collected_msgs,
        collectMsgsFromNonFinalBlocks(*block_tree_, finalized_block.hash),
        "Error collecting consensus messages from non-finalized blocks: {}",
        error.message());

    PREPARE_TRY(significant_block,
                collectConsensusMsgsUntilNearestSetChangeTo(
                    collected_msgs, finalized_block, *block_tree_, log_),
                "Error collecting consensus messages from finalized blocks: {}",
                error.message());

    primitives::AuthorityList authorities;
    {  // get voter set id at earliest significant block
      const auto &hash = significant_block.hash;
      PREPARE_TRY(header,
                  block_tree_->getBlockHeader(hash),
                  "Can't get header of block {}: {}",
                  significant_block,
                  error.message());

      PREPARE_TRY(
          set_id_opt,
          fetchSetIdFromTrieStorage(*trie_storage_, *hasher_, header),
          "Error fetching authority set id from trie storage for block {}: {}",
          significant_block,
          error.message());

      if (not set_id_opt.has_value()) {
        log_->critical(
            "Can't get grandpa set id for block {}: "
            "CurrentSetId not found in Trie storage",
            significant_block);
        return false;
      }
      const auto &set_id = set_id_opt.value();
      SL_TRACE(log_,
               "Initialized set id from runtime: #{} at block {}",
               set_id,
               significant_block);

      // Get initial authorities from runtime
      PREPARE_TRY(initial_authorities,
                  grandpa_api_->authorities(hash),
                  "Can't get grandpa authorities for block {}: {}",
                  significant_block,
                  error.message());
      authorities = std::move(initial_authorities);
      authorities.id = set_id;
    }

    auto node = authority::ScheduleNode::createAsRoot(significant_block);

    node->actual_authorities =
        std::make_shared<primitives::AuthorityList>(std::move(authorities));

    root_ = std::move(node);

    while (not collected_msgs.empty()) {
      const auto &args = collected_msgs.top();
      SL_TRACE(log_,
               "Apply consensus message from block {}, engine {}",
               args.block,
               args.message.consensus_engine_id.toString());
      PREPARE_TRY_VOID(onConsensus(args.block, args.message),
                       "Can't apply previous consensus message: {}",
                       error.message());

      collected_msgs.pop();
    }

    // prune to reorganize collected changes
    prune(finalized_block);

    SL_DEBUG(log_,
             "Actual grandpa authority set (id={}):",
             root_->actual_authorities->id);
    size_t index = 0;
    for (const auto &authority : *root_->actual_authorities) {
      SL_DEBUG(log_,
               "{}/{}: id={} weight={}",
               ++index,
               root_->actual_authorities->size(),
               authority.id.id,
               authority.weight);
    }

    return true;
  }

#undef PREPARE_TRY_VOID
#undef PREPARE_TRY

  primitives::BlockInfo AuthorityManagerImpl::base() const {
    if (not root_) {
      log_->critical("Authority manager has null root");
      std::terminate();
    }
    return root_->block;
  }

  std::optional<std::shared_ptr<const primitives::AuthorityList>>
  AuthorityManagerImpl::authorities(const primitives::BlockInfo &target_block,
                                    IsBlockFinalized finalized) const {
    auto node = getAppropriateAncestor(target_block);

    if (not node) {
      return std::nullopt;
    }

    IsBlockFinalized node_in_finalized_chain =
        node->block == target_block
            ? (bool)finalized
            : (node->block == block_tree_->getLastFinalized()
               or directChainExists(node->block,
                                    block_tree_->getLastFinalized()));

    auto adjusted_node =
        node->makeDescendant(target_block, node_in_finalized_chain);

    if (adjusted_node->enabled) {
      // Original authorities
      return adjusted_node->actual_authorities;
    }

    // Zero-weighted authorities
    auto authorities = std::make_shared<primitives::AuthorityList>(
        *adjusted_node->actual_authorities);
    std::for_each(authorities->begin(),
                  authorities->end(),
                  [](auto &authority) { authority.weight = 0; });
    return authorities;
  }

  outcome::result<void> AuthorityManagerImpl::applyScheduledChange(
      const primitives::BlockInfo &block,
      const primitives::AuthorityList &authorities,
      primitives::BlockNumber activate_at) {
    SL_DEBUG(log_,
             "Applying scheduled change on block {} to activate at block {}",
             block,
             activate_at);
    auto node = getAppropriateAncestor(block);

    if (not node) {
      return AuthorityManagerError::ORPHAN_BLOCK_OR_ALREADY_FINALIZED;
    }

    SL_DEBUG(log_,
             "Actual authorities for block {} found on block {} with set id {}",
             block,
             node->block,
             node->actual_authorities->id);

    auto schedule_change = [&](const std::shared_ptr<ScheduleNode> &node)
        -> outcome::result<void> {
      auto res = node->ensureReadyToSchedule();
      if (!res) {
        SL_DEBUG(log_,
                 "Node is not ready to schedule scheduled change: {}",
                 res.error().message());
        return res.as_failure();
      }

      auto new_authorities =
          std::make_shared<primitives::AuthorityList>(authorities);
      new_authorities->id = node->actual_authorities->id + 1;

      // Schedule change
      node->scheduled_authorities = std::move(new_authorities);
      node->scheduled_after = activate_at;

      SL_VERBOSE(log_,
                 "Change is scheduled after block #{} (set id={})",
                 node->scheduled_after,
                 node->scheduled_authorities->id);

      size_t index = 0;
      for (auto &authority : *node->scheduled_authorities) {
        SL_VERBOSE(log_,
                   "New authority ({}/{}): id={} weight={}",
                   ++index,
                   node->scheduled_authorities->size(),
                   authority.id.id,
                   authority.weight);
      }

      return outcome::success();
    };

    IsBlockFinalized node_in_finalized_chain =
        node->block == block_tree_->getLastFinalized()
        or directChainExists(node->block, block_tree_->getLastFinalized());

    if (node->block == block) {
      node->adjust(node_in_finalized_chain);
      OUTCOME_TRY(schedule_change(node));
    } else {
      auto new_node = node->makeDescendant(block, node_in_finalized_chain);
      SL_DEBUG(log_,
               "Make a schedule node for block {}, with actual set id {}",
               block,
               new_node->actual_authorities->id);

      OUTCOME_TRY(schedule_change(new_node));

      // Reorganize ancestry
      reorganize(node, new_node);
    }

    return outcome::success();
  }

  outcome::result<void> AuthorityManagerImpl::applyForcedChange(
      const primitives::BlockInfo &block,
      const primitives::AuthorityList &authorities,
      primitives::BlockNumber activate_at) {
    SL_DEBUG(log_,
             "Applying forced change on block {} to activate at block {}",
             block,
             activate_at);
    auto node = getAppropriateAncestor(block);

    if (not node) {
      return AuthorityManagerError::ORPHAN_BLOCK_OR_ALREADY_FINALIZED;
    }

    auto force_change = [&](const std::shared_ptr<ScheduleNode> &node)
        -> outcome::result<void> {
      auto res = node->ensureReadyToSchedule();
      if (!res) {
        SL_DEBUG(log_,
                 "Node is not ready to schedule forced change: {}",
                 res.error().message());
        return res.as_failure();
      }

      auto new_authorities =
          std::make_shared<primitives::AuthorityList>(authorities);
      new_authorities->id = node->actual_authorities->id + 1;

      // Force changes
      if (node->block.number >= activate_at) {
        node->actual_authorities = std::move(new_authorities);
      } else {
        node->forced_authorities =
            std::make_shared<primitives::AuthorityList>(authorities);
        node->forced_for = activate_at;
      }

      SL_VERBOSE(log_,
                 "Change will be forced on block #{} (set id={})",
                 activate_at,
                 node->forced_authorities->id);
      size_t index = 0;
      for (auto &authority : *node->forced_authorities) {
        SL_VERBOSE(log_,
                   "New authority ({}/{}): id={} weight={}",
                   ++index,
                   node->forced_authorities->size(),
                   authority.id.id,
                   authority.weight);
      }

      return outcome::success();
    };

    IsBlockFinalized node_in_finalized_chain =
        node->block == block_tree_->getLastFinalized()
        or directChainExists(node->block, block_tree_->getLastFinalized());

    if (node->block == block) {
      node->adjust(node_in_finalized_chain);
      OUTCOME_TRY(force_change(node));
    } else {
      auto new_node = node->makeDescendant(block, node_in_finalized_chain);

      OUTCOME_TRY(force_change(new_node));

      // Reorganize ancestry
      reorganize(node, new_node);
    }

    return outcome::success();
  }

  outcome::result<void> AuthorityManagerImpl::applyOnDisabled(
      const primitives::BlockInfo &block, uint64_t authority_index) {
    if (!config_.on_disable_enabled) {
      SL_TRACE(log_, "Ignore 'on disabled' message due to config");
      return outcome::success();
    }
    SL_DEBUG(log_, "Applying disable authority on block {}", block);

    auto node = getAppropriateAncestor(block);

    if (not node) {
      return AuthorityManagerError::ORPHAN_BLOCK_OR_ALREADY_FINALIZED;
    }

    auto disable_authority = [&](const std::shared_ptr<ScheduleNode> &node)
        -> outcome::result<void> {
      // Make changed authorities
      auto authorities = std::make_shared<primitives::AuthorityList>(
          *node->actual_authorities);

      // Check if index not out of bound
      if (authority_index >= node->actual_authorities->size()) {
        return AuthorityUpdateObserverError::WRONG_AUTHORITY_INDEX;
      }

<<<<<<< HEAD
    // Make changed authorities
    auto authorities = std::make_shared<primitives::AuthorityList>(
        *new_node->actual_authorities);
    (*authorities)[authority_index].weight = 0;
    new_node->actual_authorities = authorities;
=======
      (*authorities)[authority_index].weight = 0;
      node->actual_authorities = std::move(authorities);
>>>>>>> 61677477

      SL_VERBOSE(
          log_,
          "Authority id={} (index={} in set id={}) is disabled on block #{}",
          (*node->actual_authorities)[authority_index].id.id,
          authority_index,
          node->actual_authorities->id,
          node->block.number);

      return outcome::success();
    };

    IsBlockFinalized node_in_finalized_chain =
        node->block == block_tree_->getLastFinalized()
        or directChainExists(node->block, block_tree_->getLastFinalized());

    if (node->block == block) {
      node->adjust(node_in_finalized_chain);
      OUTCOME_TRY(disable_authority(node));
    } else {
      auto new_node = node->makeDescendant(block, node_in_finalized_chain);

      OUTCOME_TRY(disable_authority(new_node));

      // Reorganize ancestry
      auto descendants = std::move(node->descendants);
      for (auto &descendant : descendants) {
        if (directChainExists(block, descendant->block)) {
          // Propagate change to descendants
          if (descendant->actual_authorities == node->actual_authorities) {
            descendant->actual_authorities = new_node->actual_authorities;
          }
          new_node->descendants.emplace_back(std::move(descendant));
        } else {
          node->descendants.emplace_back(std::move(descendant));
        }
      }
      node->descendants.emplace_back(std::move(new_node));
    }

    return outcome::success();
  }

  outcome::result<void> AuthorityManagerImpl::applyPause(
      const primitives::BlockInfo &block, primitives::BlockNumber activate_at) {
    SL_DEBUG(log_, "Applying pause on block {}", block);

    auto node = getAppropriateAncestor(block);

    if (not node) {
      return AuthorityManagerError::ORPHAN_BLOCK_OR_ALREADY_FINALIZED;
    }

    IsBlockFinalized node_in_finalized_chain =
        node->block == block_tree_->getLastFinalized()
        or directChainExists(node->block, block_tree_->getLastFinalized());

    auto new_node = node->makeDescendant(block, node_in_finalized_chain);

    OUTCOME_TRY(new_node->ensureReadyToSchedule());

    new_node->pause_after = activate_at;

    SL_VERBOSE(log_, "Scheduled pause after block #{}", new_node->block.number);

    // Reorganize ancestry
    auto descendants = std::move(node->descendants);
    for (auto &descendant : descendants) {
      auto &ancestor =
          directChainExists(block, descendant->block) ? new_node : node;
      ancestor->descendants.emplace_back(std::move(descendant));
    }
    node->descendants.emplace_back(std::move(new_node));

    return outcome::success();
  }

  outcome::result<void> AuthorityManagerImpl::applyResume(
      const primitives::BlockInfo &block, primitives::BlockNumber activate_at) {
    auto node = getAppropriateAncestor(block);

    if (not node) {
      return AuthorityManagerError::ORPHAN_BLOCK_OR_ALREADY_FINALIZED;
    }

    IsBlockFinalized node_in_finalized_chain =
        node->block == block_tree_->getLastFinalized()
        or directChainExists(node->block, block_tree_->getLastFinalized());

    auto new_node = node->makeDescendant(block, node_in_finalized_chain);

    OUTCOME_TRY(new_node->ensureReadyToSchedule());

    new_node->resume_for = activate_at;

    SL_VERBOSE(
        log_, "Resuming will be done at block #{}", new_node->block.number);

    // Reorganize ancestry
    reorganize(node, new_node);

    return outcome::success();
  }

  outcome::result<void> AuthorityManagerImpl::onConsensus(
      const primitives::BlockInfo &block,
      const primitives::Consensus &message) {
    if (message.consensus_engine_id == primitives::kBabeEngineId) {
      OUTCOME_TRY(decoded, message.decode());
      // TODO(xDimon): Perhaps it needs to be refactored.
      //  It is better handle babe digests here
      //  Issue: https://github.com/soramitsu/kagome/issues/740
      return visit_in_place(
          decoded.asBabeDigest(),
          [](const primitives::NextEpochData &msg) -> outcome::result<void> {
            return outcome::success();
          },
          [](const primitives::OnDisabled &msg) {
            // Note: This event type won't be used anymore and must be ignored
            return outcome::success();
          },
          [](const primitives::NextConfigData &msg) {
            return outcome::success();
          },
          [](auto &) {
            return AuthorityUpdateObserverError::UNSUPPORTED_MESSAGE_TYPE;
          });
    }
    if (message.consensus_engine_id == primitives::kGrandpaEngineId) {
      OUTCOME_TRY(decoded, message.decode());
      return visit_in_place(
          decoded.asGrandpaDigest(),
          [this, &block](
              const primitives::ScheduledChange &msg) -> outcome::result<void> {
            return applyScheduledChange(
                block, msg.authorities, block.number + msg.subchain_length);
          },
          [this, &block](const primitives::ForcedChange &msg) {
            return applyForcedChange(
                block, msg.authorities, block.number + msg.subchain_length);
          },
          [this, &block](const primitives::OnDisabled &msg) {
            return applyOnDisabled(block, msg.authority_index);
          },
          [this, &block](const primitives::Pause &msg) {
            return applyPause(block, block.number + msg.subchain_length);
          },
          [this, &block](const primitives::Resume &msg) {
            return applyResume(block, block.number + msg.subchain_length);
          },
          [](auto &) {
            return AuthorityUpdateObserverError::UNSUPPORTED_MESSAGE_TYPE;
          });
    } else {
      SL_WARN(log_,
              "Unknown consensus engine id in block {}: {}",
              block,
              message.consensus_engine_id.toString());
      return outcome::success();
    }
  }

  void AuthorityManagerImpl::prune(const primitives::BlockInfo &block) {
    if (block == root_->block) {
      return;
    }

    if (block.number < root_->block.number) {
      return;
    }

    auto node = getAppropriateAncestor(block);

    if (not node) {
      return;
    }

    if (node->block == block) {
      // Rebase
      root_ = std::move(node);

    } else {
      // Reorganize ancestry
      auto new_node = node->makeDescendant(block, true);
      auto descendants = std::move(node->descendants);
      for (auto &descendant : descendants) {
        if (directChainExists(block, descendant->block)) {
          new_node->descendants.emplace_back(std::move(descendant));
        }
      }

      root_ = std::move(new_node);
    }

    SL_VERBOSE(log_, "Prune authority manager upto block {}", block);
  }

  std::shared_ptr<ScheduleNode> AuthorityManagerImpl::getAppropriateAncestor(
      const primitives::BlockInfo &block) const {
    BOOST_ASSERT(root_ != nullptr);
    std::shared_ptr<ScheduleNode> ancestor;
    // Target block is not descendant of the current root
    if (root_->block.number > block.number
        || (root_->block != block
            && not directChainExists(root_->block, block))) {
      return ancestor;
    }
    ancestor = root_;
    while (ancestor->block != block) {
      bool goto_next_generation = false;
      for (const auto &node : ancestor->descendants) {
        if (node->block == block || directChainExists(node->block, block)) {
          ancestor = node;
          goto_next_generation = true;
          break;
        }
      }
      if (not goto_next_generation) {
        break;
      }
    }
    return ancestor;
  }

  bool AuthorityManagerImpl::directChainExists(
      const primitives::BlockInfo &ancestor,
      const primitives::BlockInfo &descendant) const {
    // Any block is descendant of genesis
    if (ancestor.number <= 1 && ancestor.number < descendant.number) {
      return true;
    }
    auto result =
        ancestor.number < descendant.number
        && block_tree_->hasDirectChain(ancestor.hash, descendant.hash);
    return result;
  }

  void AuthorityManagerImpl::reorganize(
      std::shared_ptr<ScheduleNode> node,
      std::shared_ptr<ScheduleNode> new_node) {
    auto descendants = std::move(node->descendants);
    for (auto &descendant : descendants) {
      auto &ancestor = directChainExists(new_node->block, descendant->block)
                           ? new_node
                           : node;

      // Apply if delay will be passed for descendant
      if (ancestor->forced_for != ScheduleNode::INACTIVE) {
        if (descendant->block.number >= ancestor->forced_for) {
          descendant->actual_authorities = ancestor->forced_authorities;
          descendant->forced_authorities.reset();
          descendant->forced_for = ScheduleNode::INACTIVE;
        }
      }
      if (ancestor->resume_for != ScheduleNode::INACTIVE) {
        if (descendant->block.number >= ancestor->resume_for) {
          descendant->enabled = true;
          descendant->resume_for = ScheduleNode::INACTIVE;
        }
      }

      ancestor->descendants.emplace_back(std::move(descendant));
    }
    node->descendants.emplace_back(std::move(new_node));
  }

  void AuthorityManagerImpl::cancel(const primitives::BlockInfo &block) {
    auto ancestor = getAppropriateAncestor(block);

    if (ancestor == nullptr) {
      SL_TRACE(log_, "No scheduled changes on block {}: no ancestor", block);
      return;
    }

    if (ancestor == root_) {
      // Can't remove root
      SL_TRACE(log_,
               "Can't cancel scheduled changes on block {}: it is root",
               block);
      return;
    }

    if (ancestor->block == block) {
      ancestor = std::const_pointer_cast<ScheduleNode>(ancestor->parent.lock());
    }

    auto it = std::find_if(ancestor->descendants.begin(),
                           ancestor->descendants.end(),
                           [&block](std::shared_ptr<ScheduleNode> node) {
                             return node->block == block;
                           });

    if (it != ancestor->descendants.end()) {
      if (not(*it)->descendants.empty()) {
        // Has descendants - is not a leaf
        SL_TRACE(log_, "No scheduled changes on block {}: not found", block);
        return;
      }

      SL_DEBUG(log_, "Scheduled changes on block {} has removed", block);
      ancestor->descendants.erase(it);
    }
  }

}  // namespace kagome::authority<|MERGE_RESOLUTION|>--- conflicted
+++ resolved
@@ -534,16 +534,8 @@
         return AuthorityUpdateObserverError::WRONG_AUTHORITY_INDEX;
       }
 
-<<<<<<< HEAD
-    // Make changed authorities
-    auto authorities = std::make_shared<primitives::AuthorityList>(
-        *new_node->actual_authorities);
-    (*authorities)[authority_index].weight = 0;
-    new_node->actual_authorities = authorities;
-=======
       (*authorities)[authority_index].weight = 0;
       node->actual_authorities = std::move(authorities);
->>>>>>> 61677477
 
       SL_VERBOSE(
           log_,
