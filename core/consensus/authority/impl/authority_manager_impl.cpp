--- conflicted
+++ resolved
@@ -47,19 +47,6 @@
   }
 
   bool AuthorityManagerImpl::prepare() {
-<<<<<<< HEAD
-    auto encoded_root_res = storage_->load(storage::kSchedulerTreeLookupKey);
-    if (not encoded_root_res.has_value()) {
-      log_->critical("Can't restore authority manager state");
-      return false;
-    }
-
-    auto root_res =
-        scale::decode<std::shared_ptr<ScheduleNode>>(encoded_root_res.value());
-    if (!root_res.has_value()) {
-      log_->critical("Can't decode stored state");
-      return false;
-=======
     auto finalized_block_hash = block_tree_->getLastFinalized().hash;
 
     struct Args {
@@ -107,7 +94,6 @@
           hash = header.parent_hash;
         }
       }
->>>>>>> 397dd09a
     }
 
     {  // observe last finalized blocks
@@ -133,7 +119,7 @@
                          consensus_message});
                 found = true;
               },
-              [](const auto &...) {}); // Others variants is ignored
+              [](const auto &...) {});  // Others variants is ignored
         }
 
         if (found || header.number == 0) {
@@ -160,7 +146,8 @@
             auto &val_opt = val_opt_res.value();
             if (val_opt.has_value()) {
               auto &val = val_opt.value();
-              set_id_opt.emplace(scale::decode<MembershipCounter>(val).value());
+              set_id_opt.emplace(
+                  scale::decode<MembershipCounter>(val.get()).value());
               break;
             }
           }
