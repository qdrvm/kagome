/**
 * Copyright Soramitsu Co., Ltd. All Rights Reserved.
 * SPDX-License-Identifier: Apache-2.0
 */

#include "consensus/authority/impl/authority_manager_impl.hpp"

#include <stack>
#include <unordered_set>

#include "application/app_state_manager.hpp"
#include "blockchain/block_tree.hpp"
#include "common/visitor.hpp"
#include "consensus/authority/authority_manager_error.hpp"
#include "consensus/authority/authority_update_observer_error.hpp"
#include "consensus/authority/impl/schedule_node.hpp"
#include "consensus/grandpa/common.hpp"
#include "crypto/hasher.hpp"
#include "runtime/runtime_api/grandpa_api.hpp"
#include "scale/scale.hpp"
#include "storage/trie/trie_storage.hpp"

using kagome::common::Buffer;
using kagome::consensus::grandpa::MembershipCounter;

namespace kagome::authority {

  AuthorityManagerImpl::AuthorityManagerImpl(
      Config config,
      std::shared_ptr<application::AppStateManager> app_state_manager,
      std::shared_ptr<blockchain::BlockTree> block_tree,
      std::shared_ptr<storage::trie::TrieStorage> trie_storage,
      std::shared_ptr<runtime::GrandpaApi> grandpa_api,
      std::shared_ptr<crypto::Hasher> hasher)
<<<<<<< HEAD
      : log_{log::createLogger("AuthorityManager", "authority")},
        config_{std::move(config)},
        block_tree_(std::move(block_tree)),
        trie_storage_provider_(std::move(trie_storage_provider)),
=======
      : block_tree_(std::move(block_tree)),
        trie_storage_(std::move(trie_storage)),
>>>>>>> 0ad89187
        grandpa_api_(std::move(grandpa_api)),
        hasher_(std::move(hasher)) {
    BOOST_ASSERT(block_tree_ != nullptr);
    BOOST_ASSERT(grandpa_api_ != nullptr);
    BOOST_ASSERT(trie_storage_ != nullptr);
    BOOST_ASSERT(hasher_ != nullptr);

    BOOST_ASSERT(app_state_manager != nullptr);
    app_state_manager->atPrepare([&] { return prepare(); });
  }

  bool AuthorityManagerImpl::prepare() {
    const auto finalized_block = block_tree_->getLastFinalized();
    const auto &finalized_block_hash = finalized_block.hash;

    struct Args {
      primitives::ConsensusEngineId engine_id;
      primitives::BlockInfo block;
      primitives::Consensus message;
    };

    std::stack<Args> collected;

    {  // observe non-finalized blocks
      std::unordered_set<primitives::BlockHash> observed;
      for (auto &leaf : block_tree_->getLeaves()) {
        for (auto hash = leaf;;) {
          if (hash == finalized_block_hash) {
            break;
          }

          if (not observed.emplace(hash).second) {
            break;
          }

          auto header_res = block_tree_->getBlockHeader(hash);
          if (header_res.has_error()) {
            log_->critical("Can't get header of block {}: {}",
                           hash,
                           header_res.error().message());
            return false;
          }
          const auto &header = header_res.value();

          // observe possible changes of authorities
          for (auto &digest : header.digest) {
            visit_in_place(
                digest,
                [&](const primitives::Consensus &consensus_message) {
                  collected.emplace(
                      Args{consensus_message.consensus_engine_id,
                           primitives::BlockInfo(header.number, hash),
                           consensus_message});
                },
                [](const auto &) {});
          }

          hash = header.parent_hash;
        }
      }
    }

    primitives::AuthorityList authorities;
    {  // get voter set id at last finalized block
      const auto &hash = finalized_block_hash;
      auto header_res = block_tree_->getBlockHeader(hash);
      if (header_res.has_error()) {
        log_->critical("Can't get header of block {}: {}",
                       hash,
                       header_res.error().message());
        return false;
      }
      const auto &header = header_res.value();

      auto batch_res = trie_storage_->getEphemeralBatchAt(header.state_root);
      if (batch_res.has_error()) {
        log_->critical("Can't get state of block {}: {}",
                       primitives::BlockInfo(header.number, hash),
                       batch_res.error().message());
        return false;
      }
      auto &batch = batch_res.value();

      std::optional<MembershipCounter> set_id_opt;
      auto current_set_id_keypart =
          hasher_->twox_128(Buffer::fromString("CurrentSetId"));
      for (auto prefix : {"GrandpaFinality", "Grandpa"}) {
        auto prefix_key_part = hasher_->twox_128(Buffer::fromString(prefix));
        auto set_id_key =
            Buffer().put(prefix_key_part).put(current_set_id_keypart);

        auto val_opt_res = batch->tryGet(set_id_key);
        if (val_opt_res.has_error()) {
          log_->critical("Can't get grandpa set id for block {}: {}",
                         primitives::BlockInfo(header.number, hash),
                         val_opt_res.error().message());
          return false;
        }
        auto &val_opt = val_opt_res.value();
        if (val_opt.has_value()) {
          auto &val = val_opt.value();
          set_id_opt.emplace(scale::decode<MembershipCounter>(val).value());
          break;
        }
      }

      if (not set_id_opt.has_value()) {
        log_->critical(
            "Can't get grandpa set id for block {}: "
            "CurrentSetId not found in Trie storage",
            primitives::BlockInfo(header.number, hash));
        return false;
      }
      const auto &set_id = set_id_opt.value();

      // Get initial authorities from genesis
      auto authorities_res = grandpa_api_->authorities(hash);
      if (not authorities_res.has_value()) {
        log_->critical("Can't get grandpa authorities for block {}: {}",
                       primitives::BlockInfo(header.number, hash),
                       authorities_res.error().message());
        return false;
      }
      authorities = std::move(authorities_res.value());
      authorities.id = set_id;
    }

    {  // observe blocks before last finalized one
      bool found = false;
      for (auto hash = finalized_block_hash;;) {
        auto header_res = block_tree_->getBlockHeader(hash);
        if (header_res.has_error()) {
          log_->critical("Can't get header of block {}: {}",
                         hash,
                         header_res.error().message());
          return false;
        }
        const auto &header = header_res.value();

        // observe possible changes of authorities
        for (auto &digest : header.digest) {
          visit_in_place(
              digest,
              [&](const primitives::Consensus &consensus_message) {
                collected.emplace(
                    Args{consensus_message.consensus_engine_id,
                         primitives::BlockInfo(header.number, hash),
                         consensus_message});
                found = true;
              },
              [](const auto &...) {});  // Other variants are ignored
        }

        if (found || header.number == 0) {
          --authorities.id;
          auto node =
              authority::ScheduleNode::createAsRoot({header.number, hash});
          node->actual_authorities =
              std::make_shared<primitives::AuthorityList>(
                  std::move(authorities));

          root_ = std::move(node);
          break;
        }

        hash = header.parent_hash;
      }
    }

    while (not collected.empty()) {
      const auto &args = collected.top();

      auto res = AuthorityManagerImpl::onConsensus(
          args.engine_id, args.block, args.message);
      if (res.has_error()) {
        log_->critical("Can't apply previous scheduled change: {}",
                       res.error().message());
        return false;
      }

      collected.pop();
    }

<<<<<<< HEAD
    SL_DEBUG(log_, "Authority set id: {}", root_->actual_authorities->id);
=======
    // prune to reorganize collected changes
    prune(finalized_block);

    SL_DEBUG(log_, "Authority set id: {:l}", root_->actual_authorities->id);
>>>>>>> 0ad89187
    for (const auto &authority : *root_->actual_authorities) {
      SL_DEBUG(log_, "Grandpa authority: {}", authority.id.id);
    }

    return true;
  }

  primitives::BlockInfo AuthorityManagerImpl::base() const {
    if (not root_) {
      log_->critical("Authority manager has null root");
      std::terminate();
    }
    return root_->block;
  }

  outcome::result<std::shared_ptr<const primitives::AuthorityList>>
  AuthorityManagerImpl::authorities(const primitives::BlockInfo &block,
                                    bool finalized) {
    auto node = getAppropriateAncestor(block);

    if (not node) {
      return AuthorityManagerError::ORPHAN_BLOCK_OR_ALREADY_FINALISED;
    }

    auto adjusted_node = node->makeDescendant(block, finalized);

    if (adjusted_node->enabled) {
      // Original authorities
      return adjusted_node->actual_authorities;
    }

    // Zero-weighted authorities
    auto authorities = std::make_shared<primitives::AuthorityList>(
        *adjusted_node->actual_authorities);
    std::for_each(authorities->begin(),
                  authorities->end(),
                  [](auto &authority) { authority.weight = 0; });
    return authorities;
  }

  outcome::result<void> AuthorityManagerImpl::applyScheduledChange(
      const primitives::BlockInfo &block,
      const primitives::AuthorityList &authorities,
      primitives::BlockNumber activate_at) {
    SL_DEBUG(log_,
             "Applying scheduled change for block {} to activate at block {}",
             block,
             activate_at);
    auto node = getAppropriateAncestor(block);
    SL_DEBUG(
        log_,
        "Oldest scheduled change before block {} is at block {} with set id {}",
        block,
        node->block,
        node->actual_authorities->id);
    auto last_finalized = block_tree_->getLastFinalized();
    bool block_in_finalized_chain =
        block_tree_->hasDirectChain(block.hash, last_finalized.hash);
    SL_DEBUG(log_,
             "Last finalized is {}, is on the same chain as target block? {}",
             last_finalized,
             block_in_finalized_chain);

    auto new_node = node->makeDescendant(
        block,
        block.number <= last_finalized.number && block_in_finalized_chain);
    SL_DEBUG(log_,
             "Make a schedule node for block {}, with actual set id {}",
             block,
             new_node->actual_authorities->id);

    auto res = new_node->ensureReadyToSchedule();
    if (!res) {
      SL_DEBUG(
          log_, "Node is not ready to be scheduled: {}", res.error().message());
      return res.as_failure();
    }

    auto new_authorities =
        std::make_shared<primitives::AuthorityList>(authorities);
    new_authorities->id = new_node->actual_authorities->id + 1;

    // Schedule change
    new_node->scheduled_authorities = std::move(new_authorities);
    new_node->scheduled_after = activate_at;

    SL_VERBOSE(log_,
               "Change is scheduled after block #{} (set id={})",
               new_node->scheduled_after,
               new_node->scheduled_authorities->id);
    for (auto &authority : *new_node->scheduled_authorities) {
      SL_VERBOSE(log_,
                 "New authority id={}, weight={}",
                 authority.id.id,
                 authority.weight);
    }

    // Reorganize ancestry
    for (auto &descendant : std::move(node->descendants)) {
      auto &ancestor =
          directChainExists(block, descendant->block) ? new_node : node;

      if (descendant->block.number >= ancestor->forced_for) {
        descendant->actual_authorities = ancestor->forced_authorities;
        descendant->forced_authorities.reset();
        descendant->forced_for = ScheduleNode::INACTIVE;
      }

      ancestor->descendants.emplace_back(std::move(descendant));
    }
    node->descendants.emplace_back(std::move(new_node));

    return outcome::success();
  }

  outcome::result<void> AuthorityManagerImpl::applyForcedChange(
      const primitives::BlockInfo &block,
      const primitives::AuthorityList &authorities,
      primitives::BlockNumber activate_at) {
    auto node = getAppropriateAncestor(block);

    auto new_node = node->makeDescendant(block);

    OUTCOME_TRY(new_node->ensureReadyToSchedule());

    auto new_authorities =
        std::make_shared<primitives::AuthorityList>(authorities);
    new_authorities->id = new_node->actual_authorities->id + 1;

    // Force changes
    if (new_node->block.number >= activate_at) {
      new_node->actual_authorities = std::move(new_authorities);
    } else {
      new_node->forced_authorities =
          std::make_shared<primitives::AuthorityList>(authorities);
      new_node->forced_for = activate_at;
    }

    SL_VERBOSE(
        log_, "Change is forced on block #{}", activate_at);
    for (auto &authority : *new_node->forced_authorities) {
      SL_VERBOSE(log_,
                 "New authority id={}, weight={}",
                 authority.id.id,
                 authority.weight);
    }

    // Reorganize ancestry
    for (auto &descendant : std::move(node->descendants)) {
      auto &ancestor =
          directChainExists(block, descendant->block) ? new_node : node;

      // Apply forced changes if delay has passed for descendant
      if (descendant->block.number >= ancestor->forced_for) {
        descendant->actual_authorities = ancestor->forced_authorities;
        descendant->forced_authorities.reset();
        descendant->forced_for = ScheduleNode::INACTIVE;
      }
      if (descendant->block.number >= ancestor->resume_for) {
        descendant->enabled = true;
        descendant->resume_for = ScheduleNode::INACTIVE;
      }

      ancestor->descendants.emplace_back(std::move(descendant));
    }
    node->descendants.emplace_back(std::move(new_node));

    return outcome::success();
  }

  outcome::result<void> AuthorityManagerImpl::applyOnDisabled(
      const primitives::BlockInfo &block, uint64_t authority_index) {
    if (!config_.on_disable_enabled) {
      return outcome::success();
    }
    auto node = getAppropriateAncestor(block);

    auto new_node = node->makeDescendant(block);

    // Check if index not out of bound
    if (authority_index >= node->actual_authorities->size()) {
      return AuthorityUpdateObserverError::WRONG_AUTHORITY_INDEX;
    }

    // Make changed authorities
    auto authorities = std::make_shared<primitives::AuthorityList>(
        *new_node->actual_authorities);
    (*authorities)[authority_index].weight = 0;
    new_node->actual_authorities = std::move(authorities);

    SL_VERBOSE(log_,
               "Authority id={} is disabled on block #{}",
               (*authorities)[authority_index].id.id,
               new_node->block.number);

    // Reorganize ancestry
    for (auto &descendant : std::move(node->descendants)) {
      if (directChainExists(block, descendant->block)) {
        // Propagate change to descendants
        if (descendant->actual_authorities == node->actual_authorities) {
          descendant->actual_authorities = new_node->actual_authorities;
        }
        new_node->descendants.emplace_back(std::move(descendant));
      } else {
        node->descendants.emplace_back(std::move(descendant));
      }
    }
    node->descendants.emplace_back(std::move(new_node));

    return outcome::success();
  }

  outcome::result<void> AuthorityManagerImpl::applyPause(
      const primitives::BlockInfo &block, primitives::BlockNumber activate_at) {
    auto node = getAppropriateAncestor(block);

    auto new_node = node->makeDescendant(block);

    OUTCOME_TRY(new_node->ensureReadyToSchedule());

    new_node->pause_after = activate_at;

    SL_VERBOSE(log_, "Scheduled pause after block #{}", new_node->block.number);

    // Reorganize ancestry
    for (auto &descendant : std::move(node->descendants)) {
      auto &ancestor =
          directChainExists(block, descendant->block) ? new_node : node;
      ancestor->descendants.emplace_back(std::move(descendant));
    }
    node->descendants.emplace_back(std::move(new_node));

    return outcome::success();
  }

  outcome::result<void> AuthorityManagerImpl::applyResume(
      const primitives::BlockInfo &block, primitives::BlockNumber activate_at) {
    auto node = getAppropriateAncestor(block);

    auto new_node = node->makeDescendant(block);

    OUTCOME_TRY(new_node->ensureReadyToSchedule());

    new_node->resume_for = activate_at;

    SL_VERBOSE(log_, "Scheduled resume on block #{}", new_node->block.number);

    // Reorganize ancestry
    for (auto &descendant : std::move(node->descendants)) {
      auto &ancestor =
          directChainExists(block, descendant->block) ? new_node : node;

      // Apply resume if delay will be passed for descendant
      if (descendant->block.number >= ancestor->forced_for) {
        descendant->actual_authorities = ancestor->forced_authorities;
        descendant->forced_authorities.reset();
        descendant->forced_for = ScheduleNode::INACTIVE;
      }
      if (descendant->block.number >= ancestor->resume_for) {
        descendant->enabled = true;
        descendant->resume_for = ScheduleNode::INACTIVE;
      }

      ancestor->descendants.emplace_back(std::move(descendant));
    }
    node->descendants.emplace_back(std::move(new_node));

    return outcome::success();
  }

  outcome::result<void> AuthorityManagerImpl::onConsensus(
      const primitives::ConsensusEngineId &engine_id,
      const primitives::BlockInfo &block,
      const primitives::Consensus &message) {
    OUTCOME_TRY(message.decode());
    if (engine_id == primitives::kBabeEngineId) {
      // TODO(xDimon): Perhaps it needs to be refactored.
      //  It is better handle babe digests here
      //  Issue: https://github.com/soramitsu/kagome/issues/740
      return visit_in_place(
          message.asBabeDigest(),
          [](const primitives::NextEpochData &msg) -> outcome::result<void> {
            return outcome::success();
          },
          [](const primitives::OnDisabled &msg) {
            // Note: This event type won't be used anymore and must be ignored
            return outcome::success();
          },
          [](const primitives::NextConfigData &msg) {
            return outcome::success();
          },
          [](auto &) {
            return AuthorityUpdateObserverError::UNSUPPORTED_MESSAGE_TYPE;
          });
    } else if (engine_id == primitives::kGrandpaEngineId) {
      return visit_in_place(
          message.asGrandpaDigest(),
          [this, &block](
              const primitives::ScheduledChange &msg) -> outcome::result<void> {
            return applyScheduledChange(
                block, msg.authorities, block.number + msg.subchain_length);
          },
          [this, &block](const primitives::ForcedChange &msg) {
            return applyForcedChange(
                block, msg.authorities, block.number + msg.subchain_length);
          },
          [this, &block](const primitives::OnDisabled &msg) {
            return applyOnDisabled(block, msg.authority_index);
          },
          [this, &block](const primitives::Pause &msg) {
            return applyPause(block, block.number + msg.subchain_length);
          },
          [this, &block](const primitives::Resume &msg) {
            return applyResume(block, block.number + msg.subchain_length);
          },
          [](auto &) {
            return AuthorityUpdateObserverError::UNSUPPORTED_MESSAGE_TYPE;
          });
    } else {
      return AuthorityManagerError::UNKNOWN_ENGINE_ID;
    }
  }

  void AuthorityManagerImpl::prune(const primitives::BlockInfo &block) {
    if (block == root_->block) {
      return;
    }

    if (block.number < root_->block.number) {
      return;
    }

    auto node = getAppropriateAncestor(block);

    if (node->block == block) {
      // Rebase
      root_ = std::move(node);

    } else {
      // Reorganize ancestry
      auto new_node = node->makeDescendant(block, true);
      for (auto &descendant : std::move(node->descendants)) {
        if (directChainExists(block, descendant->block)) {
          new_node->descendants.emplace_back(std::move(descendant));
        }
      }

      root_ = std::move(new_node);
    }

    SL_VERBOSE(log_, "Prune authority manager upto block #{}", block.number);
  }

  std::shared_ptr<ScheduleNode> AuthorityManagerImpl::getAppropriateAncestor(
      const primitives::BlockInfo &block) {
    BOOST_ASSERT(root_ != nullptr);
    std::shared_ptr<ScheduleNode> ancestor;
    // Target block is not descendant of the current root
    if (root_->block.number > block.number
        || (root_->block != block
            && not directChainExists(root_->block, block))) {
      return ancestor;
    }
    ancestor = root_;
    while (ancestor->block != block) {
      bool goto_next_generation = false;
      for (const auto &node : ancestor->descendants) {
        if (node->block == block || directChainExists(node->block, block)) {
          ancestor = node;
          goto_next_generation = true;
          break;
        }
      }
      if (not goto_next_generation) {
        break;
      }
    }
    return ancestor;
  }

  bool AuthorityManagerImpl::directChainExists(
      const primitives::BlockInfo &ancestor,
      const primitives::BlockInfo &descendant) {
    // Any block is descendant of genesis
    if (ancestor.number <= 1 && ancestor.number < descendant.number) {
      return true;
    }
    auto result =
        ancestor.number < descendant.number
        && block_tree_->hasDirectChain(ancestor.hash, descendant.hash);
    return result;
  }
}  // namespace kagome::authority<|MERGE_RESOLUTION|>--- conflicted
+++ resolved
@@ -32,15 +32,10 @@
       std::shared_ptr<storage::trie::TrieStorage> trie_storage,
       std::shared_ptr<runtime::GrandpaApi> grandpa_api,
       std::shared_ptr<crypto::Hasher> hasher)
-<<<<<<< HEAD
       : log_{log::createLogger("AuthorityManager", "authority")},
         config_{std::move(config)},
         block_tree_(std::move(block_tree)),
-        trie_storage_provider_(std::move(trie_storage_provider)),
-=======
-      : block_tree_(std::move(block_tree)),
         trie_storage_(std::move(trie_storage)),
->>>>>>> 0ad89187
         grandpa_api_(std::move(grandpa_api)),
         hasher_(std::move(hasher)) {
     BOOST_ASSERT(block_tree_ != nullptr);
@@ -224,16 +219,12 @@
       collected.pop();
     }
 
-<<<<<<< HEAD
-    SL_DEBUG(log_, "Authority set id: {}", root_->actual_authorities->id);
-=======
     // prune to reorganize collected changes
     prune(finalized_block);
 
     SL_DEBUG(log_, "Authority set id: {:l}", root_->actual_authorities->id);
->>>>>>> 0ad89187
     for (const auto &authority : *root_->actual_authorities) {
-      SL_DEBUG(log_, "Grandpa authority: {}", authority.id.id);
+      SL_DEBUG(log_, "Grandpa authority: {:l}", authority.id.id);
     }
 
     return true;
