--- conflicted
+++ resolved
@@ -22,6 +22,7 @@
 #include "crypto/hasher.hpp"
 #include "log/profiling_logger.hpp"
 #include "runtime/runtime_api/grandpa_api.hpp"
+#include "storage/database_error.hpp"
 #include "storage/trie/trie_storage.hpp"
 
 using kagome::common::Buffer;
@@ -32,41 +33,26 @@
   AuthorityManagerImpl::AuthorityManagerImpl(
       Config config,
       std::shared_ptr<application::AppStateManager> app_state_manager,
-      std::shared_ptr<blockchain::BlockHeaderRepository> header_repo,
       std::shared_ptr<blockchain::BlockTree> block_tree,
       std::shared_ptr<storage::trie::TrieStorage> trie_storage,
       std::shared_ptr<runtime::GrandpaApi> grandpa_api,
       std::shared_ptr<crypto::Hasher> hasher,
-<<<<<<< HEAD
-      std::shared_ptr<storage::BufferStorage> buffer_storage)
-=======
       std::shared_ptr<storage::BufferStorage> persistent_storage,
       std::shared_ptr<blockchain::BlockHeaderRepository> header_repo)
->>>>>>> 8a780554
       : config_{std::move(config)},
-        header_repo_(std::move(header_repo)),
         block_tree_(std::move(block_tree)),
         trie_storage_(std::move(trie_storage)),
         grandpa_api_(std::move(grandpa_api)),
         hasher_(std::move(hasher)),
-<<<<<<< HEAD
-        buffer_storage_(std::move(buffer_storage)),
-=======
         persistent_storage_{std::move(persistent_storage)},
         header_repo_{std::move(header_repo)},
->>>>>>> 8a780554
         log_{log::createLogger("AuthorityManager", "authority")} {
-    BOOST_ASSERT(header_repo_ != nullptr);
     BOOST_ASSERT(block_tree_ != nullptr);
     BOOST_ASSERT(grandpa_api_ != nullptr);
     BOOST_ASSERT(trie_storage_ != nullptr);
     BOOST_ASSERT(hasher_ != nullptr);
-<<<<<<< HEAD
-    BOOST_ASSERT(buffer_storage_ != nullptr);
-=======
     BOOST_ASSERT(persistent_storage_ != nullptr);
     BOOST_ASSERT(header_repo_ != nullptr);
->>>>>>> 8a780554
 
     BOOST_ASSERT(app_state_manager != nullptr);
     app_state_manager->atPrepare([&] { return prepare(); });
@@ -116,11 +102,9 @@
   }
 
   outcome::result<std::optional<AuthoritySetId>> fetchSetIdFromTrieStorage(
-      storage::trie::TrieStorage const &trie_storage,
+      storage::trie::TrieBatch const &trie_batch,
       crypto::Hasher const &hasher,
       storage::trie::RootHash const &state) {
-    OUTCOME_TRY(batch, trie_storage.getEphemeralBatchAt(state));
-
     std::optional<AuthoritySetId> set_id_opt;
     auto current_set_id_keypart =
         hasher.twox_128(Buffer::fromString("CurrentSetId"));
@@ -129,7 +113,7 @@
       auto set_id_key =
           Buffer().put(prefix_key_part).put(current_set_id_keypart);
 
-      OUTCOME_TRY(val_opt, batch->tryGet(set_id_key));
+      OUTCOME_TRY(val_opt, trie_batch.tryGet(set_id_key));
       if (val_opt.has_value()) {
         auto &val = val_opt.value();
         set_id_opt.emplace(scale::decode<AuthoritySetId>(val.get()).value());
@@ -260,10 +244,6 @@
   }
 
   bool AuthorityManagerImpl::prepare() {
-    if (load()) {
-      return true;
-    }
-
     const auto finalized_block = block_tree_->getLastFinalized();
     auto res = initializeAt(finalized_block);
     if (!res) {
@@ -281,41 +261,6 @@
 
     OUTCOME_TRY(graph_root_block,
                 collectConsensusMsgsUntilNearestSetChangeTo(
-<<<<<<< HEAD
-                    collected_msgs, finalized_block, *block_tree_, log_),
-                "Error collecting consensus messages from finalized blocks: {}",
-                error.message());
-
-    primitives::AuthorityList authorities;
-    {  // get voter set id at earliest significant block
-      const auto &hash = significant_block.hash;
-      PREPARE_TRY(header,
-                  block_tree_->getBlockHeader(hash),
-                  "Can't get header of block {}: {}",
-                  significant_block,
-                  error.message());
-
-      auto &&set_id_opt_res =
-          fetchSetIdFromTrieStorage(*trie_storage_, *hasher_, header);
-      if (set_id_opt_res.has_error()) {
-        log_->warn(
-            "Can't fetch authority set id from trie storage for block {}: {}",
-            primitives::BlockInfo(header.number, hash),
-            set_id_opt_res.error().message());
-        log_->info(
-            "Recalculating from genesis "
-            "(going to take a few dozens of seconds)");
-        return prepareFromGenesis();
-      }
-      auto &set_id_opt = set_id_opt_res.value();
-
-      if (not set_id_opt.has_value()) {
-        log_->critical(
-            "Can't get grandpa set id for block {}: "
-            "CurrentSetId not found in Trie storage",
-            significant_block);
-        return false;
-=======
                     collected_msgs, root_block, *block_tree_, log_));
 
     OUTCOME_TRY(root_header,
@@ -325,22 +270,23 @@
 
     OUTCOME_TRY(opt_root, fetchScheduleGraphRoot(*persistent_storage_));
     auto last_finalized_block = block_tree_->getLastFinalized();
+
     if (opt_root
         && opt_root.value()->current_block.number
                <= last_finalized_block.number) {
       // FIXME: Correction to bypass bug where after finishing syncing and
       // restarting the node we get a set id off by one
-      if (opt_root.value()->current_authorities->id
-          == set_id_from_runtime - 1) {
+      if (set_id_from_runtime.has_value()
+          && opt_root.value()->current_authorities->id
+                 == set_id_from_runtime.value() - 1) {
         auto &authority_list =
             opt_root.value()->current_authorities->authorities;
         opt_root.value()->current_authorities =
-            std::make_shared<primitives::AuthoritySet>(set_id_from_runtime,
-                                                       authority_list);
->>>>>>> 8a780554
+            std::make_shared<primitives::AuthoritySet>(
+                set_id_from_runtime.value(), authority_list);
       }
       root_ = std::move(opt_root.value());
-      SL_TRACE(log_,
+      SL_DEBUG(log_,
                "Fetched authority set graph root from database with id {}",
                root_->current_authorities->id);
 
@@ -351,7 +297,7 @@
           std::make_shared<primitives::AuthoritySet>(
               0, std::move(initial_authorities)),
           {0, genesis_hash});
-    } else {
+    } else if (set_id_from_runtime.has_value()) {
       SL_WARN(
           log_,
           "Storage does not contain valid info about the root authority set; "
@@ -361,7 +307,7 @@
                   grandpa_api_->authorities(graph_root_block.hash));
 
       auto authority_set = std::make_shared<primitives::AuthoritySet>(
-          set_id_from_runtime, std::move(authorities));
+          set_id_from_runtime.value(), std::move(authorities));
       root_ = authority::ScheduleNode::createAsRoot(authority_set,
                                                     graph_root_block);
 
@@ -370,6 +316,12 @@
                "Create authority set graph root with id {}, taken from runtime "
                "storage",
                root_->current_authorities->id);
+    } else {
+      SL_ERROR(log_,
+               "Fail to initialize authority manager: cannot retrieve the "
+               "current authority set id from either the database, the trie "
+               "storage, or the runtime API. Try --recovery.");
+      return AuthorityManagerError::FAILED_TO_INITIALIZE_SET_ID;
     }
 
     while (not collected_msgs.empty()) {
@@ -383,7 +335,7 @@
     prune(root_block);
 
     SL_DEBUG(log_,
-             "Current grandpa authority set (id={}):",
+             "Current grandpa authority set (id={})",
              root_->current_authorities->id);
     size_t index = 0;
     for (const auto &authority : *root_->current_authorities) {
@@ -398,7 +350,8 @@
     return outcome::success();
   }
 
-  outcome::result<AuthoritySetId> AuthorityManagerImpl::readSetIdFromRuntime(
+  outcome::result<std::optional<AuthoritySetId>>
+  AuthorityManagerImpl::readSetIdFromRuntime(
       primitives::BlockHeader const &header) const {
     AuthoritySetId set_id{};
     OUTCOME_TRY(hash, primitives::calculateBlockHash(header, *hasher_));
@@ -406,10 +359,29 @@
     if (set_id_res) {
       set_id = set_id_res.value();
     } else {
-      OUTCOME_TRY(set_id_,
-                  fetchSetIdFromTrieStorage(
-                      *trie_storage_, *hasher_, header.state_root));
-      set_id = set_id_.value();
+      auto batch_res = trie_storage_->getEphemeralBatchAt(header.state_root);
+      if (batch_res.has_error()) {
+        if (batch_res.error() == storage::DatabaseError::NOT_FOUND) {
+          SL_DEBUG(
+              log_,
+              "Failed to fetch set id from trie storage: state {} is not in "
+              "the storage",
+              header.state_root);
+          return std::nullopt;
+        }
+        return batch_res.as_failure();
+      }
+      auto &batch = batch_res.value();
+
+      OUTCOME_TRY(
+          set_id_opt,
+          fetchSetIdFromTrieStorage(*batch, *hasher_, header.state_root));
+      if (set_id_opt) return set_id_opt.value();
+
+      SL_DEBUG(log_,
+               "Failed to read authority set id from runtime (attempted both "
+               "GrandpaApi_current_set_id and trie storage)");
+      return std::nullopt;
     }
     return set_id;
   }
@@ -502,12 +474,26 @@
                target_block);
       // Since getAppropriateAncestor worked normally on this block
       auto header = block_tree_->getBlockHeader(target_block.hash).value();
-      auto id_from_storage =
-          fetchSetIdFromTrieStorage(*trie_storage_, *hasher_, header.state_root)
-              .value()
-              .value();
-      SL_DEBUG(
-          log_, "Pick authority set id from trie storage: {}", id_from_storage);
+      if (auto id_from_storage_res = readSetIdFromRuntime(header);
+          id_from_storage_res) {
+        auto &id_from_storage_opt = id_from_storage_res.value();
+        if (id_from_storage_opt) {
+          SL_DEBUG(log_,
+                   "Pick authority set id from runtime: {}",
+                   id_from_storage_opt.value());
+        } else {
+          SL_DEBUG(log_,
+                   "Failed to pick authority set id from runtime: not found in "
+                   "trie storage");
+        }
+      } else {
+        SL_DEBUG(log_,
+                 "Failed to obtain authority set id from runtime: ",
+                 id_from_storage_res.error().message());
+      }
+      for (auto& authority: adjusted_node->current_authorities->authorities) {
+        SL_TRACE(log_, "Authority {}: {}", authority.id.id, authority.weight);
+      }
       return adjusted_node->current_authorities;
     }
 
@@ -813,7 +799,7 @@
                message.consensus_engine_id.toString());
 
       OUTCOME_TRY(decoded, message.decode());
-      auto res = visit_in_place(
+      return visit_in_place(
           decoded.asGrandpaDigest(),
           [this, &block](
               const primitives::ScheduledChange &msg) -> outcome::result<void> {
@@ -836,23 +822,10 @@
           [](auto &) {
             return AuthorityUpdateObserverError::UNSUPPORTED_MESSAGE_TYPE;
           });
-<<<<<<< HEAD
-      save();
-      return res;
-    } else if (message.consensus_engine_id
-                   == primitives::kUnsupportedEngineId_POL1
-               or message.consensus_engine_id
-                      == primitives::kUnsupportedEngineId_BEEF) {
-      SL_DEBUG(log_,
-               "Unsupported consensus engine id in block {}: {}",
-               block,
-               message.consensus_engine_id.toString());
-=======
     } else if (message.consensus_engine_id == primitives::kBabeEngineId
                || message.consensus_engine_id
                       == primitives::kUnsupportedEngineId_BEEF) {
       // ignore
->>>>>>> 8a780554
       return outcome::success();
 
     } else {
@@ -862,20 +835,6 @@
                message.consensus_engine_id.toString());
       return outcome::success();
     }
-  }
-
-  void AuthorityManagerImpl::save() {
-    auto data = scale::encode(root_).value();
-    buffer_storage_->put(Buffer::fromString("authmngrdata"), Buffer(data)).value();
-  }
-
-  bool AuthorityManagerImpl::load() {
-    auto r = buffer_storage_->tryLoad(Buffer::fromString("authmngrdata")).value();
-    if (r.has_value()) {
-      root_ = scale::decode<std::shared_ptr<ScheduleNode>>(r.value()).value();
-      return true;
-    }
-    return false;
   }
 
   void AuthorityManagerImpl::prune(const primitives::BlockInfo &block) {
@@ -911,13 +870,7 @@
     }
     storeScheduleGraphRoot(*persistent_storage_, *root_).value();
 
-<<<<<<< HEAD
-    SL_VERBOSE(log_, "Prune authority manager upto block {}", block);
-
-    save();
-=======
     SL_DEBUG(log_, "Prune authority manager upto block {}", block);
->>>>>>> 8a780554
   }
 
   std::shared_ptr<ScheduleNode> AuthorityManagerImpl::getAppropriateAncestor(
@@ -934,8 +887,8 @@
     while (ancestor->current_block != block) {
       bool goto_next_generation = false;
       for (const auto &node : ancestor->descendants) {
-        if (node->current_block == block
-            || directChainExists(node->current_block, block)) {
+        if (node->current_block == block) return node;
+        if (directChainExists(node->current_block, block)) {
           ancestor = node;
           goto_next_generation = true;
           break;
@@ -1036,88 +989,4 @@
     }
   }
 
-  bool AuthorityManagerImpl::prepareFromGenesis() {
-    auto t_start = std::chrono::high_resolution_clock::now();
-
-    const auto finalized_block = block_tree_->getLastFinalized();
-
-    root_ = authority::ScheduleNode::createAsRoot(
-        {0, block_tree_->getGenesisBlockHash()});
-
-    auto authorities =
-        grandpa_api_->authorities(block_tree_->getGenesisBlockHash()).value();
-    authorities.id = 0;
-    root_->actual_authorities =
-        std::make_shared<primitives::AuthorityList>(std::move(authorities));
-
-    size_t count = 0;
-    size_t delta = 0;
-
-    for (consensus::grandpa::BlockNumber block_number = 1;
-         block_number <= finalized_block.number;
-         ++block_number) {
-      auto hash_res = header_repo_->getHashByNumber(block_number);
-      if (hash_res.has_error()) {
-        SL_CRITICAL(log_,
-                    "Can't get hash of block #{} of the best chain: {}",
-                    block_number,
-                    hash_res.error().message());
-        return false;
-      }
-      const auto &block_hash = hash_res.value();
-
-      primitives::BlockInfo block_info(block_number, block_hash);
-
-      auto header_res = block_tree_->getBlockHeader(block_hash);
-      if (header_res.has_error()) {
-        SL_CRITICAL(log_,
-                    "Can't get header of block {}: {}",
-                    block_info,
-                    header_res.error().message());
-        return false;
-      }
-      const auto &header = header_res.value();
-
-      bool found = false;
-      for (const auto &digest_item : header.digest) {
-        std::ignore = visit_in_place(
-            digest_item,
-            [&](const primitives::Consensus &msg) -> outcome::result<void> {
-              if (msg.consensus_engine_id == primitives::kGrandpaEngineId) {
-                ++count;
-                ++delta;
-                found = true;
-              }
-              return onConsensus(block_info, msg);
-            },
-            [](const auto &) { return outcome::success(); });
-      }
-      if (not(block_number % 512)) {
-        prune(block_info);
-      }
-
-      if (not(block_number % 250000))
-      //      if (found)
-      {
-        SL_INFO(log_,
-                "{} headers are observed and {} digests are applied (+{})",
-                block_number,
-                count,
-                delta);
-        delta = 0;
-      }
-    }
-
-    auto t_end = std::chrono::high_resolution_clock::now();
-
-    SL_INFO(log_,
-            "{} headers are observed and {} digests are applied within {}s",
-            finalized_block.number,
-            count,
-            std::chrono::duration_cast<std::chrono::seconds>(t_end - t_start)
-                .count());
-
-    return true;
-  }
-
 }  // namespace kagome::authority