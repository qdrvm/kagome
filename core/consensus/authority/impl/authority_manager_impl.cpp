--- conflicted
+++ resolved
@@ -135,7 +135,7 @@
         auto &val_opt = val_opt_res.value();
         if (val_opt.has_value()) {
           auto &val = val_opt.value();
-          set_id_opt.emplace(scale::decode<MembershipCounter>(val).value());
+          set_id_opt.emplace(scale::decode<MembershipCounter>(val.get()).value());
           break;
         }
       }
@@ -184,65 +184,11 @@
                          consensus_message});
                 found = true;
               },
-<<<<<<< HEAD
-              [](const auto &...) {});  // Others variants is ignored
-        }
-
-        if (found || header.number == 0) {
-          auto res =
-              trie_storage_provider_->setToEphemeralAt(header.state_root);
-          BOOST_ASSERT_MSG(
-              res.has_value(),
-              "Must be set ephemeral bath on existing state root; deq");
-          auto batch = trie_storage_provider_->getCurrentBatch();
-
-          std::optional<MembershipCounter> set_id_opt;
-          for (auto prefix : {"GrandpaFinality", "Grandpa"}) {
-            auto k1 = hasher_->twox_128(Buffer::fromString(prefix));
-            auto k2 = hasher_->twox_128(Buffer::fromString("CurrentSetId"));
-            auto set_id_key = Buffer().put(k1).put(k2);
-
-            auto val_opt_res = batch->tryGet(set_id_key);
-            if (val_opt_res.has_error()) {
-              log_->critical("Can't get grandpa set id for block {}: {}",
-                             primitives::BlockInfo(header.number, hash),
-                             val_opt_res.error().message());
-              return false;
-            }
-            auto &val_opt = val_opt_res.value();
-            if (val_opt.has_value()) {
-              auto &val = val_opt.value();
-              set_id_opt.emplace(
-                  scale::decode<MembershipCounter>(val.get()).value());
-              break;
-            }
-          }
-
-          if (not set_id_opt.has_value()) {
-            log_->critical("Can't get grandpa set id for block {}: not found",
-                           primitives::BlockInfo(header.number, hash));
-            return false;
-          }
-          auto &set_id = set_id_opt.value();
-
-          // Get initial authorities from genesis
-          auto authorities_res = grandpa_api_->authorities(hash);
-          if (not authorities_res.has_value()) {
-            log_->critical("Can't get grandpa authorities for block {}: {}",
-                           primitives::BlockInfo(header.number, hash),
-                           authorities_res.error().message());
-            return false;
-          }
-          auto &authorities = authorities_res.value();
-          authorities.id = set_id;
-
-=======
               [](const auto &...) {});  // Other variants are ignored
         }
 
         if (found || header.number == 0) {
           --authorities.id;
->>>>>>> 65a474b6
           auto node =
               authority::ScheduleNode::createAsRoot({header.number, hash});
           node->actual_authorities =
