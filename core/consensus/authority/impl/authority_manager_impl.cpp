/**
 * Copyright Soramitsu Co., Ltd. All Rights Reserved.
 * SPDX-License-Identifier: Apache-2.0
 */

#include "consensus/authority/impl/authority_manager_impl.hpp"

#include <stack>
#include <unordered_set>

#include "application/app_state_manager.hpp"
#include "blockchain/block_tree.hpp"
#include "common/visitor.hpp"
#include "consensus/authority/authority_manager_error.hpp"
#include "consensus/authority/authority_update_observer_error.hpp"
#include "consensus/authority/impl/schedule_node.hpp"
#include "consensus/grandpa/common.hpp"
#include "crypto/hasher.hpp"
#include "runtime/runtime_api/grandpa_api.hpp"
#include "scale/scale.hpp"
#include "storage/trie/trie_storage.hpp"

using kagome::common::Buffer;
using kagome::consensus::grandpa::MembershipCounter;

namespace kagome::authority {

  AuthorityManagerImpl::AuthorityManagerImpl(
      Config config,
      std::shared_ptr<application::AppStateManager> app_state_manager,
      std::shared_ptr<blockchain::BlockTree> block_tree,
      std::shared_ptr<storage::trie::TrieStorage> trie_storage,
      std::shared_ptr<runtime::GrandpaApi> grandpa_api,
      std::shared_ptr<crypto::Hasher> hasher)
      : config_{std::move(config)},
        block_tree_(std::move(block_tree)),
        trie_storage_(std::move(trie_storage)),
        grandpa_api_(std::move(grandpa_api)),
        hasher_(std::move(hasher)),
        log_{log::createLogger("AuthorityManager", "authority")} {
    BOOST_ASSERT(block_tree_ != nullptr);
    BOOST_ASSERT(grandpa_api_ != nullptr);
    BOOST_ASSERT(trie_storage_ != nullptr);
    BOOST_ASSERT(hasher_ != nullptr);

    BOOST_ASSERT(app_state_manager != nullptr);
    app_state_manager->atPrepare([&] { return prepare(); });
  }

  struct ConsensusMessages {
    primitives::BlockInfo block;
    primitives::Consensus message;
  };

  outcome::result<std::stack<ConsensusMessages>> collectMsgsFromNonFinalBlocks(
      blockchain::BlockTree const &block_tree,
      primitives::BlockHash const &finalized_block_hash) {
    std::stack<ConsensusMessages> collected;

    std::unordered_set<primitives::BlockHash> observed;
    for (auto &leaf : block_tree.getLeaves()) {
      for (auto hash = leaf;;) {
        if (hash == finalized_block_hash) {
          break;
        }

        // if we already checked this block (and thus the rest of the branch)
        if (not observed.emplace(hash).second) {
          break;
        }

<<<<<<< HEAD
      if (not set_id_opt.has_value()) {
        log_->critical(
            "Can't get grandpa set id for block {}: "
            "CurrentSetId not found in Trie storage",
            primitives::BlockInfo(header.number, hash));
        return false;
      }
      const auto &set_id = set_id_opt.value();
      SL_TRACE(log_,
               "Initialized set id from runtime: #{} at block #{} ({})",
               set_id,
               header.number,
               hash);
=======
        OUTCOME_TRY(header, block_tree.getBlockHeader(hash));
>>>>>>> b6007299

        // observe possible changes of authorities
        for (auto &digest : header.digest) {
          visit_in_place(
              digest,
              [&](const primitives::Consensus &consensus_message) {
                collected.emplace(ConsensusMessages{
                    primitives::BlockInfo(header.number, hash),
                    consensus_message});
              },
              [](const auto &) {});
        }

        hash = header.parent_hash;
      }
    }
    return collected;
  }

<<<<<<< HEAD
    {  // observe blocks before last finalized one
      bool found_set_change = false;
      for (auto hash = finalized_block_hash; !found_set_change;) {
        auto header_res = block_tree_->getBlockHeader(hash);
        if (header_res.has_error()) {
          log_->critical("Can't get header of block {}: {}",
                         hash,
                         header_res.error().message());
          return false;
        }
        const auto &header = header_res.value();

        if (header.number == 0) {
          found_set_change = true;
        } else {
          // observe possible changes of authorities
          for (auto &digest : header.digest) {
            visit_in_place(
                digest,
                [&](const primitives::Consensus &consensus_message) {
                  collected.emplace(ConsensusMessages{
                      primitives::BlockInfo(header.number, hash),
                      consensus_message});
                  bool is_grandpa = consensus_message.consensus_engine_id
                                    == primitives::kGrandpaEngineId;
                  auto decoded_res = consensus_message.decode();
                  if (decoded_res.has_error()) {
                    log_->critical("Error decoding consensus digest message: {}", decoded_res.error().message());
                    return;
                  }
                  if (is_grandpa) {
                    bool is_scheduled_change =
                        decoded_res.value().isGrandpaDigestOf<primitives::ScheduledChange>();
                    bool is_forced_change =
                        decoded_res.value().isGrandpaDigestOf<primitives::ForcedChange>();
                    found_set_change = is_forced_change or is_scheduled_change;
                  }
                },
                [](const auto &...) {});  // Other variants are ignored
          }
=======
  outcome::result<std::optional<MembershipCounter>> fetchSetIdFromTrieStorage(
      storage::trie::TrieStorage const &trie_storage,
      crypto::Hasher const &hasher,
      primitives::BlockHeader const &header) {
    OUTCOME_TRY(batch, trie_storage.getEphemeralBatchAt(header.state_root));

    std::optional<MembershipCounter> set_id_opt;
    auto current_set_id_keypart =
        hasher.twox_128(Buffer::fromString("CurrentSetId"));
    for (auto prefix : {"GrandpaFinality", "Grandpa"}) {
      auto prefix_key_part = hasher.twox_128(Buffer::fromString(prefix));
      auto set_id_key =
          Buffer().put(prefix_key_part).put(current_set_id_keypart);

      OUTCOME_TRY(val_opt, batch->tryGet(set_id_key));
      if (val_opt.has_value()) {
        auto &val = val_opt.value();
        set_id_opt.emplace(scale::decode<MembershipCounter>(val.get()).value());
        break;
      }
    }
    return set_id_opt;
  }

  /**
   * Collect all consensus messages found in finalized block starting from
   * {@param finalized_block_hash} and until an authority set change is reached.
   * @param collected_msgs - output stack of msgs
   * @param finalized_block_hash - last finalized block
   * @param block_tree - block tree
   * @param authorities - known authority set of the last finalized block
   * @param log - logger
   * @return new authority manager root node (or error)
   */
  outcome::result<std::shared_ptr<ScheduleNode>>
  collectConsensusMsgsUntilNearestSetChangeTo(
      std::stack<ConsensusMessages> &collected_msgs,
      primitives::BlockHash const &finalized_block_hash,
      blockchain::BlockTree const &block_tree,
      primitives::AuthorityList &authorities,
      log::Logger &log) {
    bool found_set_change = false;
    for (auto hash = finalized_block_hash; !found_set_change;) {
      OUTCOME_TRY(header, block_tree.getBlockHeader(hash));

      if (header.number == 0) {
        found_set_change = true;
      } else {
        // observe possible changes of authorities
        for (auto &digest : header.digest) {
          visit_in_place(
              digest,
              [&](const primitives::Consensus &consensus_message) {
                collected_msgs.emplace(ConsensusMessages{
                    primitives::BlockInfo(header.number, hash),
                    consensus_message});
                bool is_grandpa = consensus_message.consensus_engine_id
                                  == primitives::kGrandpaEngineId;
                auto decoded_res = consensus_message.decode();
                if (decoded_res.has_error()) {
                  log->critical("Error decoding consensus message: {}",
                                decoded_res.error().message());
                }
                auto &decoded = decoded_res.value();
                if (is_grandpa) {
                  bool is_scheduled_change =
                      decoded.isGrandpaDigestOf<primitives::ScheduledChange>();
                  bool is_forced_change =
                      decoded.isGrandpaDigestOf<primitives::ForcedChange>();
                  if (is_forced_change or is_scheduled_change) {
                    found_set_change = true;
                  }
                }
              },
              [](const auto &...) {});  // Other variants are ignored
>>>>>>> b6007299
        }
      }

<<<<<<< HEAD
        if (found_set_change) {
          SL_TRACE(log_,
                   "Found grandpa digest in block #{} ({})",
                   header.number,
                   hash);
          if (header.number != 0) {
            --authorities.id;
            SL_TRACE(log_, "Decrease authority ID to {}", authorities.id);
          }
          auto node =
              authority::ScheduleNode::createAsRoot({header.number, hash});
          node->actual_authorities =
              std::make_shared<primitives::AuthorityList>(
                  std::move(authorities));

          root_ = std::move(node);

        } else {
          hash = header.parent_hash;
        }
=======
      if (found_set_change) {
        SL_TRACE(
            log, "Found grandpa digest in block #{} ({})", header.number, hash);
        if (header.number != 0) {
          --authorities.id;
          SL_TRACE(log,
                   "Decrease authority ID to {}, as the found digest is an "
                   "authority set update",
                   authorities.id);
        }
        auto node =
            authority::ScheduleNode::createAsRoot({header.number, hash});
        node->actual_authorities =
            std::make_shared<primitives::AuthorityList>(std::move(authorities));

        return node;

      } else {
        hash = header.parent_hash;
>>>>>>> b6007299
      }
    }
    BOOST_UNREACHABLE_RETURN({})
  }

<<<<<<< HEAD
    while (not collected.empty()) {
      const auto &args = collected.top();
      SL_TRACE(log_,
               "Apply consensus message from block {}, engine {}",
               args.block,
               args.message.consensus_engine_id.toString());
      auto res = AuthorityManagerImpl::onConsensus(args.block, args.message);
      if (res.has_error()) {
        log_->critical("Can't apply previous consensus message: {}",
                       res.error().message());
=======
#define CONCAT(first, second) CONCAT_UTIL(first, second)
#define CONCAT_UTIL(first, second) first##second
#define UNIQUE_NAME(tag) CONCAT(tag, __LINE__)

#define PREPARE_TRY_VOID(expr_res, error_msg, ...) \
  auto &&UNIQUE_NAME(expr_r_) = (expr_res);        \
  if (UNIQUE_NAME(expr_r_).has_error()) {          \
    auto &error = UNIQUE_NAME(expr_r_).error();    \
    log_->critical(error_msg, __VA_ARGS__);        \
    return false;                                  \
  }

#define PREPARE_TRY(val, expr_res, error_msg, ...)    \
  PREPARE_TRY_VOID(expr_res, error_msg, __VA_ARGS__); \
  auto &val = UNIQUE_NAME(expr_r_).value();

  bool AuthorityManagerImpl::prepare() {
    const auto finalized_block = block_tree_->getLastFinalized();
    const auto &finalized_block_hash = finalized_block.hash;

    PREPARE_TRY(
        collected_msgs,
        collectMsgsFromNonFinalBlocks(*block_tree_, finalized_block_hash),
        "Error collecting consensus messages from non-finalized blocks: {}",
        error.message());

    primitives::AuthorityList authorities;
    {  // get voter set id at last finalized block
      const auto &hash = finalized_block_hash;
      PREPARE_TRY(header,
                  block_tree_->getBlockHeader(hash),
                  "Can't get header of block {}: {}",
                  hash,
                  error.message());

      PREPARE_TRY(
          set_id_opt,
          fetchSetIdFromTrieStorage(*trie_storage_, *hasher_, header),
          "Error fetching authority set id from trie storage for block #{} "
          "({}): {}",
          header.number,
          hash,
          error.message());

      if (not set_id_opt.has_value()) {
        log_->critical(
            "Can't get grandpa set id for block {}: "
            "CurrentSetId not found in Trie storage",
            primitives::BlockInfo(header.number, hash));
>>>>>>> b6007299
        return false;
      }
      const auto &set_id = set_id_opt.value();
      SL_TRACE(log_,
               "Initialized set id from runtime: #{} at block #{} ({})",
               set_id,
               header.number,
               hash);

      // Get initial authorities from runtime
      PREPARE_TRY(initial_authorities,
                  grandpa_api_->authorities(hash),
                  "Can't get grandpa authorities for block {}: {}",
                  primitives::BlockInfo(header.number, hash),
                  error.message());
      authorities = std::move(initial_authorities);
      authorities.id = set_id;
    }

    PREPARE_TRY(
        new_root,
        collectConsensusMsgsUntilNearestSetChangeTo(collected_msgs,
                                                    finalized_block_hash,
                                                    *block_tree_,
                                                    authorities,
                                                    log_),
        "Error collecting consensus messages from finalized blocks: {}",
        error.message());
    root_ = new_root;

    while (not collected_msgs.empty()) {
      const auto &args = collected_msgs.top();
      SL_TRACE(log_,
               "Apply consensus message from block {}, engine {}",
               args.block,
               args.message.consensus_engine_id.toString());
      PREPARE_TRY_VOID(onConsensus(args.block, args.message),
                       "Can't apply previous consensus message: {}",
                       error.message());

      collected_msgs.pop();
    }

    // prune to reorganize collected changes
    prune(finalized_block);

    SL_DEBUG(log_, "Authority set id: {}", root_->actual_authorities->id);
    for (const auto &authority : *root_->actual_authorities) {
      SL_DEBUG(log_, "Grandpa authority: {}", authority.id.id);
    }

    return true;
  }

#undef PREPARE_TRY_VOID
#undef PREPARE_TRY

  primitives::BlockInfo AuthorityManagerImpl::base() const {
    if (not root_) {
      log_->critical("Authority manager has null root");
      std::terminate();
    }
    return root_->block;
  }

  std::optional<std::shared_ptr<const primitives::AuthorityList>>
  AuthorityManagerImpl::authorities(const primitives::BlockInfo &block,
                                    bool finalized) const {
    auto node = getAppropriateAncestor(block);

    if (not node) {
      return std::nullopt;
    }

    bool node_in_finalized_chain =
        not directChainExists(block_tree_->getLastFinalized(), node->block);

    auto adjusted_node = node->makeDescendant(block, node_in_finalized_chain);

    if (adjusted_node->enabled) {
      // Original authorities
      return adjusted_node->actual_authorities;
    }

    // Zero-weighted authorities
    auto authorities = std::make_shared<primitives::AuthorityList>(
        *adjusted_node->actual_authorities);
    std::for_each(authorities->begin(),
                  authorities->end(),
                  [](auto &authority) { authority.weight = 0; });
    return authorities;
  }

  outcome::result<void> AuthorityManagerImpl::applyScheduledChange(
      const primitives::BlockInfo &block,
      const primitives::AuthorityList &authorities,
      primitives::BlockNumber activate_at) {
    SL_DEBUG(log_,
             "Applying scheduled change for block {} to activate at block {}",
             block,
             activate_at);
    auto node = getAppropriateAncestor(block);

    if (not node) {
      return AuthorityManagerError::ORPHAN_BLOCK_OR_ALREADY_FINALIZED;
    }

    SL_DEBUG(
        log_,
        "Oldest scheduled change before block {} is at block {} with set id {}",
        block,
        node->block,
        node->actual_authorities->id);
    auto last_finalized = block_tree_->getLastFinalized();
    bool node_in_finalized_chain =
        not directChainExists(last_finalized, node->block);

    SL_DEBUG(log_,
             "Last finalized is {}, is on the same chain as target block? {}",
             last_finalized,
             node_in_finalized_chain);

    auto new_node = node->makeDescendant(block, node_in_finalized_chain);
    SL_DEBUG(log_,
             "Make a schedule node for block {}, with actual set id {}",
             block,
             new_node->actual_authorities->id);

    auto res = new_node->ensureReadyToSchedule();
    if (!res) {
      SL_DEBUG(
          log_, "Node is not ready to be scheduled: {}", res.error().message());
      return res.as_failure();
    }

    auto new_authorities =
        std::make_shared<primitives::AuthorityList>(authorities);
    new_authorities->id = new_node->actual_authorities->id + 1;

    // Schedule change
    new_node->scheduled_authorities = std::move(new_authorities);
    new_node->scheduled_after = activate_at;

    SL_VERBOSE(log_,
               "Change is scheduled after block #{} (set id={})",
               new_node->scheduled_after,
               new_node->scheduled_authorities->id);
    size_t index = 0;
    for (auto &authority : *new_node->scheduled_authorities) {
      SL_VERBOSE(log_,
                 "New authority ({}/{}): id={} weight={}",
                 ++index,
                 new_node->scheduled_authorities->size(),
                 authority.id.id,
                 authority.weight);
    }

    // Reorganize ancestry
    reorganize(node, new_node);

    return outcome::success();
  }

  outcome::result<void> AuthorityManagerImpl::applyForcedChange(
      const primitives::BlockInfo &block,
      const primitives::AuthorityList &authorities,
      primitives::BlockNumber activate_at) {
    auto node = getAppropriateAncestor(block);

    if (not node) {
      return AuthorityManagerError::ORPHAN_BLOCK_OR_ALREADY_FINALIZED;
    }

    auto new_node = node->makeDescendant(block);

    OUTCOME_TRY(new_node->ensureReadyToSchedule());

    auto new_authorities =
        std::make_shared<primitives::AuthorityList>(authorities);
    new_authorities->id = new_node->actual_authorities->id + 1;

    // Force changes
    if (new_node->block.number >= activate_at) {
      new_node->actual_authorities = std::move(new_authorities);
    } else {
      new_node->forced_authorities =
          std::make_shared<primitives::AuthorityList>(authorities);
      new_node->forced_for = activate_at;
    }

    SL_VERBOSE(log_, "Change is forced on block #{}", activate_at);
    size_t index = 0;
    for (auto &authority : *new_node->forced_authorities) {
      SL_VERBOSE(log_,
                 "New authority ({}/{}): id={} weight={}",
                 ++index,
                 new_node->forced_authorities->size(),
                 authority.id.id,
                 authority.weight);
    }

    // Reorganize ancestry
    reorganize(node, new_node);

    return outcome::success();
  }

  outcome::result<void> AuthorityManagerImpl::applyOnDisabled(
      const primitives::BlockInfo &block, uint64_t authority_index) {
    if (!config_.on_disable_enabled) {
      SL_TRACE(log_, "Ignore 'on disabled' message due to config");
      return outcome::success();
    }
    auto node = getAppropriateAncestor(block);

    if (not node) {
      return AuthorityManagerError::ORPHAN_BLOCK_OR_ALREADY_FINALIZED;
    }

    auto new_node = node->makeDescendant(block);

    // Check if index not out of bound
    if (authority_index >= node->actual_authorities->size()) {
      return AuthorityUpdateObserverError::WRONG_AUTHORITY_INDEX;
    }

    // Make changed authorities
    auto authorities = std::make_shared<primitives::AuthorityList>(
        *new_node->actual_authorities);
    (*authorities)[authority_index].weight = 0;
    new_node->actual_authorities = std::move(authorities);

    SL_VERBOSE(log_,
               "Authority id={} is disabled on block #{}",
               (*authorities)[authority_index].id.id,
               new_node->block.number);

    // Reorganize ancestry
    auto descendants = std::move(node->descendants);
    for (auto &descendant : descendants) {
      if (directChainExists(block, descendant->block)) {
        // Propagate change to descendants
        if (descendant->actual_authorities == node->actual_authorities) {
          descendant->actual_authorities = new_node->actual_authorities;
        }
        new_node->descendants.emplace_back(std::move(descendant));
      } else {
        node->descendants.emplace_back(std::move(descendant));
      }
    }
    node->descendants.emplace_back(std::move(new_node));

    return outcome::success();
  }

  outcome::result<void> AuthorityManagerImpl::applyPause(
      const primitives::BlockInfo &block, primitives::BlockNumber activate_at) {
    auto node = getAppropriateAncestor(block);

    if (not node) {
      return AuthorityManagerError::ORPHAN_BLOCK_OR_ALREADY_FINALIZED;
    }

    bool node_in_finalized_chain =
        not directChainExists(block_tree_->getLastFinalized(), node->block);

    auto new_node = node->makeDescendant(block, node_in_finalized_chain);

    OUTCOME_TRY(new_node->ensureReadyToSchedule());

    new_node->pause_after = activate_at;

    SL_VERBOSE(log_, "Scheduled pause after block #{}", new_node->block.number);

    // Reorganize ancestry
    auto descendants = std::move(node->descendants);
    for (auto &descendant : descendants) {
      auto &ancestor =
          directChainExists(block, descendant->block) ? new_node : node;
      ancestor->descendants.emplace_back(std::move(descendant));
    }
    node->descendants.emplace_back(std::move(new_node));

    return outcome::success();
  }

  outcome::result<void> AuthorityManagerImpl::applyResume(
      const primitives::BlockInfo &block, primitives::BlockNumber activate_at) {
    auto node = getAppropriateAncestor(block);

    if (not node) {
      return AuthorityManagerError::ORPHAN_BLOCK_OR_ALREADY_FINALIZED;
    }

    auto new_node = node->makeDescendant(block);

    OUTCOME_TRY(new_node->ensureReadyToSchedule());

    new_node->resume_for = activate_at;

    SL_VERBOSE(log_, "Scheduled resume on block #{}", new_node->block.number);

    // Reorganize ancestry
    reorganize(node, new_node);

    return outcome::success();
  }

  outcome::result<void> AuthorityManagerImpl::onConsensus(
      const primitives::BlockInfo &block,
      const primitives::Consensus &message) {
    if (message.consensus_engine_id == primitives::kBabeEngineId) {
      OUTCOME_TRY(decoded, message.decode());
      // TODO(xDimon): Perhaps it needs to be refactored.
      //  It is better handle babe digests here
      //  Issue: https://github.com/soramitsu/kagome/issues/740
      return visit_in_place(
          decoded.asBabeDigest(),
          [](const primitives::NextEpochData &msg) -> outcome::result<void> {
            return outcome::success();
          },
          [](const primitives::OnDisabled &msg) {
            // Note: This event type won't be used anymore and must be ignored
            return outcome::success();
          },
          [](const primitives::NextConfigData &msg) {
            return outcome::success();
          },
          [](auto &) {
            return AuthorityUpdateObserverError::UNSUPPORTED_MESSAGE_TYPE;
          });
    } else if (message.consensus_engine_id == primitives::kGrandpaEngineId) {
      OUTCOME_TRY(decoded, message.decode());
      return visit_in_place(
          decoded.asGrandpaDigest(),
          [this, &block](
              const primitives::ScheduledChange &msg) -> outcome::result<void> {
            return applyScheduledChange(
                block, msg.authorities, block.number + msg.subchain_length);
          },
          [this, &block](const primitives::ForcedChange &msg) {
            return applyForcedChange(
                block, msg.authorities, block.number + msg.subchain_length);
          },
          [this, &block](const primitives::OnDisabled &msg) {
            return applyOnDisabled(block, msg.authority_index);
          },
          [this, &block](const primitives::Pause &msg) {
            return applyPause(block, block.number + msg.subchain_length);
          },
          [this, &block](const primitives::Resume &msg) {
            return applyResume(block, block.number + msg.subchain_length);
          },
          [](auto &) {
            return AuthorityUpdateObserverError::UNSUPPORTED_MESSAGE_TYPE;
          });
    } else {
      SL_WARN(log_,
              "Unknown consensus engine id in block {}: {}",
              block,
              message.consensus_engine_id.toString());
      return outcome::success();
    }
  }

  void AuthorityManagerImpl::prune(const primitives::BlockInfo &block) {
    if (block == root_->block) {
      return;
    }

    if (block.number < root_->block.number) {
      return;
    }

    auto node = getAppropriateAncestor(block);

    if (not node) {
      return;
    }

    if (node->block == block) {
      // Rebase
      root_ = std::move(node);

    } else {
      // Reorganize ancestry
      auto new_node = node->makeDescendant(block, true);
      auto descendants = std::move(node->descendants);
      for (auto &descendant : descendants) {
        if (directChainExists(block, descendant->block)) {
          new_node->descendants.emplace_back(std::move(descendant));
        }
      }

      root_ = std::move(new_node);
    }

    SL_VERBOSE(log_, "Prune authority manager upto block {}", block);
  }

  std::shared_ptr<ScheduleNode> AuthorityManagerImpl::getAppropriateAncestor(
      const primitives::BlockInfo &block) const {
    BOOST_ASSERT(root_ != nullptr);
    std::shared_ptr<ScheduleNode> ancestor;
    // Target block is not descendant of the current root
    if (root_->block.number > block.number
        || (root_->block != block
            && not directChainExists(root_->block, block))) {
      return ancestor;
    }
    ancestor = root_;
    while (ancestor->block != block) {
      bool goto_next_generation = false;
      for (const auto &node : ancestor->descendants) {
        if (node->block == block || directChainExists(node->block, block)) {
          ancestor = node;
          goto_next_generation = true;
          break;
        }
      }
      if (not goto_next_generation) {
        break;
      }
    }
    return ancestor;
  }

  bool AuthorityManagerImpl::directChainExists(
      const primitives::BlockInfo &ancestor,
      const primitives::BlockInfo &descendant) const {
    // Any block is descendant of genesis
    if (ancestor.number <= 1 && ancestor.number < descendant.number) {
      return true;
    }
    auto result =
        ancestor.number < descendant.number
        && block_tree_->hasDirectChain(ancestor.hash, descendant.hash);
    return result;
  }

  void AuthorityManagerImpl::reorganize(
      std::shared_ptr<ScheduleNode> node,
      std::shared_ptr<ScheduleNode> new_node) {
    auto descendants = std::move(node->descendants);
    for (auto &descendant : descendants) {
      auto &ancestor = directChainExists(new_node->block, descendant->block)
                           ? new_node
                           : node;

      // Apply if delay will be passed for descendant
      if (ancestor->forced_for != ScheduleNode::INACTIVE) {
        if (descendant->block.number >= ancestor->forced_for) {
          descendant->actual_authorities = ancestor->forced_authorities;
          descendant->forced_authorities.reset();
          descendant->forced_for = ScheduleNode::INACTIVE;
        }
      }
      if (ancestor->resume_for != ScheduleNode::INACTIVE) {
        if (descendant->block.number >= ancestor->resume_for) {
          descendant->enabled = true;
          descendant->resume_for = ScheduleNode::INACTIVE;
        }
      }

      ancestor->descendants.emplace_back(std::move(descendant));
    }
    node->descendants.emplace_back(std::move(new_node));
  }

}  // namespace kagome::authority<|MERGE_RESOLUTION|>--- conflicted
+++ resolved
@@ -69,23 +69,7 @@
           break;
         }
 
-<<<<<<< HEAD
-      if (not set_id_opt.has_value()) {
-        log_->critical(
-            "Can't get grandpa set id for block {}: "
-            "CurrentSetId not found in Trie storage",
-            primitives::BlockInfo(header.number, hash));
-        return false;
-      }
-      const auto &set_id = set_id_opt.value();
-      SL_TRACE(log_,
-               "Initialized set id from runtime: #{} at block #{} ({})",
-               set_id,
-               header.number,
-               hash);
-=======
         OUTCOME_TRY(header, block_tree.getBlockHeader(hash));
->>>>>>> b6007299
 
         // observe possible changes of authorities
         for (auto &digest : header.digest) {
@@ -105,48 +89,6 @@
     return collected;
   }
 
-<<<<<<< HEAD
-    {  // observe blocks before last finalized one
-      bool found_set_change = false;
-      for (auto hash = finalized_block_hash; !found_set_change;) {
-        auto header_res = block_tree_->getBlockHeader(hash);
-        if (header_res.has_error()) {
-          log_->critical("Can't get header of block {}: {}",
-                         hash,
-                         header_res.error().message());
-          return false;
-        }
-        const auto &header = header_res.value();
-
-        if (header.number == 0) {
-          found_set_change = true;
-        } else {
-          // observe possible changes of authorities
-          for (auto &digest : header.digest) {
-            visit_in_place(
-                digest,
-                [&](const primitives::Consensus &consensus_message) {
-                  collected.emplace(ConsensusMessages{
-                      primitives::BlockInfo(header.number, hash),
-                      consensus_message});
-                  bool is_grandpa = consensus_message.consensus_engine_id
-                                    == primitives::kGrandpaEngineId;
-                  auto decoded_res = consensus_message.decode();
-                  if (decoded_res.has_error()) {
-                    log_->critical("Error decoding consensus digest message: {}", decoded_res.error().message());
-                    return;
-                  }
-                  if (is_grandpa) {
-                    bool is_scheduled_change =
-                        decoded_res.value().isGrandpaDigestOf<primitives::ScheduledChange>();
-                    bool is_forced_change =
-                        decoded_res.value().isGrandpaDigestOf<primitives::ForcedChange>();
-                    found_set_change = is_forced_change or is_scheduled_change;
-                  }
-                },
-                [](const auto &...) {});  // Other variants are ignored
-          }
-=======
   outcome::result<std::optional<MembershipCounter>> fetchSetIdFromTrieStorage(
       storage::trie::TrieStorage const &trie_storage,
       crypto::Hasher const &hasher,
@@ -222,32 +164,9 @@
                 }
               },
               [](const auto &...) {});  // Other variants are ignored
->>>>>>> b6007299
-        }
-      }
-
-<<<<<<< HEAD
-        if (found_set_change) {
-          SL_TRACE(log_,
-                   "Found grandpa digest in block #{} ({})",
-                   header.number,
-                   hash);
-          if (header.number != 0) {
-            --authorities.id;
-            SL_TRACE(log_, "Decrease authority ID to {}", authorities.id);
-          }
-          auto node =
-              authority::ScheduleNode::createAsRoot({header.number, hash});
-          node->actual_authorities =
-              std::make_shared<primitives::AuthorityList>(
-                  std::move(authorities));
-
-          root_ = std::move(node);
-
-        } else {
-          hash = header.parent_hash;
-        }
-=======
+        }
+      }
+
       if (found_set_change) {
         SL_TRACE(
             log, "Found grandpa digest in block #{} ({})", header.number, hash);
@@ -267,24 +186,11 @@
 
       } else {
         hash = header.parent_hash;
->>>>>>> b6007299
       }
     }
     BOOST_UNREACHABLE_RETURN({})
   }
 
-<<<<<<< HEAD
-    while (not collected.empty()) {
-      const auto &args = collected.top();
-      SL_TRACE(log_,
-               "Apply consensus message from block {}, engine {}",
-               args.block,
-               args.message.consensus_engine_id.toString());
-      auto res = AuthorityManagerImpl::onConsensus(args.block, args.message);
-      if (res.has_error()) {
-        log_->critical("Can't apply previous consensus message: {}",
-                       res.error().message());
-=======
 #define CONCAT(first, second) CONCAT_UTIL(first, second)
 #define CONCAT_UTIL(first, second) first##second
 #define UNIQUE_NAME(tag) CONCAT(tag, __LINE__)
@@ -334,7 +240,6 @@
             "Can't get grandpa set id for block {}: "
             "CurrentSetId not found in Trie storage",
             primitives::BlockInfo(header.number, hash));
->>>>>>> b6007299
         return false;
       }
       const auto &set_id = set_id_opt.value();
