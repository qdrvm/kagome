--- conflicted
+++ resolved
@@ -46,7 +46,6 @@
     using NoAction = Empty;
 
     struct ScheduledChange {
-<<<<<<< HEAD
       primitives::BlockNumber applied_block{};
       std::shared_ptr<const primitives::AuthoritySet> new_authorities{};
 
@@ -62,12 +61,6 @@
         change.new_authorities = std::move(authority_list);
         return s;
       }
-=======
-      SCALE_TIE(2);
-
-      primitives::BlockNumber applied_block{};
-      std::shared_ptr<const primitives::AuthoritySet> new_authorities{};
->>>>>>> 0041a0b8
     };
 
     struct ForcedChange {
@@ -126,18 +119,9 @@
 
     friend inline ::scale::ScaleDecoderStream &operator>>(
         ::scale::ScaleDecoderStream &s, ScheduleNode &node) {
-<<<<<<< HEAD
-      auto current_authority_list =
-          std::make_shared<primitives::AuthoritySet>();
-      s >> node.enabled
-          >> const_cast<primitives::BlockInfo &>(node.current_block)
-          >> *current_authority_list >> node.action;
-      node.current_authorities = std::move(current_authority_list);
-=======
       s >> node.enabled
           >> const_cast<primitives::BlockInfo &>(node.current_block)
           >> node.current_authorities >> node.action;
->>>>>>> 0041a0b8
       return s;
     }
 
