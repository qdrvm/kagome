--- conflicted
+++ resolved
@@ -11,11 +11,8 @@
 
 #include "crypto/hasher.hpp"
 #include "log/logger.hpp"
-<<<<<<< HEAD
-=======
 #include "primitives/authority.hpp"
 #include "primitives/block_header.hpp"
->>>>>>> 8a780554
 #include "storage/buffer_map_types.hpp"
 
 namespace kagome::application {
@@ -59,17 +56,12 @@
     AuthorityManagerImpl(
         Config config,
         std::shared_ptr<application::AppStateManager> app_state_manager,
-        std::shared_ptr<blockchain::BlockHeaderRepository> header_repo,
         std::shared_ptr<blockchain::BlockTree> block_tree,
         std::shared_ptr<storage::trie::TrieStorage> trie_storage,
         std::shared_ptr<runtime::GrandpaApi> grandpa_api,
         std::shared_ptr<crypto::Hasher> hash,
-<<<<<<< HEAD
-        std::shared_ptr<storage::BufferStorage> buffer_storage);
-=======
         std::shared_ptr<storage::BufferStorage> persistent_storage,
         std::shared_ptr<blockchain::BlockHeaderRepository> header_repo);
->>>>>>> 8a780554
 
     ~AuthorityManagerImpl() override = default;
 
@@ -115,12 +107,7 @@
     void prune(const primitives::BlockInfo &block) override;
 
    private:
-<<<<<<< HEAD
-    bool load();
-    void save();
-=======
     outcome::result<void> initializeAt(const primitives::BlockInfo &root_block);
->>>>>>> 8a780554
 
     /**
      * @brief Find schedule_node according to the block
@@ -130,8 +117,8 @@
     std::shared_ptr<ScheduleNode> getAppropriateAncestor(
         const primitives::BlockInfo &block) const;
 
-    outcome::result<primitives::AuthoritySetId> readSetIdFromRuntime(
-        primitives::BlockHeader const &targetBlock) const;
+    outcome::result<std::optional<primitives::AuthoritySetId>>
+    readSetIdFromRuntime(primitives::BlockHeader const &targetBlock) const;
 
     /**
      * @brief Check if one block is direct ancestor of second one
@@ -145,24 +132,13 @@
     void reorganize(std::shared_ptr<ScheduleNode> node,
                     std::shared_ptr<ScheduleNode> new_node);
 
-    /**
-     * @brief Calculates authorities for last finalized block
-     * starting from genesis
-     */
-    bool prepareFromGenesis();
-
     Config config_;
-    std::shared_ptr<blockchain::BlockHeaderRepository> header_repo_;
     std::shared_ptr<blockchain::BlockTree> block_tree_;
     std::shared_ptr<storage::trie::TrieStorage> trie_storage_;
     std::shared_ptr<runtime::GrandpaApi> grandpa_api_;
     std::shared_ptr<crypto::Hasher> hasher_;
-<<<<<<< HEAD
-    std::shared_ptr<storage::BufferStorage> buffer_storage_;
-=======
     std::shared_ptr<storage::BufferStorage> persistent_storage_;
     std::shared_ptr<blockchain::BlockHeaderRepository> header_repo_;
->>>>>>> 8a780554
 
     std::shared_ptr<ScheduleNode> root_;
     log::Logger log_;
