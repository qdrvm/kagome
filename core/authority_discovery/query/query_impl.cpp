/**
 * Copyright Quadrivium LLC
 * All Rights Reserved
 * SPDX-License-Identifier: Apache-2.0
 */

#include "authority_discovery/query/query_impl.hpp"

#include "authority_discovery/protobuf/authority_discovery.v2.pb.h"
#include "common/buffer_view.hpp"
#include "common/bytestr.hpp"
#include "crypto/sha/sha256.hpp"
#include "utils/retain_if.hpp"
#include "utils/weak_macro.hpp"

OUTCOME_CPP_DEFINE_CATEGORY(kagome::authority_discovery, QueryImpl::Error, e) {
  using E = decltype(e);
  switch (e) {
    case E::DECODE_ERROR:
      return "Decode error";
    case E::NO_ADDRESSES:
      return "No addresses";
    case E::INCONSISTENT_PEER_ID:
      return "Inconsistent peer id";
    case E::INVALID_SIGNATURE:
      return "Invalid signature";
    case E::KADEMLIA_OUTDATED_VALUE:
      return "Kademlia outdated value";
  }
  return "unknown error (authority_discovery::QueryImpl::Error)";
}

namespace kagome::authority_discovery {
  constexpr size_t kMaxActiveRequests = 8;
  constexpr std::chrono::seconds kIntervalInitial{2};
  constexpr std::chrono::minutes kIntervalMax{10};

  QueryImpl::QueryImpl(
      std::shared_ptr<application::AppStateManager> app_state_manager,
      std::shared_ptr<blockchain::BlockTree> block_tree,
      std::shared_ptr<rust_kad::Kad> rust_kad,
      std::shared_ptr<runtime::AuthorityDiscoveryApi> authority_discovery_api,
      std::shared_ptr<crypto::KeyStore> key_store,
      std::shared_ptr<crypto::Sr25519Provider> sr_crypto_provider,
      std::shared_ptr<libp2p::crypto::CryptoProvider> libp2p_crypto_provider,
      std::shared_ptr<libp2p::crypto::marshaller::KeyMarshaller> key_marshaller,
      libp2p::Host &host,
      LazySPtr<libp2p::protocol::kademlia::Kademlia> kademlia,
      std::shared_ptr<libp2p::basic::Scheduler> scheduler)
      : block_tree_{std::move(block_tree)},
        rust_kad_{std::move(rust_kad)},
        authority_discovery_api_{std::move(authority_discovery_api)},
        key_store_{std::move(key_store)},
        sr_crypto_provider_{std::move(sr_crypto_provider)},
        libp2p_crypto_provider_{std::move(libp2p_crypto_provider)},
        key_marshaller_{std::move(key_marshaller)},
        host_{host},
        kademlia_{kademlia},
        scheduler_{[&] {
          BOOST_ASSERT(scheduler != nullptr);
          return std::move(scheduler);
        }()},
        interval_{
            kIntervalInitial,
            kIntervalMax,
            scheduler_,
        },
        log_{log::createLogger("AuthorityDiscoveryQuery",
                               "authority_discovery")} {
    app_state_manager->takeControl(*this);
  }

  bool QueryImpl::start() {
    interval_.start([this] {
      auto r = update();
      if (not r) {
        SL_WARN(log_, "update: {}", r.error());
      }
    });
    return true;
  }

  std::optional<libp2p::peer::PeerInfo> QueryImpl::get(
      const primitives::AuthorityDiscoveryId &authority) const {
    std::unique_lock lock{mutex_};
    auto it = auth_to_peer_cache_.find(authority);
    if (it != auth_to_peer_cache_.end()) {
      return it->second.peer;
    }
    return std::nullopt;
  }

  std::optional<primitives::AuthorityDiscoveryId> QueryImpl::get(
      const libp2p::peer::PeerId &peer_id) const {
    std::unique_lock lock{mutex_};
    auto it = peer_to_auth_cache_.find(peer_id);
    if (it != peer_to_auth_cache_.end()) {
      return it->second;
    }
    return std::nullopt;
  }

  outcome::result<void> QueryImpl::validate(
      const libp2p::protocol::kademlia::Key &key,
      const libp2p::protocol::kademlia::Value &value) {
    std::unique_lock lock{mutex_};
    auto id = hashToAuth(key);
    if (not id) {
      lock.unlock();
      return kademlia_validator_.validate(key, value);
    }
    auto r = add(*id, value);
    if (not r) {
      SL_DEBUG(log_, "Can't add: {}", r.error());
    }
    return r;
  }

  outcome::result<size_t> QueryImpl::select(
      const libp2p::protocol::kademlia::Key &key,
      const std::vector<libp2p::protocol::kademlia::Value> &values) {
    std::unique_lock lock{mutex_};
    auto id = hashToAuth(key);
    if (not id) {
      lock.unlock();
      return kademlia_validator_.select(key, values);
    }
    auto it = auth_to_peer_cache_.find(*id);
    if (it != auth_to_peer_cache_.end()) {
      auto it_value = std::ranges::find(values, it->second.raw);
      if (it_value != values.end()) {
        return it_value - values.begin();
      }
    }
    return Error::KADEMLIA_OUTDATED_VALUE;
  }

  outcome::result<void> QueryImpl::update() {
    std::unique_lock lock{mutex_};
    OUTCOME_TRY(
        authorities,
        authority_discovery_api_->authorities(block_tree_->bestBlock().hash));
    for (auto &id : authorities) {
      if (not hash_to_auth_.contains(id)) {
        hash_to_auth_.emplace(crypto::sha256(id), id);
      }
    }
    OUTCOME_TRY(local_keys,
                key_store_->sr25519().getPublicKeys(
                    crypto::KeyTypes::AUTHORITY_DISCOVERY));
    auto has = [](const std::vector<primitives::AuthorityDiscoveryId> &keys,
                  const primitives::AuthorityDiscoveryId &key) {
      return std::ranges::find(keys, key) != keys.end();
    };
    retain_if(authorities, [&](const primitives::AuthorityDiscoveryId &id) {
      return not has(local_keys, id);
    });
    for (auto it = auth_to_peer_cache_.begin();
         it != auth_to_peer_cache_.end();) {
      if (has(authorities, it->first)) {
        ++it;
      } else {
        it = auth_to_peer_cache_.erase(it);
      }
    }
    for (auto it = peer_to_auth_cache_.begin();
         it != peer_to_auth_cache_.end();) {
      if (has(authorities, it->second)) {
        ++it;
      } else {
        it = peer_to_auth_cache_.erase(it);
      }
    }
    std::shuffle(authorities.begin(), authorities.end(), random_);
    queue_ = std::move(authorities);
    pop();
    return outcome::success();
  }

  std::optional<primitives::AuthorityDiscoveryId> QueryImpl::hashToAuth(
      BufferView key) const {
    if (auto r = Hash256::fromSpan(key)) {
      auto it = hash_to_auth_.find(r.value());
      if (it != hash_to_auth_.end()) {
        return it->second;
      }
    }
    return std::nullopt;
  }

  void QueryImpl::pop() {
    while (active_ < kMaxActiveRequests) {
      if (queue_.empty()) {
        return;
      }
      ++active_;
      auto authority = queue_.back();
      queue_.pop_back();

      scheduler_->schedule([wp{weak_from_this()},
                            hash = common::Buffer{crypto::sha256(authority)}] {
        if (auto self = wp.lock()) {
<<<<<<< HEAD
          return rust_kad_->lookup(
              hash, [authority, WEAK_SELF](std::vector<Buffer> values) {
                WEAK_LOCK(self);
                std::unique_lock lock{self->mutex_};
                --self->active_;
                self->pop();
                for (auto &value : values) {
                  auto r = self->add(authority, value);
                  if (not r) {
                    SL_WARN(self->log_,
                            "add({}): {}",
                            common::hex_lower(authority),
                            r.error());
                  }
                }
              });
          std::ignore = kademlia_.get()->getValue(
              hash, [=, this](outcome::result<std::vector<uint8_t>> res) {
                std::unique_lock lock{mutex_};
                --active_;
                pop();
=======
          std::ignore = self->kademlia_.get()->getValue(
              hash, [=](const outcome::result<std::vector<uint8_t>> &res) {
                if (auto self = wp.lock()) {
                  std::unique_lock lock{self->mutex_};
                  --self->active_;
                  self->pop();
                }
>>>>>>> dfa97aa8
              });
        }
      });
    }
  }

  outcome::result<void> QueryImpl::add(
      const primitives::AuthorityDiscoveryId &authority,
      outcome::result<std::vector<uint8_t>> _res) {
    OUTCOME_TRY(signed_record_pb, _res);
    auto it = auth_to_peer_cache_.find(authority);
    if (it != auth_to_peer_cache_.end()
        and signed_record_pb == it->second.raw) {
      return outcome::success();
    }
    ::authority_discovery_v3::SignedAuthorityRecord signed_record;
    if (not signed_record.ParseFromArray(
            signed_record_pb.data(),
            // NOLINTNEXTLINE(cppcoreguidelines-narrowing-conversions)
            signed_record_pb.size())) {
      return Error::DECODE_ERROR;
    }

    libp2p::crypto::ProtobufKey protobuf_key{
        common::Buffer{str2byte(signed_record.peer_signature().public_key())}};
    OUTCOME_TRY(peer_key, key_marshaller_->unmarshalPublicKey(protobuf_key));
    OUTCOME_TRY(peer_id, libp2p::peer::PeerId::fromPublicKey(protobuf_key));
    if (peer_id == host_.getId()) {
      return outcome::success();
    }

    OUTCOME_TRY(auth_sig,
                crypto::Sr25519Signature::fromSpan(
                    str2byte(signed_record.auth_signature())));

    ::authority_discovery_v3::AuthorityRecord record;
    if (not record.ParseFromString(signed_record.record())) {
      return Error::DECODE_ERROR;
    }
    if (record.addresses().empty()) {
      return Error::NO_ADDRESSES;
    }
    std::optional<Timestamp> time{};
    if (record.has_creation_time()) {
      OUTCOME_TRY(tmp,
                  scale::decode<TimestampScale>(
                      qtils::str2byte(record.creation_time().timestamp())));
      time = *tmp;
      if (it != auth_to_peer_cache_.end() and time <= it->second.time) {
        return outcome::success();
      }
    }
    libp2p::peer::PeerInfo peer{.id = std::move(peer_id)};
    auto peer_id_str = peer.id.toBase58();
    for (auto &pb : record.addresses()) {
      OUTCOME_TRY(address, libp2p::multi::Multiaddress::create(str2byte(pb)));
      auto id = address.getPeerId();
      if (not id) {
        continue;
      }
      if (id != peer_id_str) {
        return Error::INCONSISTENT_PEER_ID;
      }
      peer.addresses.emplace_back(std::move(address));
    }

    OUTCOME_TRY(auth_sig_ok,
                sr_crypto_provider_->verify(
                    auth_sig, str2byte(signed_record.record()), authority));
    if (not auth_sig_ok) {
      return Error::INVALID_SIGNATURE;
    }

    OUTCOME_TRY(peer_sig_ok,
                libp2p_crypto_provider_->verify(
                    str2byte(signed_record.record()),
                    str2byte(signed_record.peer_signature().signature()),
                    peer_key));
    if (not peer_sig_ok) {
      return Error::INVALID_SIGNATURE;
    }

    std::ignore = host_.getPeerRepository().getAddressRepository().addAddresses(
        peer.id, peer.addresses, libp2p::peer::ttl::kDay);

    peer_to_auth_cache_.insert_or_assign(peer.id, authority);
    auth_to_peer_cache_.insert_or_assign(authority,
                                         Authority{
                                             .raw = std::move(signed_record_pb),
                                             .time = time,
                                             .peer = std::move(peer),
                                         });

    return outcome::success();
  }
}  // namespace kagome::authority_discovery<|MERGE_RESOLUTION|>--- conflicted
+++ resolved
@@ -200,7 +200,6 @@
       scheduler_->schedule([wp{weak_from_this()},
                             hash = common::Buffer{crypto::sha256(authority)}] {
         if (auto self = wp.lock()) {
-<<<<<<< HEAD
           return rust_kad_->lookup(
               hash, [authority, WEAK_SELF](std::vector<Buffer> values) {
                 WEAK_LOCK(self);
@@ -217,12 +216,6 @@
                   }
                 }
               });
-          std::ignore = kademlia_.get()->getValue(
-              hash, [=, this](outcome::result<std::vector<uint8_t>> res) {
-                std::unique_lock lock{mutex_};
-                --active_;
-                pop();
-=======
           std::ignore = self->kademlia_.get()->getValue(
               hash, [=](const outcome::result<std::vector<uint8_t>> &res) {
                 if (auto self = wp.lock()) {
@@ -230,7 +223,6 @@
                   --self->active_;
                   self->pop();
                 }
->>>>>>> dfa97aa8
               });
         }
       });
