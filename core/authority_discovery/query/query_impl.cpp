--- conflicted
+++ resolved
@@ -202,15 +202,6 @@
       scheduler_->schedule([wp{weak_from_this()},
                             hash = common::Buffer{crypto::sha256(authority)}] {
         if (auto self = wp.lock()) {
-<<<<<<< HEAD
-          std::ignore = self->kademlia_.get()->getValue(
-              hash, [=](const outcome::result<std::vector<uint8_t>> &res) {
-                if (auto self = wp.lock()) {
-                  std::unique_lock lock{self->mutex_};
-                  --self->active_;
-                  self->pop();
-                }
-=======
           return rust_kad_->lookup(
               hash, [authority, WEAK_SELF](std::vector<Buffer> values) {
                 WEAK_LOCK(self);
@@ -227,12 +218,13 @@
                   }
                 }
               });
-          std::ignore = kademlia_.get()->getValue(
-              hash, [=, this](outcome::result<std::vector<uint8_t>> res) {
-                std::unique_lock lock{mutex_};
-                --active_;
-                pop();
->>>>>>> 21c54861
+          std::ignore = self->kademlia_.get()->getValue(
+              hash, [=](const outcome::result<std::vector<uint8_t>> &res) {
+                if (auto self = wp.lock()) {
+                  std::unique_lock lock{self->mutex_};
+                  --self->active_;
+                  self->pop();
+                }
               });
         }
       });
