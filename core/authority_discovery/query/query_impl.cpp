--- conflicted
+++ resolved
@@ -166,19 +166,6 @@
         hash_to_auth_.emplace(crypto::sha256(id), id);
       }
     }
-<<<<<<< HEAD
-    auto has =
-        [](const std::unordered_set<primitives::AuthorityDiscoveryId> &keys,
-           const primitives::AuthorityDiscoveryId &key) {
-          return keys.contains(key);
-        };
-    auto has_in_vec =
-        [](const std::vector<primitives::AuthorityDiscoveryId> &keys,
-           const primitives::AuthorityDiscoveryId &key) {
-          return std::find(keys.begin(), keys.end(), key) != keys.end();
-        };
-
-=======
     OUTCOME_TRY(local_keys,
                 key_store_->sr25519().getPublicKeys(
                     crypto::KeyTypes::AUTHORITY_DISCOVERY));
@@ -186,9 +173,8 @@
                   const primitives::AuthorityDiscoveryId &key) {
       return std::ranges::find(keys, key) != keys.end();
     };
->>>>>>> 39242478
     retain_if(authorities, [&](const primitives::AuthorityDiscoveryId &id) {
-      return not has_in_vec(local_keys, id);
+      return not has(local_keys, id);
     });
     for (auto it = auth_to_peer_cache_.begin();
          it != auth_to_peer_cache_.end();) {
@@ -206,13 +192,8 @@
         it = peer_to_auth_cache_.erase(it);
       }
     }
-
-    std::vector<primitives::AuthorityDiscoveryId> a{
-        std::make_move_iterator(authorities.begin()),
-        std::make_move_iterator(authorities.end())};
-    std::shuffle(a.begin(), a.end(), random_);
-    queue_ = std::move(a);
-
+    std::shuffle(authorities.begin(), authorities.end(), random_);
+    queue_ = std::move(authorities);
     pop();
     return outcome::success();
   }
