/**
 * Copyright Quadrivium LLC
 * All Rights Reserved
 * SPDX-License-Identifier: Apache-2.0
 */

#pragma once

#include <deque>
#include <mutex>

#include <libp2p/common/final_action.hpp>

#include "utils/thread_pool.hpp"

namespace kagome::offchain {
  constexpr size_t kMaxThreads = 3;
  constexpr size_t kMaxTasks = 1000;

  /**
   * Enqueue at most `max_tasks_` to run on number of `threads_`.
   * Old tasks do not run and are removed when queue is full.
   */
  class Runner : public std::enable_shared_from_this<Runner> {
   public:
    using Task = std::function<void()>;

<<<<<<< HEAD
    Runner(std::shared_ptr<Watchdog> watchdog, size_t threads, size_t max_tasks)
=======
    Runner(size_t threads = kMaxThreads, size_t max_tasks = kMaxTasks)
>>>>>>> 053b5c06
        : threads_{threads},
          free_threads_{threads},
          max_tasks_{max_tasks},
          thread_pool_{std::move(watchdog), "ocw", threads_} {}

    struct Inject {
      explicit Inject() = default;
    };
    Runner(Inject, ...) : Runner(kMaxThreads, kMaxTasks) {}

    void run(Task &&task) {
      std::unique_lock lock{mutex_};
      if (tasks_.size() >= max_tasks_) {
        tasks_.pop_front();
      }
      if (free_threads_ == 0) {
        tasks_.emplace_back(std::move(task));
        return;
      }
      --free_threads_;
      lock.unlock();
      thread_pool_.io_context()->post(
          [weak{weak_from_this()}, task{std::move(task)}] {
            if (auto self = weak.lock()) {
              ::libp2p::common::FinalAction release([&] {
                std::unique_lock lock{self->mutex_};
                ++self->free_threads_;
              });
              task();
              self->drain();
            }
          });
    }

   private:
    void drain() {
      while (true) {
        std::unique_lock lock{mutex_};
        if (tasks_.empty()) {
          break;
        }
        auto task{std::move(tasks_.front())};
        tasks_.pop_front();
        lock.unlock();
        task();
      }
    }

    std::mutex mutex_;
    const size_t threads_;
    size_t free_threads_;
    const size_t max_tasks_;
    std::deque<Task> tasks_;
    ThreadPool thread_pool_;
  };
}  // namespace kagome::offchain<|MERGE_RESOLUTION|>--- conflicted
+++ resolved
@@ -25,11 +25,7 @@
    public:
     using Task = std::function<void()>;
 
-<<<<<<< HEAD
-    Runner(std::shared_ptr<Watchdog> watchdog, size_t threads, size_t max_tasks)
-=======
-    Runner(size_t threads = kMaxThreads, size_t max_tasks = kMaxTasks)
->>>>>>> 053b5c06
+    Runner(std::shared_ptr<Watchdog> watchdog, size_t threads = kMaxThreads, size_t max_tasks = kMaxTasks)
         : threads_{threads},
           free_threads_{threads},
           max_tasks_{max_tasks},
