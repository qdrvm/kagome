--- conflicted
+++ resolved
@@ -35,22 +35,6 @@
    public:
     using Task = std::function<void()>;
 
-<<<<<<< HEAD
-    Runner(std::shared_ptr<Watchdog> watchdog,
-           size_t threads = kMaxThreads,
-           size_t max_tasks = kMaxTasks)
-        : threads_{threads},
-          free_threads_{threads},
-          max_tasks_{max_tasks},
-          thread_pool_{
-              ThreadPool::create(std::move(watchdog), "ocw", threads_)} {}
-
-    struct Inject {
-      explicit Inject() = default;
-    };
-    Runner(Inject, std::shared_ptr<Watchdog> watchdog, ...)
-        : Runner(watchdog, kMaxThreads, kMaxTasks) {}
-=======
     Runner(std::shared_ptr<OcwThreadPool> ocw_thread_pool)
         : free_threads_{kMaxThreads},
           max_tasks_{kMaxTasks},
@@ -58,7 +42,6 @@
             BOOST_ASSERT(ocw_thread_pool);
             return ocw_thread_pool->handler();
           }()} {}
->>>>>>> c8f1e990
 
     void run(Task &&task) {
       std::unique_lock lock{mutex_};
@@ -71,19 +54,6 @@
       }
       --free_threads_;
       lock.unlock();
-<<<<<<< HEAD
-      thread_pool_->io_context()->post(
-          [weak{weak_from_this()}, task{std::move(task)}] {
-            if (auto self = weak.lock()) {
-              ::libp2p::common::FinalAction release([&] {
-                std::unique_lock lock{self->mutex_};
-                ++self->free_threads_;
-              });
-              task();
-              self->drain();
-            }
-          });
-=======
       post(*ocw_thread_handler_,
            [weak{weak_from_this()}, task{std::move(task)}] {
              if (auto self = weak.lock()) {
@@ -95,7 +65,6 @@
                self->drain();
              }
            });
->>>>>>> c8f1e990
     }
 
    private:
@@ -116,10 +85,6 @@
     size_t free_threads_;
     const size_t max_tasks_;
     std::deque<Task> tasks_;
-<<<<<<< HEAD
-    std::shared_ptr<ThreadPool> thread_pool_;
-=======
     std::shared_ptr<ThreadHandler> ocw_thread_handler_;
->>>>>>> c8f1e990
   };
 }  // namespace kagome::offchain