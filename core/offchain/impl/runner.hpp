/**
 * Copyright Quadrivium LLC
 * All Rights Reserved
 * SPDX-License-Identifier: Apache-2.0
 */

#pragma once

#include <deque>
#include <mutex>

#include <libp2p/common/final_action.hpp>

#include "utils/thread_pool.hpp"

namespace kagome::offchain {
  constexpr size_t kMaxThreads = 3;
  constexpr size_t kMaxTasks = 1000;

  /**
   * Enqueue at most `max_tasks_` to run on number of `threads_`.
   * Old tasks do not run and are removed when queue is full.
   */
  class Runner : public std::enable_shared_from_this<Runner> {
   public:
    using Task = std::function<void()>;

    Runner(std::shared_ptr<Watchdog> watchdog,
           size_t threads = kMaxThreads,
           size_t max_tasks = kMaxTasks)
        : threads_{threads},
          free_threads_{threads},
          max_tasks_{max_tasks},
<<<<<<< HEAD
          thread_pool_{ThreadPool::create("ocw", threads_)} {}
=======
          thread_pool_{std::move(watchdog), "ocw", threads_} {}
>>>>>>> d3ec61e8

    struct Inject {
      explicit Inject() = default;
    };
    Runner(Inject, std::shared_ptr<Watchdog> watchdog, ...)
        : Runner(watchdog, kMaxThreads, kMaxTasks) {}

    void run(Task &&task) {
      std::unique_lock lock{mutex_};
      if (tasks_.size() >= max_tasks_) {
        tasks_.pop_front();
      }
      if (free_threads_ == 0) {
        tasks_.emplace_back(std::move(task));
        return;
      }
      --free_threads_;
      lock.unlock();
      thread_pool_->io_context()->post(
          [weak{weak_from_this()}, task{std::move(task)}] {
            if (auto self = weak.lock()) {
              ::libp2p::common::FinalAction release([&] {
                std::unique_lock lock{self->mutex_};
                ++self->free_threads_;
              });
              task();
              self->drain();
            }
          });
    }

   private:
    void drain() {
      while (true) {
        std::unique_lock lock{mutex_};
        if (tasks_.empty()) {
          break;
        }
        auto task{std::move(tasks_.front())};
        tasks_.pop_front();
        lock.unlock();
        task();
      }
    }

    std::mutex mutex_;
    const size_t threads_;
    size_t free_threads_;
    const size_t max_tasks_;
    std::deque<Task> tasks_;
    std::shared_ptr<ThreadPool> thread_pool_;
  };
}  // namespace kagome::offchain<|MERGE_RESOLUTION|>--- conflicted
+++ resolved
@@ -31,11 +31,7 @@
         : threads_{threads},
           free_threads_{threads},
           max_tasks_{max_tasks},
-<<<<<<< HEAD
-          thread_pool_{ThreadPool::create("ocw", threads_)} {}
-=======
           thread_pool_{std::move(watchdog), "ocw", threads_} {}
->>>>>>> d3ec61e8
 
     struct Inject {
       explicit Inject() = default;
