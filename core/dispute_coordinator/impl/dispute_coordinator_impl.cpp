/**
 * Copyright Quadrivium LLC
 * All Rights Reserved
 * SPDX-License-Identifier: Apache-2.0
 */

#include "dispute_coordinator/impl/dispute_coordinator_impl.hpp"

#include <future>
#include <set>
#include <unordered_set>
#include <vector>

#include "application/app_state_manager.hpp"
#include "authority_discovery/query/query.hpp"
#include "blockchain/block_header_repository.hpp"
#include "common/visitor.hpp"
#include "dispute_coordinator/chain_scraper.hpp"
#include "dispute_coordinator/impl/chain_scraper_impl.hpp"
#include "dispute_coordinator/impl/errors.hpp"
#include "dispute_coordinator/impl/rolling_session_window_impl.hpp"
#include "dispute_coordinator/impl/sending_dispute.hpp"
#include "dispute_coordinator/impl/spam_slots_impl.hpp"
#include "dispute_coordinator/participation/impl/participation_impl.hpp"
#include "dispute_coordinator/provisioner/impl/prioritized_selection.hpp"
#include "dispute_coordinator/provisioner/impl/random_selection.hpp"
#include "network/router.hpp"
#include "network/types/dispute_messages.hpp"
#include "parachain/approval/approval_distribution.hpp"
#include "runtime/runtime_api/core.hpp"
#include "runtime/runtime_api/parachain_host.hpp"
#include "utils/thread_pool.hpp"
#include "utils/tuple_hash.hpp"

namespace kagome::dispute {

  namespace {

    constexpr auto disputesTotalMetricName =
        "kagome_parachain_candidate_disputes_total";

    constexpr auto disputeVotesMetricName =
        "kagome_parachain_candidate_dispute_votes";

    constexpr auto disputeConcludedMetricName =
        "kagome_parachain_candidate_dispute_concluded";

    constexpr auto disputesFinalityLagMetricName =
        "kagome_parachain_disputes_finality_lag";

    inline common::Buffer getSignablePayload(
        const DisputeStatement &statement,
        const CandidateHash &candidate_hash,
        SessionIndex session) {
      auto res = visit_in_place(
          statement,
          [&](const ValidDisputeStatement &kind) {
            return visit_in_place(
                kind,
                [&](const Explicit &) {
                  std::array<uint8_t, 4> magic{'D', 'I', 'S', 'P'};
                  bool validity = true;
                  return scale::encode(
                      std::tie(magic, validity, candidate_hash, session));
                },
                [&](const BackingSeconded &inclusion_parent) {
                  std::array<uint8_t, 4> magic{'B', 'K', 'N', 'G'};
                  uint8_t discriminant = 1;  // Seconded
                  return scale::encode(std::tie(magic,
                                                discriminant,
                                                candidate_hash,
                                                session,
                                                inclusion_parent));
                },
                [&](const BackingValid &inclusion_parent) {
                  std::array<uint8_t, 4> magic{'B', 'K', 'N', 'G'};
                  uint8_t discriminant = 2;  // Valid
                  return scale::encode(std::tie(magic,
                                                discriminant,
                                                candidate_hash,
                                                session,
                                                inclusion_parent));
                },
                [&](const ApprovalChecking &) {
                  std::array<uint8_t, 4> magic{'A', 'P', 'P', 'R'};
                  return scale::encode(
                      std::tie(magic, candidate_hash, session));
                });
          },
          [&](const InvalidDisputeStatement &kind) {
            return visit_in_place(kind, [&](const Explicit &) {
              std::array<uint8_t, 4> magic{'D', 'I', 'S', 'P'};
              bool validity = false;
              return scale::encode(
                  std::tie(magic, validity, candidate_hash, session));
            });
          });
      BOOST_ASSERT_MSG(res.has_value(), "Successful scale encoding expected");
      return common::Buffer(std::move(res.value()));
    }

  }  // namespace

  DisputeCoordinatorImpl::DisputeCoordinatorImpl(
      std::shared_ptr<application::ChainSpec> chain_spec,
      std::shared_ptr<application::AppStateManager> app_state_manager,
      clock::SystemClock &system_clock,
      clock::SteadyClock &steady_clock,
      std::shared_ptr<crypto::SessionKeys> session_keys,
      std::shared_ptr<Storage> storage,
      std::shared_ptr<crypto::Sr25519Provider> sr25519_crypto_provider,
      std::shared_ptr<blockchain::BlockHeaderRepository>
          block_header_repository,
      std::shared_ptr<crypto::Hasher> hasher,
      std::shared_ptr<blockchain::BlockTree> block_tree,
      std::shared_ptr<runtime::Core> core_api,
      std::shared_ptr<runtime::ParachainHost> api,
      std::shared_ptr<parachain::Recovery> recovery,
      std::shared_ptr<parachain::Pvf> pvf,
      std::shared_ptr<parachain::ApprovalDistribution> approval_distribution,
      std::shared_ptr<authority_discovery::Query> authority_discovery,
      std::shared_ptr<Watchdog> watchdog,
      WeakIoContext main_thread,
      std::shared_ptr<network::Router> router,
      std::shared_ptr<network::PeerView> peer_view,
      std::shared_ptr<primitives::events::BabeStateSubscriptionEngine>
          babe_status_observable)
      : app_state_manager_(std::move(app_state_manager)),
        system_clock_(system_clock),
        steady_clock_(steady_clock),
        session_keys_(std::move(session_keys)),
        storage_(std::move(storage)),
        sr25519_crypto_provider_(std::move(sr25519_crypto_provider)),
        block_header_repository_(std::move(block_header_repository)),
        hasher_(std::move(hasher)),
        block_tree_(std::move(block_tree)),
        core_api_(std::move(core_api)),
        api_(std::move(api)),
        recovery_(std::move(recovery)),
        pvf_(std::move(pvf)),
        approval_distribution_(std::move(approval_distribution)),
        authority_discovery_(std::move(authority_discovery)),
        main_thread_(std::make_unique<ThreadHandler>(std::move(main_thread))),
        router_(std::move(router)),
        peer_view_(std::move(peer_view)),
        chain_sub_{peer_view_->intoChainEventsEngine()},
        babe_status_observable_(std::move(babe_status_observable)),
<<<<<<< HEAD
        internal_context_{ThreadPool::create("dispute pool", 1ull)->handler()},
=======
        int_pool_{std::make_shared<ThreadPool>(
            std::move(watchdog), "DisputeCoordinatorImpl", 1ull)},
        internal_context_{int_pool_->handler()},
>>>>>>> d3ec61e8
        runtime_info_(std::make_unique<RuntimeInfo>(api_, session_keys_)),
        batches_(std::make_unique<Batches>(steady_clock_, hasher_)) {
    BOOST_ASSERT(app_state_manager_ != nullptr);
    BOOST_ASSERT(session_keys_ != nullptr);
    BOOST_ASSERT(storage_ != nullptr);
    BOOST_ASSERT(sr25519_crypto_provider_ != nullptr);
    BOOST_ASSERT(block_header_repository_ != nullptr);
    BOOST_ASSERT(hasher_ != nullptr);
    BOOST_ASSERT(block_tree_ != nullptr);
    BOOST_ASSERT(core_api_ != nullptr);
    BOOST_ASSERT(api_ != nullptr);
    BOOST_ASSERT(recovery_ != nullptr);
    BOOST_ASSERT(pvf_ != nullptr);
    BOOST_ASSERT(approval_distribution_ != nullptr);
    BOOST_ASSERT(authority_discovery_ != nullptr);
    BOOST_ASSERT(main_thread_ != nullptr);
    BOOST_ASSERT(router_ != nullptr);
    BOOST_ASSERT(peer_view_ != nullptr);

    // Register metrics
    metrics_registry_->registerCounterFamily(disputesTotalMetricName,
                                             "Total number of raised disputes");
    metric_disputes_total_ =
        metrics_registry_->registerCounterMetric(disputesTotalMetricName);

    metrics_registry_->registerGaugeFamily(
        disputesFinalityLagMetricName,
        "How far behind the head of the chain the Disputes protocol wants to "
        "vote");
    metric_disputes_finality_lag_ =
        metrics_registry_->registerGaugeMetric(disputesFinalityLagMetricName);
    metric_disputes_finality_lag_->set(0);

    metrics_registry_->registerCounterFamily(
        disputeVotesMetricName,
        "Accumulated dispute votes, sorted by candidate is valid or invalid");
    metric_votes_valid_ = metrics_registry_->registerCounterMetric(
        disputeVotesMetricName,
        {{"validity", "valid"}, {"chain", chain_spec->chainType()}});
    metric_votes_invalid_ = metrics_registry_->registerCounterMetric(
        disputeVotesMetricName,
        {{"validity", "invalid"}, {"chain", chain_spec->chainType()}});

    metrics_registry_->registerCounterFamily(
        disputeConcludedMetricName,
        "Concluded dispute votes, sorted by candidate is valid or invalid");
    metric_concluded_valid_ = metrics_registry_->registerCounterMetric(
        disputeConcludedMetricName,
        {{"validity", "valid"}, {"chain", chain_spec->chainType()}});
    metric_concluded_invalid_ = metrics_registry_->registerCounterMetric(
        disputeConcludedMetricName,
        {{"validity", "invalid"}, {"chain", chain_spec->chainType()}});

    app_state_manager_->takeControl(*this);
  }

  bool DisputeCoordinatorImpl::prepare() {
    auto leaves = block_tree_->getLeaves();
    active_heads_.insert(leaves.begin(), leaves.end());

    // subscribe to leaves update
    my_view_sub_ = std::make_shared<network::PeerView::MyViewSubscriber>(
        peer_view_->getMyViewObservable(), false);
    my_view_sub_->subscribe(my_view_sub_->generateSubscriptionSetId(),
                            network::PeerView::EventType::kViewUpdated);
    my_view_sub_->setCallback(
        [wptr{weak_from_this()}](auto /*set_id*/,
                                 auto && /*internal_obj*/,
                                 auto /*event_type*/,
                                 const network::ExView &event) {
          if (auto self = wptr.lock()) {
            self->on_active_leaves_update(event);
          }
        });

    // subscribe to finalization
    chain_sub_.onFinalize(
        [weak{weak_from_this()}](const primitives::BlockHeader &block) {
          if (auto self = weak.lock()) {
            self->on_finalized_block(block.blockInfo());
          }
        });

    // subscribe to first successful sync
    babe_status_sub_ =
        std::make_shared<primitives::events::BabeStateEventSubscriber>(
            babe_status_observable_, false);
    babe_status_sub_->subscribe(
        babe_status_sub_->generateSubscriptionSetId(),
        primitives::events::SyncStateEventType::kSyncState);
    babe_status_sub_->setCallback(
        [wself{weak_from_this()}](
            auto /*set_id*/,
            bool &synchronized,
            auto /*event_type*/,
            const primitives::events::SyncStateEventParams &event) {
          if (auto self = wself.lock()) {
            if (event == consensus::SyncState::SYNCHRONIZED) {
              self->was_synchronized_ = true;
            }
          }
        });

    return true;
  }

  bool DisputeCoordinatorImpl::start() {
    internal_context_->start();
    return true;
  }

  void DisputeCoordinatorImpl::stop() {
    internal_context_->stop();
  }

  void DisputeCoordinatorImpl::startup(const network::ExView &updated) {
    BOOST_ASSERT(not initialized_);

    scraper_ = std::make_unique<ChainScraperImpl>(api_, block_tree_, hasher_);

    auto rsw_res = RollingSessionWindowImpl::create(
        storage_, block_tree_, api_, updated.new_head.getHash(), log_);
    if (rsw_res.has_error()) {
      SL_ERROR(
          log_, "Can't create rolling session window: {}", rsw_res.error());
      return;
    }
    rolling_session_window_ = std::move(rsw_res.value());

    auto first_leaf = ActivatedLeaf{.hash = updated.new_head.getHash(),
                                    .number = updated.new_head.get().number,
                                    .status = LeafStatus::Fresh};

    // Prune obsolete disputes:
    // db::v1::note_earliest_session( // FIXME Needed or not?
    //     overlay_db, rolling_session_window.earliest_session())?;

    auto now = system_clock_.nowUint64();

    auto recent_disputes_res = storage_->load_recent_disputes();
    if (recent_disputes_res.has_error()) {
      log_->error("Failed initial load of recent disputes: {}",
                  recent_disputes_res.error());
      return;
    }
    auto &recent_disputes_opt = recent_disputes_res.value();

    std::vector<std::tuple<SessionIndex, CandidateHash, DisputeStatus>>
        active_disputes;
    if (recent_disputes_opt.has_value()) {
      for (const auto &p : recent_disputes_opt.value()) {
        const auto &status = p.second;

        auto at = visit_in_place(
            status,
            [](const Active &) -> std::optional<Timestamp> {
              return std::nullopt;
            },
            [](const Confirmed &) -> std::optional<Timestamp> {
              return std::nullopt;
            },
            [](const ConcludedFor &at) -> std::optional<Timestamp> {
              return (Timestamp)at;
            },
            [](const ConcludedAgainst &at) -> std::optional<Timestamp> {
              return (Timestamp)at;
            });

        auto dispute_is_inactive =
            at.has_value() and at.value() + kActiveDurationSecs < now;

        if (not dispute_is_inactive) {
          active_disputes.emplace_back(
              std::get<0>(p.first), std::get<1>(p.first), p.second);
        }
      }
    }

    std::vector<std::tuple<ParticipationPriority, ParticipationRequest>>
        participation_requests;

    SpamSlotsImpl::UnconfirmedDisputes spam_disputes;

    ActiveLeavesUpdate update{.activated = first_leaf, .deactivated = {}};
    auto updates_res = scraper_->process_active_leaves_update(update);
    if (updates_res.has_error()) {
      log_->error("Failed initialize scrapper: {}", updates_res.error());
      return;
    }
    auto &votes = updates_res.value().on_chain_votes;

    // https://github.com/paritytech/polkadot/blob/40974fb99c86f5c341105b7db53c7aa0df707d66/node/core/dispute-coordinator/src/lib.rs#L298
    for (auto &[session, candidate_hash, status] : active_disputes) {
      auto env_opt = makeCandidateEnvironment(
          *session_keys_, *rolling_session_window_, session);
      if (not env_opt.has_value()) {
        continue;
      }
      auto &env = env_opt.value();

      auto votes_res = storage_->load_candidate_votes(session, candidate_hash);
      if (votes_res.has_error()) {
        SL_ERROR(log_,
                 "Failed initial load of candidate votes: {}",
                 votes_res.error());
        continue;
      }
      if (not votes_res.value().has_value()) {
        SL_ERROR(log_, "Failed initial load of candidate votes: not found");
        continue;
      }
      auto &candidate_votes = votes_res.value().value();

      auto vote_state = CandidateVoteState::create(
          candidate_votes, env, system_clock_.nowUint64());

      auto is_included = scraper_->is_candidate_included(candidate_hash);
      auto is_backed = scraper_->is_candidate_backed(candidate_hash);
      auto is_disputed = vote_state.dispute_status.has_value();
      auto is_confirmed =
          is_disputed ? is_type<Confirmed>(vote_state.dispute_status.value())
                      : false;
      auto is_potential_spam =
          is_disputed && !is_included && !is_backed && !is_confirmed;

      if (is_potential_spam) {
        SL_TRACE(log_,
                 "Found potential spam dispute on startup "
                 "(session={}, candidate={})",
                 session,
                 candidate_hash);

        std::set<ValidatorIndex> voted_indices;
        for (auto &[key, _] : vote_state.votes.valid) {
          voted_indices.emplace(key);
        }
        for (auto &[key, _] : vote_state.votes.invalid) {
          voted_indices.emplace(key);
        }

        spam_disputes.emplace(std::make_tuple(session, candidate_hash),
                              std::move(voted_indices));
      } else {
        auto own_vote = if_type<Voted>(vote_state.own_vote);
        if (own_vote.has_value() and own_vote->get().empty()) {
          // Participate if need be:

          SL_TRACE(log_,
                   "Found valid dispute, with no vote from us on startup - "
                   "participating. (session={}, candidate={})",
                   session,
                   candidate_hash);

          auto &receipt = vote_state.votes.candidate_receipt;

          participation_requests.emplace_back(
              static_cast<ParticipationPriority>(is_included),
              ParticipationRequest{.candidate_hash = receipt.hash(*hasher_),
                                   .candidate_receipt = receipt,
                                   .session = session});

        } else {
          // Else make sure our own vote is distributed:

          SL_TRACE(log_,
                   "Found valid dispute, with vote from us on startup - "
                   "send vote. (session={}, candidate={})",
                   session,
                   candidate_hash);

          send_dispute_messages(env, vote_state);
        }
      }
    }

    // https://github.com/paritytech/polkadot/blob/40974fb99c86f5c341105b7db53c7aa0df707d66/node/core/dispute-coordinator/src/spam_slots.rs#L64
    SpamSlotsImpl::Slots slots;
    for (auto &[session_and_candidate, validators] : spam_disputes) {
      auto &session = std::get<0>(session_and_candidate);
      for (auto &validator : validators) {
        auto &spam_vote_count = slots[std::make_tuple(session, validator)];
        ++spam_vote_count;
        if (spam_vote_count > SpamSlotsImpl::kMaxSpamVotes) {
          SL_DEBUG(log_,
                   "Import exceeded spam slot for validator "
                   "(session={}, validator={}, count={})",
                   session,
                   validator,
                   spam_vote_count);
        }
      }
    }
    spam_slots_ = std::make_unique<SpamSlotsImpl>(std::move(slots),
                                                  std::move(spam_disputes));

    initialized_ = true;

    // https://github.com/paritytech/polkadot/blob/40974fb99c86f5c341105b7db53c7aa0df707d66/node/core/dispute-coordinator/src/initialized.rs#L166
    for (const auto &[priority, request] : std::move(participation_requests)) {
      auto res = participation_->queue_participation(priority, request);
      if (res.has_error()) {
        SL_ERROR(log_, "Can't queue startup participation: {}", res.error());
      }
    }

    // https://github.com/paritytech/polkadot/blob/40974fb99c86f5c341105b7db53c7aa0df707d66/node/core/dispute-coordinator/src/initialized.rs#L160
    for (auto &vote : votes) {
      auto res = process_on_chain_votes(vote);
      if (res.has_error()) {
        SL_WARN(log_, "Skipping scraping block due to error: {}", res.error());
      }
    }

    participation_ =
        std::make_shared<ParticipationImpl>(block_header_repository_,
                                            hasher_,
                                            api_,
                                            recovery_,
                                            pvf_,
                                            internal_context_,
                                            weak_from_this());

    // Also provide first leaf to participation for good measure.
    // https://github.com/paritytech/polkadot/blob/40974fb99c86f5c341105b7db53c7aa0df707d66/node/core/dispute-coordinator/src/initialized.rs#L192
    auto first_leaf_update_res = participation_->process_active_leaves_update(
        ActiveLeavesUpdate{.activated = first_leaf});
    if (first_leaf_update_res.has_error()) {
      SL_ERROR(log_,
               "Can't process first active leaf update: {}",
               first_leaf_update_res.error());
    }
  }

  void DisputeCoordinatorImpl::onParticipation(
      const ParticipationStatement &message) {
    if (not initialized_) {
      return;
    }

    REINVOKE(*internal_context_, onParticipation, message);

    SL_TRACE(log_, "MuxedMessage::Participation");

    auto res = participation_->get_participation_result(message);
    if (res.has_error()) {
      SL_ERROR(log_, "Can't get participation result: {}", res.error());
      return;
    }

    const auto session = message.session;
    const auto &candidate_hash = message.candidate_hash;
    const auto &candidate_receipt = message.candidate_receipt;
    const auto outcome = message.outcome;

    if (outcome == ParticipationOutcome::Valid
        or outcome == ParticipationOutcome::Invalid) {
      SL_TRACE(log_, "Issuing local statement based on participation outcome");

      auto issue_res =
          issue_local_statement(candidate_hash,
                                candidate_receipt,
                                session,
                                outcome == ParticipationOutcome::Valid);
      if (issue_res.has_error()) {
        SL_ERROR(log_, "Can't issue local statement: {}", issue_res.error());
        return;
      }

    } else {
      SL_WARN(log_, "Dispute participation failed");
    }
  }

  void DisputeCoordinatorImpl::on_active_leaves_update(
      const network::ExView &updated) {
    if (not was_synchronized_) {
      return;
    }

    REINVOKE(*internal_context_, on_active_leaves_update, updated);

    if (not initialized_) {
      return startup(updated);
    }

    ActiveLeavesUpdate update{.activated = {{.hash = updated.new_head.getHash(),
                                             .number = updated.new_head.get().number,
                                             .status = LeafStatus::Fresh}},
                              .deactivated = updated.lost};

    auto res = process_active_leaves_update(update);
    if (res.has_error()) {
      SL_ERROR(log_, "Can't handle active list update: {}", res.error());
      return;
    }
  }

  outcome::result<void> DisputeCoordinatorImpl::process_on_chain_votes(
      ScrapedOnChainVotes votes) {
    const auto &session = votes.session;
    const auto &backing_validators_per_candidate =
        votes.backing_validators_per_candidate;
    const auto &disputes = votes.disputes;

    if (backing_validators_per_candidate.empty() and disputes.empty()) {
      return outcome::success();
    }

    // Obtain the session info, for sake of `ValidatorId`s either from the
    // rolling session window. Must be called _after_ `fn
    // cache_session_info_for_head` which guarantees that the session info is
    // available for the current session.
    auto session_info_opt = rolling_session_window_->session_info(session);
    if (not session_info_opt.has_value()) {
      SL_WARN(log_,
              "Could not retrieve session info from rolling session window");
      return outcome::success();
    }
    auto &session_info = session_info_opt.value().get();

    // Scraped on-chain backing votes for the candidates with the new active
    // leaf as if we received them via gossip.
    for (auto &[candidate_receipt, backers] :
         backing_validators_per_candidate) {
      auto &relay_parent = candidate_receipt.descriptor.relay_parent;
      auto &candidate_hash = candidate_receipt.hash(*hasher_);

      SL_TRACE(log_, "Importing backing votes from chain for candidate");

      std::vector<Indexed<SignedDisputeStatement>> statements;
      for (auto &[validator_index, attestation] : backers) {
        if (validator_index >= session_info.validators.size()) {
          SL_ERROR(log_,
                   "Missing public key for validator #{} (all={})",
                   validator_index,
                   session_info.validators.size());
          continue;  // https://github.com/paritytech/polkadot/blob/40974fb99c86f5c341105b7db53c7aa0df707d66/node/core/dispute-coordinator/src/initialized.rs#L391
        }

        ValidatorId validator_public = session_info.validators[validator_index];

        ValidatorSignature validator_signature = visit_in_place(
            attestation,
            [](const Unused<0> &) {
              UNREACHABLE;
              return ValidatorSignature{};
            },
            [](const auto &sig) {  //
              return (ValidatorSignature)sig;
            });

        auto valid_statement_kind = visit_in_place(
            attestation,
            [](const Unused<0> &) {
              UNREACHABLE;
              return ValidDisputeStatement{};
            },
            [&](const ImplicitValidityAttestation &) {
              return ValidDisputeStatement(BackingSeconded(relay_parent));
            },
            [&](const ExplicitValidityAttestation &) {
              return ValidDisputeStatement(BackingValid(relay_parent));
            });

        DisputeStatement statement{valid_statement_kind};

        [[maybe_unused]] auto check_sig = [&]() -> bool {
          auto payload = getSignablePayload(statement, candidate_hash, session);

          auto validation_res = sr25519_crypto_provider_->verify(
              validator_signature, payload, validator_public);

          if (validation_res.has_error()) {
            return false;
          }
          if (not validation_res.value()) {
            return false;
          }
          return true;
        };

        BOOST_ASSERT_MSG(check_sig(),
                         "Scraped backing votes had invalid signature!");

        Indexed<SignedDisputeStatement> signed_dispute_statement{
            {
                statement,
                candidate_hash,
                validator_public,
                validator_signature,
                session,
            },
            validator_index};

        statements.emplace_back(std::move(signed_dispute_statement));
      }

      // Importantly, handling import statements for backing votes also
      // clears spam slots for any newly backed candidates
      OUTCOME_TRY(
          import_result,
          handle_import_statements(candidate_receipt, session, statements));

      if (import_result) {
        SL_TRACE(log_, "Imported backing votes from chain");
      } else {
        SL_WARN(log_, "Attempted import of on-chain backing votes failed");
      }
    }

    // Import disputes from on-chain, this already went through a vote so it's
    // assumed as verified. This will only be stored, gossiping it is not
    // necessary.

    // First try to obtain all the backings which ultimately contain the
    // candidate receipt which we need.

    // https://github.com/paritytech/polkadot/blob/40974fb99c86f5c341105b7db53c7aa0df707d66/node/core/dispute-coordinator/src/initialized.rs#L461
    for (auto &dispute_statement_set : disputes) {
      auto &dispute_candidate = dispute_statement_set.candidate_hash;
      auto &dispute_session = dispute_statement_set.session;
      auto &dispute_statements = dispute_statement_set.statements;
      SL_TRACE(log_, "Importing dispute votes from chain for candidate");

      std::vector<Indexed<SignedDisputeStatement>> statements;
      for (const auto &[_dispute_statement,
                        _validator_index,
                        _validator_signature] : dispute_statements) {
        const auto &dispute_statement = _dispute_statement;
        const auto &validator_index = _validator_index;
        const auto &validator_signature = _validator_signature;
        auto res = visit_in_place(
            dispute_statement,
            [&](const auto &statement_kind) -> outcome::result<void> {
              auto session_info_opt =
                  rolling_session_window_->session_info(dispute_session);
              if (not session_info_opt.has_value()) {
                SL_WARN(log_,
                        "Could not retrieve session info from rolling session "
                        "window for recently concluded dispute");
                return outcome::success();
              }
              auto &session_info = session_info_opt.value().get();

              if (validator_index >= session_info.validators.size()) {
                SL_ERROR(log_,
                         "Missing public key for validator #{} that "
                         "participated in concluded dispute",
                         validator_index);
                return SignatureValidationError::MissingPublicKey;
              }

              ValidatorId validator_public =
                  session_info.validators[validator_index];

              [[maybe_unused]] auto check_sig = [&] {
                auto payload = getSignablePayload(
                    dispute_statement, dispute_candidate, dispute_session);

                auto validation_res = sr25519_crypto_provider_->verify(
                    validator_signature, payload, validator_public);

                if (validation_res.has_error()) {
                  return false;
                }
                if (not validation_res.value()) {
                  return false;
                }
                return true;
              };

              BOOST_ASSERT_MSG(check_sig(),
                               "Scraped dispute votes had invalid signature!");

              Indexed<SignedDisputeStatement> signed_dispute_statement{
                  {
                      dispute_statement,
                      dispute_candidate,
                      validator_public,
                      validator_signature,
                      dispute_session,
                  },
                  validator_index};

              statements.emplace_back(std::move(signed_dispute_statement));
              return outcome::success();
            });
        OUTCOME_TRY(res);
      }

      OUTCOME_TRY(import_result,
                  handle_import_statements(
                      dispute_candidate, dispute_session, statements));

      if (import_result) {
        SL_TRACE(log_, "Imported statement of dispute from on-chain");
      } else {
        SL_WARN(log_,
                "Attempted import of on-chain statement of dispute failed");
      }
    }

    return outcome::success();
  }

  outcome::result<void> DisputeCoordinatorImpl::process_active_leaves_update(
      const ActiveLeavesUpdate &update) {
    BOOST_ASSERT(initialized_);

    OUTCOME_TRY(scraped_updates,
                scraper_->process_active_leaves_update(update));

    auto bump_res = participation_->bump_to_priority_for_candidates(
        scraped_updates.included_receipts);
    if (bump_res.has_error()) {
      SL_ERROR(log_, "Can't bump priority for candidate: {}", bump_res.error());
    }

    OUTCOME_TRY(participation_->process_active_leaves_update(update));

    if (update.activated.has_value()) {
      auto &new_leaf = update.activated.value();

      auto cache_res =
          rolling_session_window_->cache_session_info_for_head(new_leaf.hash);

      if (cache_res.has_error()) {
        SL_WARN(log_,
                "Failed to update session cache for disputes: {}",
                cache_res.error());
      } else {
        visit_in_place(
            cache_res.value(),
            [&](const SessionWindowAdvanced &advanced) {
              auto window_end = advanced.new_window_end;
              auto new_window_start = advanced.new_window_start;
              error_.reset();
              auto session = window_end;
              if (highest_session_ < session) {
                SL_TRACE(log_, "Observed new session.  Pruning");

                highest_session_ = session;

                // https://github.com/paritytech/polkadot/blob/40974fb99c86f5c341105b7db53c7aa0df707d66/node/core/dispute-coordinator/src/initialized.rs#L310
                // db::v1::note_earliest_session( // FIXME
                //    overlay_db, new_window_start)?;
                spam_slots_->prune_old(new_window_start);
              }

              return;
            },
            [](const SessionWindowUnchanged &) {});
      }

      // The `runtime-api` subsystem has an internal queue which serializes the
      // execution, so there is no point in running these in parallel.

      for (auto &votes : scraped_updates.on_chain_votes) {
        auto process_res = process_on_chain_votes(votes);
        if (process_res.has_error()) {
          SL_WARN(log_,
                  "Skipping scraping block due to error: {}",
                  process_res.error());
        }
      }

      // https://github.com/paritytech/polkadot/blob/40974fb99c86f5c341105b7db53c7aa0df707d66/node/network/dispute-distribution/src/sender/mod.rs#L205
      active_heads_.emplace(new_leaf.hash);
    }

    // https://github.com/paritytech/polkadot/blob/40974fb99c86f5c341105b7db53c7aa0df707d66/node/network/dispute-distribution/src/sender/mod.rs#L206
    for (auto &leaf : update.deactivated) {
      active_heads_.erase(leaf);
    }

    // Initiate fetching for new active disputes if needed
    auto res = refresh_sessions();
    if (not res.has_error()) {
      auto sessions_updated = res.value();

      auto waiting = std::move(waiting_for_active_disputes_);
      waiting_for_active_disputes_.reset();
      if (not waiting.has_value()) {
        // https://github.com/paritytech/polkadot/blob/40974fb99c86f5c341105b7db53c7aa0df707d66/node/network/dispute-distribution/src/sender/mod.rs#L196

        waiting_for_active_disputes_.emplace(
            WaitForActiveDisputesState{sessions_updated});

        internal_context_->execute([wp = weak_from_this()] {
          // https://github.com/paritytech/polkadot/blob/40974fb99c86f5c341105b7db53c7aa0df707d66/node/network/dispute-distribution/src/sender/mod.rs#L219
          if (auto self = wp.lock()) {
            self->getActiveDisputes([wp](auto active_disputes_res) {
              if (auto self = wp.lock()) {
                self->handle_active_dispute_response(
                    std::move(active_disputes_res));
              }
            });
          }
        });

      } else {
        // https://github.com/paritytech/polkadot/blob/40974fb99c86f5c341105b7db53c7aa0df707d66/node/network/dispute-distribution/src/sender/mod.rs#L196

        if (sessions_updated) {
          waiting_for_active_disputes_->have_new_sessions = true;
        }

        SL_DEBUG(log_,
                 "Dispute coordinator slow? We are still waiting for data on "
                 "next active leaves update.");
      }
    }

    return outcome::success();
  }

  outcome::result<bool> DisputeCoordinatorImpl::refresh_sessions() {
    // https://github.com/paritytech/polkadot/blob/40974fb99c86f5c341105b7db53c7aa0df707d66/node/network/dispute-distribution/src/sender/mod.rs#L294
    std::unordered_map<SessionIndex, primitives::BlockHash> new_sessions;

    // Iterate all heads we track as active and fetch the child' session
    // indices.
    for (auto &head : active_heads_) {
      OUTCOME_TRY(session_index,
                  runtime_info_->get_session_index_for_child(head));
      new_sessions.emplace(session_index, head);
    }

    /// Make active sessions correspond to currently active heads.
    auto sessions_updated =
        std::equal(active_sessions_.begin(),
                   active_sessions_.end(),
                   new_sessions.begin(),
                   new_sessions.end(),
                   [](auto it1, auto it2) { return it1.first == it2.first; });

    // Update in any case, so we use current heads for queries:
    // https://github.com/paritytech/polkadot/blob/40974fb99c86f5c341105b7db53c7aa0df707d66/node/network/dispute-distribution/src/sender/mod.rs#L304
    active_sessions_ = std::move(new_sessions);

    return sessions_updated;
  }

  /// Handle new active disputes response.
  ///
  /// - Initiate a retry of failed sends which are still active.
  /// - Get new authorities to send messages to.
  /// - Get rid of obsolete tasks and disputes.
  ///
  /// This function ensures the `SEND_RATE_LIMIT`, therefore it might block.
  void DisputeCoordinatorImpl::handle_active_dispute_response(
      outcome::result<OutputDisputes> active_disputes_res) {
    // https://github.com/paritytech/polkadot/blob/40974fb99c86f5c341105b7db53c7aa0df707d66/node/network/dispute-distribution/src/sender/mod.rs#L184
    auto state = std::move(waiting_for_active_disputes_);
    waiting_for_active_disputes_.reset();
    auto have_new_sessions = state.has_value() and state->have_new_sessions;

    if (active_disputes_res.has_error()) {
      SL_WARN(log_,
              "Active dispute obtaining was failed: {}",
              active_disputes_res.error());
      return;
    }
    auto &active_disputes = active_disputes_res.value();

    /// Handle new active disputes response.
    // https://github.com/paritytech/polkadot/blob/40974fb99c86f5c341105b7db53c7aa0df707d66/node/network/dispute-distribution/src/sender/mod.rs#L261
    std::unordered_set<CandidateHash> candidates;
    std::for_each(active_disputes.begin(),
                  active_disputes.end(),
                  [&](const auto &active_dispute) {
                    candidates.emplace(std::get<1>(active_dispute));
                  });

    // Cleanup obsolete senders
    sending_disputes_.remove_if([&](const auto &x) {
      const auto &candidate_hash = std::get<0>(x);
      return candidates.find(candidate_hash) == candidates.end();
    });

    // Iterates in order of insertion:
    // https://github.com/paritytech/polkadot/blob/40974fb99c86f5c341105b7db53c7aa0df707d66/node/network/dispute-distribution/src/sender/mod.rs#L267
    auto should_rate_limit = true;
    for (auto &[candidate_hash, sending_dispute] : sending_disputes_) {
      if (not have_new_sessions and not sending_dispute->has_failed_sends()) {
        continue;
      }

      if (should_rate_limit) {
        // self.rate_limit
        //   .limit("while going through new sessions/failed sends",
        //   *candidate_hash) .await;
      }

      auto sends_happened =
          sending_dispute->refresh_sends(*runtime_info_, active_sessions_);
      //.await?;

      // Only rate limit if we actually sent something out _and_ it was not just
      // because of errors on previous sends.
      //
      // Reasoning: It would not be acceptable to slow down the whole subsystem,
      // just because of a few bad peers having problems. It is actually better
      // to risk running into their rate limit in that case and accept a minor
      // reputation change.
      should_rate_limit = sends_happened && have_new_sessions;
    }
  }

  void DisputeCoordinatorImpl::on_finalized_block(
      const primitives::BlockInfo &finalized) {
    if (not initialized_) {
      return;
    }

    REINVOKE(*internal_context_, on_finalized_block, finalized);

    auto res = process_finalized_block(finalized);
    if (res.has_error()) {
      SL_ERROR(
          log_, "Can't process finalized block {}: {}", finalized, res.error());
    }
  }

  outcome::result<void> DisputeCoordinatorImpl::process_finalized_block(
      const primitives::BlockInfo &finalized) {
    BOOST_ASSERT(initialized_);
    return scraper_->process_finalized_block(finalized);
  }

  std::optional<CandidateEnvironment>
  DisputeCoordinatorImpl::makeCandidateEnvironment(
      crypto::SessionKeys &session_keys,
      RollingSessionWindow &rolling_session_window,
      SessionIndex session) {
    auto session_info_opt = rolling_session_window.session_info(session);
    if (not session_info_opt.has_value()) {
      return std::nullopt;
    }
    auto &session_info = session_info_opt.value().get();

    std::unordered_set<ValidatorIndex> controlled_indices;
    auto keypair = session_keys.getParaKeyPair(session_info.validators);
    if (keypair.has_value()) {
      controlled_indices.emplace(keypair->second);
    }

    return CandidateEnvironment{.session_index = session,
                                .session = session_info,
                                .controlled_indices = controlled_indices};
  }

  outcome::result<bool> DisputeCoordinatorImpl::handle_import_statements(
      MaybeCandidateReceipt candidate_receipt,
      const SessionIndex session,
      std::vector<Indexed<SignedDisputeStatement>> statements) {
    BOOST_ASSERT(initialized_);

    auto now = system_clock_.nowUint64();

    if (not rolling_session_window_->contains(session)) {
      // It is not valid to participate in an ancient dispute (spam?) or too new
      return outcome::success(false);
    }

    const auto &candidate_hash =
        is_type<CandidateReceipt>(candidate_receipt)
            ? boost::relaxed_get<CandidateReceipt>(candidate_receipt)
                  .hash(*hasher_)
            : boost::relaxed_get<CandidateHash>(candidate_receipt);

    auto env_opt = makeCandidateEnvironment(
        *session_keys_, *rolling_session_window_, session);
    if (not env_opt.has_value()) {
      SL_DEBUG(log_,
               "We are lacking a `SessionInfo` for handling import of "
               "statements.");
      return outcome::success(false);
    }
    auto &env = env_opt.value();

    // In case we are not provided with a candidate receipt we operate under
    // the assumption, that a previous vote which included a
    // `CandidateReceipt` was seen. This holds since every block is preceded
    // by the `Backing`-phase.
    //
    // There is one exception: A sufficiently sophisticated attacker could
    // prevent us from seeing the backing votes by withholding arbitrary
    // blocks, and hence we do not have a `CandidateReceipt` available.

    CandidateVoteState old_state;

    OUTCOME_TRY(old_state_opt,
                storage_->load_candidate_votes(session, candidate_hash));
    if (old_state_opt.has_value()) {
      old_state = CandidateVoteState::create(old_state_opt.value(), env, now);
    } else {
      auto provided_opt = if_type<CandidateReceipt>(candidate_receipt);
      if (not provided_opt.has_value()) {
        SL_ERROR(log_,
                 "Cannot import votes, without `CandidateReceipt` available!");
        return outcome::success(false);
      }
      old_state = {
          .votes = {.candidate_receipt = provided_opt.value().get()},
          .own_vote = CannotVote{},
          .dispute_status = std::nullopt,
      };
    }

    SL_TRACE(log_, "Loaded votes");

    struct ImportResult {
      CandidateVoteState old_state;
      CandidateVoteState new_state;
      size_t imported_invalid_votes;
      size_t imported_valid_votes;
      size_t imported_approval_votes;
      std::vector<ValidatorIndex> new_invalid_voters;
    };

    /// Import fresh statements.
    ///
    /// Intermediate result will be a new state plus information about
    /// things that changed due to the import.

    auto votes = std::move(old_state.votes);

    // https://github.com/paritytech/polkadot/blob/40974fb99c86f5c341105b7db53c7aa0df707d66/node/core/dispute-coordinator/src/import.rs#L231

    std::vector<ValidatorIndex> new_invalid_voters;
    size_t imported_invalid_votes = 0;
    size_t imported_valid_votes = 0;

    auto expected_candidate_hash = votes.candidate_receipt.hash(*hasher_);

    for (auto &vote : statements) {
      auto val_index = vote.ix;
      SignedDisputeStatement &statement = vote.payload;

      if (val_index >= env.session.validators.size()
          or env.session.validators[val_index] != statement.validator_public) {
        SL_WARN(log_, "Validator index doesn't match claimed key");
        continue;
      }

      if (statement.candidate_hash != expected_candidate_hash) {
        SL_WARN(log_, "Vote is for unexpected candidate!");
        continue;
      }

      if (statement.session_index != env.session_index) {
        SL_WARN(log_, "Vote is for unexpected session!");
        continue;
      }

      visit_in_place(
          statement.dispute_statement,
          [&](const ValidDisputeStatement &valid) {
            auto [it, fresh] = votes.valid.emplace(
                val_index,
                std::make_tuple(valid, statement.validator_signature));
            if (fresh) {
              ++imported_valid_votes;
              return true;
            }
            auto &existing = std::get<0>(it->second);
            return visit_in_place(
                valid,
                [&](const Explicit &) {
                  return not is_type<Explicit>(existing);
                },
                [&](const BackingSeconded &) { return false; },
                [&](const BackingValid &) { return false; },
                [&](const ApprovalChecking &) {
                  return not is_type<ApprovalChecking>(existing);
                });
          },
          [&](const InvalidDisputeStatement &invalid) {
            auto [it, fresh] = votes.invalid.emplace(
                val_index,
                std::make_tuple(invalid, statement.validator_signature));
            if (fresh) {
              ++imported_invalid_votes;
              new_invalid_voters.push_back(val_index);
              return true;
            }
            return false;
          });
    }

    CandidateVoteState _new_state = CandidateVoteState::create(votes, env, now);

    ImportResult intermediate_result{old_state,
                                     _new_state,
                                     imported_invalid_votes,
                                     imported_valid_votes,
                                     0,
                                     new_invalid_voters};

    // Handle approval vote import:
    //
    // See guide: We import on fresh disputes to maximize likelihood of
    // fetching votes for dead forks and once concluded to maximize time for
    // approval votes to trickle in.

    ImportResult import_result;

    auto is_freshly_disputed =
        not intermediate_result.old_state.dispute_status.has_value()
        and intermediate_result.new_state.dispute_status.has_value();

    auto is_old_concluded_for =
        intermediate_result.old_state.dispute_status.has_value()
            ? is_type<ConcludedFor>(
                intermediate_result.old_state.dispute_status.value())
            : false;
    auto is_new_concluded_for =
        intermediate_result.new_state.dispute_status.has_value()
            ? is_type<ConcludedFor>(
                intermediate_result.new_state.dispute_status.value())
            : false;
    auto is_freshly_concluded_for =
        not is_old_concluded_for and is_new_concluded_for;

    auto is_old_concluded_against =
        intermediate_result.old_state.dispute_status.has_value()
            ? is_type<ConcludedAgainst>(
                intermediate_result.old_state.dispute_status.value())
            : false;
    auto is_new_concluded_against =
        intermediate_result.new_state.dispute_status.has_value()
            ? is_type<ConcludedAgainst>(
                intermediate_result.new_state.dispute_status.value())
            : false;
    auto is_freshly_concluded_against =
        not is_old_concluded_against and is_new_concluded_against;

    auto is_freshly_concluded =
        is_freshly_concluded_for or is_freshly_concluded_against;

    auto is_old_confirmed_concluded =
        intermediate_result.old_state.dispute_status.has_value()
            ? not is_type<Active>(
                intermediate_result.old_state.dispute_status.value())
            : false;
    auto is_new_confirmed_concluded =
        intermediate_result.new_state.dispute_status.has_value()
            ? not is_type<Active>(
                intermediate_result.new_state.dispute_status.value())
            : false;
    auto is_freshly_confirmed =
        not is_old_confirmed_concluded and is_new_confirmed_concluded;

    if (is_freshly_disputed or is_freshly_concluded) {
      SL_TRACE(log_, "Requesting approval signatures");

      // Use of unbounded channels justified because:
      // 1. Only triggered twice per dispute.
      // 2. Raising a dispute is costly (requires validation + recovery) by
      // honest nodes, dishonest nodes are limited by spam slots.
      // 3. Concluding a dispute is even more costly.
      // Therefore it is reasonable to expect a simple vote request to
      // succeed way faster than disputes are raised.
      // 4. We are waiting (and blocking the whole subsystem) on a response
      // right after - therefore even with all else failing we will never
      // have more than one message in flight at any given time.

      // see:
      // {polkadot}/node/core/dispute-coordinator/src/initialized.rs:809

      auto promise_res = std::promise<
          std::unordered_map<ValidatorIndex, ValidatorSignature>>();
      auto res_future = promise_res.get_future();

      approval_distribution_->getApprovalSignaturesForCandidate(
          candidate_hash,
          [promise_res = std::ref(promise_res)](
              std::unordered_map<ValidatorIndex, ValidatorSignature> res) {
            promise_res.get().set_value(std::move(res));
          });

      if (not res_future.valid()) {
        SL_WARN(log_,
                "Fetch for approval votes got cancelled, "
                "only expected during shutdown!");
        import_result = std::move(intermediate_result);
      } else {
        auto approval_votes = res_future.get();
        SL_TRACE(log_,
                 "Successfully received approval votes: {}",
                 approval_votes.size());

        // import approval votes

        import_result = std::move(intermediate_result);

        auto _votes = std::move(import_result.new_state.votes);

        for (auto &[index, signature] : approval_votes) {
          // clang-format off
          BOOST_ASSERT_MSG(
              [&] {
              // see: {polkadot}node/core/dispute-coordinator/src/import.rs:490
              // let pub_key = &env.session_info().validators.get(index).expect("indices are validated by approval-voting subsystem; qed");
              // let candidate_hash = votes.candidate_receipt.hash();
              // let session_index = env.session_index();
              // DisputeStatement::Valid(ValidDisputeStatement::ApprovalChecking)
              //   .check_signature(pub_key, candidate_hash, session_index, &sig)
              //   .is_ok();
                return true;  // FIXME
              }(),
              "Signature check for imported approval votes failed! "
              "This is a serious bug.");
          // clang-format on

          /// Insert a vote, replacing any already existing vote.
          ///
          /// Except, for backing votes: Backing votes are always kept, and
          /// will never get overridden. Import of other king of `valid`
          /// votes, will be ignored if a backing vote is already present.
          /// Any already existing `valid` vote, will be overridden by any
          /// given backing vote.

          bool affected = false;
          if (auto it = _votes.valid.find(index); it == _votes.valid.end()) {
            _votes.valid.emplace(
                index,
                std::make_tuple(ValidDisputeStatement{ApprovalChecking{}},
                                signature));
            affected = true;
          } else {
            auto &existing = std::get<0>(it->second);
            if (is_type<BackingValid>(existing)
                or is_type<BackingSeconded>(existing)) {
              affected = false;
            } else if (is_type<Explicit>(existing)
                       or is_type<ApprovalChecking>(existing)) {
              affected = not is_type<ApprovalChecking>(existing);
              it->second = std::make_tuple(
                  ValidDisputeStatement{ApprovalChecking{}}, signature);
            }
          }

          if (affected) {
            import_result.imported_valid_votes += 1;
            import_result.imported_approval_votes += 1;
          }
        }

        import_result.new_state =
            CandidateVoteState::create(std::move(_votes), env, now);
      }
    } else {
      SL_TRACE(log_, "Not requested approval signatures");
      import_result = intermediate_result;
    }

    SL_TRACE(log_, "Import result ready");

    auto &new_state = import_result.new_state;

    auto is_included = scraper_->is_candidate_included(candidate_hash);
    auto is_backed = scraper_->is_candidate_backed(candidate_hash);
    auto own_vote_missing =
        is_type<CannotVote>(new_state.own_vote)
        or boost::relaxed_get<Voted>(new_state.own_vote).empty();
    auto is_disputed = new_state.dispute_status.has_value();
    auto is_confirmed = is_disputed
                          ? is_type<Confirmed>(new_state.dispute_status.value())
                          : false;
    auto is_potential_spam =
        is_disputed && !is_included && !is_backed && !is_confirmed;

    // We participate only in disputes which are not potential spam.
    auto allow_participation = not is_potential_spam;

    // This check is responsible for all clearing of spam slots. It runs
    // whenever a vote is imported from on or off chain, and decrements
    // slots whenever a candidate is newly backed, confirmed, or has our
    // own vote.
    if (not is_potential_spam) {
      spam_slots_->clear(session, candidate_hash);

      // Potential spam:
    } else if (not import_result.new_invalid_voters.empty()) {
      auto free_spam_slots_available = false;

      // Only allow import if at least one validator voting invalid, has not
      // exceeded its spam slots:
      for (auto validator : import_result.new_invalid_voters) {
        // Disputes can only be triggered via an invalidity stating vote,
        // thus we only need to increase spam slots on invalid votes. (If we
        // did not, we would also increase spam slots for backing validators
        // for example - as validators have to provide some opposing vote
        // for dispute-distribution).
        free_spam_slots_available |=
            spam_slots_->add_unconfirmed(session, candidate_hash, validator);
      }
      if (not free_spam_slots_available) {
        SL_WARN(log_, "Rejecting import because of full spam slots");
        return outcome::success(false);
      }
    }

    // Participate in dispute if we did not cast a vote before and actually
    // have keys to cast a local vote. Disputes should fall in one of the
    // categories below, otherwise we will refrain from participation:
    // - `is_included` lands in prioritised queue
    // - `is_confirmed` | `is_backed` lands in best effort queue
    // We don't participate in disputes on finalized candidates.
    // see: {polkadot}/node/core/dispute-coordinator/src/initialized.rs:907

    if (own_vote_missing && is_disputed && allow_participation) {
      auto priority = static_cast<ParticipationPriority>(is_included);

      auto &receipt = new_state.votes.candidate_receipt;

      ParticipationRequest request{.candidate_hash = receipt.hash(*hasher_),
                                   .candidate_receipt = receipt,
                                   .session = session};

      auto res = participation_->queue_participation(priority, request);
      if (res.has_error()) {
        SL_ERROR(log_, "participation error: {}", res.error());
      }

    } else {
      SL_DEBUG(log_, "Will not queue participation for candidate");
    }

    // Also send any already existing approval vote on new disputes:
    // https://github.com/paritytech/polkadot/blob/40974fb99c86f5c341105b7db53c7aa0df707d66/node/core/dispute-coordinator/src/initialized.rs#L947
    is_freshly_disputed = not import_result.old_state.dispute_status.has_value()
                      and import_result.new_state.dispute_status.has_value();
    if (is_freshly_disputed) {
      if (is_type<Voted>(new_state.own_vote)) {
        auto &own_votes = boost::relaxed_get<Voted>(new_state.own_vote);

        for (auto &[validator_index, dispute_statement, sig] : own_votes) {
          auto valid_dispute_statement_opt =
              if_type<ValidDisputeStatement>(dispute_statement);
          if (not valid_dispute_statement_opt.has_value()) {
            continue;
          }
          auto &valid_dispute_statement =
              valid_dispute_statement_opt.value().get();
          if (is_type<ApprovalChecking>(valid_dispute_statement)) {
            if (validator_index >= env.session.validators.size()) {
              SL_DEBUG(log_,
                       "Could not find pub key in `SessionInfo` for our own "
                       "approval vote!");
              continue;
            }
            auto &pub_key = env.session.validators[validator_index];

            SignedDisputeStatement statement{
                DisputeStatement{ValidDisputeStatement{ApprovalChecking{}}},
                candidate_hash,
                pub_key,
                sig,
                session};

            SL_TRACE(log_, "Sending out own approval vote");

            auto dispute_message_res = make_dispute_message(
                env.session, new_state.votes, statement, validator_index);

            if (dispute_message_res.has_value()) {
              auto &dispute_message = dispute_message_res.value();

              sendDisputeRequest(dispute_message, {});
            } else {
              SL_ERROR(
                  log_,
                  "No ongoing dispute, but we checked there is one! Error: {}",
                  dispute_message_res.error());
            }
          }
        }
      }
    }

    // All good, update recent disputes if state has changed
    // https://github.com/paritytech/polkadot/blob/40974fb99c86f5c341105b7db53c7aa0df707d66/node/core/dispute-coordinator/src/initialized.rs#L999
    if (new_state.dispute_status.has_value()) {
      auto &new_status = new_state.dispute_status.value();

      // Only bother with db access, if there was an actual change.
      if (is_freshly_disputed or is_freshly_confirmed or is_freshly_concluded) {
        OUTCOME_TRY(recent_disputes_opt, storage_->load_recent_disputes());
        auto recent_disputes = recent_disputes_opt.value_or(RecentDisputes{});

        auto [it, fresh] = recent_disputes.emplace(
            std::make_tuple(session, candidate_hash), Active{});

        if (fresh) {
          SL_INFO(log_, "New dispute initiated for candidate");
        }

        // update status
        it->second = new_status;

        SL_TRACE(log_, "Writing recent disputes with updates for candidate");
        storage_->write_recent_disputes(std::move(recent_disputes));
      }
    }

    // Notify ChainSelection if a dispute has concluded against a candidate.
    // ChainSelection will need to mark the candidate's relay parent as
    // reverted.
    if (is_freshly_concluded_against) {
      auto blocks_including =
          scraper_->get_blocks_including_candidate(candidate_hash);
      SL_TRACE(log_,
               "{} blocks include candidate={} concluded against",
               blocks_including.size(),
               candidate_hash);
      if (blocks_including.size() > 0) {
        std::vector<primitives::BlockHash> to_revert;
        to_revert.reserve(blocks_including.size());
        std::transform(blocks_including.begin(),
                       blocks_including.end(),
                       std::back_inserter(to_revert),
                       [](auto &block_info) { return block_info.hash; });
        std::ignore = block_tree_->markAsRevertedBlocks(std::move(to_revert));
        SL_DEBUG(
            log_, "Would be reverted up to {} blocks", blocks_including.size());
      } else {
        SL_DEBUG(log_,
                 "Could not find an including block for candidate against "
                 "which a dispute has concluded");
      }
    }

    SL_TRACE(log_,
             "Import summary:"
             "  candidate_hash={},"
             "  session={},"
             "  imported_approval_votes={},"
             "  imported_valid_votes={},"
             "  imported_invalid_votes={},"
             "  total_valid_votes={},"
             "  total_invalid_votes={},"
             "  confirmed={}",
             candidate_hash,
             session,
             import_result.imported_approval_votes,
             import_result.imported_valid_votes,
             import_result.imported_invalid_votes,
             import_result.new_state.votes.valid.size(),
             import_result.new_state.votes.invalid.size(),
             new_state.dispute_status.has_value()
                 ? is_type<Confirmed>(new_state.dispute_status.value())
                 : false);

    // Only write when votes have changed.
    if (import_result.imported_valid_votes
        || import_result.imported_invalid_votes) {
      storage_->write_candidate_votes(
          session, candidate_hash, import_result.new_state.votes);
    }

    // Update metrics
    if (is_freshly_disputed) {
      metric_disputes_total_->inc();
    }

    metric_votes_valid_->inc(import_result.imported_valid_votes);
    metric_votes_invalid_->inc(import_result.imported_invalid_votes);

    if (is_freshly_concluded_for) {
      metric_concluded_valid_->inc();
    }
    if (is_freshly_concluded_against) {
      metric_concluded_invalid_->inc();
    }

    return outcome::success(true);
  }

  outcome::result<network::DisputeMessage>
  DisputeCoordinatorImpl::make_dispute_message(SessionInfo session_info,
                                               CandidateVotes votes,
                                               SignedDisputeStatement our_vote,
                                               ValidatorIndex our_index) {
    auto &validators = session_info.validators;

    ValidatorIndex other_index;

    auto get_other_vote =
        [&](auto &some_kind_votes) -> outcome::result<SignedDisputeStatement> {
      if (some_kind_votes.empty()) {
        return DisputeMessageCreationError::NoOppositeVote;
      }

      auto it = some_kind_votes.begin();

      auto validator_index = it->first;
      auto &[statement_kind, validator_signature] = it->second;

      if (validator_index >= validators.size()) {
        return DisputeMessageCreationError::InvalidValidatorIndex;
      }
      auto validator_public = validators[validator_index];

      // check sig

      DisputeStatement statement{statement_kind};

      auto payload = getSignablePayload(
          statement, our_vote.candidate_hash, our_vote.session_index);

      auto validation_res = sr25519_crypto_provider_->verify(
          validator_signature, payload, validator_public);

      if (validation_res.has_error()) {
        return validation_res.as_failure();
      }
      if (not validation_res.value()) {
        return DisputeMessageCreationError::InvalidStoredStatement;
      }

      // make other signed statement

      other_index = validator_index;

      return SignedDisputeStatement{
          .dispute_statement = statement,
          .candidate_hash = our_vote.candidate_hash,
          .validator_public = validator_public,
          .validator_signature = validator_signature,
          .session_index = our_vote.session_index,
      };
    };

    // if it is valid dispute statement
    auto is_vds = is_type<ValidDisputeStatement>(our_vote.dispute_statement);

    // https://github.com/paritytech/polkadot/blob/40974fb99c86f5c341105b7db53c7aa0df707d66/node/core/dispute-coordinator/src/lib.rs#L521
    OUTCOME_TRY(
        other_vote,
        is_vds ? get_other_vote(votes.invalid) : get_other_vote(votes.valid));

    auto &valid_statement = is_vds ? our_vote : other_vote;
    auto &valid_index = is_vds ? our_index : other_index;
    auto &invalid_statement = is_vds ? other_vote : our_vote;
    auto &invalid_index = is_vds ? other_index : our_index;

    auto &candidate_receipt = votes.candidate_receipt;

    auto candidate_hash = valid_statement.candidate_hash;
    // Check statements concern same candidate:
    if (candidate_hash != invalid_statement.candidate_hash) {
      return DisputeMessageConstructingError::CandidateHashMismatch;
    }

    auto session_index = valid_statement.session_index;
    if (session_index != invalid_statement.session_index) {
      return DisputeMessageConstructingError::SessionIndexMismatch;
    }

    if (valid_index >= session_info.validators.size()) {
      return DisputeMessageConstructingError::
          ValidStatementInvalidValidatorIndex;
    }
    if (invalid_index >= session_info.validators.size()) {
      return DisputeMessageConstructingError::
          InvalidStatementInvalidValidatorIndex;
    }

    auto &valid_id = session_info.validators[valid_index];
    if (valid_id != valid_statement.validator_public) {
      return DisputeMessageConstructingError::InvalidValidKey;
    }

    auto &invalid_id = session_info.validators[invalid_index];
    if (invalid_id != invalid_statement.validator_public) {
      return DisputeMessageConstructingError::InvalidInvalidKey;
    }

    if (candidate_receipt.hash(*hasher_) != candidate_hash) {
      return DisputeMessageConstructingError::InvalidCandidateReceipt;
    }

    auto valid_kind_opt =
        if_type<ValidDisputeStatement>(valid_statement.dispute_statement);
    if (not valid_kind_opt.has_value()) {
      return DisputeMessageConstructingError::ValidStatementHasInvalidKind;
    }
    auto &valid_kind = valid_kind_opt->get();

    auto invalid_kind_opt =
        if_type<InvalidDisputeStatement>(invalid_statement.dispute_statement);
    if (not invalid_kind_opt.has_value()) {
      return DisputeMessageConstructingError::InvalidStatementHasValidKind;
    }
    auto &invalid_kind = invalid_kind_opt->get();

    network::ValidDisputeVote valid_vote{
        .index = valid_index,
        .signature = valid_statement.validator_signature,
        .kind = valid_kind,
    };

    network::InvalidDisputeVote invalid_vote{
        .index = invalid_index,
        .signature = invalid_statement.validator_signature,
        .kind = invalid_kind,
    };

    return network::DisputeMessage{
        candidate_receipt,
        session_index,
        invalid_vote,
        valid_vote,
    };
  }

  void DisputeCoordinatorImpl::send_dispute_messages(
      const CandidateEnvironment &env, const CandidateVoteState &vote_state) {
    auto votes = if_type<const Voted>(vote_state.own_vote);
    if (not votes.has_value()) {
      return;
    }

    // https://github.com/paritytech/polkadot/blob/40974fb99c86f5c341105b7db53c7aa0df707d66/node/core/dispute-coordinator/src/lib.rs#L450
    for (auto &[validator_index, dispute_statement, validator_signature] :
         votes.value().get()) {
      if (validator_index >= env.session.validators.size()) {
        SL_DEBUG(log_,
                 "Could not find our own key in `SessionInfo` "
                 "(session={}, validator_index={})",
                 env.session_index,
                 validator_index);
        continue;
      }
      auto &validator_public = env.session.validators[validator_index];

      auto &candidate_hash = vote_state.votes.candidate_receipt.hash(*hasher_);

      auto payload = getSignablePayload(
          dispute_statement, candidate_hash, env.session_index);

      auto validation_res = sr25519_crypto_provider_->verify(
          validator_signature, payload, validator_public);

      if (validation_res.has_error()) {
        SL_ERROR(log_,
                 "Checking our own signature failed: {}; db corruption?",
                 validation_res.error());
        continue;
      }
      if (not validation_res.value()) {
        SL_ERROR(log_,
                 "Checking our own signature failed: invalid; db corruption?",
                 validation_res.error());
        continue;
      }

      SignedDisputeStatement our_vote_signed{
          dispute_statement,
          candidate_hash,
          validator_public,
          validator_signature,
          env.session_index,
      };

      auto msg_res = make_dispute_message(
          env.session, vote_state.votes, our_vote_signed, validator_index);
      if (msg_res.has_error()) {
        SL_DEBUG(log_, "Creating dispute message failed: {}", msg_res.error());
        continue;
      }
      auto &dispute_message = msg_res.value();

      sendDisputeRequest(dispute_message, {});
    }
  }

  outcome::result<void> DisputeCoordinatorImpl::issue_local_statement(
      const CandidateHash &candidate_hash,
      const CandidateReceipt &candidate_receipt,
      SessionIndex session,
      bool valid) {
    // https://github.com/paritytech/polkadot/blob/40974fb99c86f5c341105b7db53c7aa0df707d66/node/core/dispute-coordinator/src/initialized.rs#L1102

    SL_TRACE(log_, "Issuing local statement for candidate!");

    // Load environment:

    auto session_info_opt = rolling_session_window_->session_info(session);
    if (not session_info_opt.has_value()) {
      SL_WARN(log_, "Missing info for session which has an active dispute");
      return outcome::success();
    }

    CandidateEnvironment env{
        .session_index = session,
        .session = session_info_opt.value().get(),
    };

    auto keypair = session_keys_->getParaKeyPair(env.session.validators);
    if (keypair.has_value()) {
      env.controlled_indices.emplace(keypair->second);
    }

    CandidateVotes votes;

    OUTCOME_TRY(old_state_opt,
                storage_->load_candidate_votes(session, candidate_hash));
    if (old_state_opt.has_value()) {
      votes = {
          .candidate_receipt = old_state_opt->candidate_receipt,
          .valid = old_state_opt->valid,
          .invalid = old_state_opt->invalid,
      };
    } else {
      votes = {
          .candidate_receipt = candidate_receipt,
      };
    }

    // Sign a statement for each validator index we control which has
    // not already voted. This should generally be maximum 1 statement.
    std::set<ValidatorIndex> voted_indices;
    for (auto &[key, _] : votes.valid) {
      voted_indices.emplace(key);
    }
    for (auto &[key, _] : votes.invalid) {
      voted_indices.emplace(key);
    }

    std::vector<Indexed<SignedDisputeStatement>> statements;

    const auto &controlled_indices = env.controlled_indices;

    // https://github.com/paritytech/polkadot/blob/40974fb99c86f5c341105b7db53c7aa0df707d66/node/core/dispute-coordinator/src/initialized.rs#L1143
    for (auto index : controlled_indices) {
      if (voted_indices.find(index) != voted_indices.end()) {
        continue;
      }

      auto dispute_statement =
          valid ? DisputeStatement{ValidDisputeStatement{Explicit{}}}
                : DisputeStatement{InvalidDisputeStatement{Explicit{}}};

      auto payload =
          getSignablePayload(dispute_statement, candidate_hash, session);

      OUTCOME_TRY(signature,
                  sr25519_crypto_provider_->sign(*keypair->first, payload));

      Indexed<SignedDisputeStatement> statement{{
                                                    dispute_statement,
                                                    candidate_hash,
                                                    keypair->first->public_key,
                                                    signature,
                                                    session,
                                                },
                                                index};

      statements.emplace_back(std::move(statement));
    }

    // Get our message out:
    for (auto &[statement, index] : statements) {
      auto dispute_message_res =
          make_dispute_message(env.session, votes, statement, index);
      if (dispute_message_res.has_error()) {
        SL_ERROR(log_,
                 "Creating dispute message failed: {}",
                 dispute_message_res.error());
        continue;
      }
      auto &dispute_message = dispute_message_res.value();

      sendDisputeRequest(dispute_message, {});
    }

    // Do import
    if (not statements.empty()) {
      OUTCOME_TRY(
          is_ok,
          handle_import_statements(candidate_receipt, session, statements));

      if (is_ok) {
        SL_TRACE(log_,
                 "`handle_import_statements` successfully imported our vote!");
      } else {
        SL_ERROR(log_,
                 "`handle_import_statements` considers our own votes invalid!");
      }
    }

    return outcome::success();
  }

  void DisputeCoordinatorImpl::importStatements(
      CandidateReceipt candidate_receipt,
      SessionIndex session,
      std::vector<Indexed<SignedDisputeStatement>> statements,
      CbOutcome<void> &&cb) {
    REINVOKE(*internal_context_,
             importStatements,
             std::move(candidate_receipt),
             session,
             std::move(statements),
             std::move(cb));

    SL_TRACE(log_, "DisputeCoordinatorMessage::ImportStatements");

    auto res = handle_import_statements(candidate_receipt, session, statements);
    if (res.has_error()) {
      return cb(res.as_failure());
    }

    [[maybe_unused]] auto &valid_import = res.value();

    return cb(outcome::success());
  }

  void DisputeCoordinatorImpl::getRecentDisputes(
      CbOutcome<OutputDisputes> &&cb) {
    REINVOKE(*internal_context_, getRecentDisputes, std::move(cb));

    // Return error if session information is missing.
    if (error_.has_value()) {
      return cb(SessionObtainingError::SessionsUnavailable);
    }

    SL_TRACE(log_, "Loading recent disputes from db");

    auto recent_disputes_res = storage_->load_recent_disputes();
    if (recent_disputes_res.has_error()) {
      return cb(recent_disputes_res.as_failure());
    }
    auto recent_disputes =
        recent_disputes_res.value().value_or(RecentDisputes{});

    SL_TRACE(log_, "Loaded recent disputes from db");

    OutputDisputes output;
    output.reserve(recent_disputes.size());
    std::transform(
        recent_disputes.begin(),
        recent_disputes.end(),
        std::back_inserter(output),
        [](const auto &p)
            -> std::tuple<SessionIndex, CandidateHash, DisputeStatus> {
          return {std::get<0>(p.first), std::get<1>(p.first), p.second};
        });

    cb(std::move(output));
  }

  void DisputeCoordinatorImpl::getActiveDisputes(
      CbOutcome<OutputDisputes> &&cb) {
    REINVOKE(*internal_context_, getActiveDisputes, std::move(cb));

    // Return error if session information is missing.
    if (error_.has_value()) {
      return cb(SessionObtainingError::SessionsUnavailable);
    }

    SL_TRACE(log_, "DisputeCoordinatorMessage::ActiveDisputes");

    auto recent_disputes_res = storage_->load_recent_disputes();
    if (recent_disputes_res.has_error()) {
      return cb(recent_disputes_res.as_failure());
    }
    auto recent_disputes =
        recent_disputes_res.value().value_or(RecentDisputes{});

    OutputDisputes output;

    auto now = system_clock_.nowUint64();
    for (const auto &p : recent_disputes) {
      const auto &status = p.second;

      auto at = visit_in_place(
          status,
          [](const Active &) -> std::optional<Timestamp> {
            return std::nullopt;
          },
          [](const Confirmed &) -> std::optional<Timestamp> {
            return std::nullopt;
          },
          [](const ConcludedFor &at) -> std::optional<Timestamp> {
            return (Timestamp)at;
          },
          [](const ConcludedAgainst &at) -> std::optional<Timestamp> {
            return (Timestamp)at;
          });

      auto dispute_is_inactive =
          at.has_value() and at.value() + kActiveDurationSecs < now;

      if (not dispute_is_inactive) {
        output.emplace_back(
            std::get<0>(p.first), std::get<1>(p.first), p.second);
      }
    }

    cb(std::move(output));
  }

  void DisputeCoordinatorImpl::queryCandidateVotes(
      const QueryCandidateVotes &query, CbOutcome<OutputCandidateVotes> &&cb) {
    REINVOKE(*internal_context_, queryCandidateVotes, query, std::move(cb));

    // Return error if session information is missing.
    if (error_.has_value()) {
      return cb(SessionObtainingError::SessionsUnavailable);
    }

    SL_TRACE(log_, "DisputeCoordinatorMessage::QueryCandidateVotes");

    std::vector<std::tuple<SessionIndex, CandidateHash, CandidateVotes>> output;

    for (auto &[session, candidate_hash] : query) {
      auto state_res = storage_->load_candidate_votes(session, candidate_hash);
      if (state_res.has_error()) {
        cb(state_res.as_failure());
        return;
      }
      auto &state_opt = state_res.value();
      if (state_opt.has_value()) {
        output.push_back(std::make_tuple(
            session, candidate_hash, std::move(state_opt.value())));
      } else {
        SL_DEBUG(log_, "No votes found for candidate");
      }
    }

    cb(std::move(output));
  }

  void DisputeCoordinatorImpl::issueLocalStatement(
      SessionIndex session,
      CandidateHash candidate_hash,
      CandidateReceipt candidate_receipt,
      bool valid) {
    REINVOKE(*internal_context_,
             issueLocalStatement,
             session,
             candidate_hash,
             std::move(candidate_receipt),
             valid);

    // TODO ничего не возвращаем, вызывается из апрувала и партисипейшена

    SL_TRACE(log_, "DisputeCoordinatorMessage::IssueLocalStatement");
    auto res = issue_local_statement(
        candidate_hash, candidate_receipt, session, valid);

    if (res.has_error()) {
      SL_ERROR(log_, "Error during issue local statement: {}", res.error());
    }
  }

  void DisputeCoordinatorImpl::determineUndisputedChain(
      primitives::BlockInfo base,
      std::vector<BlockDescription> block_descriptions,
      CbOutcome<primitives::BlockInfo> &&cb) {
    REINVOKE(*internal_context_,
             determineUndisputedChain,
             base,
             std::move(block_descriptions),
             std::move(cb));

    // Return error if session information is missing.
    if (error_.has_value()) {
      return cb(SessionObtainingError::SessionsUnavailable);
    }

    SL_TRACE(log_, "DisputeCoordinatorMessage::DetermineUndisputedChain");

    auto res =
        determine_undisputed_chain(base.number, base.hash, block_descriptions);

    if (res.has_error()) {
      return cb(res.as_failure());
    }
    auto &undisputed_chain = res.value();

    // Update finality lag if possible
    if (not block_descriptions.empty()) {
      if (auto number_res = block_header_repository_->getNumberByHash(
              block_descriptions.back().block_hash);
          number_res.has_value()) {
        if (number_res.value() > undisputed_chain.number) {
          metric_disputes_finality_lag_->set(number_res.value()
                                             - undisputed_chain.number);
        } else {
          metric_disputes_finality_lag_->set(0);
        }
      }
    } else {
      metric_disputes_finality_lag_->set(0);
    }

    cb(std::move(undisputed_chain));
  }

  // https://github.com/paritytech/polkadot/blob/40974fb99c86f5c341105b7db53c7aa0df707d66/node/core/dispute-coordinator/src/initialized.rs#L1272
  outcome::result<primitives::BlockInfo>
  DisputeCoordinatorImpl::determine_undisputed_chain(
      const primitives::BlockNumber &base_number,
      const primitives::BlockHash &base_hash,
      std::vector<BlockDescription> descriptions) {
    primitives::BlockInfo last(base_number, base_hash);

    if (not descriptions.empty()) {
      last = {last.number + descriptions.size(),
              descriptions.back().block_hash};
    }

    // Fast path for no disputes.
    OUTCOME_TRY(recent_disputes_opt, storage_->load_recent_disputes());

    if (not recent_disputes_opt.has_value()) {
      return last;
    }
    const auto &recent_disputes = recent_disputes_opt.value();

    if (recent_disputes.empty()) {
      return last;
    }

    /// Whether the disputed candidate is possibly invalid.
    // https://github.com/paritytech/polkadot/blob/40974fb99c86f5c341105b7db53c7aa0df707d66/node/primitives/src/disputes/status.rs#L110-L111
    auto is_possibly_invalid = [&recent_disputes](
                                   SessionIndex session,
                                   const CandidateHash &candidate_hash) {
      auto it = recent_disputes.find(std::tie(session, candidate_hash));
      if (it == recent_disputes.end()) {
        return false;
      }
      return visit_in_place(
          it->second,  // status
          [](const ConcludedFor &) { return false; },
          [](const auto &) { return true; });
    };

    last = {base_number, base_hash};

    for (const auto &description : descriptions) {
      auto has_disputed_candidate = std::any_of(
          description.candidates.begin(),
          description.candidates.end(),
          [&](const auto &candidate_hash) {
            return is_possibly_invalid(description.session, candidate_hash);
          });
      if (has_disputed_candidate) {
        return last;
      }

      last = {last.number + 1, description.block_hash};
    }

    return last;
  }

  void DisputeCoordinatorImpl::onDisputeRequest(
      const libp2p::peer::PeerId &peer_id,
      const network::DisputeMessage &request,
      CbOutcome<void> &&cb) {
    REINVOKE(
        *internal_context_, onDisputeRequest, peer_id, request, std::move(cb));

    // Only accept messages from validators, in case there are multiple
    // `AuthorityId`s, we just take the first one. On session boundaries
    // this might allow validators to double their rate limit for a short
    // period of time, which seems acceptable.
    auto authority_id_opt = authority_discovery_->get(peer_id);
    if (not authority_id_opt.has_value()) {
      SL_DEBUG(log_, "Peer {} is not validator - dropping message", peer_id);
      // TODO reputation_changes: vec![COST_NOT_A_VALIDATOR],
      return sendDisputeResponse(DisputeProcessingError::NotAValidator,
                                 std::move(cb));
    }
    auto &authority_id = authority_id_opt.value();

    /// Push an incoming request for a given authority.

    auto &queue = queues_[authority_id];

    if (queue.size() >= kPeerQueueCapacity) {
      SL_DEBUG(log_, "Peer {} hit the rate limit - dropping message", peer_id);
      // TODO reputation_changes: vec![COST_APPARENT_FLOOD],
      return sendDisputeResponse(DisputeProcessingError::AuthorityFlooding,
                                 std::move(cb));
    }
    queue.emplace_back(request, std::move(cb));

    // We have at least one element to process - rate limit `timer` needs to
    // exist now:
    make_task_for_next_portion();

    return;
  }

  void DisputeCoordinatorImpl::sendDisputeResponse(outcome::result<void> res,
                                                   CbOutcome<void> &&cb) {
    REINVOKE(*main_thread_, sendDisputeResponse, std::move(res), std::move(cb));
    cb(res);
  }

  void DisputeCoordinatorImpl::make_task_for_next_portion() {
    if (not rate_limit_timer_.has_value()) {
      rate_limit_timer_.emplace(int_pool_->io_context());

      rate_limit_timer_->expiresAfter(kReceiveRateLimit);
      rate_limit_timer_->asyncWait([wp = weak_from_this()](auto &&ec) {
        if (auto self = wp.lock()) {
          if (ec) {
            SL_ERROR(self->log_,
                     "error happened while waiting delayed requests "
                     "processing: {}",
                     ec);
            return;
          }
          BOOST_ASSERT(self->internal_context_->isInCurrentThread());
          self->process_portion_incoming_disputes();
        }
      });
    }
  }

  void DisputeCoordinatorImpl::process_portion_incoming_disputes() {
    rate_limit_timer_.reset();

    std::vector<std::tuple<libp2p::peer::PeerId,
                           network::DisputeMessage,
                           CbOutcome<void>>>
        heads;
    heads.reserve(queues_.size());

    auto old_queues = std::move(queues_);

    for (auto &[auth, queue] : old_queues) {
      auto peer_opt = authority_discovery_->get(auth);
      if (not peer_opt.has_value()) {
        continue;
      }
      const auto &peer_id = peer_opt->id;

      BOOST_ASSERT_MSG(not queue.empty(),
                       "Invariant that queues are never empty is broken.");

      auto &[msg, cb] = queue.front();
      heads.emplace_back(peer_id, std::move(msg), std::move(cb));
      queue.pop_front();

      if (not queue.empty()) {
        queues_.emplace(auth, queue);
      }
    }

    if (not queues_.empty()) {
      // Still not empty - we should get woken at some point.
      make_task_for_next_portion();
    }

    for (auto &[peer, request, cb] : std::move(heads)) {
      // No early return - we cannot cancel imports of one peer, because the
      // import of another failed:
      auto res = start_import_or_batch(peer, std::move(request), std::move(cb));
      if (res.has_error()) {
        SL_ERROR(log_, "Can't start import or batch: {}", res.error());
      }
    }
  }

  outcome::result<void> DisputeCoordinatorImpl::start_import_or_batch(
      const libp2p::peer::PeerId &peer,
      const network::DisputeMessage &request,
      CbOutcome<void> &&cb) {
    OUTCOME_TRY(info,
                runtime_info_->get_session_info_by_index(
                    request.candidate_receipt.descriptor.relay_parent,
                    request.session_index));

    const auto &[candidate_receipt,
                 session_index,
                 unchecked_valid_vote,
                 unchecked_invalid_vote] = request;
    const auto &candidate_hash = candidate_receipt.hash(*hasher_);

    const auto &session_info = info.session_info;

    // https://github.com/paritytech/polkadot/blob/40974fb99c86f5c341105b7db53c7aa0df707d66/node/primitives/src/disputes/message.rs#L232

    // vote valid
    Indexed<SignedDisputeStatement> checked_valid_vote;
    {
      const auto &[validator_index, signature, kind] = unchecked_valid_vote;
      if (validator_index >= session_info.validators.size()) {
        // TODO reputation_changes: vec![COST_INVALID_SIGNATURE],
        return DisputeMessageCreationError::InvalidValidatorIndex;
      }
      auto validator_public = session_info.validators[validator_index];

      DisputeStatement dispute_statement{kind};

      auto payload =
          getSignablePayload(dispute_statement, candidate_hash, session_index);

      auto validation_res = sr25519_crypto_provider_->verify(
          signature, payload, validator_public);

      if (validation_res.has_error()) {
        // TODO reputation_changes: vec![COST_INVALID_SIGNATURE],
        return SignatureValidationError::InvalidSignature;
      }
      if (not validation_res.value()) {
        // TODO reputation_changes: vec![COST_INVALID_SIGNATURE],
        return SignatureValidationError::InvalidSignature;
      }

      checked_valid_vote = {{
                                dispute_statement,
                                candidate_hash,
                                validator_public,
                                signature,
                                session_index,
                            },
                            validator_index};
    }

    Indexed<SignedDisputeStatement> checked_invalid_vote;
    {
      const auto &[validator_index, signature, kind] = unchecked_invalid_vote;
      if (validator_index >= session_info.validators.size()) {
        // TODO reputation_changes: vec![COST_INVALID_SIGNATURE],
        return DisputeMessageCreationError::InvalidValidatorIndex;
      }
      auto validator_public = session_info.validators[validator_index];

      DisputeStatement dispute_statement{kind};

      auto payload =
          getSignablePayload(dispute_statement, candidate_hash, session_index);

      auto validation_res = sr25519_crypto_provider_->verify(
          signature, payload, validator_public);

      if (validation_res.has_error()) {
        // TODO reputation_changes: vec![COST_INVALID_SIGNATURE],
        return SignatureValidationError::InvalidSignature;
      }
      if (not validation_res.value()) {
        // TODO reputation_changes: vec![COST_INVALID_SIGNATURE],
        return SignatureValidationError::InvalidSignature;
      }

      checked_invalid_vote = {{
                                  dispute_statement,
                                  candidate_hash,
                                  validator_public,
                                  signature,
                                  session_index,
                              },
                              validator_index};
    }

    auto &valid_vote = checked_valid_vote;
    auto &invalid_vote = checked_invalid_vote;

    OUTCOME_TRY(found_batch,
                batches_->find_batch(candidate_hash, candidate_receipt));
    auto &[batch, just_created] = found_batch;

    if (just_created) {
      // There was no entry yet - start import immediately:

      SL_TRACE(log_,
               "No batch yet - triggering immediate import (candidate={}, "
               "peer={})",
               candidate_hash,
               peer);

      PreparedImport prepared_import{
          .candidate_receipt = batch->candidate_receipt,
          .statements = {valid_vote, invalid_vote},
          .requesters = {{peer, std::move(cb)}},
      };

      start_import(std::move(prepared_import));
    } else {
      SL_TRACE(log_,
               "Batch exists - batching request (candidate={})",
               candidate_hash);

      auto cb_opt =
          batch->add_votes(valid_vote, invalid_vote, peer, std::move(cb));

      if (cb_opt.has_value()) {
        // We don't expect honest peers to send redundant votes within a
        // single batch, as the timeout for retry is much higher. Still we
        // don't want to punish the node as it might not be the node's
        // fault. Some other (malicious) node could have been faster sending
        // the same votes in order to harm the reputation of that honest
        // node. Given that we already have a rate limit, if a validator
        // chooses to waste available rate with redundant votes - so be it.
        // The actual dispute resolution is unaffected.
        SL_DEBUG(log_,
                 "Peer {} sent completely redundant votes within a single "
                 "batch - that looks fishy!",
                 peer);

        // While we have seen duplicate votes, we cannot confirm as we don't
        // know yet whether the batch is going to be confirmed, so we assume
        // the worst. We don't want to push the pending response to the
        // batch either as that would be unbounded, only limited by the rate
        // limit.
        (*cb_opt)(BatchError::RedundantMessage);

      } else {  // FIXME testing code. must be removed
        auto prepared_import =
            batch->tick(steady_clock_.now() + Batch::kBatchCollectingInterval);
        if (prepared_import.has_value()) {
          start_import(std::move(prepared_import.value()));
        }
      }
    }

    return outcome::success();
  }

  // https://github.com/paritytech/polkadot/blob/40974fb99c86f5c341105b7db53c7aa0df707d66/node/network/dispute-distribution/src/receiver/mod.rs#L422
  void DisputeCoordinatorImpl::start_import(PreparedImport &&prepared_import) {
    auto [candidate_receipt, statements, requesters] =
        std::move(prepared_import);

    if (statements.empty()) {
      SL_DEBUG(log_,
               "Not importing empty batch (candidate={})",
               candidate_receipt.hash(*hasher_));
      return;
    }

    auto &[signed_statement, validator_index] = statements.front();
    auto &session_index = signed_statement.session_index;
    // auto &candidate_hash = signed_statement.candidate_hash;

    auto pending_confirmation =
        [requesters(std::move(requesters))](outcome::result<void> res) {
          for (auto &[peer, cb] : requesters) {
            cb(res);
          }
        };

    importStatements(candidate_receipt,
                     session_index,
                     statements,
                     std::move(pending_confirmation));
  }

  void DisputeCoordinatorImpl::sendDisputeRequest(
      const network::DisputeMessage &request, CbOutcome<void> &&cb) {
    auto &candidate_hash = request.candidate_receipt.hash(*hasher_);

    for (auto &[_candidate_hash, _] : sending_disputes_) {
      if (_candidate_hash == candidate_hash) {
        SL_TRACE(log_,
                 "Dispute (candidate={}) sending already active.",
                 candidate_hash);
        return;
      }
    }

    auto protocol = router_->getSendDisputeProtocol();
    BOOST_ASSERT_MSG(protocol,
                     "Router did not provide `send dispute` protocol");

    auto &[_, sending_dispute] = sending_disputes_.emplace_back(
        candidate_hash,
        std::make_unique<SendingDispute>(
            authority_discovery_, protocol, request));

    std::ignore =
        sending_dispute->refresh_sends(*runtime_info_, active_sessions_);
  }

  void DisputeCoordinatorImpl::getDisputeForInherentData(
      const primitives::BlockInfo &relay_parent,
      std::function<void(MultiDisputeStatementSet)> &&cb) {
    SL_TRACE(log_, "Selecting disputes; relay_parent {}", relay_parent);

    if (has_required_runtime(relay_parent)) {
      SL_TRACE(log_,
               "Selected disputes for {} (prioritized selection)",
               relay_parent);

      PrioritizedSelection selection(
          system_clock_, api_, shared_from_this(), log_);

      auto disputes = selection.select_disputes(relay_parent);

      cb(std::move(disputes));
      return;
    }

    SL_TRACE(log_, "Selected disputes for {} (random selection)", relay_parent);

    RandomSelection selection(shared_from_this(), log_);

    auto disputes = selection.select_disputes();
    cb(std::move(disputes));
  }

  bool DisputeCoordinatorImpl::has_required_runtime(
      const primitives::BlockInfo &relay_parent) {
    SL_TRACE(log_,
             "Fetching ParachainHost runtime api version for relay_parent {}",
             relay_parent);

    auto version_res = core_api_->version(relay_parent.hash);

    if (version_res.has_error()) {
      SL_TRACE(log_,
               "Execution error while fetching ParachainHost runtime api "
               "version for relay_parent {}: {}",
               relay_parent,
               version_res.error());
      return false;
    }
    auto &version = version_res.value();

    auto &apis = version.apis;

    // usage in lambda is not detected for some reason causing a warning
    [[maybe_unused]] static const common::Hash64 parachain_host_api_hash =
        hasher_->blake2b_64(common::Buffer::fromString("ParachainHost"));

    auto it = std::find_if(apis.begin(), apis.end(), [](auto &api_version) {
      return api_version.first == parachain_host_api_hash;
    });
    if (it == apis.end()) {
      SL_TRACE(log_,
               "Execution error while fetching ParachainHost runtime api "
               "version for relay_parent={}: such api not found",
               relay_parent);
      return false;
    }

    auto parachain_host_api_version = it->second;

    if (parachain_host_api_version
        >= kPrioritizedSelectionRuntimeVersionRequirement) {
      SL_TRACE(log_,
               "Fetched ParachainHost runtime api version for relay_parent {} "
               "is {}; it's suitable version",
               relay_parent,
               parachain_host_api_version);
      return true;
    }

    SL_TRACE(log_,
             "Fetched ParachainHost runtime api version for relay_parent {} is "
             "{}; it isn't suitable version",
             relay_parent,
             parachain_host_api_version);
    return false;
  }

}  // namespace kagome::dispute<|MERGE_RESOLUTION|>--- conflicted
+++ resolved
@@ -145,13 +145,9 @@
         peer_view_(std::move(peer_view)),
         chain_sub_{peer_view_->intoChainEventsEngine()},
         babe_status_observable_(std::move(babe_status_observable)),
-<<<<<<< HEAD
-        internal_context_{ThreadPool::create("dispute pool", 1ull)->handler()},
-=======
         int_pool_{std::make_shared<ThreadPool>(
             std::move(watchdog), "DisputeCoordinatorImpl", 1ull)},
         internal_context_{int_pool_->handler()},
->>>>>>> d3ec61e8
         runtime_info_(std::make_unique<RuntimeInfo>(api_, session_keys_)),
         batches_(std::make_unique<Batches>(steady_clock_, hasher_)) {
     BOOST_ASSERT(app_state_manager_ != nullptr);
