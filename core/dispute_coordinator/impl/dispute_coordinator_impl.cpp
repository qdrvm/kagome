--- conflicted
+++ resolved
@@ -629,12 +629,6 @@
           }
           return true;
         };
-<<<<<<< HEAD
-        if (not check_sig()) {
-          check_sig();
-        }
-=======
->>>>>>> 6de17203
         BOOST_ASSERT(check_sig());
 
         Indexed<SignedDisputeStatement> signed_dispute_statement{
@@ -2458,12 +2452,8 @@
       // unaffected.
 
       SL_DEBUG(log_,
-<<<<<<< HEAD
-               "Peer {} sent completely redundant votes within a single batch "
-=======
                "Peer {} sent completely redundant votes "
                "within a single batch "
->>>>>>> 6de17203
                "- that looks fishy!",
                peer);
 
