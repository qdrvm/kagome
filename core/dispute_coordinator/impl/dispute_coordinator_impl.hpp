--- conflicted
+++ resolved
@@ -328,11 +328,7 @@
 
     std::shared_ptr<ThreadHandler> dispute_thread_handler_;
 
-<<<<<<< HEAD
-    std::shared_ptr<ThreadHandler> internal_context_;
-=======
     std::shared_ptr<libp2p::basic::Scheduler> scheduler_;
->>>>>>> c8f1e990
 
     std::unique_ptr<RuntimeInfo> runtime_info_;
 
