/**
 * Copyright Quadrivium LLC
 * All Rights Reserved
 * SPDX-License-Identifier: Apache-2.0
 */

#include "dispute_coordinator/participation/impl/participation_impl.hpp"

#include <future>

#include "dispute_coordinator/dispute_coordinator.hpp"
#include "dispute_coordinator/participation/impl/queues_impl.hpp"
#include "dispute_coordinator/participation/queues.hpp"
#include "parachain/availability/recovery/recovery.hpp"
#include "parachain/pvf/pvf.hpp"
#include "runtime/runtime_api/parachain_host.hpp"
#include "utils/thread_handler.hpp"

namespace kagome::dispute {

  ParticipationImpl::ParticipationImpl(
      std::shared_ptr<blockchain::BlockHeaderRepository>
          block_header_repository,
      std::shared_ptr<crypto::Hasher> hasher,
      std::shared_ptr<runtime::ParachainHost> api,
      std::shared_ptr<parachain::Recovery> recovery,
      std::shared_ptr<parachain::Pvf> pvf,
      std::shared_ptr<ThreadHandler> dispute_thread_handler,
      std::weak_ptr<DisputeCoordinator> dispute_coordinator)
      : block_header_repository_(std::move(block_header_repository)),
        api_(std::move(api)),
        recovery_(std::move(recovery)),
        pvf_(std::move(pvf)),
        dispute_thred_handler_(std::move(dispute_thread_handler)),
        dispute_coordinator_(std::move(dispute_coordinator)),
        queue_(std::make_unique<QueuesImpl>(
            block_header_repository_, std::move(hasher), api_)) {
    BOOST_ASSERT(block_header_repository_ != nullptr);
    BOOST_ASSERT(api_ != nullptr);
    BOOST_ASSERT(recovery_ != nullptr);
    BOOST_ASSERT(pvf_ != nullptr);
    BOOST_ASSERT(dispute_thred_handler_ != nullptr);
    BOOST_ASSERT(not dispute_coordinator_.expired());
  }

  outcome::result<void> ParticipationImpl::queue_participation(
      ParticipationPriority priority, ParticipationRequest request) {
    // Participation already running - we can ignore that request:
    if (running_participations_.count(request.candidate_hash)) {
      return outcome::success();
    }

    // Available capacity - participate right away (if we already have a recent
    // block):
    if (recent_block_.has_value()) {
      if (running_participations_.size() < kMaxParallelParticipations) {
        return fork_participation(request, recent_block_->hash);
      }
    }

    // Out of capacity/no recent block yet - queue:
    return queue_->queue(priority, request);
  }

  outcome::result<void> ParticipationImpl::fork_participation(
      ParticipationRequest request, primitives::BlockHash recent_head) {
    if (running_participations_.emplace(request.candidate_hash).second) {
      // https://github.com/paritytech/polkadot/blob/40974fb99c86f5c341105b7db53c7aa0df707d66/node/core/dispute-coordinator/src/participation/mod.rs#L256
<<<<<<< HEAD
      internal_context_->execute([wp{weak_from_this()},
                                  request{std::move(request)},
                                  recent_head{std::move(recent_head)}]() {
=======
      dispute_thred_handler_->execute([wp{weak_from_this()},
                                       request{std::move(request)},
                                       recent_head{std::move(recent_head)}]() {
>>>>>>> c8f1e990
        if (auto self = wp.lock()) {
          self->participate(std::move(request), std::move(recent_head));
        }
      });
    }
    return outcome::success();
  }

  /// Dequeue until `MAX_PARALLEL_PARTICIPATIONS` is reached.
  outcome::result<void> ParticipationImpl::dequeue_until_capacity(
      const primitives::BlockHash &recent_head) {
    while (running_participations_.size() < kMaxParallelParticipations) {
      auto req = queue_->dequeue();
      if (req.has_value()) {
        OUTCOME_TRY(fork_participation(req.value(), recent_head));
      } else {
        break;
      }
    }
    return outcome::success();
  }

  outcome::result<void> ParticipationImpl::process_active_leaves_update(
      const ActiveLeavesUpdate &update) {
    // https://github.com/paritytech/polkadot/blob/40974fb99c86f5c341105b7db53c7aa0df707d66/node/core/dispute-coordinator/src/participation/mod.rs#L197

    if (update.activated.has_value()) {
      const auto &activated = update.activated.value();

      if (not recent_block_.has_value()) {
        recent_block_ = std::make_optional<primitives::BlockInfo>(
            activated.number, activated.hash);
        // Work got potentially unblocked:
        OUTCOME_TRY(dequeue_until_capacity(activated.hash));

      } else if (activated.number > recent_block_->number) {
        recent_block_ = std::make_optional<primitives::BlockInfo>(
            activated.number, activated.hash);
      }
    }

    return outcome::success();
  }

  outcome::result<void> ParticipationImpl::get_participation_result(
      const ParticipationStatement &msg) {
    // https://github.com/paritytech/polkadot/blob/40974fb99c86f5c341105b7db53c7aa0df707d66/node/core/dispute-coordinator/src/participation/mod.rs#L181
    running_participations_.erase(msg.candidate_hash);

    BOOST_ASSERT_MSG(
        recent_block_.has_value(),
        "We never ever reset recent_block to `None` and we already "
        "received a result, so it must have been set before. qed.");
    auto recent_block = recent_block_.value();

    return dequeue_until_capacity(recent_block.hash);
  }

  outcome::result<void> ParticipationImpl::bump_to_priority_for_candidates(
      std::vector<CandidateReceipt> &included_receipts) {
    for (auto &receipt : included_receipts) {
      OUTCOME_TRY(queue_->prioritize_if_present(receipt));
    }
    return outcome::success();
  }

  void ParticipationImpl::participate(ParticipationRequest request,
                                      primitives::BlockHash block_hash) {
    auto ctx = std::make_shared<ParticipationContext>(
        ParticipationContext{std::move(request), std::move(block_hash)});

    participate_stage1(
        ctx, [request, wp = dispute_coordinator_](ParticipationOutcome res) {
          if (auto dispute_coordinator = wp.lock()) {
            dispute_coordinator->onParticipation(ParticipationStatement{
                .session = request.session,
                .candidate_hash = request.candidate_hash,
                .candidate_receipt = request.candidate_receipt,
                .outcome = res,
            });
          }
        });
  }

  void ParticipationImpl::participate_stage1(ParticipationContextPtr ctx,
                                             ParticipationCallback &&cb) {
    // Recovery available data

    // in order to validate a candidate we need to start by recovering the
    // available data
    // https://github.com/paritytech/polkadot/blob/40974fb99c86f5c341105b7db53c7aa0df707d66/node/core/dispute-coordinator/src/participation/mod.rs#L279

    recovery_->recover(
        ctx->request.candidate_receipt,
        ctx->request.session,
        std::nullopt,
        [wp{weak_from_this()}, ctx, cb = std::move(cb)](auto res_opt) mutable {
          if (auto self = wp.lock()) {
            if (not res_opt.has_value()) {
              cb(ParticipationOutcome::Unavailable);
              return;
            }
            auto &available_data_res = res_opt.value();
            if (available_data_res.has_error()) {
              cb(ParticipationOutcome::Error);
              return;
            }
            auto &available_data = available_data_res.value();

            // SL_TRACE(
            //   log_,
            //   "Successfully received result of available data recovery: {}",
            //   available_data.size());

            ctx->available_data.emplace(std::move(available_data));
            self->participate_stage2(std::move(ctx), std::move(cb));
          }
        });
  }

  void ParticipationImpl::participate_stage2(ParticipationContextPtr ctx,
                                             ParticipationCallback &&cb) {
    // Fetch validation code

    // we also need to fetch the validation code which we can reference by its
    // hash as taken from the candidate descriptor
    // https://github.com/paritytech/polkadot/blob/40974fb99c86f5c341105b7db53c7aa0df707d66/node/core/dispute-coordinator/src/participation/mod.rs#L312
    auto validation_code_res = api_->validation_code_by_hash(
        ctx->block_hash,
        ctx->request.candidate_receipt.descriptor.validation_code_hash);
    if (validation_code_res.has_error()) {
      // SL_WARN(log_,
      //         "Error when fetching validation code: {}",
      //         validation_code_res.error());
      cb(ParticipationOutcome::Error);
      return;
    }
    auto &validation_code_opt = validation_code_res.value();
    if (not validation_code_opt.has_value()) {
      // SL_WARN(log_,
      //         "Validation code unavailable for code hash {} "
      //         "in the state of block {}",
      //         ctx->request.candidate_receipt.descriptor.validation_code_hash,
      //         ctx->block_hash);
      cb(ParticipationOutcome::Error);
      return;
    }
    ctx->validation_code = std::move(validation_code_opt);
    participate_stage3(std::move(ctx), std::move(cb));
  }

  void ParticipationImpl::participate_stage3(ParticipationContextPtr ctx,
                                             ParticipationCallback &&cb) {
    REINVOKE(*dispute_thred_handler_,
             participate_stage3,
             std::move(ctx),
             std::move(cb));

    // Issue a request to validate the candidate with the provided exhaustive
    // parameters
    //
    // We use the approval execution timeout because this is intended to be run
    // outside of backing and therefore should be subject to the same level of
    // leeway.
    // https://github.com/paritytech/polkadot/blob/40974fb99c86f5c341105b7db53c7aa0df707d66/node/core/dispute-coordinator/src/participation/mod.rs#L346

    BOOST_ASSERT(ctx->available_data.has_value());
    BOOST_ASSERT(ctx->validation_code.has_value());

    auto res = pvf_->pvfValidate(ctx->available_data->validation_data,
                                 ctx->available_data->pov,
                                 ctx->request.candidate_receipt,
                                 ctx->validation_code.value());

    // we cast votes (either positive or negative) depending on the outcome of
    // the validation and if valid, whether the commitments hash matches

    if (res.has_value()) {
      cb(ParticipationOutcome::Valid);
      return;
    }

    // SL_WARN(log_,
    //         "Candidate {} considered invalid: {}",
    //         ctx->request.candidate_hash,
    //         res.error());

    cb(ParticipationOutcome::Invalid);
  }

}  // namespace kagome::dispute<|MERGE_RESOLUTION|>--- conflicted
+++ resolved
@@ -66,15 +66,9 @@
       ParticipationRequest request, primitives::BlockHash recent_head) {
     if (running_participations_.emplace(request.candidate_hash).second) {
       // https://github.com/paritytech/polkadot/blob/40974fb99c86f5c341105b7db53c7aa0df707d66/node/core/dispute-coordinator/src/participation/mod.rs#L256
-<<<<<<< HEAD
-      internal_context_->execute([wp{weak_from_this()},
-                                  request{std::move(request)},
-                                  recent_head{std::move(recent_head)}]() {
-=======
       dispute_thred_handler_->execute([wp{weak_from_this()},
                                        request{std::move(request)},
                                        recent_head{std::move(recent_head)}]() {
->>>>>>> c8f1e990
         if (auto self = wp.lock()) {
           self->participate(std::move(request), std::move(recent_head));
         }
