--- conflicted
+++ resolved
@@ -7,12 +7,9 @@
 [submodule "sml"]
 	path = deps/sml
 	url = https://github.com/boost-experimental/sml
-<<<<<<< HEAD
-[submodule "deps/hat-trie"]
-	path = deps/hat-trie
-	url = https://github.com/Tessil/hat-trie.git
-=======
 [submodule "ufiber"]
 	path = deps/ufiber
 	url = https://github.com/djarek/ufiber/
->>>>>>> 11a49013
+[submodule "deps/hat-trie"]
+	path = deps/hat-trie
+	url = https://github.com/Tessil/hat-trie.git