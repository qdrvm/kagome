[submodule "deps/spdlog"]
	path = deps/spdlog
	url = https://github.com/gabime/spdlog
    shallow = true
[submodule "gsl"]
	path = deps/GSL
	url = https://github.com/Microsoft/GSL
    shallow = true
[submodule "sml"]
	path = deps/sml
	url = https://github.com/boost-experimental/sml
    shallow = true
[submodule "deps/sr25519-crust"]
	path = deps/sr25519-crust
	url = https://github.com/Warchant/sr25519-crust.git
    shallow = true
[submodule "deps/hat-trie"]
	path = deps/hat-trie
	url = https://github.com/Tessil/hat-trie.git
    shallow = true
<<<<<<< HEAD
[submodule "jsonrpc-lean"]
	path = deps/jsonrpc-lean
	url = https://github.com/uskr/jsonrpc-lean
=======
[submodule "di"]
	path = deps/di
	url = https://github.com/boost-experimental/di
>>>>>>> ca62beec
<|MERGE_RESOLUTION|>--- conflicted
+++ resolved
@@ -18,12 +18,9 @@
 	path = deps/hat-trie
 	url = https://github.com/Tessil/hat-trie.git
     shallow = true
-<<<<<<< HEAD
 [submodule "jsonrpc-lean"]
 	path = deps/jsonrpc-lean
 	url = https://github.com/uskr/jsonrpc-lean
-=======
 [submodule "di"]
 	path = deps/di
-	url = https://github.com/boost-experimental/di
->>>>>>> ca62beec
+	url = https://github.com/boost-experimental/di