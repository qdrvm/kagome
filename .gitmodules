[submodule "deps/spdlog"]
	path = deps/spdlog
	url = https://github.com/gabime/spdlog
    shallow = true
[submodule "gsl"]
	path = deps/GSL
	url = https://github.com/Microsoft/GSL
    shallow = true
[submodule "sml"]
	path = deps/sml
	url = https://github.com/boost-experimental/sml
    shallow = true
[submodule "deps/sr25519-crust"]
	path = deps/sr25519-crust
	url = https://github.com/Warchant/sr25519-crust.git
    shallow = true
[submodule "deps/hat-trie"]
	path = deps/hat-trie
	url = https://github.com/Tessil/hat-trie.git
    shallow = true
<<<<<<< HEAD
[submodule "deps/scale"]
	path = deps/scale
	url = https://github.com/Harrm/scale
=======
[submodule "di"]
	path = deps/di
	url = https://github.com/boost-experimental/di
>>>>>>> 4d3336e9
<|MERGE_RESOLUTION|>--- conflicted
+++ resolved
@@ -18,12 +18,9 @@
 	path = deps/hat-trie
 	url = https://github.com/Tessil/hat-trie.git
     shallow = true
-<<<<<<< HEAD
 [submodule "deps/scale"]
 	path = deps/scale
 	url = https://github.com/Harrm/scale
-=======
 [submodule "di"]
 	path = deps/di
-	url = https://github.com/boost-experimental/di
->>>>>>> 4d3336e9
+	url = https://github.com/boost-experimental/di