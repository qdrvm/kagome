FROM bitnami/minideb@sha256:f643a1ae18ea62acdc1d85d1892b41a0270faeb0e127c15e6afe41209d838b33

MAINTAINER Vladimir Shcherba <abrehchs@gmail.com>

# add some required tools
RUN apt-get update && \
    apt-get install --no-install-recommends -y \
        gpg \
        gpg-agent \
        wget \
        vim \
        python3 \
        python3-pip \
        python3-setuptools \
        software-properties-common \
        curl && \
        rm -rf /var/lib/apt/lists/*

# add repos for llvm and newer gcc and install docker
RUN curl -fsSL https://download.docker.com/linux/debian/gpg | gpg --dearmor -o /usr/share/keyrings/docker-archive-keyring.gpg && \
    echo \
      "deb [arch=amd64 signed-by=/usr/share/keyrings/docker-archive-keyring.gpg] https://download.docker.com/linux/debian \
      bullseye stable" | tee /etc/apt/sources.list.d/docker.list > /dev/null && \
    echo \
      "deb http://apt.llvm.org/bullseye/ llvm-toolchain-bullseye-11 main" | tee -a /etc/apt/sources.list.d/docker.list > /dev/null && \
    echo \
      "deb http://apt.llvm.org/bullseye/ llvm-toolchain-bullseye-14 main" | tee -a /etc/apt/sources.list.d/docker.list > /dev/null && \
    echo \
      "deb http://deb.debian.org/debian/ testing main" | tee -a /etc/apt/sources.list.d/docker.list > /dev/null && \
    wget -O - https://apt.llvm.org/llvm-snapshot.gpg.key | apt-key add - && \  
    apt-get update && apt-get install --no-install-recommends -y \
        docker-ce \
        docker-ce-cli \
        containerd.io \
        build-essential \
        gcc-9 \
        g++-9 \
<<<<<<< HEAD
        llvm-10-dev \
        clang-10 \
        clang-tidy-10 \
        clang-format-10 \
=======
        gcc-12 \
        g++-12 \
        clang-11 \
        llvm-11-dev \
        clang-tidy-11 \
        clang-format-11 \
        clang-14 \
        llvm-14-dev \
        clang-tidy-14 \
        clang-format-14 \
>>>>>>> 6806bd09
        make \
        git \
        ccache \
        lcov \
        zlib1g-dev \
        unzip && \
    rm -rf /var/lib/apt/lists/*

# install rustc
ENV RUST_VERSION=nightly-2021-10-04
ENV RUSTUP_HOME=/root/.rustup
ENV CARGO_HOME=/root/.cargo
ENV PATH="${CARGO_HOME}/bin:${PATH}"
RUN curl https://sh.rustup.rs -sSf | sh -s -- -y --default-toolchain ${RUST_VERSION} && \
    rustup default ${RUST_VERSION}

# install cmake and dev dependencies
RUN python3 -m pip install --no-cache-dir --upgrade pip
RUN pip3 install --no-cache-dir cmake scikit-build requests gitpython gcovr pyyaml

# install sonar cli
ENV SONAR_CLI_VERSION=4.1.0.1829
RUN set -e; \
    mkdir -p /opt/sonar; \
    curl -L -o /tmp/sonar.zip https://binaries.sonarsource.com/Distribution/sonar-scanner-cli/sonar-scanner-cli-${SONAR_CLI_VERSION}-linux.zip; \
    unzip -o -d /tmp/sonar-scanner /tmp/sonar.zip; \
    mv /tmp/sonar-scanner/sonar-scanner-${SONAR_CLI_VERSION}-linux /opt/sonar/scanner; \
    ln -s -f /opt/sonar/scanner/bin/sonar-scanner /usr/local/bin/sonar-scanner; \
    rm -rf /tmp/sonar*

# set env
<<<<<<< HEAD
ENV LLVM_ROOT=/usr/lib/llvm-10
ENV LLVM_DIR=/usr/lib/llvm-10/lib/cmake/llvm/
=======
ENV LLVM_ROOT=/usr/lib/llvm-11
ENV LLVM_DIR=/usr/lib/llvm-11/lib/cmake/llvm/
>>>>>>> 6806bd09
ENV PATH=${LLVM_ROOT}/bin:${LLVM_ROOT}/share/clang:${PATH}
ENV CC=gcc-9
ENV CXX=g++-9

# set default compilers and tools
RUN update-alternatives --install /usr/bin/python       python       /usr/bin/python3               90 && \
<<<<<<< HEAD
    update-alternatives --install /usr/bin/clang-tidy   clang-tidy   /usr/bin/clang-tidy-10         90 && \
    update-alternatives --install /usr/bin/clang-format clang-format /usr/bin/clang-format-10       90 && \
    update-alternatives --install /usr/bin/clang        clang        /usr/lib/llvm-10/bin/clang-10  90 && \
    update-alternatives --install /usr/bin/clang++      clang++      /usr/bin/clang++-10            90 && \
    update-alternatives --install /usr/bin/gcc          gcc          /usr/bin/gcc-9                 90 && \
    update-alternatives --install /usr/bin/g++          g++          /usr/bin/g++-9                 90 && \
    update-alternatives --install /usr/bin/gcov         gcov         /usr/bin/gcov-9                90
=======

    update-alternatives --install /usr/bin/clang-tidy   clang-tidy   /usr/bin/clang-tidy-11         90 && \
    update-alternatives --install /usr/bin/clang-format clang-format /usr/bin/clang-format-11       90 && \
    update-alternatives --install /usr/bin/clang        clang        /usr/lib/llvm-11/bin/clang-11  90 && \
    update-alternatives --install /usr/bin/clang++      clang++      /usr/bin/clang++-11            90 && \

    update-alternatives --install /usr/bin/clang-tidy   clang-tidy   /usr/bin/clang-tidy-14         80 && \
    update-alternatives --install /usr/bin/clang-format clang-format /usr/bin/clang-format-14       80 && \
    update-alternatives --install /usr/bin/clang        clang        /usr/lib/llvm-14/bin/clang-14  80 && \
    update-alternatives --install /usr/bin/clang++      clang++      /usr/bin/clang++-14            80 && \

    update-alternatives --install /usr/bin/gcc          gcc          /usr/bin/gcc-9                 90 && \
    update-alternatives --install /usr/bin/g++          g++          /usr/bin/g++-9                 90 && \
    update-alternatives --install /usr/bin/gcov         gcov         /usr/bin/gcov-9                90 && \

    update-alternatives --install /usr/bin/gcc          gcc          /usr/bin/gcc-12                80 && \
    update-alternatives --install /usr/bin/g++          g++          /usr/bin/g++-12                80 && \
    update-alternatives --install /usr/bin/gcov         gcov         /usr/bin/gcov-12               80
>>>>>>> 6806bd09
<|MERGE_RESOLUTION|>--- conflicted
+++ resolved
@@ -35,12 +35,6 @@
         build-essential \
         gcc-9 \
         g++-9 \
-<<<<<<< HEAD
-        llvm-10-dev \
-        clang-10 \
-        clang-tidy-10 \
-        clang-format-10 \
-=======
         gcc-12 \
         g++-12 \
         clang-11 \
@@ -51,7 +45,6 @@
         llvm-14-dev \
         clang-tidy-14 \
         clang-format-14 \
->>>>>>> 6806bd09
         make \
         git \
         ccache \
@@ -83,29 +76,14 @@
     rm -rf /tmp/sonar*
 
 # set env
-<<<<<<< HEAD
-ENV LLVM_ROOT=/usr/lib/llvm-10
-ENV LLVM_DIR=/usr/lib/llvm-10/lib/cmake/llvm/
-=======
 ENV LLVM_ROOT=/usr/lib/llvm-11
 ENV LLVM_DIR=/usr/lib/llvm-11/lib/cmake/llvm/
->>>>>>> 6806bd09
 ENV PATH=${LLVM_ROOT}/bin:${LLVM_ROOT}/share/clang:${PATH}
 ENV CC=gcc-9
 ENV CXX=g++-9
 
 # set default compilers and tools
 RUN update-alternatives --install /usr/bin/python       python       /usr/bin/python3               90 && \
-<<<<<<< HEAD
-    update-alternatives --install /usr/bin/clang-tidy   clang-tidy   /usr/bin/clang-tidy-10         90 && \
-    update-alternatives --install /usr/bin/clang-format clang-format /usr/bin/clang-format-10       90 && \
-    update-alternatives --install /usr/bin/clang        clang        /usr/lib/llvm-10/bin/clang-10  90 && \
-    update-alternatives --install /usr/bin/clang++      clang++      /usr/bin/clang++-10            90 && \
-    update-alternatives --install /usr/bin/gcc          gcc          /usr/bin/gcc-9                 90 && \
-    update-alternatives --install /usr/bin/g++          g++          /usr/bin/g++-9                 90 && \
-    update-alternatives --install /usr/bin/gcov         gcov         /usr/bin/gcov-9                90
-=======
-
     update-alternatives --install /usr/bin/clang-tidy   clang-tidy   /usr/bin/clang-tidy-11         90 && \
     update-alternatives --install /usr/bin/clang-format clang-format /usr/bin/clang-format-11       90 && \
     update-alternatives --install /usr/bin/clang        clang        /usr/lib/llvm-11/bin/clang-11  90 && \
@@ -122,5 +100,4 @@
 
     update-alternatives --install /usr/bin/gcc          gcc          /usr/bin/gcc-12                80 && \
     update-alternatives --install /usr/bin/g++          g++          /usr/bin/g++-12                80 && \
-    update-alternatives --install /usr/bin/gcov         gcov         /usr/bin/gcov-12               80
->>>>>>> 6806bd09
+    update-alternatives --install /usr/bin/gcov         gcov         /usr/bin/gcov-12               80