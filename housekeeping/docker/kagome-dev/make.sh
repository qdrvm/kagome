--- conflicted
+++ resolved
@@ -18,21 +18,15 @@
   BUILD_THREADS="${BUILD_THREADS:-$(( $(nproc 2>/dev/null || sysctl -n hw.ncpu) / 2 + 1 ))}"
 fi
 
-<<<<<<< HEAD
-# Configure CI git security
-if [ -d "/__w/kagome/kagome" ]
-then
+else # CI
+  BUILD_THREADS="${BUILD_THREADS:-$(( $(nproc 2>/dev/null || sysctl -n hw.ncpu) ))}"
+  # Configure CI git security
   echo "Directory /__w/kagome/kagome exists. Updating safe.directory"
   git config --global --add safe.directory /__w/kagome/kagome
   source /venv/bin/activate
 fi
-=======
-else # CI
-  BUILD_THREADS="${BUILD_THREADS:-$(( $(nproc 2>/dev/null || sysctl -n hw.ncpu) ))}"
-fi
 
 git submodule update --init
->>>>>>> 604aef1c
 
 cd "$(dirname $0)/../../.."
 
