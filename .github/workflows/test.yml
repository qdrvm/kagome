#
# Copyright Quadrivium LLC
# All Rights Reserved
# SPDX-License-Identifier: Apache-2.0
#

name: Main Build Pipeline

on:
  push:
    branches: [ master ]
    tags: [ '*' ]
  pull_request:
  workflow_dispatch:
    inputs:
      run_all_steps:
        description: 'Run all steps'
        required: true
        default: 'false'
        type: 'choice'
        options:
          - 'true'
          - 'false'
      use_cache:
        description: 'Use cache for build'
        required: true
        default: 'true'
        type: 'choice'
        options:
          - 'true'
          - 'false'

env:
  BUILD_DIR: build
  KAGOME_IN_DOCKER: 1
  CTEST_OUTPUT_ON_FAILURE: 1
  GITHUB_HUNTER_USERNAME: ${{ secrets.HUNTER_USERNAME }}
  GITHUB_HUNTER_TOKEN: ${{ secrets.HUNTER_TOKEN }}
  # Change all container: values to this variable once this feature is available
  # https://github.community/t/how-to-set-and-access-a-workflow-variable/17335/6
  CACHE_VERSION: v01
  CACHE_PATHS: |
    ~/Library/Caches/pip
    ~/.cargo
    ~/.ccache
    ~/.hunter
    ~/.rustup
  DOCKER_REGISTRY_PATH: ${{ secrets.GCP_REGISTRY }}/${{ secrets.GCP_PROJECT }}/kagome-dev/
  PROJECT_ID: ${{ secrets.GCP_PROJECT }}
  CACHE_PATH: ./build/cache
  DEFAULT_BUILD_TYPE: Release
  GIT_REF_NAME: ${{ github.ref_name }}
  IS_MAIN_OR_TAG: ${{ github.event_name == 'push' && (github.ref == 'refs/heads/master' || startsWith(github.ref, 'refs/tags/')) }}


jobs:
  MacOS:
    runs-on: macos-14
    timeout-minutes: 120
    env:
      GITHUB_RUNNER: true
    steps:
    - uses: actions/checkout@v4
    - uses: actions/cache@v4
      if: ${{ inputs.use_cache == 'true' }}
      with:
        path: ${{ env.CACHE_PATHS }}
        key: ${{ github.job }}-${{ env.CACHE_VERSION }}
    - name: Install Dependencies
      run: make macos_install_deps
    - name: Build Kagome
      run: make macos_build
        
  Linux:
    if: false # Need to fix
      # ${{
      # !(github.ref == 'refs/heads/master' ||
      # startsWith( github.ref, 'refs/tags/' )) }}
    strategy:
      fail-fast: false
      matrix:
        options:
          - name: "Linux: clang-16 External Project"
            run: ./housekeeping/make_external_build.sh -DCLEAR_OBJS=ON -DCMAKE_TOOLCHAIN_FILE=../../cmake/toolchain/clang-16_cxx20.cmake
    name: "${{ matrix.options.name }}"
    runs-on: ubuntu-latest
    timeout-minutes: 120
    container: qdrvm/kagome-dev:9-minideb
    steps:
      - uses: actions/checkout@v4
      - uses: actions/cache@v4
        if: ${{ inputs.use_cache == 'true' }}
        with:
          path: ${{ env.CACHE_PATHS }}
          key: ${{ github.job }}-${{ matrix.options.name }}-${{ env.CACHE_VERSION }}
      - name: df du
        run: |
          df -m || true
          du -hd1 /__w /github || true
      - name: Install mold
        run: ./housekeeping/ci_install_mold.sh --make-default
      - name: "${{ matrix.options.name }}"
        run: "${{ matrix.options.run }}"
      - name: df du
        if: ${{ always() }}
        run: |
          df -m || true
          du -hd1 /__w /github || true

  Linux-self-hosted:
    strategy:
      fail-fast: false
      matrix:
        options:
          - name: "Self-hosted: Linux: gcc-12 ASAN"
            run: ./housekeeping/make_build.sh -DCLEAR_OBJS=ON -DCMAKE_TOOLCHAIN_FILE=cmake/toolchain/gcc-12_cxx20.cmake -DASAN=ON
          - name: "Self-hosted: Linux: clang-16 TSAN WAVM"
            run: ./housekeeping/make_build.sh -DCLEAR_OBJS=ON -DCMAKE_TOOLCHAIN_FILE=cmake/toolchain/clang-16_cxx20.cmake -DTSAN=ON -DWASM_COMPILER=WAVM
          - name: "Self-hosted: Linux: clang-16 UBSAN"
            run: ./housekeeping/make_build.sh -DCLEAR_OBJS=ON -DCMAKE_TOOLCHAIN_FILE=cmake/toolchain/clang-16_cxx20.cmake -DUBSAN=ON
        # Need to fix
        #  - name: "Self-hosted: Linux: clang-16 External Project"
        #    run: ./housekeeping/make_external_build.sh -DCLEAR_OBJS=ON -DCMAKE_TOOLCHAIN_FILE=../../cmake/toolchain/clang-16_cxx20.cmake

    name: "${{ matrix.options.name }}"
    runs-on: [ actions-runner-controller ]
    timeout-minutes: 120
    container: qdrvm/kagome-dev:9-minideb
    steps:
      - uses: actions/checkout@v4
      - uses: actions/cache@v4
        if: ${{ inputs.use_cache == 'true' }}
        with:
          path: ${{ env.CACHE_PATHS }}
          key: ${{ github.job }}-${{ matrix.options.name }}-${{ env.CACHE_VERSION }}
      - name: Install mold
        run: ./housekeeping/ci_install_mold.sh --make-default
      - name: "${{ matrix.options.name }}"
        run: "${{ matrix.options.run }}"

  coverage-self-hosted:
    if: false # ${{ github.ref == 'refs/heads/master' || startsWith( github.ref, 'refs/tags/') || contains( github.event.pull_request.labels.*.name, 'Non-master self-hosted')  }}
    name: "Self-hosted: Linux: gcc-12 coverage"
    runs-on: [ actions-runner-controller ]
    timeout-minutes: 120
    container: qdrvm/kagome-dev:9-minideb
    steps:
      - uses: actions/checkout@v4
      - uses: actions/cache@v4
        if: ${{ inputs.use_cache == 'true' }}
        with:
          path: ${{ env.CACHE_PATHS }}
          key: ${{ github.job }}-${{ env.CACHE_VERSION }}
      - name: Install mold
        run: ./housekeeping/ci_install_mold.sh --make-default
      - name: makeBuild
        env:
          BUILD_FINAL_TARGET: ctest_coverage
        run: ./housekeeping/make_build.sh -DCMAKE_TOOLCHAIN_FILE=cmake/toolchain/gcc-12_cxx20.cmake -DCOVERAGE=ON -DCLEAR_OBJS=ON
      - if: ${{ 
          github.event_name != 'pull_request' || 
          github.event.pull_request.head.repo.full_name == github.repository }}
        name: Submit Coverage
        env:
          CODECOV_TOKEN: ${{ secrets.CODECOV_TOKEN }}
        run: if [ "CODECOV_TOKEN" != "null" ]; then ./housekeeping/codecov.sh; else echo "Some secret undefined. Step passed..."; fi
<<<<<<< HEAD
=======
      - if: ${{ 
          github.event_name != 'pull_request' || 
          github.event.pull_request.head.repo.full_name == github.repository }}
        name: Sonar
        env:
          SONAR_TOKEN: ${{ secrets.SONAR_TOKEN }}
          GITHUB_USERNAME: ${{ secrets.GITHUB_USERNAME }}
          GITHUB_TOKEN: ${{ secrets.GITHUB_TOKEN }}
          BRANCH_NAME: ${{ github.ref }}
        run: if [ "$SONAR_TOKEN" != "null" -a "$GITHUB_USERNAME" != "null" -a "$GITHUB_TOKEN" != "null" ]; then ./housekeeping/sonar.sh; else echo "Some secret undefined. Step passed..."; fi

  Minideb:
    if: ${{ 
      !(github.ref == 'refs/heads/master' || 
      startsWith( github.ref, 'refs/tags/' )) }}
    strategy:
      fail-fast: false
      matrix:
        options:
          - name: "Minideb: Build Debug"
            build-type: "Debug"
          - name: "Minideb: Build Release"
            build-type: "Release"
    name: "${{ matrix.options.name }}"
    runs-on: ubuntu-latest
    timeout-minutes: 120
    container: qdrvm/kagome-dev:9-minideb
    steps:
      - uses: actions/checkout@v4
      - uses: actions/cache@v4
        if: ${{ inputs.use_cache == 'true' }}
        with:
          path: ${{ env.CACHE_PATHS }}
          key: ${{ github.job }}-${{ matrix.options.name }}-${{ env.CACHE_VERSION }}
      - name: "${{ matrix.options.name }}"
        env:
          BUILD_TYPE: "${{ matrix.options.build-type }}"
        run: ./housekeeping/docker/kagome-dev/make.sh
>>>>>>> 10d9b6bb

  kagome_dev_docker_build_tidy:
    runs-on: ubuntu-latest
    timeout-minutes: 600 # TODO(xDimon): revert after merge PR#2208
    name: "Linux: clang-tidy"

    steps:
      - name: "Checkout repository"
        uses: actions/checkout@v4

      - name: "Authenticate with Google Cloud"
        uses: 'google-github-actions/auth@v2'
        with:
          credentials_json: ${{ secrets.GCP_SERVICE_ACCOUNT_KEY }}

      - name: "Set up Cloud SDK"
        uses: 'google-github-actions/setup-gcloud@v2'

      - name: "Configure Docker for GCR"
        run: |
          gcloud auth configure-docker --quiet
          gcloud auth configure-docker ${{ secrets.GCP_REGISTRY }} --quiet

      - name: "Check version"
        working-directory: ./housekeeping/docker/kagome-dev
        run: |
          SHORT_COMMIT_HASH=$(grep 'short_commit_hash:' commit_hash.txt | cut -d ' ' -f 2)
          echo "short_commit_hash=${SHORT_COMMIT_HASH}" >> $GITHUB_ENV

      - name: "Cache dependencies"
        id: cache-restore
        if: ${{ github.event.inputs.use_cache == 'true' }}
        uses: actions/cache/restore@v4
        with:
          path: ${{ env.CACHE_PATH }}
          key: ${{ github.job }}-${{ env.CACHE_VERSION }}-tidy-${{ env.short_commit_hash }}
          restore-keys: |
            ${{ github.job }}-${{ env.CACHE_VERSION }}-tidy-

      - name: "Build target"
        working-directory: ./housekeeping/docker/kagome-dev
        run:
          make kagome_dev_docker_build_tidy \
          DOCKER_REGISTRY_PATH=${DOCKER_REGISTRY_PATH} \
          GITHUB_HUNTER_USERNAME=${{ secrets.HUNTER_USERNAME }} \
          GITHUB_HUNTER_TOKEN=${{ secrets.HUNTER_TOKEN }} \
          CI="true"

      - name: "Cleaning cache"
        run: |
          find ${{ env.CACHE_PATH }} -name '*.pdf' -exec rm {} \;

      - name: "Always Save Cache"
        id: cache-save
        if: always() && (steps.cache-restore.outputs.cache-hit != 'true' || env.package_exist != 'True')
        uses: actions/cache/save@v4
        with:
          path: ${{ env.CACHE_PATH }}
          key: ${{ steps.cache-restore.outputs.cache-primary-key }}

  kagome_dev_docker_build:
    runs-on: [ actions-runner-controller ]
    timeout-minutes: 180
    if: ${{ 
      github.ref == 'refs/heads/master' || 
      startsWith( github.ref, 'refs/tags/') }} || 
      github.event.inputs.run_all_steps == 'true' }}
    strategy:
      fail-fast: false
      matrix:
        options:
          - name: "Self-hosted: Minideb: Build Debug"
            build_type: "Debug"
          - name: "Self-hosted: Minideb: Build Release"
            build_type: "Release"
          - name: "Self-hosted: Minideb: Build RelWithDebInfo"
            build_type: "RelWithDebInfo"
    name: "${{ matrix.options.name }}"

    steps:
      - name: "Checkout repository"
        uses: actions/checkout@v4

      - name: "Authenticate with Google Cloud"
        uses: 'google-github-actions/auth@v2'
        with:
          credentials_json: ${{ secrets.GCP_SERVICE_ACCOUNT_KEY }}

      - name: "Set up Cloud SDK"
        uses: 'google-github-actions/setup-gcloud@v2'

      - name: "Configure Docker for GCR"
        run: |
          gcloud auth configure-docker --quiet
          gcloud auth configure-docker ${{ secrets.GCP_REGISTRY }} --quiet

      - name: "Get Polkadot and Zombienet versions"
        working-directory: ./housekeeping/docker/kagome-dev
        run: make get_versions

      - name: "Check package version"
        working-directory: ./housekeeping/docker/kagome-dev
        run: |
          ARTIFACTS_REPO=$(grep '^ARTIFACTS_REPO ?=' Makefile | sed 's/ARTIFACTS_REPO ?= //')
          REGION=$(grep '^REGION ?=' Makefile | sed 's/REGION ?= //')
          SHORT_COMMIT_HASH=$(grep 'short_commit_hash:' commit_hash.txt | cut -d ' ' -f 2)
          PACKAGE_VERSION="$(date +'%y.%m.%d')-${SHORT_COMMIT_HASH}-${{ matrix.options.build_type }}"
          echo "PACKAGE_VERSION=${PACKAGE_VERSION}"
          echo "package_version=${PACKAGE_VERSION}" >> $GITHUB_ENV
          echo "short_commit_hash=${SHORT_COMMIT_HASH}" >> $GITHUB_ENV
          gcloud config set artifacts/repository $ARTIFACTS_REPO
          gcloud config set artifacts/location $REGION
          PACKAGE_EXIST=$(gcloud artifacts versions list --package=kagome-dev --format=json | jq -e ".[] | select(.name | endswith(\"${PACKAGE_VERSION}\"))" > /dev/null && echo "True" || echo "False")
          echo "package_exist=${PACKAGE_EXIST}" >> $GITHUB_ENV

      - name: "Cache dependencies"
        if:  ${{ env.package_exist == 'False' && github.event.inputs.use_cache == 'true' }}
        id: cache-restore
        uses: actions/cache/restore@v4
        with:
          path: ${{ env.CACHE_PATH }}
          key: ${{ github.job }}-${{ env.CACHE_VERSION }}-${{ matrix.options.build_type }}-${{ env.short_commit_hash }}
          restore-keys: |
            ${{ github.job }}-${{ env.CACHE_VERSION }}-${{ matrix.options.build_type }}-

      - name: "Build target"
        if: env.package_exist == 'False'
        working-directory: ./housekeeping/docker/kagome-dev
        run: make kagome_dev_docker_build \
          DOCKER_REGISTRY_PATH=${DOCKER_REGISTRY_PATH} \
          GITHUB_HUNTER_USERNAME=${{ secrets.HUNTER_USERNAME }} \
          GITHUB_HUNTER_TOKEN=${{ secrets.HUNTER_TOKEN }} \
          BUILD_TYPE=${{ matrix.options.build_type }}

      - name: "Push Kagome APT Package"
        if: env.package_exist == 'False'
        working-directory: ./housekeeping/docker/kagome-dev
        run: |
          SHORT_COMMIT_HASH=$(grep 'short_commit_hash:' commit_hash.txt | cut -d ' ' -f 2)
          make upload_apt_package \
          BUILD_TYPE=${{ matrix.options.build_type }}

      - name: Set up Docker Buildx
        if: env.package_exist == 'False'
        uses: docker/setup-buildx-action@v3.6.1

      - name: "Build Docker Image"
        if: env.package_exist == 'False'
        working-directory: ./housekeeping/docker/kagome-dev
        run: make kagome_image_build \
          KAGOME_PACKAGE_VERSION=${{ env.package_version }} \
          DOCKER_REGISTRY_PATH=${DOCKER_REGISTRY_PATH} \
          BUILD_TYPE=${{ matrix.options.build_type }}

      - name: "Push Docker Image to GCR"
        if: env.package_exist == 'False'
        working-directory: ./housekeeping/docker/kagome-dev
        run: make kagome_image_push \
          DOCKER_REGISTRY_PATH=${DOCKER_REGISTRY_PATH} \
          BUILD_TYPE=${{ matrix.options.build_type }} \
          GIT_REF_NAME=${{ env.GIT_REF_NAME }} \
          IS_MAIN_OR_TAG=${{ env.IS_MAIN_OR_TAG }}

      - name: "Login to Docker Hub"
        uses: docker/login-action@v3
        if: ${{
          (env.package_exist == 'False') &&
          (matrix.options.build_type == 'Release') }}
        with:
          username: ${{ secrets.DOCKER_USERNAME }}
          password: ${{ secrets.DOCKER_TOKEN }}

      - name: "Push Docker Image to Docker Hub"
        if: ${{ 
          (env.package_exist == 'False') && 
          (matrix.options.build_type == 'Release') }}
        working-directory: ./housekeeping/docker/kagome-dev
        run: make kagome_image_push_dockerhub \
          BUILD_TYPE=${{ matrix.options.build_type }} \
          GIT_REF_NAME=${{ env.GIT_REF_NAME }} \
          IS_MAIN_OR_TAG=${{ env.IS_MAIN_OR_TAG }}

      - name: "Cleaning cache"
        if: env.package_exist == 'False'
        run: |
          find ${{ env.CACHE_PATH }} -name '*.pdf' -exec rm {} \;

      - name: "Always Save Cache"
        id: cache-save
        if: always() && (steps.cache-restore.outputs.cache-hit != 'true' || env.package_exist != 'True')
        uses: actions/cache/save@v4
        with:
          path: ${{ env.CACHE_PATH }}
          key: ${{ steps.cache-restore.outputs.cache-primary-key }}

      - name: "Versions Info"
        if: always()
        run: |
          echo "Kagome Package Version: kagome-dev ${{ env.package_version }}"
          echo "Kagome Images: "
          cat /tmp/docker_image.env || true
          cat /tmp/dockerhub_image.env || true


  Zombie-Tests:
    runs-on: [ actions-runner-controller ]
    timeout-minutes: 60
    needs: [kagome_dev_docker_build]
    if: ${{
      github.ref == 'refs/heads/master' ||
      startsWith( github.ref, 'refs/tags/') ||
      github.event.inputs.run_all_steps == 'true' }}
    strategy:
      fail-fast: false
      matrix:
        options:
          - name: "PVF preparation & execution time"
            test: "test-polkadot-functional-0001-parachains-pvf"
          #          - name: "Disputes initiation, conclusion and lag"
          #            test: "test-polkadot-functional-0002-parachains-disputes"
          - name: "BEEFY voting and finality, test MMR proofs. Assumes Rococo sessions of 1 minute"
            test: "test-polkadot-functional-0003-beefy-and-mmr"
          #          - name: "Dispute finality lag when 1/3 of parachain validators always attempt to include an invalid block"
          #            test: "test-polkadot-functional-0004-parachains-garbage-candidate"
          #          - name: "Past-session dispute slashing"
          #            test: "test-polkadot-functional-0005-parachains-disputes-past-session"
          #          - name: "Test if parachains make progress with most of approvals being tranch0"
          #            test: "test-polkadot-functional-0006-parachains-max-tranche0"
          - name: "Test if disputes triggered on finalized blocks within scope always end as valid"
            test: "test-polkadot-functional-0007-dispute-freshly-finalized"
          - name: "Test if disputes triggered on finalized blocks out of scope never get to be confirmed and concluded"
            test: "test-polkadot-functional-0008-dispute-old-finalized"
          - name: "Approval voting coalescing does not lag finality"
            test: "test-polkadot-functional-0009-approval-voting-coalescing"
          #          - name: "Test validator disabling effects"
          #            test: "test-polkadot-functional-0010-validator-disabling"
          - name: "Test we are producing blocks at 6 seconds clip"
            test: "test-polkadot-functional-0011-async-backing-6-seconds-rate"
          - name: "Systematic chunk recovery is used if the chunk mapping feature is enabled."
            test: "test-polkadot-functional-0013-systematic-chunk-recovery"
          - name: "Warp sync from polkadot node"
            test: "test-custom-0001-validators-warp-sync"
    steps:
      - name: "Checkout repository"
        uses: actions/checkout@v4

#      - name: Create and enable swap
#        run: |
#          free -h
#          df -h
#          sudo fallocate -l 4G /swapfile
#          sudo chmod 600 /swapfile
#          sudo mkswap /swapfile
#          sudo swapon /swapfile
#          sudo swapon --show
#          free -h
#          df -h

      - name: "Authenticate with Google Cloud"
        uses: 'google-github-actions/auth@v2'
        with:
          credentials_json: ${{ secrets.GCP_SERVICE_ACCOUNT_KEY }}

      - name: "Set up Cloud SDK"
        uses: 'google-github-actions/setup-gcloud@v2'

      - name: "Configure Docker for GCR"
        run: |
          gcloud auth configure-docker --quiet
          gcloud auth configure-docker ${{ secrets.GCP_REGISTRY }} --quiet

      - name: "Get Polkadot and Zombienet versions"
        working-directory: ./housekeeping/docker/kagome-dev
        run: make get_versions

      - name: "Get Package Version"
        working-directory: ./housekeeping/docker/kagome-dev
        run: |
          ARTIFACTS_REPO=$(grep '^ARTIFACTS_REPO ?=' Makefile | sed 's/ARTIFACTS_REPO ?= //')
          REGION=$(grep '^REGION ?=' Makefile | sed 's/REGION ?= //')
          SHORT_COMMIT_HASH=$(grep 'short_commit_hash:' commit_hash.txt | cut -d ' ' -f 2)
          PACKAGE_VERSION="$(date +'%y.%m.%d')-${SHORT_COMMIT_HASH}-${{ env.DEFAULT_BUILD_TYPE }}"
          echo "PACKAGE_VERSION=${PACKAGE_VERSION}"
          echo "package_version=${PACKAGE_VERSION}" >> $GITHUB_ENV

      - name: "Get Zombie Tester Version"
        run: |
          ZOMBIE_TESTER_IMAGE=${DOCKER_REGISTRY_PATH}zombie_tester:latest
          echo "zombie_tester_image=${ZOMBIE_TESTER_IMAGE}"
          echo "zombie_tester_image=${ZOMBIE_TESTER_IMAGE}" >> $GITHUB_ENV

      - name: "Run test"
        working-directory: ./zombienet/docker
        run: |
          make ${{ matrix.options.test }} \
            ZOMBIE_TESTER_IMAGE=${{ env.zombie_tester_image }} \
            KAGOME_PACKAGE_VERSION=${{ env.package_version }}
          free -h
          df -h

      - name: "Upload test logs as artifact"
        if: always()
        uses: actions/upload-artifact@v4
        with:
          name: logs-${{ matrix.options.test }}
          path: /tmp/test_logs

      - name: "Versions Info"
        if: always()
        run: |
          echo "Kagome Package Version: kagome-dev ${{ env.package_version }}"
          echo "Zombie Tester Image: ${{ env.zombie_tester_image }}"
          echo "Zombie Tests Versions: "
          cat /tmp/versions.env || true

      - name: "Show system info"
        if: always()
        run: |
          free -h
          df -h<|MERGE_RESOLUTION|>--- conflicted
+++ resolved
@@ -164,19 +164,7 @@
         env:
           CODECOV_TOKEN: ${{ secrets.CODECOV_TOKEN }}
         run: if [ "CODECOV_TOKEN" != "null" ]; then ./housekeeping/codecov.sh; else echo "Some secret undefined. Step passed..."; fi
-<<<<<<< HEAD
-=======
-      - if: ${{ 
-          github.event_name != 'pull_request' || 
-          github.event.pull_request.head.repo.full_name == github.repository }}
-        name: Sonar
-        env:
-          SONAR_TOKEN: ${{ secrets.SONAR_TOKEN }}
-          GITHUB_USERNAME: ${{ secrets.GITHUB_USERNAME }}
-          GITHUB_TOKEN: ${{ secrets.GITHUB_TOKEN }}
-          BRANCH_NAME: ${{ github.ref }}
-        run: if [ "$SONAR_TOKEN" != "null" -a "$GITHUB_USERNAME" != "null" -a "$GITHUB_TOKEN" != "null" ]; then ./housekeeping/sonar.sh; else echo "Some secret undefined. Step passed..."; fi
-
+ 
   Minideb:
     if: ${{ 
       !(github.ref == 'refs/heads/master' || 
@@ -204,7 +192,6 @@
         env:
           BUILD_TYPE: "${{ matrix.options.build-type }}"
         run: ./housekeeping/docker/kagome-dev/make.sh
->>>>>>> 10d9b6bb
 
   kagome_dev_docker_build_tidy:
     runs-on: ubuntu-latest
