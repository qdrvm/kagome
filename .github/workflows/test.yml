#
# Copyright Quadrivium LLC
# All Rights Reserved
# SPDX-License-Identifier: Apache-2.0
#

name: Build

on:
  push:
    branches: [ master ]
    tags: [ '*' ]
  pull_request:
  workflow_dispatch:

env:
  BUILD_DIR: build
  KAGOME_IN_DOCKER: 1
  CTEST_OUTPUT_ON_FAILURE: 1
  GITHUB_HUNTER_USERNAME: ${{ secrets.HUNTER_USERNAME }}
  GITHUB_HUNTER_TOKEN: ${{ secrets.HUNTER_TOKEN }}
  # Change all container: values to this variable once this feature is available
  # https://github.community/t/how-to-set-and-access-a-workflow-variable/17335/6
  CACHE_VERSION: v07
  CACHE_PATHS: |
    ~/Library/Caches/pip
    ~/.cargo
    ~/.ccache
    ~/.hunter
    ~/.rustup

jobs:
  MacOS:
    runs-on: macos-14
    timeout-minutes: 60
    steps:
    - uses: actions/checkout@dc323e67f16fb5f7663d20ff7941f27f5809e9b6
    - uses: actions/cache@937d24475381cd9c75ae6db12cb4e79714b926ed
      with:
        path: ${{ env.CACHE_PATHS }}
        key: ${{ github.job }}-${{ env.CACHE_VERSION }}
    - name: install
      run: ./housekeeping/macos/dependency.sh
      env:
        KAGOME_MAC_CI: 1
    - name: build
      run: ./housekeeping/make_build.sh -G Ninja -DCLEAR_OBJS=ON -DCOVERAGE=OFF -DWASM_COMPILER=WasmEdge -DCMAKE_TOOLCHAIN_FILE=cmake/toolchain/cxx20.cmake
      env:
        KAGOME_IN_DOCKER: 0
        KAGOME_MAC_CI: 1
  Linux:
    if: ${{ !(github.ref == 'refs/heads/master' || startsWith( github.ref, 'refs/tags/' )) }}
    strategy:
      fail-fast: false
      matrix:
        options:
          - name: "Linux: clang-15 External Project"
            run: ./housekeeping/make_external_build.sh -DCLEAR_OBJS=ON -DCMAKE_TOOLCHAIN_FILE=../../cmake/toolchain/clang-15_cxx20.cmake

    name: "${{ matrix.options.name }}"
    runs-on: ubuntu-latest
    timeout-minutes: 60
    container: qdrvm/kagome-dev:7-minideb
    steps:
      - uses: actions/checkout@dc323e67f16fb5f7663d20ff7941f27f5809e9b6
      - uses: actions/cache@937d24475381cd9c75ae6db12cb4e79714b926ed
        with:
          path: ${{ env.CACHE_PATHS }}
          key: ${{ github.job }}-${{ matrix.options.name }}-${{ env.CACHE_VERSION }}
      - name: df du
        run: |
          df -m || true
          du -hd1 /__w /github || true
      - name: Install mold
        run: ./housekeeping/ci_install_mold.sh --make-default
      - name: "${{ matrix.options.name }}"
        run: "${{ matrix.options.run }}"
      - name: df du
        if: ${{ always() }}
        run: |
          df -m || true
          du -hd1 /__w /github || true

  Linux-self-hosted:
<<<<<<< HEAD
#    if: ${{ github.ref == 'refs/heads/master' || startsWith( github.ref, 'refs/tags/' ) }}
=======
    if: ${{ github.ref == 'refs/heads/master' || startsWith( github.ref, 'refs/tags/' ) }}
    strategy:
      fail-fast: false
      matrix:
        options:
          - name: "Self-hosted: Linux: gcc-12 ASAN"
            run: ./housekeeping/make_build.sh -DCLEAR_OBJS=ON -DCMAKE_TOOLCHAIN_FILE=cmake/toolchain/gcc-12_cxx20.cmake -DASAN=ON
          - name: "Self-hosted: Linux: clang-15 TSAN WAVM"
            run: ./housekeeping/make_build.sh -DCLEAR_OBJS=ON -DCMAKE_TOOLCHAIN_FILE=cmake/toolchain/clang-15_cxx20.cmake -DTSAN=ON -DWASM_COMPILER=WAVM
          - name: "Self-hosted: Linux: clang-15 UBSAN"
            run: ./housekeeping/make_build.sh -DCLEAR_OBJS=ON -DCMAKE_TOOLCHAIN_FILE=cmake/toolchain/clang-15_cxx20.cmake -DUBSAN=ON
          - name: "Self-hosted: Linux: clang-15 External Project"
            run: ./housekeeping/make_external_build.sh -DCLEAR_OBJS=ON -DCMAKE_TOOLCHAIN_FILE=../../cmake/toolchain/clang-15_cxx20.cmake

    name: "${{ matrix.options.name }}"
    runs-on: [ actions-runner-controller ]
    timeout-minutes: 60
    container: qdrvm/kagome-dev:7-minideb
    steps:
      - uses: actions/checkout@dc323e67f16fb5f7663d20ff7941f27f5809e9b6
      - uses: actions/cache@937d24475381cd9c75ae6db12cb4e79714b926ed
        with:
          path: ${{ env.CACHE_PATHS }}
          key: ${{ github.job }}-${{ matrix.options.name }}-${{ env.CACHE_VERSION }}
      - name: df du
        run: |
          df -m || true
          du -hd1 /__w /github || true
      - name: Install mold
        run: ./housekeeping/ci_install_mold.sh --make-default
      - name: "${{ matrix.options.name }}"
        run: "${{ matrix.options.run }}"
      - name: df du
        if: ${{ always() }}
        run: |
          df -m || true
          du -hd1 /__w /github || true

  Linux-self-hosted-PR:
    if: ${{ contains( github.event.pull_request.labels.*.name, 'Non-master self-hosted') }}
>>>>>>> 65163a50
    strategy:
      fail-fast: false
      matrix:
        options:
          - name: "Self-hosted: Linux: gcc-12 ASAN"
            run: ./housekeeping/make_build.sh -DCLEAR_OBJS=ON -DCMAKE_TOOLCHAIN_FILE=cmake/toolchain/gcc-12_cxx20.cmake -DASAN=ON
          - name: "Self-hosted: Linux: gcc-12 TSAN WAVM"
            run: ./housekeeping/make_build.sh -DCLEAR_OBJS=ON -DCMAKE_TOOLCHAIN_FILE=cmake/toolchain/gcc-12_cxx20.cmake -DTSAN=ON -DWASM_COMPILER=WAVM
          - name: "Self-hosted: Linux: clang-15 UBSAN"
            run: ./housekeeping/make_build.sh -DCLEAR_OBJS=ON -DCMAKE_TOOLCHAIN_FILE=cmake/toolchain/clang-15_cxx20.cmake -DUBSAN=ON
          - name: "Self-hosted: Linux: clang-15 External Project"
            run: ./housekeeping/make_external_build.sh -DCLEAR_OBJS=ON -DCMAKE_TOOLCHAIN_FILE=../../cmake/toolchain/clang-15_cxx20.cmake

    name: "${{ matrix.options.name }}"
    runs-on: [ actions-runner-controller ]
    timeout-minutes: 60
    container: qdrvm/kagome-dev:7-minideb
    steps:
      - uses: actions/checkout@dc323e67f16fb5f7663d20ff7941f27f5809e9b6
      - uses: actions/cache@937d24475381cd9c75ae6db12cb4e79714b926ed
        with:
          path: ${{ env.CACHE_PATHS }}
          key: ${{ github.job }}-${{ matrix.options.name }}-${{ env.CACHE_VERSION }}
      - name: df du
        run: |
          df -m || true
          du -hd1 /__w /github || true
      - name: Install mold
        run: ./housekeeping/ci_install_mold.sh --make-default
      - name: "${{ matrix.options.name }}"
        run: "${{ matrix.options.run }}"
      - name: df du
        if: ${{ always() }}
        run: |
          df -m || true
          du -hd1 /__w /github || true

#  Linux-self-hosted-PR:
#    if: ${{ contains( github.event.pull_request.labels.*.name, 'Non-master self-hosted') }}
#    strategy:
#      fail-fast: false
#      matrix:
#        options:
#          - name: "Self-hosted: Linux: gcc-12 ASAN"
#            run: ./housekeeping/make_build.sh -DCLEAR_OBJS=ON -DCMAKE_TOOLCHAIN_FILE=cmake/toolchain/gcc-12_cxx20.cmake -DASAN=ON
#          - name: "Self-hosted: Linux: gcc-12 TSAN WAVM"
#            run: ./housekeeping/make_build.sh -DCLEAR_OBJS=ON -DCMAKE_TOOLCHAIN_FILE=cmake/toolchain/gcc-12_cxx20.cmake -DTSAN=ON -DWASM_COMPILER=WAVM
#          - name: "Self-hosted: Linux: clang-15 UBSAN"
#            run: ./housekeeping/make_build.sh -DCLEAR_OBJS=ON -DCMAKE_TOOLCHAIN_FILE=cmake/toolchain/clang-15_cxx20.cmake -DUBSAN=ON
#          - name: "Self-hosted: Linux: clang-15 External Project"
#            run: ./housekeeping/make_external_build.sh -DCLEAR_OBJS=ON -DCMAKE_TOOLCHAIN_FILE=../../cmake/toolchain/clang-15_cxx20.cmake
#
#    name: "${{ matrix.options.name }}"
#    runs-on: [ actions-runner-controller ]
#    timeout-minutes: 60
#    container: qdrvm/kagome-dev:6-minideb
#    steps:
#      - uses: actions/checkout@dc323e67f16fb5f7663d20ff7941f27f5809e9b6
#      - uses: actions/cache@937d24475381cd9c75ae6db12cb4e79714b926ed
#        with:
#          path: ${{ env.CACHE_PATHS }}
#          key: ${{ github.job }}-${{ matrix.options.name }}-${{ env.CACHE_VERSION }}
#      - name: df du
#        run: |
#          df -m || true
#          du -hd1 /__w /github || true
#      - name: Install mold
#        run: ./housekeeping/ci_install_mold.sh --make-default
#      - name: "${{ matrix.options.name }}"
#        run: "${{ matrix.options.run }}"
#      - name: df du
#        if: ${{ always() }}
#        run: |
#          df -m || true
#          du -hd1 /__w /github || true

  clang-tidy:
    name: "Linux: clang-tidy"
    runs-on: ubuntu-latest
    timeout-minutes: 60
    container: qdrvm/kagome-dev:7-minideb
    steps:
      - uses: actions/checkout@dc323e67f16fb5f7663d20ff7941f27f5809e9b6
        with:
          fetch-depth: 0
      - uses: actions/cache@937d24475381cd9c75ae6db12cb4e79714b926ed
        with:
          path: ${{ env.CACHE_PATHS }}
          key: ${{ github.job }}-${{ env.CACHE_VERSION }}
      - name: clang-tidy
        env:
          # build only generated files, so clang-tidy will work correctly
          BUILD_FINAL_TARGET: generated
        # run build for both WAVM and WasmEdge to download both, otherwise clang-tidy
        # isn't able to find headers
        run: |
          ./housekeeping/make_build.sh 
          ./housekeeping/clang-tidy-diff.sh

  coverage-self-hosted:
    if: false # ${{ github.ref == 'refs/heads/master' || startsWith( github.ref, 'refs/tags/') || contains( github.event.pull_request.labels.*.name, 'Non-master self-hosted')  }}
    name: "Self-hosted: Linux: gcc-12 coverage/sonar"
    runs-on: [ actions-runner-controller ]
    timeout-minutes: 60
    container: qdrvm/kagome-dev:7-minideb
    steps:
      - uses: actions/checkout@dc323e67f16fb5f7663d20ff7941f27f5809e9b6
      - uses: actions/cache@937d24475381cd9c75ae6db12cb4e79714b926ed
        with:
          path: ${{ env.CACHE_PATHS }}
          key: ${{ github.job }}-${{ env.CACHE_VERSION }}
      - name: df du
        run: |
          df -m || true
          du -hd1 /__w /github || true
      - name: Install mold
        run: ./housekeeping/ci_install_mold.sh --make-default
      - name: makeBuild
        env:
          BUILD_FINAL_TARGET: ctest_coverage
        run: ./housekeeping/make_build.sh -DCMAKE_TOOLCHAIN_FILE=cmake/toolchain/gcc-12_cxx20.cmake -DCOVERAGE=ON -DCLEAR_OBJS=ON
      - name: df du
        if: ${{ always() }}
        run: |
          df -m || true
          du -hd1 /__w /github || true
      - if: ${{ github.event_name != 'pull_request' || github.event.pull_request.head.repo.full_name == github.repository }}
        name: Submit Coverage
        env:
          CODECOV_TOKEN: ${{ secrets.CODECOV_TOKEN }}
        run: if [ "CODECOV_TOKEN" != "null" ]; then ./housekeeping/codecov.sh; else echo "Some secret undefined. Step passed..."; fi
      - if: ${{ github.event_name != 'pull_request' || github.event.pull_request.head.repo.full_name == github.repository }}
        name: Sonar
        env:
          SONAR_TOKEN: ${{ secrets.SONAR_TOKEN }}
          GITHUB_USERNAME: ${{ secrets.GITHUB_USERNAME }}
          GITHUB_TOKEN: ${{ secrets.GITHUB_TOKEN }}
          BRANCH_NAME: ${{ github.ref }}
        run: if [ "$SONAR_TOKEN" != "null" -a "$GITHUB_USERNAME" != "null" -a "$GITHUB_TOKEN" != "null" ]; then ./housekeeping/sonar.sh; else echo "Some secret undefined. Step passed..."; fi

  Minideb:
    if: ${{ !(github.ref == 'refs/heads/master' || startsWith( github.ref, 'refs/tags/' )) }}
    strategy:
      fail-fast: false
      matrix:
        options:
          - name: "Minideb: Build Debug"
            build-type: "Debug"
          - name: "Minideb: Build Release"
            build-type: "Release"
    name: "${{ matrix.options.name }}"
    runs-on: ubuntu-latest
    timeout-minutes: 60
    container: qdrvm/kagome-dev:7-minideb
    steps:
      - uses: actions/checkout@dc323e67f16fb5f7663d20ff7941f27f5809e9b6
      - uses: actions/cache@937d24475381cd9c75ae6db12cb4e79714b926ed
        with:
          path: ${{ env.CACHE_PATHS }}
          key: ${{ github.job }}-${{ matrix.options.name }}-${{ env.CACHE_VERSION }}
      - name: "${{ matrix.options.name }}"
        env:
          BUILD_TYPE: "${{ matrix.options.build-type }}"
        run: ./housekeeping/docker/kagome-dev/make.sh

  Minideb-self-hosted:
    if: ${{ github.ref == 'refs/heads/master' || startsWith( github.ref, 'refs/tags/') || contains( github.event.pull_request.labels.*.name, 'Non-master self-hosted') }}
    strategy:
      fail-fast: false
      matrix:
        options:
          - name: "Self-hosted: Minideb: Build Debug"
            build-type: "Debug"
          - name: "Self-hosted: Minideb: Build Release"
            build-type: "Release"
    name: "${{ matrix.options.name }}"
    runs-on: [ actions-runner-controller ]
    timeout-minutes: 60
    container: qdrvm/kagome-dev:7-minideb
    steps:
      - uses: actions/checkout@dc323e67f16fb5f7663d20ff7941f27f5809e9b6
      - uses: actions/cache@937d24475381cd9c75ae6db12cb4e79714b926ed
        with:
          path: ${{ env.CACHE_PATHS }}
          key: ${{ github.job }}-${{ matrix.options.name }}-${{ env.CACHE_VERSION }}
      - name: "${{ matrix.options.name }}"
        env:
          BUILD_TYPE: "${{ matrix.options.build-type }}"
        run: ./housekeeping/docker/kagome-dev/make.sh

  Push-self-hosted:
    if: ${{ github.ref == 'refs/heads/master' || startsWith( github.ref, 'refs/tags/' ) }}
    needs: [clang-tidy, MacOS, Minideb-self-hosted]
    strategy:
      fail-fast: false
      matrix:
        options:
          - name: "Self-hosted: Push Debug Docker image"
            build-type: "Debug"
          - name: "Self-hosted: Push Release Docker image"
            build-type: "Release"
          - name: "Self-hosted: Push RelWithDebInfo Docker image"
            build-type: "RelWithDebInfo"
    runs-on: [ actions-runner-controller ]
    timeout-minutes: 60
    container: qdrvm/kagome-dev@sha256:14d5aa92c971073e82ba9bbac9b615701e99c71f64e58bdd45e5b3dbc09944bd
    steps:
      - uses: actions/checkout@dc323e67f16fb5f7663d20ff7941f27f5809e9b6
      - uses: actions/cache@937d24475381cd9c75ae6db12cb4e79714b926ed
        with:
          path: ${{ env.CACHE_PATHS }}
          key: ${{ github.job }}-${{ env.CACHE_VERSION }}
      - run: git config --global --add safe.directory /__w/kagome/kagome
      - run: git fetch --prune --unshallow
      - name: build
        env:
          BUILD_TYPE: "${{ matrix.options.build-type }}"
        run: ./housekeeping/docker/kagome-dev/make.sh
      - uses: azure/docker-login@83efeb77770c98b620c73055fbb59b2847e17dc0
        with:
          login-server: https://index.docker.io/v1/
          username: ${{ secrets.DOCKER_USERNAME }}
          password: ${{ secrets.DOCKER_TOKEN }}
      - name: docker pack and push
        env:
          VERSION: ${{ github.ref }}
          BUILD_TYPE: "${{ matrix.options.build-type }}"
        run: ./housekeeping/docker/kagome/build_and_push.sh
  
  Push-self-hosted-PR:
    if: ${{ contains( github.event.pull_request.labels.*.name, 'Non-master push') }}
    strategy:
      fail-fast: false
      matrix:
        options:
          - name: "Self-hosted: Push Debug Docker image"
            build-type: "Debug"
          - name: "Self-hosted: Push Release Docker image"
            build-type: "Release"
          - name: "Self-hosted: Push RelWithDebInfo Docker image"
            build-type: "RelWithDebInfo"
    runs-on: [ actions-runner-controller ]
    timeout-minutes: 60
    container: qdrvm/kagome-dev@sha256:14d5aa92c971073e82ba9bbac9b615701e99c71f64e58bdd45e5b3dbc09944bd
    steps:
      - uses: actions/checkout@dc323e67f16fb5f7663d20ff7941f27f5809e9b6
        with:
          ref: ${{ github.event.pull_request.head.sha }}
      - uses: actions/cache@937d24475381cd9c75ae6db12cb4e79714b926ed
        with:
          path: ${{ env.CACHE_PATHS }}
          key: ${{ github.job }}-${{ env.CACHE_VERSION }}
      - run: git config --global --add safe.directory /__w/kagome/kagome
      - run: git fetch --prune --unshallow
      - name: build
        env:
          BUILD_TYPE: "${{ matrix.options.build-type }}"
        run: ./housekeeping/docker/kagome-dev/make.sh
      - uses: azure/docker-login@83efeb77770c98b620c73055fbb59b2847e17dc0
        with:
          login-server: https://index.docker.io/v1/
          username: ${{ secrets.DOCKER_USERNAME }}
          password: ${{ secrets.DOCKER_TOKEN }}
      - name: docker pack and push
        env:
          VERSION: ${{ github.ref }}
          BUILD_TYPE: "${{ matrix.options.build-type }}"
        run: ./housekeeping/docker/kagome/build_and_push.sh

  zombie-tests:
    if: false
    strategy:
      fail-fast: false
      matrix:
        options:
          - name: "Parachains smoke test"
            test: "test0001"
          - name: "Parachains smoke test kagome"
            test: "test0001_kagome"
          - name: "Parachains upgrade smoke test"
            test: "test0002"
          - name: "Parachains upgrade smoke test kagome"
            test: "test0002_kagome"
          - name: "Parachains smoke test cumulus"
            test: "test0003"
          - name: "Parachains smoke test cumulus kagome"
            test: "test0003_kagome"
          - name: "Runtime upgrade"
            test: "test0004"
          - name: "Runtime upgrade kagome"
            test: "test0004_kagome"
          - name: "Dispute valid block"
            test: "test0005"
          - name: "Parachains disputes"
            test: "test0006"
          - name: "Deregister register validator smoke"
            test: "test0008"
          - name: "Basic warp sync"
            test: "test0009"
          - name: "Validators warp sync"
            test: "test0010"
          - name: "Block building warp sync"
            test: "test0011"
    runs-on: [ actions-runner-controller ]
    timeout-minutes: 60
    needs: [Push-self-hosted]
    steps:
      - name: Set owner of working dir recurively
        run: sudo chown -R $(whoami) .
      - uses: actions/checkout@dc323e67f16fb5f7663d20ff7941f27f5809e9b6
      - name: build zombie-tester
        working-directory: ./zombienet/docker
        run: make tester
      - name: Run test
        working-directory: ./zombienet/docker
        run: make ${{ matrix.options.test }}

#  Trigger_CD:
#    if: ${{ github.ref == 'refs/heads/master' }}
#    needs: [Push-self-hosted]
#    runs-on: ubuntu-latest
#    steps:
#      - name: trigger cd job
#        run: |
#          curl -fI "${{ secrets.JENKINS_URL }}kagome-test&token=${{ secrets.JENKINS_TOKEN }}"
#          curl -fI "${{ secrets.JENKINS_URL }}polkadot-test&token=${{ secrets.JENKINS_TOKEN }}"<|MERGE_RESOLUTION|>--- conflicted
+++ resolved
@@ -82,50 +82,7 @@
           du -hd1 /__w /github || true
 
   Linux-self-hosted:
-<<<<<<< HEAD
 #    if: ${{ github.ref == 'refs/heads/master' || startsWith( github.ref, 'refs/tags/' ) }}
-=======
-    if: ${{ github.ref == 'refs/heads/master' || startsWith( github.ref, 'refs/tags/' ) }}
-    strategy:
-      fail-fast: false
-      matrix:
-        options:
-          - name: "Self-hosted: Linux: gcc-12 ASAN"
-            run: ./housekeeping/make_build.sh -DCLEAR_OBJS=ON -DCMAKE_TOOLCHAIN_FILE=cmake/toolchain/gcc-12_cxx20.cmake -DASAN=ON
-          - name: "Self-hosted: Linux: clang-15 TSAN WAVM"
-            run: ./housekeeping/make_build.sh -DCLEAR_OBJS=ON -DCMAKE_TOOLCHAIN_FILE=cmake/toolchain/clang-15_cxx20.cmake -DTSAN=ON -DWASM_COMPILER=WAVM
-          - name: "Self-hosted: Linux: clang-15 UBSAN"
-            run: ./housekeeping/make_build.sh -DCLEAR_OBJS=ON -DCMAKE_TOOLCHAIN_FILE=cmake/toolchain/clang-15_cxx20.cmake -DUBSAN=ON
-          - name: "Self-hosted: Linux: clang-15 External Project"
-            run: ./housekeeping/make_external_build.sh -DCLEAR_OBJS=ON -DCMAKE_TOOLCHAIN_FILE=../../cmake/toolchain/clang-15_cxx20.cmake
-
-    name: "${{ matrix.options.name }}"
-    runs-on: [ actions-runner-controller ]
-    timeout-minutes: 60
-    container: qdrvm/kagome-dev:7-minideb
-    steps:
-      - uses: actions/checkout@dc323e67f16fb5f7663d20ff7941f27f5809e9b6
-      - uses: actions/cache@937d24475381cd9c75ae6db12cb4e79714b926ed
-        with:
-          path: ${{ env.CACHE_PATHS }}
-          key: ${{ github.job }}-${{ matrix.options.name }}-${{ env.CACHE_VERSION }}
-      - name: df du
-        run: |
-          df -m || true
-          du -hd1 /__w /github || true
-      - name: Install mold
-        run: ./housekeeping/ci_install_mold.sh --make-default
-      - name: "${{ matrix.options.name }}"
-        run: "${{ matrix.options.run }}"
-      - name: df du
-        if: ${{ always() }}
-        run: |
-          df -m || true
-          du -hd1 /__w /github || true
-
-  Linux-self-hosted-PR:
-    if: ${{ contains( github.event.pull_request.labels.*.name, 'Non-master self-hosted') }}
->>>>>>> 65163a50
     strategy:
       fail-fast: false
       matrix:
