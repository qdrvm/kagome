#
# Copyright Quadrivium LLC
# All Rights Reserved
# SPDX-License-Identifier: Apache-2.0
#

name: Main Build Pipeline

on:
  push:
    branches: [ master ]
    tags: [ '*' ]
  pull_request:
  workflow_dispatch:
    inputs:
      run_all_steps:
        description: 'Run all steps'
        required: true
        default: 'false'
        type: 'choice'
        options:
          - 'true'
          - 'false'
      use_cache:
        description: 'Use cache for build'
        required: true
        default: 'true'
        type: 'choice'
        options:
          - 'true'
          - 'false'
      builder_latest_tag:
        description: 'Custom Builder tag'
        default: 'latest'
        required: false
        type: 'string'
      zombie_tester_latest_tag:
        description: 'Custom Zombie Tester tag'
        default: 'latest'
        required: false
        type: 'string'

env:
  BUILD_DIR: build
  KAGOME_IN_DOCKER: 1
  CTEST_OUTPUT_ON_FAILURE: 1
  GITHUB_HUNTER_USERNAME: ${{ secrets.HUNTER_USERNAME }}
  GITHUB_HUNTER_TOKEN: ${{ secrets.HUNTER_TOKEN }}
  # Change all container: values to this variable once this feature is available
  # https://github.community/t/how-to-set-and-access-a-workflow-variable/17335/6
  CACHE_VERSION: v01
  CACHE_PATHS: |
    ~/Library/Caches/pip
    ~/.cargo
    ~/.ccache
    ~/.hunter
    ~/.rustup
  DOCKER_REGISTRY_PATH: ${{ secrets.GCP_REGISTRY }}/${{ secrets.GCP_PROJECT }}/kagome-dev/
  PROJECT_ID: ${{ secrets.GCP_PROJECT }}
  CACHE_PATH: ./build/cache
  USE_CACHE: ${{ github.event.inputs.use_cache || 'true' }}
  DEFAULT_BUILD_TYPE: Release
  GIT_REF_NAME: ${{ github.ref_name }}
  IS_MAIN_OR_TAG: ${{ github.event_name == 'push' && (github.ref == 'refs/heads/master' || startsWith(github.ref, 'refs/tags/')) }}
  BUILDER_LATEST_TAG: ${{ github.event.inputs.builder_latest_tag || 'latest' }}
  TESTER_LATEST_TAG: ${{ github.event.inputs.zombie_tester_latest_tag || 'latest' }}


jobs:
  MacOS:
    runs-on: macos-15
    timeout-minutes: 240
    strategy:
      fail-fast: false
      matrix:
        options:
          - name: "MacOS: Build Debug"
            build_type: "Debug"
          - name: "MacOS: Build Release"
            build_type: "Release"
    name: "${{ matrix.options.name }}"
    steps:
    - uses: actions/checkout@v4
    - uses: actions/cache@v4
      if: ${{ env.USE_CACHE == 'true' }}
      with:
        path: ${{ env.CACHE_PATHS }}
        key: ${{ github.job }}-${{ env.CACHE_VERSION }}
    - name: install
      run: ./housekeeping/macos/dependency.sh
      env:
        KAGOME_MAC_CI: 1
    - name: build
      run: ./housekeeping/make_build.sh -G Ninja -DCMAKE_BUILD_TYPE=${{ matrix.options.build_type }} -DCLEAR_OBJS=ON -DCOVERAGE=OFF -DWASM_COMPILER=WasmEdge -DCMAKE_TOOLCHAIN_FILE=cmake/toolchain/cxx20.cmake
      env:
        KAGOME_IN_DOCKER: 0
        KAGOME_MAC_CI: 1

  Linux:
    if: false # Need to fix
      # ${{
      # !(github.ref == 'refs/heads/master' ||
      # startsWith( github.ref, 'refs/tags/' )) }}
    strategy:
      fail-fast: false
      matrix:
        options:
          - name: "Linux: clang-19 External Project"
            run: ./housekeeping/make_external_build.sh -DCLEAR_OBJS=ON -DCMAKE_TOOLCHAIN_FILE=../../cmake/toolchain/clang-19_cxx20.cmake
    name: "${{ matrix.options.name }}"
    runs-on: ubuntu-24.04
<<<<<<< HEAD
    timeout-minutes: 240
    container: qdrvm/kagome_builder_deb:99c3519_rust1.81.0_gcc13_llvm19
=======
    timeout-minutes: 120
    container: qdrvm/kagome_builder:99c3519_rust1.81.0_gcc13_llvm19
>>>>>>> 4c293def
    steps:
      - uses: actions/checkout@v4
      - uses: actions/cache@v4
        if: ${{ env.USE_CACHE == 'true' }}
        with:
          path: ${{ env.CACHE_PATHS }}
          key: ${{ github.job }}-${{ matrix.options.name }}-${{ env.CACHE_VERSION }}
      - name: df du
        run: |
          df -m || true
          du -hd1 /__w /github || true
      - name: Install mold
        run: ./housekeeping/ci_install_mold.sh --make-default
      - name: "${{ matrix.options.name }}"
        run: "${{ matrix.options.run }}"
      - name: df du
        if: ${{ always() }}
        run: |
          df -m || true
          du -hd1 /__w /github || true

<<<<<<< HEAD
=======
  Linux-self-hosted:
    strategy:
      fail-fast: false
      matrix:
        options:
          - name: "Self-hosted: Linux: gcc-13 ASAN"
            run: ./housekeeping/make_build.sh -DCLEAR_OBJS=ON -DCMAKE_TOOLCHAIN_FILE=cmake/toolchain/gcc-13_cxx20.cmake -DASAN=ON
          - name: "Self-hosted: Linux: gcc-13 TSAN WAVM"
            run: ./housekeeping/make_build.sh -DCLEAR_OBJS=ON -DCMAKE_TOOLCHAIN_FILE=cmake/toolchain/gcc-13_cxx20.cmake -DTSAN=ON -DWASM_COMPILER=WAVM
          - name: "Self-hosted: Linux: clang-19 UBSAN"
            run: ./housekeeping/make_build.sh -DCLEAR_OBJS=ON -DCMAKE_TOOLCHAIN_FILE=cmake/toolchain/clang-19_cxx20.cmake -DUBSAN=ON -DUBSAN_TRAP=OFF -DUBSAN_ABORT=ON
            env: UBSAN_OPTIONS=print_stacktrace=1
        # Need to fix
        #  - name: "Self-hosted: Linux: clang-16 External Project"
        #    run: ./housekeeping/make_external_build.sh -DCLEAR_OBJS=ON -DCMAKE_TOOLCHAIN_FILE=../../cmake/toolchain/clang-16_cxx20.cmake

    name: "${{ matrix.options.name }}"
    runs-on: [ actions-runner-controller ]
    timeout-minutes: 120
    container: qdrvm/kagome_builder:99c3519_rust1.81.0_gcc13_llvm19
    steps:
      - uses: actions/checkout@v4
      - uses: actions/cache@v4
        if: ${{ env.USE_CACHE == 'true' }}
        with:
          path: ${{ env.CACHE_PATHS }}
          key: ${{ github.job }}-${{ matrix.options.name }}-${{ env.CACHE_VERSION }}
      - name: Install mold
        run: ./housekeeping/ci_install_mold.sh --make-default
      - name: "${{ matrix.options.name }}"
        run: "${{ matrix.options.run }}"

>>>>>>> 4c293def
  coverage-self-hosted:
    if: false # ${{ github.ref == 'refs/heads/master' || startsWith( github.ref, 'refs/tags/') || contains( github.event.pull_request.labels.*.name, 'Non-master self-hosted')  }}
    name: "Self-hosted: Linux: gcc-13 coverage/sonar"
    runs-on: [ actions-runner-controller ]
<<<<<<< HEAD
    timeout-minutes: 240
    container: qdrvm/kagome_builder_deb:99c3519_rust1.81.0_gcc13_llvm19
=======
    timeout-minutes: 120
    container: qdrvm/kagome_builder:99c3519_rust1.81.0_gcc13_llvm19
>>>>>>> 4c293def
    steps:
      - uses: actions/checkout@v4
      - uses: actions/cache@v4
        if: ${{ env.USE_CACHE == 'true' }}
        with:
          path: ${{ env.CACHE_PATHS }}
          key: ${{ github.job }}-${{ env.CACHE_VERSION }}
      - name: Install mold
        run: ./housekeeping/ci_install_mold.sh --make-default
      - name: makeBuild
        env:
          BUILD_FINAL_TARGET: ctest_coverage
        run: ./housekeeping/make_build.sh -DCMAKE_TOOLCHAIN_FILE=cmake/toolchain/gcc-13_cxx20.cmake -DCOVERAGE=ON -DCLEAR_OBJS=ON
      - if: ${{ 
          github.event_name != 'pull_request' || 
          github.event.pull_request.head.repo.full_name == github.repository }}
        name: Submit Coverage
        env:
          CODECOV_TOKEN: ${{ secrets.CODECOV_TOKEN }}
        run: if [ "CODECOV_TOKEN" != "null" ]; then ./housekeeping/codecov.sh; else echo "Some secret undefined. Step passed..."; fi
      - if: ${{ 
          github.event_name != 'pull_request' || 
          github.event.pull_request.head.repo.full_name == github.repository }}
        name: Sonar
        env:
          SONAR_TOKEN: ${{ secrets.SONAR_TOKEN }}
          GITHUB_USERNAME: ${{ secrets.GITHUB_USERNAME }}
          GITHUB_TOKEN: ${{ secrets.GITHUB_TOKEN }}
          BRANCH_NAME: ${{ github.ref }}
        run: if [ "$SONAR_TOKEN" != "null" -a "$GITHUB_USERNAME" != "null" -a "$GITHUB_TOKEN" != "null" ]; then ./housekeeping/sonar.sh; else echo "Some secret undefined. Step passed..."; fi

  kagome_dev_docker_build_sanitizers:
    strategy:
      fail-fast: false
      matrix:
        options:
          - name: "Self-hosted: Linux: gcc-13 ASAN"
            params: -DCLEAR_OBJS=ON -DCMAKE_TOOLCHAIN_FILE=cmake/toolchain/gcc-13_cxx20.cmake -DASAN=ON
          - name: "Self-hosted: Linux: clang-19 TSAN WAVM"
            params: -DCLEAR_OBJS=ON -DCMAKE_TOOLCHAIN_FILE=cmake/toolchain/clang-19_cxx20.cmake -DTSAN=ON -DWASM_COMPILER=WAVM
          - name: "Self-hosted: Linux: clang-19 UBSAN"
            params: -DCLEAR_OBJS=ON -DCMAKE_TOOLCHAIN_FILE=cmake/toolchain/clang-19_cxx20.cmake -DUBSAN=ON -DUBSAN_TRAP=OFF -DUBSAN_ABORT=ON

    name: "${{ matrix.options.name }}"
    runs-on: [ actions-runner-controller ]
    timeout-minutes: 180
    steps:
      - name: "Checkout repository"
        uses: actions/checkout@v4
        with:
          fetch-depth: 0

      - name: "Get master branch"
        if: github.ref != 'refs/heads/master'
        run: git fetch origin master:master || true

      - name: "Get commit version"
        working-directory: ./housekeeping/docker/kagome-dev
        run: make get_versions

      - name: "Check version"
        working-directory: ./housekeeping/docker/kagome-dev
        run: |
          SHORT_COMMIT_HASH=$(grep 'short_commit_hash:' commit_hash.txt | cut -d ' ' -f 2)
          echo "short_commit_hash=${SHORT_COMMIT_HASH}" | tee $GITHUB_ENV

      - name: "Cache dependencies"
        id: cache-restore
        if: ${{ env.USE_CACHE == 'true' }}
        uses: actions/cache/restore@v4
        with:
          path: ${{ env.CACHE_PATH }}
          key: ${{ github.job }}-${{ env.CACHE_VERSION }}-sanitizers-${{ env.short_commit_hash }}
          restore-keys: |
            ${{ github.job }}-${{ env.CACHE_VERSION }}-sanitizers-

      - name: "Build target"
        working-directory: ./housekeeping/docker/kagome-dev
        run:
          make kagome_dev_docker_build_sanitizers \
          GITHUB_HUNTER_USERNAME=${{ secrets.HUNTER_USERNAME }} \
          GITHUB_HUNTER_TOKEN=${{ secrets.HUNTER_TOKEN }} \
          BUILDER_IMAGE_TAG=${{ env.BUILDER_LATEST_TAG }} \
          CI="true"
          SAN_PARAMS="${{ matrix.options.params }}"

      - name: "Cleaning cache"
        run: |
          find ${{ env.CACHE_PATH }} -name '*.pdf' -exec rm {} \;

      - name: "Always Save Cache"
        id: cache-save
        if: always() && (steps.cache-restore.outputs.cache-hit != 'true' || env.package_exist != 'True')
        uses: actions/cache/save@v4
        with:
          path: ${{ env.CACHE_PATH }}
          key: ${{ steps.cache-restore.outputs.cache-primary-key }}

  kagome_dev_docker_build_tidy:
    runs-on: ubuntu-24.04
    timeout-minutes: 600 # TODO(xDimon): revert after merge PR#2208
    name: "Linux: clang-tidy"

    steps:
      - name: "Checkout repository"
        uses: actions/checkout@v4
        with:
          fetch-depth: 0

      - name: "Get master branch"
        if: github.ref != 'refs/heads/master'
        run: git fetch origin master:master || true

      - name: "Get commit version"
        working-directory: ./housekeeping/docker/kagome-dev
        run: make get_versions

      - name: "Check version"
        working-directory: ./housekeeping/docker/kagome-dev
        run: |
          SHORT_COMMIT_HASH=$(grep 'short_commit_hash:' commit_hash.txt | cut -d ' ' -f 2)
          echo "short_commit_hash=${SHORT_COMMIT_HASH}" | tee $GITHUB_ENV

      - name: "Cache dependencies"
        id: cache-restore
        if: ${{ env.USE_CACHE == 'true' }}
        uses: actions/cache/restore@v4
        with:
          path: ${{ env.CACHE_PATH }}
          key: ${{ github.job }}-${{ env.CACHE_VERSION }}-tidy-${{ env.short_commit_hash }}
          restore-keys: |
            ${{ github.job }}-${{ env.CACHE_VERSION }}-tidy-

      - name: "Build target"
        working-directory: ./housekeeping/docker/kagome-dev
        run:
          make kagome_dev_docker_build_tidy \
          GITHUB_HUNTER_USERNAME=${{ secrets.HUNTER_USERNAME }} \
          GITHUB_HUNTER_TOKEN=${{ secrets.HUNTER_TOKEN }} \
          BUILDER_IMAGE_TAG=${{ env.BUILDER_LATEST_TAG }} \
          CI="true"

      - name: "Cleaning cache"
        run: |
          find ${{ env.CACHE_PATH }} -name '*.pdf' -exec rm {} \;

      - name: "Always Save Cache"
        id: cache-save
        if: always() && (steps.cache-restore.outputs.cache-hit != 'true' || env.package_exist != 'True')
        uses: actions/cache/save@v4
        with:
          path: ${{ env.CACHE_PATH }}
          key: ${{ steps.cache-restore.outputs.cache-primary-key }}

  kagome_dev_docker_build:
    runs-on: [ actions-runner-controller ]
    timeout-minutes: 180
    if: ${{ 
      github.ref == 'refs/heads/master' || 
      startsWith( github.ref, 'refs/tags/') || 
      contains( github.event.pull_request.labels.*.name, 'Non-master self-hosted') }} || 
      github.event.inputs.run_all_steps == 'true' }}
    strategy:
      fail-fast: false
      matrix:
        options:
          - name: "Self-hosted docker: Build Debug"
            build_type: "Debug"
          - name: "Self-hosted docker: Build Release"
            build_type: "Release"
          - name: "Self-hosted docker: Build RelWithDebInfo"
            build_type: "RelWithDebInfo"
    name: "${{ matrix.options.name }}"

    steps:
      - name: "Checkout repository"
        uses: actions/checkout@v4
        with:
          fetch-depth: 0

      - name: "Get master branch"
        if: github.ref != 'refs/heads/master'
        run: git fetch origin master:master || true

      - name: "Authenticate with Google Cloud"
        uses: 'google-github-actions/auth@v2'
        with:
          credentials_json: ${{ secrets.GCP_SERVICE_ACCOUNT_KEY }}

      - name: "Set up Cloud SDK"
        uses: 'google-github-actions/setup-gcloud@v2'

      - name: "Configure Docker for GCR"
        run: |
          gcloud auth configure-docker --quiet
          gcloud auth configure-docker ${{ secrets.GCP_REGISTRY }} --quiet

      - name: "Get commit version"
        working-directory: ./housekeeping/docker/kagome-dev
        run: make get_versions

      - name: "Check package version"
        working-directory: ./housekeeping/docker/kagome-dev
        run: |
          ARTIFACTS_REPO=$(grep '^ARTIFACTS_REPO ?=' Makefile | sed 's/ARTIFACTS_REPO ?= //')
          REGION=$(grep '^REGION ?=' Makefile | sed 's/REGION ?= //')
          SHORT_COMMIT_HASH=$(grep 'short_commit_hash:' commit_hash.txt | cut -d ' ' -f 2)
          PACKAGE_VERSION="$(date +'%y.%m.%d')-${SHORT_COMMIT_HASH}-${{ matrix.options.build_type }}"
          echo "PACKAGE_VERSION=${PACKAGE_VERSION}"
          echo "package_version=${PACKAGE_VERSION}" >> $GITHUB_ENV
          echo "short_commit_hash=${SHORT_COMMIT_HASH}" >> $GITHUB_ENV
          gcloud config set artifacts/repository $ARTIFACTS_REPO
          gcloud config set artifacts/location $REGION
          PACKAGE_EXIST=$(gcloud artifacts versions list --package=kagome-dev --format=json | jq -e ".[] | select(.name | endswith(\"${PACKAGE_VERSION}\"))" > /dev/null && echo "True" || echo "False")
          echo "package_exist=${PACKAGE_EXIST}" >> $GITHUB_ENV

      - name: "Cache dependencies"
        if:  ${{ env.package_exist == 'False' && env.USE_CACHE == 'true' }}
        id: cache-restore
        uses: actions/cache/restore@v4
        with:
          path: ${{ env.CACHE_PATH }}
          key: ${{ github.job }}-${{ env.CACHE_VERSION }}-${{ matrix.options.build_type }}-${{ env.short_commit_hash }}
          restore-keys: |
            ${{ github.job }}-${{ env.CACHE_VERSION }}-${{ matrix.options.build_type }}-

      - name: "Build target"
        if: env.package_exist == 'False'
        working-directory: ./housekeeping/docker/kagome-dev
        run: make kagome_dev_docker_build \
          DOCKER_REGISTRY_PATH=${DOCKER_REGISTRY_PATH} \
          GITHUB_HUNTER_USERNAME=${{ secrets.HUNTER_USERNAME }} \
          GITHUB_HUNTER_TOKEN=${{ secrets.HUNTER_TOKEN }} \
          BUILDER_IMAGE_TAG=${{ env.BUILDER_LATEST_TAG }} \
          GIT_REF_NAME=${{ env.GIT_REF_NAME }} \
          BUILD_TYPE=${{ matrix.options.build_type }}

      - name: "Push Kagome APT Package"
        if: env.package_exist == 'False'
        working-directory: ./housekeeping/docker/kagome-dev
        run: |
          SHORT_COMMIT_HASH=$(grep 'short_commit_hash:' commit_hash.txt | cut -d ' ' -f 2)
          make upload_apt_package \
          BUILD_TYPE=${{ matrix.options.build_type }}

      - name: "Set up Docker Buildx"
        if: env.package_exist == 'False'
        uses: docker/setup-buildx-action@v3.6.1

      - name: "Build Docker Image"
        if: env.package_exist == 'False'
        working-directory: ./housekeeping/docker/kagome-dev
        run: make kagome_image_build \
          KAGOME_PACKAGE_VERSION=${{ env.package_version }} \
          DOCKER_REGISTRY_PATH=${DOCKER_REGISTRY_PATH} \
          BUILD_TYPE=${{ matrix.options.build_type }}

      - name: "Push Docker Image to GCR"
        if: env.package_exist == 'False'
        working-directory: ./housekeeping/docker/kagome-dev
        run: make kagome_image_push \
          DOCKER_REGISTRY_PATH=${DOCKER_REGISTRY_PATH} \
          BUILD_TYPE=${{ matrix.options.build_type }} \
          GIT_REF_NAME=${{ env.GIT_REF_NAME }} \
          IS_MAIN_OR_TAG=${{ env.IS_MAIN_OR_TAG }}

      - name: "Login to Docker Hub"
        uses: docker/login-action@v3
        if: ${{
          (env.package_exist == 'False') &&
          (matrix.options.build_type == 'Release') }}
        with:
          username: ${{ secrets.DOCKER_USERNAME }}
          password: ${{ secrets.DOCKER_TOKEN }}

      - name: "Push Docker Image to Docker Hub"
        if: ${{ 
          (env.package_exist == 'False') && 
          (matrix.options.build_type == 'Release') }}
        working-directory: ./housekeeping/docker/kagome-dev
        run: make kagome_image_push_dockerhub \
          DOCKER_REGISTRY_PATH=${DOCKER_REGISTRY_PATH} \
          BUILD_TYPE=${{ matrix.options.build_type }} \
          GIT_REF_NAME=${{ env.GIT_REF_NAME }} \
          IS_MAIN_OR_TAG=${{ env.IS_MAIN_OR_TAG }}

      - name: "Cleaning cache"
        if: env.package_exist == 'False'
        run: |
          find ${{ env.CACHE_PATH }} -name '*.pdf' -exec rm {} \;

      - name: "Always Save Cache"
        id: cache-save
        if: always() && (steps.cache-restore.outputs.cache-hit != 'true' || env.package_exist != 'True')
        uses: actions/cache/save@v4
        with:
          path: ${{ env.CACHE_PATH }}
          key: ${{ steps.cache-restore.outputs.cache-primary-key }}

      - name: "Versions Info"
        if: always()
        run: |
          echo "Kagome Package Version: kagome-dev ${{ env.package_version }}"
          echo "Kagome Images: "
          cat /tmp/docker_image.env || true
          cat /tmp/dockerhub_image.env || true


  Zombie-Tests:
    runs-on: [ actions-runner-controller ]
    timeout-minutes: 60
    needs: [kagome_dev_docker_build]
    if: ${{
      github.ref == 'refs/heads/master' ||
      startsWith( github.ref, 'refs/tags/') ||
      github.event.inputs.run_all_steps == 'true' }}
    strategy:
      fail-fast: false
      matrix:
        options:
          - name: "PVF preparation & execution time"
            test: "test-polkadot-functional-0001-parachains-pvf"
          #          - name: "Disputes initiation, conclusion and lag"
          #            test: "test-polkadot-functional-0002-parachains-disputes"
          - name: "BEEFY voting and finality, test MMR proofs. Assumes Rococo sessions of 1 minute"
            test: "test-polkadot-functional-0003-beefy-and-mmr"
          #          - name: "Dispute finality lag when 1/3 of parachain validators always attempt to include an invalid block"
          #            test: "test-polkadot-functional-0004-parachains-garbage-candidate"
          #          - name: "Past-session dispute slashing"
          #            test: "test-polkadot-functional-0005-parachains-disputes-past-session"
          #          - name: "Test if parachains make progress with most of approvals being tranch0"
          #            test: "test-polkadot-functional-0006-parachains-max-tranche0"
          - name: "Test if disputes triggered on finalized blocks within scope always end as valid"
            test: "test-polkadot-functional-0007-dispute-freshly-finalized"
          - name: "Test if disputes triggered on finalized blocks out of scope never get to be confirmed and concluded"
            test: "test-polkadot-functional-0008-dispute-old-finalized"
          - name: "Approval voting coalescing does not lag finality"
            test: "test-polkadot-functional-0009-approval-voting-coalescing"
          #          - name: "Test validator disabling effects"
          #            test: "test-polkadot-functional-0010-validator-disabling"
          - name: "Test we are producing blocks at 6 seconds clip"
            test: "test-polkadot-functional-0011-async-backing-6-seconds-rate"
          - name: "Systematic chunk recovery is used if the chunk mapping feature is enabled."
            test: "test-polkadot-functional-0013-systematic-chunk-recovery"
          - name: "Warp sync from polkadot node"
            test: "test-custom-0001-validators-warp-sync"
    steps:
      - name: "Checkout repository"
        uses: actions/checkout@v4
        with:
          fetch-depth: 0
          
      - name: "Get master branch"
        if: github.ref != 'refs/heads/master'
        run: git fetch origin master:master || true

#      - name: Create and enable swap
#        run: |
#          free -h
#          df -h
#          sudo fallocate -l 4G /swapfile
#          sudo chmod 600 /swapfile
#          sudo mkswap /swapfile
#          sudo swapon /swapfile
#          sudo swapon --show
#          free -h
#          df -h

      - name: "Authenticate with Google Cloud"
        uses: 'google-github-actions/auth@v2'
        with:
          credentials_json: ${{ secrets.GCP_SERVICE_ACCOUNT_KEY }}

      - name: "Set up Cloud SDK"
        uses: 'google-github-actions/setup-gcloud@v2'

      - name: "Configure Docker for GCR"
        run: |
          gcloud auth configure-docker --quiet
          gcloud auth configure-docker ${{ secrets.GCP_REGISTRY }} --quiet

      - name: "Get commit version"
        working-directory: ./housekeeping/docker/kagome-dev
        run: make get_versions

      - name: "Get Package Version"
        working-directory: ./housekeeping/docker/kagome-dev
        run: |
          ARTIFACTS_REPO=$(grep '^ARTIFACTS_REPO ?=' Makefile | sed 's/ARTIFACTS_REPO ?= //')
          REGION=$(grep '^REGION ?=' Makefile | sed 's/REGION ?= //')
          SHORT_COMMIT_HASH=$(grep 'short_commit_hash:' commit_hash.txt | cut -d ' ' -f 2)
          PACKAGE_VERSION="$(date +'%y.%m.%d')-${SHORT_COMMIT_HASH}-${{ env.DEFAULT_BUILD_TYPE }}"
          echo "PACKAGE_VERSION=${PACKAGE_VERSION}"
          echo "package_version=${PACKAGE_VERSION}" >> $GITHUB_ENV

      - name: "Get Zombie Tester Version"
        run: |
          ZOMBIE_TESTER_IMAGE=${DOCKER_REGISTRY_PATH}zombie_tester:${{ env.TESTER_LATEST_TAG }}
          echo "zombie_tester_image=${ZOMBIE_TESTER_IMAGE}"
          echo "zombie_tester_image=${ZOMBIE_TESTER_IMAGE}" >> $GITHUB_ENV

      - name: "Run test"
        working-directory: ./zombienet/docker
        run: |
          make ${{ matrix.options.test }} \
            ZOMBIE_TESTER_IMAGE=${{ env.zombie_tester_image }} \
            KAGOME_PACKAGE_VERSION=${{ env.package_version }}
          free -h
          df -h

      - name: "Upload test logs as artifact"
        if: always()
        uses: actions/upload-artifact@v4
        with:
          name: logs-${{ matrix.options.test }}
          path: /tmp/test_logs

      - name: "Versions Info"
        if: always()
        run: |
          echo "Kagome Package Version: kagome-dev ${{ env.package_version }}"
          echo "Zombie Tester Image: ${{ env.zombie_tester_image }}"
          echo "Zombie Tests Versions: "
          cat /tmp/versions.env || true

      - name: "Show system info"
        if: always()
        run: |
          free -h
          df -h<|MERGE_RESOLUTION|>--- conflicted
+++ resolved
@@ -109,13 +109,8 @@
             run: ./housekeeping/make_external_build.sh -DCLEAR_OBJS=ON -DCMAKE_TOOLCHAIN_FILE=../../cmake/toolchain/clang-19_cxx20.cmake
     name: "${{ matrix.options.name }}"
     runs-on: ubuntu-24.04
-<<<<<<< HEAD
-    timeout-minutes: 240
-    container: qdrvm/kagome_builder_deb:99c3519_rust1.81.0_gcc13_llvm19
-=======
     timeout-minutes: 120
     container: qdrvm/kagome_builder:99c3519_rust1.81.0_gcc13_llvm19
->>>>>>> 4c293def
     steps:
       - uses: actions/checkout@v4
       - uses: actions/cache@v4
@@ -137,52 +132,12 @@
           df -m || true
           du -hd1 /__w /github || true
 
-<<<<<<< HEAD
-=======
-  Linux-self-hosted:
-    strategy:
-      fail-fast: false
-      matrix:
-        options:
-          - name: "Self-hosted: Linux: gcc-13 ASAN"
-            run: ./housekeeping/make_build.sh -DCLEAR_OBJS=ON -DCMAKE_TOOLCHAIN_FILE=cmake/toolchain/gcc-13_cxx20.cmake -DASAN=ON
-          - name: "Self-hosted: Linux: gcc-13 TSAN WAVM"
-            run: ./housekeeping/make_build.sh -DCLEAR_OBJS=ON -DCMAKE_TOOLCHAIN_FILE=cmake/toolchain/gcc-13_cxx20.cmake -DTSAN=ON -DWASM_COMPILER=WAVM
-          - name: "Self-hosted: Linux: clang-19 UBSAN"
-            run: ./housekeeping/make_build.sh -DCLEAR_OBJS=ON -DCMAKE_TOOLCHAIN_FILE=cmake/toolchain/clang-19_cxx20.cmake -DUBSAN=ON -DUBSAN_TRAP=OFF -DUBSAN_ABORT=ON
-            env: UBSAN_OPTIONS=print_stacktrace=1
-        # Need to fix
-        #  - name: "Self-hosted: Linux: clang-16 External Project"
-        #    run: ./housekeeping/make_external_build.sh -DCLEAR_OBJS=ON -DCMAKE_TOOLCHAIN_FILE=../../cmake/toolchain/clang-16_cxx20.cmake
-
-    name: "${{ matrix.options.name }}"
-    runs-on: [ actions-runner-controller ]
-    timeout-minutes: 120
-    container: qdrvm/kagome_builder:99c3519_rust1.81.0_gcc13_llvm19
-    steps:
-      - uses: actions/checkout@v4
-      - uses: actions/cache@v4
-        if: ${{ env.USE_CACHE == 'true' }}
-        with:
-          path: ${{ env.CACHE_PATHS }}
-          key: ${{ github.job }}-${{ matrix.options.name }}-${{ env.CACHE_VERSION }}
-      - name: Install mold
-        run: ./housekeeping/ci_install_mold.sh --make-default
-      - name: "${{ matrix.options.name }}"
-        run: "${{ matrix.options.run }}"
-
->>>>>>> 4c293def
   coverage-self-hosted:
     if: false # ${{ github.ref == 'refs/heads/master' || startsWith( github.ref, 'refs/tags/') || contains( github.event.pull_request.labels.*.name, 'Non-master self-hosted')  }}
     name: "Self-hosted: Linux: gcc-13 coverage/sonar"
     runs-on: [ actions-runner-controller ]
-<<<<<<< HEAD
-    timeout-minutes: 240
-    container: qdrvm/kagome_builder_deb:99c3519_rust1.81.0_gcc13_llvm19
-=======
     timeout-minutes: 120
     container: qdrvm/kagome_builder:99c3519_rust1.81.0_gcc13_llvm19
->>>>>>> 4c293def
     steps:
       - uses: actions/checkout@v4
       - uses: actions/cache@v4
