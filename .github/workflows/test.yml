--- conflicted
+++ resolved
@@ -42,7 +42,6 @@
       run: ./housekeeping/make_build.sh -DCLEAR_OBJS=ON -DCOVERAGE=OFF -DCMAKE_TOOLCHAIN_FILE=cmake/toolchain/cxx20.cmake
       env:
         CI:
-<<<<<<< HEAD
 
   # Linux:
   #   if: ${{ !(github.ref == 'refs/heads/master' || startsWith( github.ref, 'refs/tags/' )) }}
@@ -85,49 +84,6 @@
   #       run: |
   #         df -m || true
   #         du -hd1 /__w /github || true
-=======
-  Linux:
-    if: ${{ !(github.ref == 'refs/heads/master' || startsWith( github.ref, 'refs/tags/' )) }}
-    strategy:
-      fail-fast: false
-      matrix:
-        options:
-          - name: "Linux: gcc-11 ASAN No Toolchain"
-            run: ./housekeeping/make_build.sh -DCLEAR_OBJS=ON -DCMAKE_TOOLCHAIN_FILE=cmake/toolchain/gcc-11_cxx17.cmake -DASAN=ON
-          - name: "Linux: gcc-12 ASAN No Toolchain"
-            run: ./housekeeping/make_build.sh -DCLEAR_OBJS=ON -DCMAKE_TOOLCHAIN_FILE=cmake/toolchain/gcc-12_cxx17.cmake -DASAN=ON
-          - name: "Linux: clang-15 TSAN"
-            run: ./housekeeping/make_build.sh -DCLEAR_OBJS=ON -DCMAKE_TOOLCHAIN_FILE=cmake/toolchain/clang-15_cxx17.cmake -DTSAN=ON
-          - name: "Linux: clang-11 UBSAN"
-            run: ./housekeeping/make_build.sh -DCLEAR_OBJS=ON -DCMAKE_TOOLCHAIN_FILE=cmake/toolchain/clang-11_cxx17.cmake -DUBSAN=ON
-          - name: "Linux: clang-15 External Project"
-            run: ./housekeeping/make_external_build.sh -DCLEAR_OBJS=ON -DCMAKE_TOOLCHAIN_FILE=../../cmake/toolchain/clang-15_cxx17.cmake
-          - name: "Linux: clang-15 UBSAN"
-            run: ./housekeeping/make_build.sh -DCLEAR_OBJS=ON -DCMAKE_TOOLCHAIN_FILE=cmake/toolchain/clang-15_cxx17.cmake -DUBSAN=ON
-          
-    name: "${{ matrix.options.name }}"
-    runs-on: ubuntu-latest
-    container: qdrvm/kagome-dev@sha256:cb1976b26c05c167063d8d0edb8be6124058c56308526667da3edb59bde67d32
-    steps:
-      - uses: actions/checkout@dc323e67f16fb5f7663d20ff7941f27f5809e9b6
-      - uses: actions/cache@937d24475381cd9c75ae6db12cb4e79714b926ed
-        with:
-          path: ${{ env.CACHE_PATHS }}
-          key: ${{ github.job }}-${{ matrix.options.name }}-${{ env.CACHE_VERSION }}
-      - name: df du
-        run: |
-          df -m || true
-          du -hd1 /__w /github || true
-      - name: Install mold
-        run: ./housekeeping/ci_install_mold.sh --make-default
-      - name: "${{ matrix.options.name }}"
-        run: "${{ matrix.options.run }}"
-      - name: df du
-        if: ${{ always() }}
-        run: |
-          df -m || true
-          du -hd1 /__w /github || true
->>>>>>> f99f2a06
 
   Linux-self-hosted:
     #if: ${{ github.ref == 'refs/heads/master' || startsWith( github.ref, 'refs/tags/' ) }}
@@ -191,7 +147,6 @@
           ./housekeeping/make_build.sh
           ./housekeeping/clang-tidy-diff.sh
 
-<<<<<<< HEAD
   # coverage:
   #   if: ${{ !(github.ref == 'refs/heads/master' || startsWith( github.ref, 'refs/tags/' )) }}
   #   name: "Linux: gcc-11 coverage/sonar"
@@ -231,11 +186,11 @@
   #         GITHUB_TOKEN: ${{ secrets.GITHUB_TOKEN }}
   #         BRANCH_NAME: ${{ github.ref }}
   #       run: if [ "$SONAR_TOKEN" != "null" -a "$GITHUB_USERNAME" != "null" -a "$GITHUB_TOKEN" != "null" ]; then ./housekeeping/sonar.sh; else echo "Some secret undefined. Step passed..."; fi
-=======
-  coverage:
-    if: ${{ !(github.ref == 'refs/heads/master' || startsWith( github.ref, 'refs/tags/' )) }}
+
+  coverage-self-hosted:
+    #if: ${{ github.ref == 'refs/heads/master' || startsWith( github.ref, 'refs/tags/' ) }}
     name: "Linux: gcc-11 coverage/sonar"
-    runs-on: ubuntu-latest
+    runs-on: [ ubuntu-latest, kagome, self-hosted, linux ]
     container: qdrvm/kagome-dev@sha256:cb1976b26c05c167063d8d0edb8be6124058c56308526667da3edb59bde67d32
     steps:
       - uses: actions/checkout@dc323e67f16fb5f7663d20ff7941f27f5809e9b6
@@ -252,7 +207,7 @@
       - name: makeBuild
         env:
           BUILD_FINAL_TARGET: ctest_coverage
-        run: ./housekeeping/make_build.sh -DCMAKE_TOOLCHAIN_FILE=cmake/toolchain/gcc-11_cxx17.cmake -DCOVERAGE=ON -DCLEAR_OBJS=ON
+        run: ./housekeeping/make_build.sh -DCMAKE_TOOLCHAIN_FILE=cmake/toolchain/gcc-11_cxx20.cmake -DCOVERAGE=ON -DCLEAR_OBJS=ON
       - name: df du
         if: ${{ always() }}
         run: |
@@ -271,49 +226,7 @@
           GITHUB_TOKEN: ${{ secrets.GITHUB_TOKEN }}
           BRANCH_NAME: ${{ github.ref }}
         run: if [ "$SONAR_TOKEN" != "null" -a "$GITHUB_USERNAME" != "null" -a "$GITHUB_TOKEN" != "null" ]; then ./housekeeping/sonar.sh; else echo "Some secret undefined. Step passed..."; fi
->>>>>>> f99f2a06
-
-  coverage-self-hosted:
-    #if: ${{ github.ref == 'refs/heads/master' || startsWith( github.ref, 'refs/tags/' ) }}
-    name: "Linux: gcc-11 coverage/sonar"
-    runs-on: [ ubuntu-latest, kagome, self-hosted, linux ]
-    container: qdrvm/kagome-dev@sha256:cb1976b26c05c167063d8d0edb8be6124058c56308526667da3edb59bde67d32
-    steps:
-      - uses: actions/checkout@dc323e67f16fb5f7663d20ff7941f27f5809e9b6
-      - uses: actions/cache@937d24475381cd9c75ae6db12cb4e79714b926ed
-        with:
-          path: ${{ env.CACHE_PATHS }}
-          key: ${{ github.job }}-${{ env.CACHE_VERSION }}
-      - name: df du
-        run: |
-          df -m || true
-          du -hd1 /__w /github || true
-      - name: Install mold
-        run: ./housekeeping/ci_install_mold.sh --make-default
-      - name: makeBuild
-        env:
-          BUILD_FINAL_TARGET: ctest_coverage
-        run: ./housekeeping/make_build.sh -DCMAKE_TOOLCHAIN_FILE=cmake/toolchain/gcc-11_cxx20.cmake -DCOVERAGE=ON -DCLEAR_OBJS=ON
-      - name: df du
-        if: ${{ always() }}
-        run: |
-          df -m || true
-          du -hd1 /__w /github || true
-      - if: ${{ github.event_name != 'pull_request' || github.event.pull_request.head.repo.full_name == github.repository }}
-        name: Submit Coverage
-        env:
-          CODECOV_TOKEN: ${{ secrets.CODECOV_TOKEN }}
-        run: if [ "CODECOV_TOKEN" != "null" ]; then ./housekeeping/codecov.sh; else echo "Some secret undefined. Step passed..."; fi
-      - if: ${{ github.event_name != 'pull_request' || github.event.pull_request.head.repo.full_name == github.repository }}
-        name: Sonar
-        env:
-          SONAR_TOKEN: ${{ secrets.SONAR_TOKEN }}
-          GITHUB_USERNAME: ${{ secrets.GITHUB_USERNAME }}
-          GITHUB_TOKEN: ${{ secrets.GITHUB_TOKEN }}
-          BRANCH_NAME: ${{ github.ref }}
-        run: if [ "$SONAR_TOKEN" != "null" -a "$GITHUB_USERNAME" != "null" -a "$GITHUB_TOKEN" != "null" ]; then ./housekeeping/sonar.sh; else echo "Some secret undefined. Step passed..."; fi
-
-<<<<<<< HEAD
+
   # Minideb:
   #   if: ${{ !(github.ref == 'refs/heads/master' || startsWith( github.ref, 'refs/tags/' )) }}
   #   strategy:
@@ -337,31 +250,6 @@
   #       env:
   #         BUILD_TYPE: "${{ matrix.options.build-type }}"
   #       run: ./housekeeping/docker/kagome-dev/make.sh
-=======
-  Minideb:
-    if: ${{ !(github.ref == 'refs/heads/master' || startsWith( github.ref, 'refs/tags/' )) }}
-    strategy:
-      fail-fast: false
-      matrix:
-        options:
-          - name: "Minideb: Build Debug"
-            build-type: "Debug"
-          - name: "Minideb: Build Release"
-            build-type: "Release"
-    name: "${{ matrix.options.name }}"
-    runs-on: ubuntu-latest
-    container: qdrvm/kagome-dev@sha256:cb1976b26c05c167063d8d0edb8be6124058c56308526667da3edb59bde67d32
-    steps:
-      - uses: actions/checkout@dc323e67f16fb5f7663d20ff7941f27f5809e9b6
-      - uses: actions/cache@937d24475381cd9c75ae6db12cb4e79714b926ed
-        with:
-          path: ${{ env.CACHE_PATHS }}
-          key: ${{ github.job }}-${{ matrix.options.name }}-${{ env.CACHE_VERSION }}
-      - name: "${{ matrix.options.name }}"
-        env:
-          BUILD_TYPE: "${{ matrix.options.build-type }}"
-        run: ./housekeeping/docker/kagome-dev/make.sh
->>>>>>> f99f2a06
 
   Minideb-self-hosted:
     #if: ${{ github.ref == 'refs/heads/master' || startsWith( github.ref, 'refs/tags/' ) }}
