--- conflicted
+++ resolved
@@ -38,11 +38,7 @@
     - name: build
       env:
         DEVELOPER_DIR: /Applications/Xcode_11.7.app/Contents/Developer
-<<<<<<< HEAD
-      run: ./housekeeping/make_build.sh  -DCOVERAGE=OFF -DCMAKE_TOOLCHAIN_FILE=cmake/toolchain/cxx17.cmake
-=======
       run: ./housekeeping/make_build.sh  -DLLVM_DIR=${{ env.LLVM_DIR }} -DCOVERAGE=OFF -DCMAKE_TOOLCHAIN_FILE=cmake/toolchain/cxx17.cmake
->>>>>>> 9d01342c
 
   Linux:
     strategy:
