--- conflicted
+++ resolved
@@ -59,12 +59,8 @@
 
     name: "${{ matrix.options.name }}"
     runs-on: ubuntu-latest
-<<<<<<< HEAD
-    timeout-minutes: 60
-    container: qdrvm/kagome-dev@sha256:2d70246c32418a3dd45c246d3f5c2dd99bdafde145b903271849affe476c4cfc
-=======
-    container: qdrvm/kagome-dev:6-minideb
->>>>>>> b528b24c
+    timeout-minutes: 60
+    container: qdrvm/kagome-dev:6-minideb
     steps:
       - uses: actions/checkout@dc323e67f16fb5f7663d20ff7941f27f5809e9b6
       - uses: actions/cache@937d24475381cd9c75ae6db12cb4e79714b926ed
@@ -101,14 +97,9 @@
             run: ./housekeeping/make_external_build.sh -DCLEAR_OBJS=ON -DCMAKE_TOOLCHAIN_FILE=../../cmake/toolchain/clang-15_cxx20.cmake
 
     name: "${{ matrix.options.name }}"
-<<<<<<< HEAD
-    runs-on: [ actions-runner-controller ]
-    timeout-minutes: 60
-    container: qdrvm/kagome-dev@sha256:2d70246c32418a3dd45c246d3f5c2dd99bdafde145b903271849affe476c4cfc
-=======
-    runs-on: [ self-hosted ]
-    container: qdrvm/kagome-dev:6-minideb
->>>>>>> b528b24c
+    runs-on: [ actions-runner-controller ]
+    timeout-minutes: 60
+    container: qdrvm/kagome-dev:6-minideb
     steps:
       - uses: actions/checkout@dc323e67f16fb5f7663d20ff7941f27f5809e9b6
       - uses: actions/cache@937d24475381cd9c75ae6db12cb4e79714b926ed
@@ -145,14 +136,9 @@
             run: ./housekeeping/make_external_build.sh -DCLEAR_OBJS=ON -DCMAKE_TOOLCHAIN_FILE=../../cmake/toolchain/clang-15_cxx20.cmake
 
     name: "${{ matrix.options.name }}"
-<<<<<<< HEAD
-    runs-on: [ actions-runner-controller ]
-    timeout-minutes: 60
-    container: qdrvm/kagome-dev@sha256:2d70246c32418a3dd45c246d3f5c2dd99bdafde145b903271849affe476c4cfc
-=======
-    runs-on: [ self-hosted ]
-    container: qdrvm/kagome-dev:6-minideb
->>>>>>> b528b24c
+    runs-on: [ actions-runner-controller ]
+    timeout-minutes: 60
+    container: qdrvm/kagome-dev:6-minideb
     steps:
       - uses: actions/checkout@dc323e67f16fb5f7663d20ff7941f27f5809e9b6
       - uses: actions/cache@937d24475381cd9c75ae6db12cb4e79714b926ed
@@ -176,12 +162,8 @@
   clang-tidy:
     name: "Linux: clang-tidy"
     runs-on: ubuntu-latest
-<<<<<<< HEAD
-    timeout-minutes: 60
-    container: qdrvm/kagome-dev@sha256:2d70246c32418a3dd45c246d3f5c2dd99bdafde145b903271849affe476c4cfc
-=======
-    container: qdrvm/kagome-dev:6-minideb
->>>>>>> b528b24c
+    timeout-minutes: 60
+    container: qdrvm/kagome-dev:6-minideb
     steps:
       - uses: actions/checkout@dc323e67f16fb5f7663d20ff7941f27f5809e9b6
         with:
@@ -203,14 +185,9 @@
   coverage-self-hosted:
     if: false # ${{ github.ref == 'refs/heads/master' || startsWith( github.ref, 'refs/tags/') || contains( github.event.pull_request.labels.*.name, 'Non-master self-hosted')  }}
     name: "Self-hosted: Linux: gcc-12 coverage/sonar"
-<<<<<<< HEAD
-    runs-on: [ actions-runner-controller ]
-    timeout-minutes: 60
-    container: qdrvm/kagome-dev@sha256:2d70246c32418a3dd45c246d3f5c2dd99bdafde145b903271849affe476c4cfc
-=======
-    runs-on: [ self-hosted ]
-    container: qdrvm/kagome-dev:6-minideb
->>>>>>> b528b24c
+    runs-on: [ actions-runner-controller ]
+    timeout-minutes: 60
+    container: qdrvm/kagome-dev:6-minideb
     steps:
       - uses: actions/checkout@dc323e67f16fb5f7663d20ff7941f27f5809e9b6
       - uses: actions/cache@937d24475381cd9c75ae6db12cb4e79714b926ed
@@ -258,12 +235,8 @@
             build-type: "Release"
     name: "${{ matrix.options.name }}"
     runs-on: ubuntu-latest
-<<<<<<< HEAD
-    timeout-minutes: 60
-    container: qdrvm/kagome-dev@sha256:2d70246c32418a3dd45c246d3f5c2dd99bdafde145b903271849affe476c4cfc
-=======
-    container: qdrvm/kagome-dev:6-minideb
->>>>>>> b528b24c
+    timeout-minutes: 60
+    container: qdrvm/kagome-dev:6-minideb
     steps:
       - uses: actions/checkout@dc323e67f16fb5f7663d20ff7941f27f5809e9b6
       - uses: actions/cache@937d24475381cd9c75ae6db12cb4e79714b926ed
@@ -286,14 +259,9 @@
           - name: "Self-hosted: Minideb: Build Release"
             build-type: "Release"
     name: "${{ matrix.options.name }}"
-<<<<<<< HEAD
-    runs-on: [ actions-runner-controller ]
-    timeout-minutes: 60
-    container: qdrvm/kagome-dev@sha256:2d70246c32418a3dd45c246d3f5c2dd99bdafde145b903271849affe476c4cfc
-=======
-    runs-on: [ self-hosted ]
-    container: qdrvm/kagome-dev:6-minideb
->>>>>>> b528b24c
+    runs-on: [ actions-runner-controller ]
+    timeout-minutes: 60
+    container: qdrvm/kagome-dev:6-minideb
     steps:
       - uses: actions/checkout@dc323e67f16fb5f7663d20ff7941f27f5809e9b6
       - uses: actions/cache@937d24475381cd9c75ae6db12cb4e79714b926ed
