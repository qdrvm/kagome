--- conflicted
+++ resolved
@@ -10,19 +10,11 @@
 
 using kagome::scale::ByteArray;
 using kagome::scale::decode;
-<<<<<<< HEAD
-using kagome::scale::encode;
-using kagome::scale::ScaleDecoderStream;
-using kagome::scale::ScaleEncoderStream;
-using kagome::scale::DecodeError;
-using kagome::scale::EncodeError;
-=======
 using kagome::scale::DecodeError;
 using kagome::scale::encode;
 using kagome::scale::EncodeError;
 using kagome::scale::ScaleDecoderStream;
 using kagome::scale::ScaleEncoderStream;
->>>>>>> 8e3375d7
 
 // TODO(yuraz): PRE-119 refactor to parameterized tests
 /**
@@ -79,11 +71,7 @@
  * @when decodeOptional function sequencially applied
  * @then expected values obtained
  */
-<<<<<<< HEAD
- TEST(ScaleTest, DecodeOptionalSuccess) {
-=======
 TEST(ScaleTest, DecodeOptionalSuccess) {
->>>>>>> 8e3375d7
   // clang-format off
     auto bytes = ByteArray{
             0,              // first value
@@ -146,78 +134,22 @@
 
 /**
  * optional bool tests
-<<<<<<< HEAD
  */
 
 /**
  * @given optional bool values: true, false, nullopt
  * @when encode optional is applied
  * @then expected result obtained
-=======
->>>>>>> 8e3375d7
  */
 TEST(ScaleTest, EncodeOptionalBoolSuccess) {
   std::vector<std::optional<bool>> values = {true, false, std::nullopt};
   ScaleEncoderStream s;
-  for (auto && v : values) {
+  for (auto &&v : values) {
     ASSERT_NO_THROW((s << v));
   }
   ASSERT_EQ(s.data(), (ByteArray{2, 1, 0}));
 }
 
-/**
- * @given optional bool values: true, false, nullopt
- * @when encode optional is applied
- * @then expected result obtained
- */
-<<<<<<< HEAD
-TEST(Scale, decodeOptionalBool) {
-  auto bytes = ByteArray{0, 1, 2, 3};
-  auto stream = ScaleDecoderStream{gsl::make_span(bytes)};
-  using bool_type = std::optional<bool>;
-
-  // decode none
-  {
-    EXPECT_OUTCOME_TRUE(res, decode<bool_type>(stream))
-    ASSERT_FALSE(res.has_value());
-  }
-
-  // decode false
-  {
-    EXPECT_OUTCOME_TRUE(res, decode<bool_type>(stream))
-    ASSERT_TRUE(res.has_value());
-    ASSERT_FALSE(*res);
-=======
-TEST(ScaleTest, EncodeOptionalBoolSuccess) {
-  std::vector<std::optional<bool>> values = {true, false, std::nullopt};
-  ScaleEncoderStream s;
-  for (auto &&v : values) {
-    ASSERT_NO_THROW((s << v));
->>>>>>> 8e3375d7
-  }
-  ASSERT_EQ(s.data(), (ByteArray{2, 1, 0}));
-}
-
-<<<<<<< HEAD
-  // decode true
-  {
-    EXPECT_OUTCOME_TRUE(res, decode<bool_type>(stream))
-    ASSERT_TRUE(res.has_value());
-    ASSERT_TRUE(*res);
-  }
-
-  // decode error unexpected value
-  {
-    EXPECT_OUTCOME_FALSE_2(err, decode<bool_type>(stream));
-    ASSERT_EQ(err.value(), static_cast<int>(DecodeError::UNEXPECTED_VALUE));
-  }
-
-  // not enough data
-  {
-    EXPECT_OUTCOME_FALSE_2(err, decode<bool_type>(stream));
-    ASSERT_EQ(err.value(), static_cast<int>(DecodeError::NOT_ENOUGH_DATA));
-  }
-=======
 /**
  * @brief helper struct for testing decode optional bool
  */
@@ -260,5 +192,4 @@
   ASSERT_EQ(res.b2, optbool(false));
   ASSERT_EQ(res.b3, optbool(true));
   ASSERT_EQ(res.b4 , optbool(false));
->>>>>>> 8e3375d7
 }