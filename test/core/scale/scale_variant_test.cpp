--- conflicted
+++ resolved
@@ -6,20 +6,6 @@
 #include <gtest/gtest.h>
 
 #include "scale/scale.hpp"
-<<<<<<< HEAD
-
-#include <gsl/span>
-#include "testutil/outcome.hpp"
-
-using kagome::scale::ByteArray;
-using kagome::scale::ScaleDecoderStream;
-using kagome::scale::decode;
-using kagome::scale::encode;
-
-// TODO(yuraz): PRE-*** refactor (parameterize) tests, add negative tests
-// TODO(yuraz): PRE-*** add descriptions
-=======
->>>>>>> 8e3375d7
 
 #include <gsl/span>
 #include "testutil/outcome.hpp"
@@ -61,40 +47,6 @@
                                                     {1, 2, 0, 0, 0})));
 
 /**
- * @given
- */
-TEST(Scale, encodeVariant) {
-  {
-    boost::variant<uint8_t, uint32_t> v = static_cast<uint8_t>(1);
-    EXPECT_OUTCOME_TRUE(data, encode(v))
-    ASSERT_EQ(data, (ByteArray{0, 1}));
-  }
-  {
-    boost::variant<uint8_t, uint32_t> v = static_cast<uint32_t>(1);
-    EXPECT_OUTCOME_TRUE(data, encode(v))
-    ASSERT_EQ(data, (ByteArray{1, 1, 0, 0, 0}));
-  }
-}
-
-<<<<<<< HEAD
-TEST(Scale, decodeVariant) {
-  {
-    ByteArray match = {0, 1};  // uint8_t{1}
-    ScaleDecoderStream s{gsl::make_span(match)};
-    using variant_type = boost::variant<uint8_t, uint32_t>;
-    EXPECT_OUTCOME_TRUE(val, decode<variant_type>(s))
-    kagome::visit_in_place(
-        val, [](uint8_t v) { ASSERT_EQ(v, 1); }, [](uint32_t v) { FAIL(); });
-  }
-  {
-    ByteArray match = {1, 1, 0, 0, 0};  // uint32_t{1}
-    using variant_type = boost::variant<uint8_t, uint32_t>;
-    EXPECT_OUTCOME_TRUE(val, decode<variant_type>(match))
-    kagome::visit_in_place(
-        val, [](uint32_t v) { ASSERT_EQ(v, 1); }, [](uint8_t v) { FAIL(); });
-  }
-=======
-/**
  * @given byte array of encoded variant of types uint8_t and uint32_t
  * containing uint8_t value
  * @when variant decoded from scale decoder stream
@@ -124,5 +76,4 @@
   ASSERT_NO_THROW(s >> val);
   kagome::visit_in_place(
       val, [](uint32_t v) { ASSERT_EQ(v, 1); }, [](uint8_t v) { FAIL(); });
->>>>>>> 8e3375d7
 }