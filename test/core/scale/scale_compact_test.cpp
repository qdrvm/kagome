/**
 * Copyright Soramitsu Co., Ltd. All Rights Reserved.
 * SPDX-License-Identifier: Apache-2.0
 */

#include <gtest/gtest.h>

#include "scale/scale.hpp"
#include "scale/scale_error.hpp"
#include "testutil/literals.hpp"
#include "testutil/outcome.hpp"

using kagome::common::Buffer;
<<<<<<< HEAD
using kagome::scale::CompactInteger;
using kagome::scale::ByteArray;
using kagome::scale::decode;
using kagome::scale::encode;
=======
using kagome::scale::ByteArray;
using kagome::scale::CompactInteger;
using kagome::scale::decode;
>>>>>>> 8e3375d7
using kagome::scale::ScaleDecoderStream;
using kagome::scale::ScaleEncoderStream;

/**
 * value parameterized tests
 */
class CompactTest
    : public ::testing::TestWithParam<std::pair<CompactInteger, ByteArray>> {
 public:
<<<<<<< HEAD
  static std::pair<CompactInteger, ByteArray> pair(CompactInteger v, ByteArray m) {
    return std::make_pair<CompactInteger, ByteArray>(std::move(v), std::move(m));
=======
  static std::pair<CompactInteger, ByteArray> pair(CompactInteger v,
                                                   ByteArray m) {
    return std::make_pair<CompactInteger, ByteArray>(std::move(v),
                                                     std::move(m));
>>>>>>> 8e3375d7
  }

 protected:
  ScaleEncoderStream s;
};

/**
 * @given a value and corresponding buffer match of its encoding
 * @when value is encoded by means of ScaleEncoderStream
 * @then encoded value matches predefined buffer
 */
TEST_P(CompactTest, EncodeSuccess) {
  const auto &[value, match] = GetParam();
<<<<<<< HEAD
  ASSERT_NO_THROW((s << value));
=======
  ASSERT_NO_THROW(s << value);
>>>>>>> 8e3375d7
  ASSERT_EQ(s.data(), match);
}

/**
 * @given a value and corresponding bytesof its encoding
 * @when value is decoded by means of ScaleDecoderStream from given bytes
 * @then decoded value matches predefined value
 */
TEST_P(CompactTest, DecodeSuccess) {
  const auto &[value_match, bytes] = GetParam();
  ScaleDecoderStream s(gsl::make_span(bytes));
<<<<<<< HEAD
  EXPECT_OUTCOME_TRUE(v, decode<CompactInteger>(s))
=======
  CompactInteger v{};
  ASSERT_NO_THROW(s >> v);
>>>>>>> 8e3375d7
  ASSERT_EQ(v, value_match);
}

INSTANTIATE_TEST_CASE_P(
    CompactTestCases, CompactTest,
    ::testing::Values(
        // 0 is min compact integer value, negative values are not allowed
        CompactTest::pair(0, {0}),
        // 1 is encoded as 4
        CompactTest::pair(1, {4}),
        // max 1 byte value
        CompactTest::pair(63, {252}),
        // min 2 bytes value
        CompactTest::pair(64, {1, 1}),
        // some 2 bytes value
        CompactTest::pair(255, {253, 3}),
        // some 2 bytes value
        CompactTest::pair(511, {253, 7}),
        // max 2 bytes value
        CompactTest::pair(16383, {253, 255}),
        // min 4 bytes value
        CompactTest::pair(16384, {2, 0, 1, 0}),
        // some 4 bytes value
        CompactTest::pair(65535, {254, 255, 3, 0}),
        // max 4 bytes value
        CompactTest::pair(1073741823ul, {254, 255, 255, 255}),
        // some multibyte integer
        CompactTest::pair(
            CompactInteger("1234567890123456789012345678901234567890"),
            {0b110111, 210, 10, 63, 206, 150, 95, 188, 172, 184, 243, 219, 192,
             117, 32, 201, 160, 3}),
        // min multibyte integer
        CompactTest::pair(1073741824, {3, 0, 0, 0, 64}),
        // max multibyte integer
        CompactTest::pair(
            CompactInteger(
                "224945689727159819140526925384299092943484855915095831"
                "655037778630591879033574393515952034305194542857496045"
                "531676044756160413302774714984450425759043258192756735"),
            "FFFFFFFFFFFFFFFFFFFFFFFFFFFFFFFFFFFFFFFFFFFFFFFFFFFFFFFFFFFFFFFFFF"
            "FFFFFFFFFFFFFFFFFFFFFFFFFFFFFFFFFFFFFFFFFFFFFFFFFFFFFFFFFFFFFFFFFF"
            "FFFF"_unhex)));

/**
 * Negative tests
 */

/**
 * @given a negative value -1
 * (negative values are not supported by compact encoding)
 * @when trying to encode this value
 * @then obtain error
 */
TEST(ScaleCompactTest, EncodeNegativeIntegerFails) {
  CompactInteger v(-1);
  ScaleEncoderStream out;
  ASSERT_ANY_THROW((out << v));
  ASSERT_EQ(out.data().size(), 0);  // nothing was written to buffer
}

/**
 * @given a CompactInteger value exceeding the range supported by scale
 * @when encode it a directly as CompactInteger
 * @then obtain kValueIsTooBig error
 */
TEST(ScaleCompactTest, EncodeOutOfRangeBigIntegerFails) {
  // try to encode out of range big integer value MAX_BIGINT + 1 == 2^536
  // too big value, even for big integer case
  // we are going to have kValueIsTooBig error
  CompactInteger v(
      "224945689727159819140526925384299092943484855915095831"
      "655037778630591879033574393515952034305194542857496045"
      "531676044756160413302774714984450425759043258192756736");  // 2^536

  ScaleEncoderStream out;
  ASSERT_ANY_THROW((out << v));     // value is too big, it is not encoded
  ASSERT_EQ(out.data().size(), 0);  // nothing was written to buffer
}

/**
 * @given incorrect byte array, which assumes 4-th case of encoding
 * @when apply decodeInteger
 * @then get kNotEnoughData error
 */
TEST(Scale, compactDecodeBigIntegerError) {
  auto bytes = ByteArray{255, 255, 255, 255};
  auto stream = ScaleDecoderStream(gsl::make_span(bytes));
<<<<<<< HEAD
  EXPECT_OUTCOME_FALSE_2(err, decode<CompactInteger>(stream));

  ASSERT_EQ(err.value(),
=======
  outcome::result<CompactInteger> res = decode<CompactInteger>(bytes);
  ASSERT_FALSE(res);

  ASSERT_EQ(res.error().value(),
>>>>>>> 8e3375d7
            static_cast<int>(kagome::scale::DecodeError::NOT_ENOUGH_DATA));
}<|MERGE_RESOLUTION|>--- conflicted
+++ resolved
@@ -11,16 +11,9 @@
 #include "testutil/outcome.hpp"
 
 using kagome::common::Buffer;
-<<<<<<< HEAD
-using kagome::scale::CompactInteger;
-using kagome::scale::ByteArray;
-using kagome::scale::decode;
-using kagome::scale::encode;
-=======
 using kagome::scale::ByteArray;
 using kagome::scale::CompactInteger;
 using kagome::scale::decode;
->>>>>>> 8e3375d7
 using kagome::scale::ScaleDecoderStream;
 using kagome::scale::ScaleEncoderStream;
 
@@ -30,15 +23,10 @@
 class CompactTest
     : public ::testing::TestWithParam<std::pair<CompactInteger, ByteArray>> {
  public:
-<<<<<<< HEAD
-  static std::pair<CompactInteger, ByteArray> pair(CompactInteger v, ByteArray m) {
-    return std::make_pair<CompactInteger, ByteArray>(std::move(v), std::move(m));
-=======
   static std::pair<CompactInteger, ByteArray> pair(CompactInteger v,
                                                    ByteArray m) {
     return std::make_pair<CompactInteger, ByteArray>(std::move(v),
                                                      std::move(m));
->>>>>>> 8e3375d7
   }
 
  protected:
@@ -52,11 +40,7 @@
  */
 TEST_P(CompactTest, EncodeSuccess) {
   const auto &[value, match] = GetParam();
-<<<<<<< HEAD
-  ASSERT_NO_THROW((s << value));
-=======
   ASSERT_NO_THROW(s << value);
->>>>>>> 8e3375d7
   ASSERT_EQ(s.data(), match);
 }
 
@@ -68,12 +52,8 @@
 TEST_P(CompactTest, DecodeSuccess) {
   const auto &[value_match, bytes] = GetParam();
   ScaleDecoderStream s(gsl::make_span(bytes));
-<<<<<<< HEAD
-  EXPECT_OUTCOME_TRUE(v, decode<CompactInteger>(s))
-=======
   CompactInteger v{};
   ASSERT_NO_THROW(s >> v);
->>>>>>> 8e3375d7
   ASSERT_EQ(v, value_match);
 }
 
@@ -129,7 +109,7 @@
  */
 TEST(ScaleCompactTest, EncodeNegativeIntegerFails) {
   CompactInteger v(-1);
-  ScaleEncoderStream out;
+  ScaleEncoderStream out{};
   ASSERT_ANY_THROW((out << v));
   ASSERT_EQ(out.data().size(), 0);  // nothing was written to buffer
 }
@@ -160,16 +140,8 @@
  */
 TEST(Scale, compactDecodeBigIntegerError) {
   auto bytes = ByteArray{255, 255, 255, 255};
-  auto stream = ScaleDecoderStream(gsl::make_span(bytes));
-<<<<<<< HEAD
-  EXPECT_OUTCOME_FALSE_2(err, decode<CompactInteger>(stream));
+  EXPECT_OUTCOME_FALSE_2(err, decode<CompactInteger>(bytes));
 
   ASSERT_EQ(err.value(),
-=======
-  outcome::result<CompactInteger> res = decode<CompactInteger>(bytes);
-  ASSERT_FALSE(res);
-
-  ASSERT_EQ(res.error().value(),
->>>>>>> 8e3375d7
             static_cast<int>(kagome::scale::DecodeError::NOT_ENOUGH_DATA));
 }