--- conflicted
+++ resolved
@@ -66,11 +66,7 @@
   std::vector<std::shared_ptr<JRpcProcessor>> processors{
       std::make_shared<ExtrinsicJRpcProcessor>(server, api)};
   sptr<ApiService> service =
-<<<<<<< HEAD
-      std::make_shared<ApiService>(listener, server, processors);
-=======
       std::make_shared<ApiService>(listeners, server, processors);
->>>>>>> 82f10f7d
 
   sptr<SessionMock> session = std::make_shared<SessionMock>();
 
