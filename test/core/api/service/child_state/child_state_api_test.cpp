--- conflicted
+++ resolved
@@ -82,10 +82,6 @@
           auto batch = std::make_unique<EphemeralTrieBatchMock>();
           static const auto key = "b"_buf;
           static const common::Buffer value = "2"_buf;
-<<<<<<< HEAD
-          auto value_ref_opt = std::make_optional(std::cref(value));
-=======
->>>>>>> f2067753
           EXPECT_CALL(*batch, tryGet(key.view()))
               .WillRepeatedly(
                   testing::Return(std::make_optional(std::cref(value))));
