--- conflicted
+++ resolved
@@ -124,14 +124,9 @@
   std::vector<std::pair<Transaction::Hash, std::shared_ptr<const Transaction>>>
       ready_txs;
   for (size_t i = 0; i < kReadyTxNum; i++) {
-<<<<<<< HEAD
-    EXPECT_OUTCOME_TRUE(enc_nonce,
-                        compareWithRef4(kAccountId, kInitialNonce + i))
-=======
     EXPECT_OUTCOME_TRUE(
         enc_nonce,
         testutil::scaleEncodeAndCompareWithRef(kAccountId, kInitialNonce + i))
->>>>>>> 800e0a71
     encoded_nonces[i] = std::move(enc_nonce);
     ready_txs.emplace_back(
         std::make_pair(Hash256{{static_cast<uint8_t>(i)}},
