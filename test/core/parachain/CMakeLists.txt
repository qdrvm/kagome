--- conflicted
+++ resolved
@@ -4,7 +4,8 @@
 # SPDX-License-Identifier: Apache-2.0
 #
 
-<<<<<<< HEAD
+add_subdirectory(availability)
+
 addtest(candidate_storage_test
     candidate_storage.cpp
     )
@@ -52,9 +53,6 @@
     key_store
     logger
     )
-=======
-add_subdirectory(availability)
->>>>>>> e6d02f6a
 
 addtest(parachain_test
     pvf_test.cpp
