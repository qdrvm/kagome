--- conflicted
+++ resolved
@@ -6,21 +6,6 @@
 
 addtest(parachain_test
     pvf_test.cpp
-<<<<<<< HEAD
-=======
-    )
-
-if (CMAKE_SYSTEM_NAME STREQUAL Linux)
-    target_sources(pvf_test PRIVATE secure_mode.cpp)
-endif()
-
-target_link_libraries(pvf_test
-    validator_parachain
-    log_configurator
-    )
-
-addtest(assignments_test
->>>>>>> d0b94e05
     assignments.cpp
     prospective_parachains.cpp
     cluster_test.cpp
@@ -31,4 +16,8 @@
     log_configurator
     base_fs_test
     key_store
-    )+    )
+
+if (CMAKE_SYSTEM_NAME STREQUAL Linux)
+    target_sources(parachain_test PRIVATE secure_mode.cpp)
+endif()