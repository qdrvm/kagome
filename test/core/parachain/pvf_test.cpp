/**
 * Copyright Quadrivium LLC
 * All Rights Reserved
 * SPDX-License-Identifier: Apache-2.0
 */

#include <gtest/gtest.h>

#include "parachain/pvf/pvf_impl.hpp"

#include "crypto/hasher/hasher_impl.hpp"
#include "mock/core/application/app_configuration_mock.hpp"
#include "mock/core/application/app_state_manager_mock.hpp"
#include "mock/core/blockchain/block_tree_mock.hpp"
#include "mock/core/crypto/sr25519_provider_mock.hpp"
<<<<<<< HEAD
=======
#include "mock/core/runtime/instrument_wasm.hpp"
>>>>>>> e22c53e1
#include "mock/core/runtime/module_factory_mock.hpp"
#include "mock/core/runtime/module_instance_mock.hpp"
#include "mock/core/runtime/module_mock.hpp"
#include "mock/core/runtime/parachain_host_mock.hpp"
#include "mock/core/runtime/runtime_context_factory_mock.hpp"
#include "mock/core/runtime/runtime_properties_cache_mock.hpp"
#include "mock/span.hpp"
#include "parachain/types.hpp"
#include "runtime/executor.hpp"
#include "testutil/literals.hpp"
#include "testutil/outcome.hpp"
#include "testutil/prepare_loggers.hpp"

using kagome::application::AppConfigurationMock;
using kagome::common::Buffer;
using kagome::common::BufferView;
using kagome::common::Hash256;
using kagome::crypto::HasherImpl;
using kagome::parachain::ParachainId;
using kagome::parachain::ParachainRuntime;
using kagome::parachain::Pvf;
using kagome::parachain::PvfImpl;
using kagome::parachain::ValidationResult;
<<<<<<< HEAD
=======
using kagome::runtime::DontInstrumentWasm;
using kagome::runtime::MemoryLimits;
>>>>>>> e22c53e1
using kagome::runtime::ModuleFactoryMock;
using kagome::runtime::ModuleInstanceMock;
using kagome::runtime::ModuleMock;
namespace application = kagome::application;
namespace crypto = kagome::crypto;
namespace runtime = kagome::runtime;
namespace blockchain = kagome::blockchain;
namespace primitives = kagome::primitives;
namespace parachain = kagome::parachain;

using namespace kagome::common::literals;

using testing::_;
using testing::Invoke;
using testing::Return;
using testing::ReturnRef;

class PvfTest : public testing::Test {
 public:
  void SetUp() {
    testutil::prepareLoggers();
    EXPECT_CALL(*app_config_, usePvfSubprocess()).WillRepeatedly(Return(false));

<<<<<<< HEAD
    EXPECT_CALL(*module_factory_, testDontInstrument())
        .WillRepeatedly(Return(true));

=======
>>>>>>> e22c53e1
    auto block_tree = std::make_shared<blockchain::BlockTreeMock>();
    auto sr25519_provider = std::make_shared<crypto::Sr25519ProviderMock>();
    auto parachain_api = std::make_shared<runtime::ParachainHostMock>();

    ON_CALL(*sr25519_provider, verify(_, _, _)).WillByDefault(Return(true));
    ON_CALL(*block_tree, getBlockHeader(_))
        .WillByDefault(Return(primitives::BlockHeader{}));

    ctx_factory = std::make_shared<runtime::RuntimeContextFactoryMock>();
    auto cache = std::make_shared<runtime::RuntimePropertiesCacheMock>();

    auto executor = std::make_shared<runtime::Executor>(ctx_factory, cache);

    EXPECT_CALL(*parachain_api, check_validation_outputs(_, _, _))
        .WillRepeatedly(Return(outcome::success(true)));
    EXPECT_CALL(*parachain_api, session_index_for_child(_))
        .WillRepeatedly(Return(outcome::success()));
    EXPECT_CALL(*parachain_api, session_executor_params(_, _))
        .WillRepeatedly(Return(outcome::success(std::nullopt)));

    auto app_state_manager =
        std::make_shared<application::AppStateManagerMock>();

    pvf_ = std::make_shared<PvfImpl>(
        PvfImpl::Config{
            .precompile_modules = false,
            .runtime_instance_cache_size = 2,
            .precompile_threads_num = 0,
        },
        nullptr,
        nullptr,
        hasher_,
        module_factory_,
<<<<<<< HEAD
=======
        std::make_shared<DontInstrumentWasm>(),
>>>>>>> e22c53e1
        block_tree,
        sr25519_provider,
        parachain_api,
        executor,
        ctx_factory,
        app_state_manager,
        app_config_);
  }

  auto mockModule(uint8_t code_i) {
    Buffer code{code_i};
    auto code_hash = hasher_->blake2b_256(code);
    EXPECT_CALL(*module_factory_, make(MatchSpan(code)))
        .WillRepeatedly([=, this] {
          auto module = std::make_shared<ModuleMock>();
          ON_CALL(*module, instantiate()).WillByDefault([=, this] {
            auto instance = std::make_shared<ModuleInstanceMock>();
            ON_CALL(*instance, callExportFunction(_, "validate_block", _))
                .WillByDefault(
                    Return(Buffer{scale::encode(ValidationResult{}).value()}));
            ON_CALL(*instance, getCodeHash()).WillByDefault(Return(code_hash));
            ON_CALL(*ctx_factory, ephemeral(_, _, _))
                .WillByDefault(Invoke([instance]() {
                  return runtime::RuntimeContext::create_TEST(instance);
                }));
            return instance;
          });
          return module;
        });
    return [=, this](ParachainId para) {
      Pvf::PersistedValidationData pvd;
      pvd.max_pov_size = 1;
      Pvf::ParachainBlock pov;
      Pvf::CandidateReceipt receipt;
      receipt.descriptor.validation_code_hash = code_hash;
      receipt.descriptor.para_id = para;
      receipt.descriptor.pov_hash =
          hasher_->blake2b_256(scale::encode(pov).value());
      receipt.descriptor.para_head_hash = hasher_->blake2b_256(pvd.parent_head);
      receipt.commitments_hash = hasher_->blake2b_256(
          scale::encode(Pvf::CandidateCommitments{}).value());
      ASSERT_OUTCOME_SUCCESS_TRY(pvf_->pvfValidate(pvd, pov, receipt, code));
    };
  }

 protected:
  std::shared_ptr<AppConfigurationMock> app_config_ =
      std::make_shared<AppConfigurationMock>();
  std::shared_ptr<PvfImpl> pvf_;
  std::shared_ptr<HasherImpl> hasher_ = std::make_shared<HasherImpl>();
  std::shared_ptr<ModuleFactoryMock> module_factory_ =
      std::make_shared<ModuleFactoryMock>();
  std::shared_ptr<runtime::RuntimeContextFactoryMock> ctx_factory;
};

TEST_F(PvfTest, InstancesCached) {
  auto module1 = mockModule(1);
  auto module2 = mockModule(2);

  // validate with empty cache, instance with code1 for parachain 0 is cached
  module1(0);

  // instance with code1 for parachain 0 is taken from the cache
  module1(0);

  // instance with code2 for parachain 0 is cached, replacing instance for code1
  module2(0);

  // instance with code1 for parachain 1 is cached, limit of 2 instances is
  // reached
  module1(1);

  // instance with code1 for parachain 1 is taken from cache
  module1(1);

  // instance with code2 for parachain 0 is taken from cache
  module2(0);

  // instance with code1 for parachain 2 is cached, replacing instance of the
  // least recently used parachain 1
  module1(2);

  module1(0);
}<|MERGE_RESOLUTION|>--- conflicted
+++ resolved
@@ -13,10 +13,7 @@
 #include "mock/core/application/app_state_manager_mock.hpp"
 #include "mock/core/blockchain/block_tree_mock.hpp"
 #include "mock/core/crypto/sr25519_provider_mock.hpp"
-<<<<<<< HEAD
-=======
 #include "mock/core/runtime/instrument_wasm.hpp"
->>>>>>> e22c53e1
 #include "mock/core/runtime/module_factory_mock.hpp"
 #include "mock/core/runtime/module_instance_mock.hpp"
 #include "mock/core/runtime/module_mock.hpp"
@@ -40,11 +37,8 @@
 using kagome::parachain::Pvf;
 using kagome::parachain::PvfImpl;
 using kagome::parachain::ValidationResult;
-<<<<<<< HEAD
-=======
 using kagome::runtime::DontInstrumentWasm;
 using kagome::runtime::MemoryLimits;
->>>>>>> e22c53e1
 using kagome::runtime::ModuleFactoryMock;
 using kagome::runtime::ModuleInstanceMock;
 using kagome::runtime::ModuleMock;
@@ -68,12 +62,6 @@
     testutil::prepareLoggers();
     EXPECT_CALL(*app_config_, usePvfSubprocess()).WillRepeatedly(Return(false));
 
-<<<<<<< HEAD
-    EXPECT_CALL(*module_factory_, testDontInstrument())
-        .WillRepeatedly(Return(true));
-
-=======
->>>>>>> e22c53e1
     auto block_tree = std::make_shared<blockchain::BlockTreeMock>();
     auto sr25519_provider = std::make_shared<crypto::Sr25519ProviderMock>();
     auto parachain_api = std::make_shared<runtime::ParachainHostMock>();
@@ -107,10 +95,7 @@
         nullptr,
         hasher_,
         module_factory_,
-<<<<<<< HEAD
-=======
         std::make_shared<DontInstrumentWasm>(),
->>>>>>> e22c53e1
         block_tree,
         sr25519_provider,
         parachain_api,
