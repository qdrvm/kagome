/**
 * Copyright Quadrivium LLC
 * All Rights Reserved
 * SPDX-License-Identifier: Apache-2.0
 */

#include <gtest/gtest.h>

#include "parachain/pvf/pvf_impl.hpp"

#include "crypto/hasher/hasher_impl.hpp"
#include "mock/core/application/app_configuration_mock.hpp"
#include "mock/core/application/app_state_manager_mock.hpp"
#include "mock/core/blockchain/block_tree_mock.hpp"
#include "mock/core/crypto/sr25519_provider_mock.hpp"
#include "mock/core/runtime/instrument_wasm.hpp"
#include "mock/core/runtime/module_factory_mock.hpp"
#include "mock/core/runtime/module_instance_mock.hpp"
#include "mock/core/runtime/module_mock.hpp"
#include "mock/core/runtime/parachain_host_mock.hpp"
#include "mock/core/runtime/runtime_context_factory_mock.hpp"
#include "mock/core/runtime/runtime_properties_cache_mock.hpp"
#include "mock/span.hpp"
#include "parachain/pvf/pool.hpp"
#include "parachain/pvf/pvf_thread_pool.hpp"
#include "parachain/pvf/pvf_worker_types.hpp"
#include "parachain/types.hpp"
#include "runtime/executor.hpp"
#include "testutil/literals.hpp"
#include "testutil/outcome.hpp"
#include "testutil/prepare_loggers.hpp"

using kagome::TestThreadPool;
using kagome::application::AppConfigurationMock;
using kagome::application::StartApp;
using kagome::common::Buffer;
using kagome::common::BufferView;
using kagome::common::Hash256;
using kagome::crypto::HasherImpl;
using kagome::parachain::ParachainId;
using kagome::parachain::ParachainRuntime;
using kagome::parachain::Pvf;
using kagome::parachain::PvfImpl;
using kagome::parachain::PvfPool;
using kagome::parachain::PvfThreadPool;
using kagome::parachain::ValidationResult;
using kagome::runtime::DontInstrumentWasm;
using kagome::runtime::MemoryLimits;
using kagome::runtime::ModuleFactoryMock;
using kagome::runtime::ModuleInstanceMock;
using kagome::runtime::ModuleMock;
namespace application = kagome::application;
namespace crypto = kagome::crypto;
namespace runtime = kagome::runtime;
namespace blockchain = kagome::blockchain;
namespace primitives = kagome::primitives;
namespace parachain = kagome::parachain;

using namespace kagome::common::literals;

using testing::_;
using testing::Invoke;
using testing::Return;
using testing::ReturnRef;

class PvfTest : public testing::Test {
 public:
  void SetUp() {
    testutil::prepareLoggers();
    EXPECT_CALL(*app_config_, usePvfSubprocess()).WillRepeatedly(Return(false));
    EXPECT_CALL(*app_config_, parachainRuntimeInstanceCacheSize())
        .WillRepeatedly(Return(2));

    auto block_tree = std::make_shared<blockchain::BlockTreeMock>();
    auto sr25519_provider = std::make_shared<crypto::Sr25519ProviderMock>();
    auto parachain_api = std::make_shared<runtime::ParachainHostMock>();

    ON_CALL(*sr25519_provider, verify(_, _, _)).WillByDefault(Return(true));
    ON_CALL(*block_tree, getBlockHeader(_))
        .WillByDefault(Return(primitives::BlockHeader{}));

    ctx_factory = std::make_shared<runtime::RuntimeContextFactoryMock>();
    auto cache = std::make_shared<runtime::RuntimePropertiesCacheMock>();

    auto executor = std::make_shared<runtime::Executor>(ctx_factory, cache);

    EXPECT_CALL(*parachain_api, check_validation_outputs(_, _, _))
        .WillRepeatedly(Return(outcome::success(true)));
    EXPECT_CALL(*parachain_api, session_index_for_child(_))
        .WillRepeatedly(Return(outcome::success()));
    EXPECT_CALL(*parachain_api, session_executor_params(_, _))
        .WillRepeatedly(Return(outcome::success(std::nullopt)));

    auto app_state_manager = std::make_shared<StartApp>();

    PvfThreadPool pvf_thread{TestThreadPool{io_}};
    pvf_ = std::make_shared<PvfImpl>(
        PvfImpl::Config{
            .precompile_modules = false,
            .precompile_threads_num = 0,
        },
        nullptr,
        nullptr,
        hasher_,
        std::make_shared<PvfPool>(*app_config_,
                                  module_factory_,
                                  std::make_shared<DontInstrumentWasm>()),
        block_tree,
        sr25519_provider,
        parachain_api,
        executor,
        ctx_factory,
        pvf_thread,
        app_state_manager,
        app_config_);
    app_state_manager->start();
  }

  auto mockModule(uint8_t code_i) {
    Buffer code{code_i};
    auto code_hash = hasher_->blake2b_256(code);
    EXPECT_CALL(*module_factory_, make(MatchSpan(code)))
        .WillRepeatedly([=, this] {
          auto module = std::make_shared<ModuleMock>();
          ON_CALL(*module, instantiate()).WillByDefault([=, this] {
            auto instance = std::make_shared<ModuleInstanceMock>();
            ON_CALL(*instance, callExportFunction(_, "validate_block", _))
                .WillByDefault(
                    Return(Buffer{scale::encode(ValidationResult{}).value()}));
            ON_CALL(*instance, getCodeHash()).WillByDefault(Return(code_hash));
            ON_CALL(*ctx_factory, ephemeral(_, _, _))
                .WillByDefault(Invoke([instance]() {
                  return runtime::RuntimeContext::create_TEST(instance);
                }));
            return instance;
          });
          return module;
        });
    return [=, this](ParachainId para) {
      Pvf::PersistedValidationData pvd;
      pvd.max_pov_size = 1;
      Pvf::ParachainBlock pov;
      Pvf::CandidateReceipt receipt;
      receipt.descriptor.validation_code_hash = code_hash;
      receipt.descriptor.para_id = para;
      receipt.descriptor.pov_hash =
          hasher_->blake2b_256(scale::encode(pov).value());
      receipt.descriptor.para_head_hash = hasher_->blake2b_256(pvd.parent_head);
      receipt.commitments_hash = hasher_->blake2b_256(
          scale::encode(Pvf::CandidateCommitments{}).value());
      testing::MockFunction<void(outcome::result<Pvf::Result>)> cb;
      EXPECT_CALL(cb, Call(_)).WillOnce([](outcome::result<Pvf::Result> r) {
        EXPECT_TRUE(r);
      });
      pvf_->pvfValidate(pvd, pov, receipt, code, cb.AsStdFunction());
      io_->restart();
      io_->run();
    };
  }

 protected:
  std::shared_ptr<AppConfigurationMock> app_config_ =
      std::make_shared<AppConfigurationMock>();
  std::shared_ptr<PvfImpl> pvf_;
<<<<<<< HEAD
  std::shared_ptr<crypto::HasherMock> hasher_;
  runtime::RuntimeInstancesPoolMock *instance_pool_;
=======
  std::shared_ptr<HasherImpl> hasher_ = std::make_shared<HasherImpl>();
  std::shared_ptr<ModuleFactoryMock> module_factory_ =
      std::make_shared<ModuleFactoryMock>();
>>>>>>> 9b12f3a7
  std::shared_ptr<runtime::RuntimeContextFactoryMock> ctx_factory;
  std::shared_ptr<boost::asio::io_context> io_ =
      std::make_shared<boost::asio::io_context>();
};

TEST_F(PvfTest, InputEncodeDecode) {
  kagome::parachain::PvfWorkerInput input{
      .engine = kagome::parachain::RuntimeEngine::kWasmEdgeInterpreted,
      .runtime_code = {1, 2, 3, 4},
      .function = "test",
      .params = {1, 2, 3, 4},
      .runtime_params{.memory_limits = {}},
      .cache_dir = "/tmp/kagome_pvf_test",
      .log_params = {},
  };
  ASSERT_OUTCOME_SUCCESS(buf, scale::encode(input));
  ASSERT_OUTCOME_SUCCESS(dec_input,
                         scale::decode<kagome::parachain::PvfWorkerInput>(buf));

  ASSERT_EQ(dec_input, input);
}

TEST_F(PvfTest, InstancesCached) {
  auto module1 = mockModule(1);
  auto module2 = mockModule(2);

  // validate with empty cache, instance with code1 for parachain 0 is cached
  module1(0);

  // instance with code1 for parachain 0 is taken from the cache
  module1(0);

  // instance with code2 for parachain 0 is cached, replacing instance for code1
  module2(0);

  // instance with code1 for parachain 1 is cached, limit of 2 instances is
  // reached
  module1(1);

  // instance with code1 for parachain 1 is taken from cache
  module1(1);

  // instance with code2 for parachain 0 is taken from cache
  module2(0);

  // instance with code1 for parachain 2 is cached, replacing instance of the
  // least recently used parachain 1
  module1(2);

  module1(0);
}<|MERGE_RESOLUTION|>--- conflicted
+++ resolved
@@ -162,14 +162,9 @@
   std::shared_ptr<AppConfigurationMock> app_config_ =
       std::make_shared<AppConfigurationMock>();
   std::shared_ptr<PvfImpl> pvf_;
-<<<<<<< HEAD
-  std::shared_ptr<crypto::HasherMock> hasher_;
-  runtime::RuntimeInstancesPoolMock *instance_pool_;
-=======
   std::shared_ptr<HasherImpl> hasher_ = std::make_shared<HasherImpl>();
   std::shared_ptr<ModuleFactoryMock> module_factory_ =
       std::make_shared<ModuleFactoryMock>();
->>>>>>> 9b12f3a7
   std::shared_ptr<runtime::RuntimeContextFactoryMock> ctx_factory;
   std::shared_ptr<boost::asio::io_context> io_ =
       std::make_shared<boost::asio::io_context>();
