--- conflicted
+++ resolved
@@ -170,24 +170,6 @@
       std::make_shared<boost::asio::io_context>();
 };
 
-<<<<<<< HEAD
-=======
-TEST_F(PvfTest, InputEncodeDecode) {
-  kagome::parachain::PvfWorkerInput input{
-      .engine = kagome::parachain::RuntimeEngine::kWasmEdgeInterpreted,
-      .path_compiled = "/tmp/compiled",
-      .function = "test",
-      .params = {1, 2, 3, 4},
-      .log_params = {},
-  };
-  ASSERT_OUTCOME_SUCCESS(buf, scale::encode(input));
-  ASSERT_OUTCOME_SUCCESS(dec_input,
-                         scale::decode<kagome::parachain::PvfWorkerInput>(buf));
-
-  ASSERT_EQ(dec_input, input);
-}
-
->>>>>>> 87363ee0
 TEST_F(PvfTest, InstancesCached) {
   auto module1 = mockModule(1);
   auto module2 = mockModule(2);
