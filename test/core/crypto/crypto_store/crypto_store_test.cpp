--- conflicted
+++ resolved
@@ -328,15 +328,9 @@
 
   auto pbkdf2_provider = std::make_shared<Pbkdf2ProviderImpl>();
   auto bip39_provider =
-<<<<<<< HEAD
-      std::make_shared<Bip39ProviderImpl>(std::move(pbkdf2_provider));
+      std::make_shared<Bip39ProviderImpl>(std::move(pbkdf2_provider), hasher);
   auto keystore_path = kagome::filesystem::path(__FILE__).parent_path()
                        / "subkey_keys" / "keystore";
-=======
-      std::make_shared<Bip39ProviderImpl>(std::move(pbkdf2_provider), hasher);
-  auto keystore_path = boost::filesystem::path(__FILE__).parent_path()
-                     / "subkey_keys" / "keystore";
->>>>>>> f5988cb3
   auto crypto_store = std::make_shared<CryptoStoreImpl>(
       std::make_shared<EcdsaSuite>(std::move(ecdsa_provider)),
       std::make_shared<Ed25519Suite>(std::move(ed25519_provider)),
