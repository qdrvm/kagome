/**
 * Copyright Soramitsu Co., Ltd. All Rights Reserved.
 * SPDX-License-Identifier: Apache-2.0
 */

#include "transaction_pool/impl/transaction_pool_impl.hpp"

#include <gmock/gmock.h>
#include <gtest/gtest.h>
#include "mock/core/blockchain/block_header_repository_mock.hpp"
#include "mock/core/crypto/hasher_mock.hpp"
#include "mock/core/network/transactions_transmitter_mock.hpp"
#include "mock/core/runtime/tagged_transaction_queue_mock.hpp"
#include "mock/core/transaction_pool/pool_moderator_mock.hpp"
#include "testutil/literals.hpp"
#include "testutil/outcome.hpp"
#include "testutil/prepare_loggers.hpp"
#include "transaction_pool/transaction_pool_error.hpp"

using kagome::blockchain::BlockHeaderRepositoryMock;
using kagome::common::Buffer;
using kagome::common::Hash256;
using kagome::crypto::HasherMock;
using kagome::network::TransactionsTransmitterMock;
using kagome::primitives::Transaction;
using kagome::primitives::events::ExtrinsicSubscriptionEngine;
using kagome::runtime::TaggedTransactionQueueMock;
using kagome::subscription::ExtrinsicEventKeyRepository;
using kagome::transaction_pool::PoolModerator;
using kagome::transaction_pool::PoolModeratorMock;
using kagome::transaction_pool::TransactionPoolError;
using kagome::transaction_pool::TransactionPoolImpl;

using testing::NiceMock;
using testing::Return;

using namespace std::chrono_literals;

class TransactionPoolTest : public testing::Test {
 public:
  static void SetUpTestCase() {
    testutil::prepareLoggers();
  }

  void SetUp() override {
    auto ttq = std::make_shared<TaggedTransactionQueueMock>();
    auto hasher = std::make_shared<HasherMock>();
    auto tx_transmitter = std::make_shared<TransactionsTransmitterMock>();
    auto moderator = std::make_unique<NiceMock<PoolModeratorMock>>();
    auto header_repo = std::make_unique<BlockHeaderRepositoryMock>();
    auto engine = std::make_unique<ExtrinsicSubscriptionEngine>();
    auto extrinsic_event_key_repo =
        std::make_unique<ExtrinsicEventKeyRepository>();

    pool_ = std::make_shared<TransactionPoolImpl>(
        std::move(ttq),
        std::move(hasher),
        std::move(tx_transmitter),
        std::move(moderator),
        std::move(header_repo),
        std::move(engine),
        std::move(extrinsic_event_key_repo),
        TransactionPoolImpl::Limits{3, 4});
  }

 protected:
  std::shared_ptr<TransactionPoolImpl> pool_;
};

Transaction makeTx(Transaction::Hash hash,
                   std::initializer_list<Transaction::Tag> provided_tags,
                   std::initializer_list<Transaction::Tag> required_tags,
                   Transaction::Longevity valid_till = 10000) {
  Transaction tx;
  tx.hash = std::move(hash);
<<<<<<< HEAD
  tx.provides = std::vector(provides);
  tx.
    requires
  = std::vector(requires);
=======
  tx.provided_tags = std::vector(provided_tags);
  tx.required_tags = std::vector(required_tags);
>>>>>>> f13e68d9
  tx.valid_till = valid_till;
  return tx;
}

outcome::result<void> submit(TransactionPoolImpl &pool,
                             std::vector<Transaction> txs) {
  for (auto &tx : txs) {
    OUTCOME_TRY(pool.submitOne(std::move(tx)));
  }
  return outcome::success();
}

/**
 * @given a set of transactions and transaction pool
 * @when import transactions to the pool
 * @then the transactions are imported and the pool status updates accordingly
 * to resolution of transaction dependencies. As the provided set of
 * transactions includes all required tags, once all transactions are imported
 * they all must be ready
 */
TEST_F(TransactionPoolTest, CorrectImportToReady) {
  std::vector<Transaction> txs{makeTx("01"_hash256, {{1}}, {}),
                               makeTx("02"_hash256, {{2}}, {{1}}),
                               makeTx("03"_hash256, {{3}}, {{2}}),
                               makeTx("04"_hash256, {{4}}, {{3}}),
                               makeTx("05"_hash256, {{5}}, {{4}})};

  EXPECT_OUTCOME_TRUE_1(submit(*pool_.get(), {txs[0], txs[2]}));
  EXPECT_EQ(pool_->getStatus().waiting_num, 1);
  ASSERT_EQ(pool_->getStatus().ready_num, 1);

  EXPECT_OUTCOME_TRUE_1(submit(*pool_.get(), {txs[1]}));
  EXPECT_EQ(pool_->getStatus().waiting_num, 0);
  ASSERT_EQ(pool_->getStatus().ready_num, 3);

  EXPECT_OUTCOME_TRUE_1(submit(*pool_.get(), {txs[3]}));
  EXPECT_EQ(pool_->getStatus().waiting_num, 0);
  ASSERT_EQ(pool_->getStatus().ready_num, 4);

  // already imported
  {
    auto outcome = submit(*pool_.get(), {txs[0]});
    ASSERT_TRUE(outcome.has_error());
    EXPECT_EQ(outcome.error(), TransactionPoolError::TX_ALREADY_IMPORTED);
  }

  // pool is full
  {
    auto outcome = submit(*pool_.get(), {txs[4]});
    ASSERT_TRUE(outcome.has_error());
    EXPECT_EQ(outcome.error(), TransactionPoolError::POOL_IS_FULL);
  }
}

/**
 * @given a set of transactions and transaction pool
 * @when import transactions to the pool
 * @then the transactions are imported and the pool status updates accordingly
 * to resolution of transaction dependencies. As the provided set of
 * transactions includes all required tags, once all transactions are imported
 * they all must be ready
 */
TEST_F(TransactionPoolTest, CorrectRemoveTx) {
  std::vector<Transaction> txs{makeTx("01"_hash256, {{1}}, {}),
                               makeTx("02"_hash256, {{2}}, {{1}}),
                               makeTx("03"_hash256, {{3}}, {{2}})};

  EXPECT_OUTCOME_TRUE_1(submit(*pool_.get(), {txs[0], txs[2]}));
  EXPECT_EQ(pool_->getStatus().waiting_num, 1);
  ASSERT_EQ(pool_->getStatus().ready_num, 1);

  EXPECT_OUTCOME_TRUE_1(submit(*pool_.get(), {txs[1]}));
  EXPECT_EQ(pool_->getStatus().waiting_num, 0);
  ASSERT_EQ(pool_->getStatus().ready_num, 3);

  EXPECT_OUTCOME_TRUE_1(pool_->removeOne("02"_hash256));
  EXPECT_EQ(pool_->getStatus().waiting_num, 1);
  ASSERT_EQ(pool_->getStatus().ready_num, 1);

  // tx does not exist in pool
  {
    auto outcome = pool_->removeOne("02"_hash256);
    ASSERT_TRUE(outcome.has_error());
    EXPECT_EQ(outcome.error(), TransactionPoolError::TX_NOT_FOUND);
  }
}<|MERGE_RESOLUTION|>--- conflicted
+++ resolved
@@ -73,15 +73,10 @@
                    Transaction::Longevity valid_till = 10000) {
   Transaction tx;
   tx.hash = std::move(hash);
-<<<<<<< HEAD
   tx.provides = std::vector(provides);
   tx.
     requires
   = std::vector(requires);
-=======
-  tx.provided_tags = std::vector(provided_tags);
-  tx.required_tags = std::vector(required_tags);
->>>>>>> f13e68d9
   tx.valid_till = valid_till;
   return tx;
 }
