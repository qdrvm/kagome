/**
 * Copyright Soramitsu Co., Ltd. All Rights Reserved.
 * SPDX-License-Identifier: Apache-2.0
 */

#include "blockchain/impl/block_storage_impl.hpp"

#include <gtest/gtest.h>

#include "blockchain/block_storage_error.hpp"
#include "blockchain/impl/common.hpp"
#include "mock/core/crypto/hasher_mock.hpp"
#include "mock/core/storage/persistent_map_mock.hpp"
#include "scale/scale.hpp"
#include "storage/database_error.hpp"
#include "testutil/outcome.hpp"
#include "testutil/prepare_loggers.hpp"

using kagome::blockchain::BlockStorageError;
using kagome::blockchain::BlockStorageImpl;
using kagome::common::Buffer;
using kagome::common::BufferView;
using kagome::crypto::HasherMock;
using kagome::primitives::Block;
using kagome::primitives::BlockBody;
using kagome::primitives::BlockData;
using kagome::primitives::BlockHash;
using kagome::primitives::BlockHeader;
using kagome::primitives::BlockNumber;
using kagome::storage::face::GenericStorageMock;
using kagome::storage::trie::RootHash;
using scale::encode;
using testing::_;
using testing::Return;

class BlockStorageTest : public testing::Test {
 public:
  static void SetUpTestCase() {
    testutil::prepareLoggers();
  }

  void SetUp() override {
    root_hash.fill(1);
  }
  std::shared_ptr<HasherMock> hasher = std::make_shared<HasherMock>();
  std::shared_ptr<GenericStorageMock<Buffer, Buffer, BufferView>> storage =
      std::make_shared<GenericStorageMock<Buffer, Buffer, BufferView>>();

  BlockHash genesis_block_hash{{'g', 'e', 'n', 'e', 's', 'i', 's'}};
  BlockHash regular_block_hash{{'r', 'e', 'g', 'u', 'l', 'a', 'r'}};
  RootHash root_hash;

  std::shared_ptr<BlockStorageImpl> createWithGenesis() {
    // calculate hash of genesis block at put block header
    EXPECT_CALL(*hasher, blake2b_256(_))
        .WillRepeatedly(Return(genesis_block_hash));

    // check if storage contained genesis block
    EXPECT_CALL(*storage, tryLoad(_)).WillRepeatedly(Return(std::nullopt));

    // put genesis block into storage
    EXPECT_CALL(*storage, put(_, _)).WillRepeatedly(Return(outcome::success()));

    EXPECT_OUTCOME_TRUE(new_block_storage,
                        BlockStorageImpl::create(root_hash, storage, hasher));

    return new_block_storage;
  }
};

/**
 * @given a hasher instance, a genesis block, and an empty map storage
 * @when initialising a block storage from it
 * @then initialisation will successful
 */
TEST_F(BlockStorageTest, CreateWithGenesis) {
  createWithGenesis();
}

/**
 * @given a hasher instance and an empty map storage
 * @when trying to initialise a block storage from it and storage throws an
 * error
 * @then storage will be initialized by genesis block
 */
TEST_F(BlockStorageTest, CreateWithEmptyStorage) {
  auto empty_storage =
      std::make_shared<GenericStorageMock<Buffer, Buffer, BufferView>>();

  // calculate hash of genesis block at put block header
  EXPECT_CALL(*hasher, blake2b_256(_))
      .WillRepeatedly(Return(genesis_block_hash));

  // check if storage contained genesis block
  EXPECT_CALL(*empty_storage, tryLoad(_)).WillRepeatedly(Return(std::nullopt));

  // put genesis block into storage
  EXPECT_CALL(*empty_storage, put(_, _))
      .WillRepeatedly(Return(outcome::success()));

  ASSERT_OUTCOME_SUCCESS_TRY(
      BlockStorageImpl::create(root_hash, empty_storage, hasher));
}

/**
 * @given a hasher instance, a genesis block, and an map storage containing the
 * block
 * @when initialising a block storage from it
 * @then initialisation will fail because the genesis block is already at the
 * underlying storage (which is actually supposed to be empty)
 */
TEST_F(BlockStorageTest, CreateWithExistingGenesis) {
  // trying to get header of block number 0 (genesis block)
  EXPECT_CALL(*storage, contains(_)).WillOnce(Return(outcome::success(true)));
  EXPECT_CALL(*storage, tryLoad(_))
      // trying to get header of block number 0 (genesis block)
      .WillOnce(Return(Buffer{genesis_block_hash}))
      // trying leaves of block tree
      .WillOnce(Return(Buffer{}));

  ASSERT_OUTCOME_SUCCESS_TRY(
      BlockStorageImpl::create(root_hash, storage, hasher));
}

/**
 * @given a hasher instance, a genesis block, and an map storage containing the
 * block
 * @when initialising a block storage from it and storage throws an error
 * @then initialisation will fail
 */
TEST_F(BlockStorageTest, CreateWithStorageError) {
  auto empty_storage =
      std::make_shared<GenericStorageMock<Buffer, Buffer, BufferView>>();

  // check if storage contained genesis block
  EXPECT_CALL(*empty_storage, tryLoad(_))
      .WillOnce(Return(kagome::storage::DatabaseError::IO_ERROR));

  EXPECT_OUTCOME_ERROR(
      res,
      BlockStorageImpl::create(root_hash, empty_storage, hasher),
      kagome::storage::DatabaseError::IO_ERROR);
}

/**
 * @given a block storage and a block that is not in storage yet
 * @when putting a block in the storage
 * @then block is successfully put
 */
TEST_F(BlockStorageTest, PutBlock) {
  auto block_storage = createWithGenesis();

  EXPECT_CALL(*hasher, blake2b_256(_))
      .WillOnce(Return(regular_block_hash));

<<<<<<< HEAD
  EXPECT_CALL(*storage, tryLoad(_))
      .WillOnce(Return(kagome::blockchain::Error::BLOCK_NOT_FOUND))
      .WillOnce(Return(kagome::blockchain::Error::BLOCK_NOT_FOUND));
=======
  EXPECT_CALL(*storage, tryGet(_))
      .WillOnce(Return(std::nullopt));
>>>>>>> 38a2393e

  Block block;
  block.header.number = 1;
  block.header.parent_hash = genesis_block_hash;

<<<<<<< HEAD
  EXPECT_OUTCOME_TRUE_1(block_storage->putBlock(block));
}

/**
 * @given a block storage and a block that is in storage already
 * @when putting a block in the storage
 * @then block is not put and an error is returned
 */
TEST_F(BlockStorageTest, PutExistingBlock) {
  auto block_storage = createWithGenesis();

  EXPECT_CALL(*hasher, blake2b_256(_)).WillOnce(Return(genesis_block_hash));

  EXPECT_CALL(*storage, tryLoad(_))
      .WillOnce(Return(Buffer{scale::encode(BlockHeader{}).value()}))
      .WillOnce(Return(Buffer{scale::encode(BlockBody{}).value()}));

  Block block;

  EXPECT_OUTCOME_FALSE(res, block_storage->putBlock(block));
  ASSERT_EQ(res, BlockStorageError::BLOCK_EXISTS);
=======
  ASSERT_OUTCOME_SUCCESS_TRY(block_storage->putBlock(block));
>>>>>>> 38a2393e
}

/**
 * @given a block storage and a block that is not in storage yet
 * @when putting a block in the storage and underlying storage throws an error
 * @then block is not put and error is returned
 */
TEST_F(BlockStorageTest, PutWithStorageError) {
  auto block_storage = createWithGenesis();

  EXPECT_CALL(*storage, tryLoad(_))
      .WillOnce(Return(Buffer{1, 1, 1, 1}))
      .WillOnce(Return(kagome::storage::DatabaseError::IO_ERROR));

  Block block;

  EXPECT_OUTCOME_FALSE(res, block_storage->putBlock(block));
  ASSERT_EQ(res, kagome::storage::DatabaseError::IO_ERROR);
}

/**
 * @given a block storage
 * @when removing a block from it
 * @then block is successfully removed if no error occurs in the underlying
 * storage, an error is returned otherwise
 */
TEST_F(BlockStorageTest, Remove) {
  auto block_storage = createWithGenesis();

  EXPECT_CALL(*storage, remove(_))
      .Times(4)  // 4 removals: justification + data + header + hash-to-idx
      .WillRepeatedly(Return(outcome::success()));
  EXPECT_OUTCOME_TRUE_1(block_storage->removeBlock({0, genesis_block_hash}));

  EXPECT_CALL(*storage, remove(_))
      .WillOnce(Return(kagome::storage::DatabaseError::IO_ERROR));
  EXPECT_OUTCOME_FALSE_1(block_storage->removeBlock({0, genesis_block_hash}));

  EXPECT_CALL(*storage, remove(_))
      .WillOnce(Return(outcome::success()))
      .WillOnce(Return(kagome::storage::DatabaseError::IO_ERROR));
  EXPECT_OUTCOME_FALSE_1(block_storage->removeBlock({0, genesis_block_hash}));
}<|MERGE_RESOLUTION|>--- conflicted
+++ resolved
@@ -153,21 +153,15 @@
   EXPECT_CALL(*hasher, blake2b_256(_))
       .WillOnce(Return(regular_block_hash));
 
-<<<<<<< HEAD
-  EXPECT_CALL(*storage, tryLoad(_))
-      .WillOnce(Return(kagome::blockchain::Error::BLOCK_NOT_FOUND))
-      .WillOnce(Return(kagome::blockchain::Error::BLOCK_NOT_FOUND));
-=======
-  EXPECT_CALL(*storage, tryGet(_))
+  EXPECT_CALL(*storage, tryLoad(_))
+      .WillOnce(Return(std::nullopt))
       .WillOnce(Return(std::nullopt));
->>>>>>> 38a2393e
 
   Block block;
   block.header.number = 1;
   block.header.parent_hash = genesis_block_hash;
 
-<<<<<<< HEAD
-  EXPECT_OUTCOME_TRUE_1(block_storage->putBlock(block));
+  ASSERT_OUTCOME_SUCCESS_TRY(block_storage->putBlock(block));
 }
 
 /**
@@ -188,9 +182,6 @@
 
   EXPECT_OUTCOME_FALSE(res, block_storage->putBlock(block));
   ASSERT_EQ(res, BlockStorageError::BLOCK_EXISTS);
-=======
-  ASSERT_OUTCOME_SUCCESS_TRY(block_storage->putBlock(block));
->>>>>>> 38a2393e
 }
 
 /**
