/**
 * Copyright Soramitsu Co., Ltd. All Rights Reserved.
 * SPDX-License-Identifier: Apache-2.0
 */

#include <gtest/gtest.h>

#include "blockchain/impl/block_tree_impl.hpp"

#include "blockchain/block_tree_error.hpp"
#include "blockchain/impl/cached_tree.hpp"
#include "blockchain/impl/storage_util.hpp"
#include "common/blob.hpp"
#include "consensus/babe/types/babe_block_header.hpp"
#include "consensus/babe/types/seal.hpp"
#include "crypto/hasher/hasher_impl.hpp"
#include "mock/core/api/service/author/author_api_mock.hpp"
#include "mock/core/application/app_state_manager_mock.hpp"
#include "mock/core/blockchain/block_header_repository_mock.hpp"
#include "mock/core/blockchain/block_storage_mock.hpp"
#include "mock/core/blockchain/justification_storage_policy.hpp"
#include "mock/core/consensus/babe/babe_config_repository_mock.hpp"
#include "mock/core/consensus/babe/babe_util_mock.hpp"
#include "mock/core/runtime/core_mock.hpp"
<<<<<<< HEAD
#include "mock/core/storage/changes_trie/changes_tracker_mock.hpp"
#include "mock/core/storage/trie_pruner/trie_pruner_mock.hpp"
=======
>>>>>>> 8b37ed3d
#include "mock/core/transaction_pool/transaction_pool_mock.hpp"
#include "network/impl/extrinsic_observer_impl.hpp"
#include "primitives/block_id.hpp"
#include "primitives/justification.hpp"
#include "scale/scale.hpp"
#include "testutil/literals.hpp"
#include "testutil/outcome.hpp"
#include "testutil/outcome/dummy_error.hpp"
#include "testutil/prepare_loggers.hpp"

using namespace kagome;
using namespace storage;
using namespace common;
using namespace clock;
using namespace consensus;
using namespace babe;
using namespace primitives;
using namespace blockchain;
using namespace transaction_pool;
using namespace testutil;

using namespace std::chrono_literals;

using testing::_;
using testing::Invoke;
using testing::Return;
using testing::ReturnRef;
using testing::StrictMock;

namespace kagome::primitives {
  void PrintTo(const BlockHeader &header, std::ostream *os) {
    *os << "BlockHeader {\n"
        << "\tnumber: " << header.number << ",\n"
        << "\tparent: " << header.parent_hash << ",\n"
        << "\tstate_root: " << header.state_root << ",\n"
        << "\text_root: " << header.extrinsics_root << "\n}";
  }
}  // namespace kagome::primitives

struct BlockTreeTest : public testing::Test {
  static void SetUpTestCase() {
    testutil::prepareLoggers();
  }

  void SetUp() override {
    EXPECT_CALL(*storage_, getBlockTreeLeaves())
        .WillOnce(Return(
            std::vector<primitives::BlockHash>{kFinalizedBlockInfo.hash}));

    EXPECT_CALL(*storage_, setBlockTreeLeaves(_))
        .WillRepeatedly(Return(outcome::success()));

    for (kagome::primitives::BlockNumber i = 1; i < 100; ++i) {
      EXPECT_CALL(*storage_, getBlockHash(i))
          .WillRepeatedly(Return(kFirstBlockInfo.hash));
    }

    EXPECT_CALL(*storage_, hasBlockHeader(kFirstBlockInfo.hash))
        .WillRepeatedly(Return(true));

    EXPECT_CALL(*storage_, getBlockHeader(kFirstBlockInfo.hash))
        .WillRepeatedly(Return(first_block_header_));

    EXPECT_CALL(*storage_, getBlockHeader(kFinalizedBlockInfo.hash))
        .WillRepeatedly(Return(finalized_block_header_));

    EXPECT_CALL(*storage_, getJustification(kFinalizedBlockInfo.hash))
        .WillRepeatedly(Return(outcome::success(primitives::Justification{})));

    EXPECT_CALL(*storage_, getLastFinalized())
        .WillOnce(Return(outcome::success(kFinalizedBlockInfo)));

    EXPECT_CALL(*storage_, removeBlock(_))
        .WillRepeatedly(Invoke([&](const auto &hash) {
          delNumToHash(hash);
          return outcome::success();
        }));

    EXPECT_CALL(*header_repo_, getNumberByHash(kFinalizedBlockInfo.hash))
        .WillRepeatedly(Return(kFinalizedBlockInfo.number));

    EXPECT_CALL(*header_repo_, getHashByNumber(_))
        .WillRepeatedly(
            Invoke([&](const BlockNumber &n) -> outcome::result<BlockHash> {
              auto it = num_to_hash_.find(n);
              if (it == num_to_hash_.end()) {
                return blockchain::BlockTreeError::HEADER_NOT_FOUND;
              }
              return it->second;
            }));

    EXPECT_CALL(*header_repo_,
                getBlockHeader({finalized_block_header_.parent_hash}))
        .WillRepeatedly(Return(BlockTreeError::HEADER_NOT_FOUND));

    EXPECT_CALL(*header_repo_, getBlockHeader(kFinalizedBlockInfo.hash))
        .WillRepeatedly(Return(finalized_block_header_));
    EXPECT_CALL(*storage_, getBlockHeader(kFinalizedBlockInfo.hash))
        .WillRepeatedly(Return(finalized_block_header_));

    EXPECT_CALL(*storage_, assignNumberToHash(_))
        .WillRepeatedly(
            Invoke([&](const BlockInfo &b) -> outcome::result<void> {
              putNumToHash(b);
              return outcome::success();
            }));

    EXPECT_CALL(*storage_, deassignNumberToHash(_))
        .WillRepeatedly(Invoke([&](const auto &number) {
          delNumToHash(number);
          return outcome::success();
        }));

    putNumToHash(kGenesisBlockInfo);
    putNumToHash(kFinalizedBlockInfo);

    auto chain_events_engine =
        std::make_shared<primitives::events::ChainSubscriptionEngine>();
    auto ext_events_engine =
        std::make_shared<primitives::events::ExtrinsicSubscriptionEngine>();

    auto extrinsic_event_key_repo =
        std::make_shared<subscription::ExtrinsicEventKeyRepository>();

    block_tree_ = BlockTreeImpl::create(header_repo_,
                                        storage_,
                                        extrinsic_observer_,
                                        hasher_,
                                        chain_events_engine,
                                        ext_events_engine,
                                        extrinsic_event_key_repo,
<<<<<<< HEAD
                                        changes_tracker_,
                                        justification_storage_policy_,
                                        state_pruner_)
=======
                                        justification_storage_policy_)
>>>>>>> 8b37ed3d
                      .value();
  }

  /**
   * Add a block with some data, which is a child of the top-most block
   * @return block, which was added, along with its hash
   */
  BlockHash addBlock(const Block &block) {
    auto encoded_block = scale::encode(block).value();
    auto hash = hasher_->blake2b_256(encoded_block);
    primitives::BlockInfo block_info(block.header.number, hash);

    EXPECT_CALL(*storage_, putBlock(block))
        .WillRepeatedly(Invoke([&](const auto &block) {
          putNumToHash(block_info);
          return hash;
        }));

    // for reorganizing
    EXPECT_CALL(*storage_, getBlockHeader(hash))
        .WillRepeatedly(Return(block.header));

    EXPECT_TRUE(block_tree_->addBlock(block));

    return hash;
  }

  /**
   * Creates block and add it to block tree
   * @param parent - hash of parent block
   * @param number - number of new block
   * @param state - hash of state root
   * @return hash newly created block
   * @note To create different block with same number and parent, use different
   * hash ot state root
   */
  std::tuple<BlockHash, BlockHeader> addHeaderToRepositoryAndGet(
      const BlockHash &parent,
      BlockNumber number,
      storage::trie::RootHash state = {}) {
    BlockHeader header;
    header.parent_hash = parent;
    header.number = number;
    header.state_root = state;

    auto hash = addBlock(Block{header, {}});

    // hash for header repo and number for block storage just because tests
    // currently require so
    EXPECT_CALL(*header_repo_, getBlockHeader(hash))
        .WillRepeatedly(Return(header));
    EXPECT_CALL(*storage_, getBlockHeader(hash)).WillRepeatedly(Return(header));

    return {hash, header};
  }

  BlockHash addHeaderToRepository(const BlockHash &parent,
                                  BlockNumber number,
                                  storage::trie::RootHash state = {}) {
    return std::get<0>(addHeaderToRepositoryAndGet(parent, number, state));
  }

  const BlockInfo kGenesisBlockInfo{
      0ul, BlockHash::fromString("66dj4kdn4odnfkslfn3k4jdnbmeod555").value()};

  const BlockInfo kFirstBlockInfo{
      1ul, BlockHash::fromString("first_block_____________________").value()};

  const BlockInfo kFinalizedBlockInfo{
      42ul, BlockHash::fromString("andj4kdn4odnfkslfn3k4jdnbmeodkv4").value()};

  std::shared_ptr<BlockHeaderRepositoryMock> header_repo_ =
      std::make_shared<BlockHeaderRepositoryMock>();

  std::shared_ptr<BlockStorageMock> storage_ =
      std::make_shared<BlockStorageMock>();

  std::shared_ptr<transaction_pool::TransactionPoolMock> pool_ =
      std::make_shared<transaction_pool::TransactionPoolMock>();

  std::shared_ptr<network::ExtrinsicObserver> extrinsic_observer_ =
      std::make_shared<network::ExtrinsicObserverImpl>(pool_);

  std::shared_ptr<crypto::Hasher> hasher_ =
      std::make_shared<crypto::HasherImpl>();

  std::shared_ptr<JustificationStoragePolicyMock>
      justification_storage_policy_ =
          std::make_shared<StrictMock<JustificationStoragePolicyMock>>();

  std::shared_ptr<storage::trie_pruner::TriePruner>
      state_pruner_ =
          std::make_shared<storage::trie_pruner::TriePrunerMock>();

  std::shared_ptr<application::AppStateManagerMock> app_state_manager_ =
      std::make_shared<application::AppStateManagerMock>();

  std::shared_ptr<BlockTreeImpl> block_tree_;

  const BlockId kLastFinalizedBlockId = kFinalizedBlockInfo.hash;

  static Digest make_digest(BabeSlotNumber slot) {
    Digest digest;

    BabeBlockHeader babe_header{
        .slot_assignment_type = SlotType::SecondaryPlain,
        .authority_index = 0,
        .slot_number = slot,
    };
    common::Buffer encoded_header{scale::encode(babe_header).value()};
    digest.emplace_back(
        primitives::PreRuntime{{primitives::kBabeEngineId, encoded_header}});

    kagome::consensus::babe::Seal seal{};
    common::Buffer encoded_seal{scale::encode(seal).value()};
    digest.emplace_back(
        primitives::Seal{{primitives::kBabeEngineId, encoded_seal}});

    return digest;
  };

  BlockHeader first_block_header_{.number = 1, .digest = make_digest(1)};

  BlockHeader finalized_block_header_{.number = kFinalizedBlockInfo.number,
                                      .digest = make_digest(42)};

  BlockBody finalized_block_body_{{Buffer{0x22, 0x44}}, {Buffer{0x55, 0x66}}};

  std::map<BlockNumber, BlockHash> num_to_hash_;

  void putNumToHash(const BlockInfo &b) {
    num_to_hash_.emplace(b.number, b.hash);
  }
  void delNumToHash(BlockHash hash) {
    auto it = std::find_if(num_to_hash_.begin(),
                           num_to_hash_.end(),
                           [&](const auto &it) { return it.second == hash; });
    num_to_hash_.erase(it);
  }
  void delNumToHash(BlockNumber number) {
    num_to_hash_.erase(number);
  }
};

/**
 * @given block tree with at least one block inside
 * @when requesting body of that block
 * @then body is returned
 */
TEST_F(BlockTreeTest, GetBody) {
  // GIVEN
  // WHEN
  EXPECT_CALL(*storage_, getBlockBody(kFinalizedBlockInfo.hash))
      .WillOnce(Return(finalized_block_body_));

  // THEN
  ASSERT_OUTCOME_SUCCESS(body,
                         block_tree_->getBlockBody(kFinalizedBlockInfo.hash))
  ASSERT_EQ(body, finalized_block_body_);
}

/**
 * @given block tree with at least one block inside
 * @when adding a new block, which is a child of that block
 * @then block is added
 */
TEST_F(BlockTreeTest, AddBlock) {
  // GIVEN
  auto &&[deepest_block_number, deepest_block_hash] = block_tree_->bestLeaf();
  ASSERT_EQ(deepest_block_hash, kFinalizedBlockInfo.hash);

  auto leaves = block_tree_->getLeaves();
  ASSERT_EQ(leaves.size(), 1);
  ASSERT_EQ(leaves[0], kFinalizedBlockInfo.hash);

  auto children_res = block_tree_->getChildren(kFinalizedBlockInfo.hash);
  ASSERT_TRUE(children_res);
  ASSERT_TRUE(children_res.value().empty());

  // WHEN
  BlockHeader header{.parent_hash = kFinalizedBlockInfo.hash,
                     .number = kFinalizedBlockInfo.number + 1,
                     .digest = {PreRuntime{}}};
  BlockBody body{{Buffer{0x55, 0x55}}};
  Block new_block{header, body};
  auto hash = addBlock(new_block);

  // THEN
  auto new_deepest_block = block_tree_->bestLeaf();
  ASSERT_EQ(new_deepest_block.hash, hash);

  leaves = block_tree_->getLeaves();
  ASSERT_EQ(leaves.size(), 1);
  ASSERT_EQ(leaves[0], hash);

  children_res = block_tree_->getChildren(hash);
  ASSERT_TRUE(children_res);
  ASSERT_TRUE(children_res.value().empty());
}

/**
 * @given block tree with at least one block inside
 * @when adding a new block, which is not a child of any block inside
 * @then corresponding error is returned
 */
TEST_F(BlockTreeTest, AddBlockNoParent) {
  // GIVEN
  BlockHeader header{.digest = {PreRuntime{}}};
  BlockBody body{{Buffer{0x55, 0x55}}};
  Block new_block{header, body};

  // WHEN-THEN
  ASSERT_OUTCOME_ERROR(block_tree_->addBlock(new_block),
                       BlockTreeError::NO_PARENT);
}

/**
 * @given block tree with at least two blocks inside
 * @when finalizing a non-finalized block
 * @then finalization completes successfully
 */
TEST_F(BlockTreeTest, Finalize) {
  // GIVEN
  auto &&last_finalized_hash = block_tree_->getLastFinalized().hash;
  ASSERT_EQ(last_finalized_hash, kFinalizedBlockInfo.hash);

  BlockHeader header{.parent_hash = kFinalizedBlockInfo.hash,
                     .number = kFinalizedBlockInfo.number + 1,
                     .digest = {PreRuntime{}}};
  BlockBody body{{Buffer{0x55, 0x55}}};
  Block new_block{header, body};
  auto hash = addBlock(new_block);

  Justification justification{{0x45, 0xF4}};
  auto encoded_justification = scale::encode(justification).value();
  EXPECT_CALL(*storage_, getJustification(kFinalizedBlockInfo.hash))
      .WillRepeatedly(Return(outcome::success(justification)));
  EXPECT_CALL(*storage_, getJustification(hash))
      .WillRepeatedly(Return(outcome::failure(boost::system::error_code{})));
  EXPECT_CALL(*storage_, putJustification(justification, hash))
      .WillRepeatedly(Return(outcome::success()));
  EXPECT_CALL(*storage_, removeJustification(kFinalizedBlockInfo.hash))
      .WillRepeatedly(Return(outcome::success()));
  EXPECT_CALL(*storage_, getBlockHeader(hash))
      .WillRepeatedly(Return(outcome::success(header)));
  EXPECT_CALL(*storage_, getBlockBody(hash))
      .WillRepeatedly(Return(outcome::success(body)));
  EXPECT_CALL(*justification_storage_policy_,
              shouldStoreFor(finalized_block_header_))
      .WillOnce(Return(outcome::success(false)));

  // WHEN
  EXPECT_OUTCOME_TRUE_1(block_tree_->finalize(hash, justification));

  // THEN
  ASSERT_EQ(block_tree_->getLastFinalized().hash, hash);
}

/**
 * @given block tree with following topology (finalized blocks marked with an
 * asterisk):
 *
 *      +---B1---C1
 *     /
 * ---A*---B
 *
 * @when finalizing non-finalized block B1
 * @then finalization completes successfully: block B pruned, block C1 persists,
 * metadata valid
 */
TEST_F(BlockTreeTest, FinalizeWithPruning) {
  // GIVEN
  auto &&A_finalized_hash = block_tree_->getLastFinalized().hash;
  ASSERT_EQ(A_finalized_hash, kFinalizedBlockInfo.hash);

  BlockHeader B_header{.parent_hash = A_finalized_hash,
                       .number = kFinalizedBlockInfo.number + 1,
                       .digest = {PreRuntime{}}};
  BlockBody B_body{{Buffer{0x55, 0x55}}};
  Block B_block{B_header, B_body};
  auto B_hash = addBlock(B_block);

  BlockHeader B1_header{.parent_hash = A_finalized_hash,
                        .number = kFinalizedBlockInfo.number + 1,
                        .digest = {PreRuntime{}}};
  BlockBody B1_body{{Buffer{0x55, 0x56}}};
  Block B1_block{B1_header, B1_body};
  auto B1_hash = addBlock(B1_block);

  BlockHeader C1_header{.parent_hash = B1_hash,
                        .number = kFinalizedBlockInfo.number + 2,
                        .digest = {PreRuntime{}}};
  BlockBody C1_body{{Buffer{0x55, 0x57}}};
  Block C1_block{C1_header, C1_body};
  auto C1_hash = addBlock(C1_block);

  Justification justification{{0x45, 0xF4}};
  auto encoded_justification = scale::encode(justification).value();
  EXPECT_CALL(*storage_, getJustification(B1_hash))
      .WillRepeatedly(Return(outcome::failure(boost::system::error_code{})));
  EXPECT_CALL(*storage_, putJustification(justification, B1_hash))
      .WillRepeatedly(Return(outcome::success()));
  EXPECT_CALL(*storage_, getBlockHeader(B1_hash))
      .WillRepeatedly(Return(outcome::success(B1_header)));
  EXPECT_CALL(*storage_, getBlockBody(B1_hash))
      .WillRepeatedly(Return(outcome::success(B1_body)));
  EXPECT_CALL(*storage_, getBlockBody(B_hash))
      .WillRepeatedly(Return(outcome::success(B1_body)));
  EXPECT_CALL(*pool_, submitExtrinsic(_, _))
      .WillRepeatedly(
          Return(outcome::success(hasher_->blake2b_256(Buffer{0xaa, 0xbb}))));
  EXPECT_CALL(*storage_, removeJustification(kFinalizedBlockInfo.hash))
      .WillRepeatedly(Return(outcome::success()));
  EXPECT_CALL(*justification_storage_policy_,
              shouldStoreFor(finalized_block_header_))
      .WillOnce(Return(outcome::success(false)));

  // WHEN
  ASSERT_TRUE(block_tree_->finalize(B1_hash, justification));

  // THEN
  ASSERT_EQ(block_tree_->getLastFinalized().hash, B1_hash);
  ASSERT_EQ(block_tree_->getLeaves().size(), 1);
  ASSERT_EQ(block_tree_->bestLeaf().hash, C1_hash);
}

/**
 * @given block tree with following topology (finalized blocks marked with an
 * asterisk):
 *
 *      +---B1---C1
 *     /
 * ---A*---B
 *
 * @when finalizing non-finalized block B
 * @then finalization completes successfully: blocks B1, C1 pruned, metadata
 * valid
 */
TEST_F(BlockTreeTest, FinalizeWithPruningDeepestLeaf) {
  // GIVEN
  auto &&A_finalized_hash = block_tree_->getLastFinalized().hash;
  ASSERT_EQ(A_finalized_hash, kFinalizedBlockInfo.hash);

  BlockHeader B_header{.parent_hash = A_finalized_hash,
                       .number = kFinalizedBlockInfo.number + 1,
                       .digest = {PreRuntime{}}};
  BlockBody B_body{{Buffer{0x55, 0x55}}};
  Block B_block{B_header, B_body};
  auto B_hash = addBlock(B_block);

  BlockHeader B1_header{.parent_hash = A_finalized_hash,
                        .number = kFinalizedBlockInfo.number + 1,
                        .digest = {PreRuntime{}}};
  BlockBody B1_body{{Buffer{0x55, 0x56}}};
  Block B1_block{B1_header, B1_body};
  auto B1_hash = addBlock(B1_block);

  BlockHeader C1_header{.parent_hash = B1_hash,
                        .number = kFinalizedBlockInfo.number + 2,
                        .digest = {PreRuntime{}}};
  BlockBody C1_body{{Buffer{0x55, 0x57}}};
  Block C1_block{C1_header, C1_body};
  auto C1_hash = addBlock(C1_block);

  Justification justification{{0x45, 0xF4}};
  auto encoded_justification = scale::encode(justification).value();
  EXPECT_CALL(*storage_, putJustification(justification, B_hash))
      .WillRepeatedly(Return(outcome::success()));
  EXPECT_CALL(*storage_, getBlockHeader(B_hash))
      .WillRepeatedly(Return(outcome::success(B_header)));
  EXPECT_CALL(*storage_, getBlockBody(B_hash))
      .WillRepeatedly(Return(outcome::success(B_body)));
  EXPECT_CALL(*storage_, getBlockBody(B1_hash))
      .WillRepeatedly(Return(outcome::success(B1_body)));
  EXPECT_CALL(*storage_, getBlockBody(C1_hash))
      .WillRepeatedly(Return(outcome::success(C1_body)));
  EXPECT_CALL(*pool_, submitExtrinsic(_, _))
      .WillRepeatedly(
          Return(outcome::success(hasher_->blake2b_256(Buffer{0xaa, 0xbb}))));
  EXPECT_CALL(*storage_, removeJustification(kFinalizedBlockInfo.hash))
      .WillRepeatedly(Return(outcome::success()));
  EXPECT_CALL(*justification_storage_policy_,
              shouldStoreFor(finalized_block_header_))
      .WillOnce(Return(outcome::success(false)));

  // WHEN
  ASSERT_TRUE(block_tree_->finalize(B_hash, justification));

  // THEN
  ASSERT_EQ(block_tree_->getLastFinalized().hash, B_hash);
  ASSERT_EQ(block_tree_->getLeaves().size(), 1);
  ASSERT_EQ(block_tree_->bestLeaf().hash, B_hash);
}

std::shared_ptr<TreeNode> makeFullTree(size_t depth, size_t branching_factor) {
  auto make_subtree = [branching_factor](std::shared_ptr<TreeNode> parent,
                                         size_t current_depth,
                                         size_t max_depth,
                                         std::string name,
                                         auto &make_subtree) {
    primitives::BlockHash hash{};
    std::copy_n(name.begin(), name.size(), hash.begin());
    auto node =
        std::make_shared<TreeNode>(hash, current_depth, parent, false, false);
    if (current_depth + 1 == max_depth) {
      return node;
    }
    for (size_t i = 0; i < branching_factor; i++) {
      auto child = make_subtree(node,
                                current_depth + 1,
                                max_depth,
                                name + "_" + std::to_string(i),
                                make_subtree);
      node->children.push_back(child);
    }
    return node;
  };
  return make_subtree(
      std::shared_ptr<TreeNode>{nullptr}, 0, depth, "block0", make_subtree);
}

struct NodeProcessor {
  MOCK_METHOD(void, foo, (TreeNode const &), (const));
};

/**
 * Call applyToChain targeting the rightmost leaf in the tree
 * (so that the whole tree is traversed on its lookup)
 */
TEST_F(BlockTreeTest, TreeNode_applyToChain_lastLeaf) {
  auto tree = makeFullTree(3, 2);

  NodeProcessor p;
  EXPECT_CALL(p, foo(*tree));
  EXPECT_CALL(p, foo(*tree->children[1]));
  EXPECT_CALL(p, foo(*tree->children[1]->children[1]));

  ASSERT_OUTCOME_SUCCESS_TRY(tree->applyToChain(
      {2, tree->children[1]->children[1]->block_hash}, [&p](auto &node) {
        p.foo(node);
        return TreeNode::ExitToken::CONTINUE;
      }));
}

/**
 * Call applyToChain targeting the tree root
 */
TEST_F(BlockTreeTest, TreeNode_applyToChain_root) {
  auto tree = makeFullTree(3, 2);

  NodeProcessor p;
  EXPECT_CALL(p, foo(*tree));

  ASSERT_OUTCOME_SUCCESS_TRY(
      tree->applyToChain({0, tree->block_hash}, [&p](auto &node) {
        p.foo(node);
        return TreeNode::ExitToken::CONTINUE;
      }));
}

/**
 * Call apply to chain targeting a node not present in the tree
 */
TEST_F(BlockTreeTest, TreeNode_applyToChain_invalidNode) {
  auto tree = makeFullTree(3, 2);

  // p.foo() should not be called
  testing::StrictMock<NodeProcessor> p;

  ASSERT_OUTCOME_SOME_ERROR(
      tree->applyToChain({42, "213232"_hash256}, [&p](auto &node) {
        p.foo(node);
        return outcome::success(TreeNode::ExitToken::CONTINUE);
      }));
}

/**
 * Call apply to chain with a functor that return ExitToken::EXIT on the second
 * processed node
 */
TEST_F(BlockTreeTest, TreeNode_applyToChain_exitTokenWorks) {
  auto tree = makeFullTree(3, 2);

  NodeProcessor p;
  EXPECT_CALL(p, foo(*tree));
  EXPECT_CALL(p, foo(*tree->children[1]));
  // shouldn't be called because of exit token
  // EXPECT_CALL(p, foo(*tree->children[1]->children[1]));

  size_t counter = 0;
  ASSERT_OUTCOME_SUCCESS_TRY(
      tree->applyToChain({2, tree->children[1]->children[1]->block_hash},
                         [&p, &counter](auto &node) {
                           p.foo(node);
                           if (counter++ == 1) {
                             return TreeNode::ExitToken::EXIT;
                           }
                           return TreeNode::ExitToken::CONTINUE;
                         }));
}

/**
 * @given block tree with at least three blocks inside
 * @when asking for chain from the given block to top
 * @then expected chain is returned
 */
TEST_F(BlockTreeTest, GetChainByBlockAscending) {
  // GIVEN
  BlockHeader header{.parent_hash = kFinalizedBlockInfo.hash,
                     .number = kFinalizedBlockInfo.number + 1,
                     .digest = {PreRuntime{}}};
  BlockBody body{{Buffer{0x55, 0x55}}};
  Block new_block{header, body};
  auto hash1 = addBlock(new_block);

  header = BlockHeader{.parent_hash = hash1,
                       .number = kFinalizedBlockInfo.number + 2,
                       .digest = {Consensus{}}};
  body = BlockBody{{Buffer{0x55, 0x55}}};
  new_block = Block{header, body};
  auto hash2 = addBlock(new_block);

  std::vector<BlockHash> expected_chain{kFinalizedBlockInfo.hash, hash1, hash2};

  // WHEN
  ASSERT_OUTCOME_SUCCESS(
      chain, block_tree_->getBestChainFromBlock(kFinalizedBlockInfo.hash, 5));

  // THEN
  ASSERT_EQ(chain, expected_chain);
}

/**
 * @given block tree with at least three blocks inside
 * @when asking for chain from the given block to bottom
 * @then expected chain is returned
 */
TEST_F(BlockTreeTest, GetChainByBlockDescending) {
  // GIVEN
  BlockHeader header{.parent_hash = kFinalizedBlockInfo.hash,
                     .number = kFinalizedBlockInfo.number + 1,
                     .digest = {PreRuntime{}}};
  BlockBody body{{Buffer{0x55, 0x55}}};
  Block new_block{header, body};
  auto hash1 = addBlock(new_block);

  header = BlockHeader{
      .parent_hash = hash1,
      .number = header.number + 1,
      .digest = {Consensus{}},
  };
  body = BlockBody{{Buffer{0x55, 0x55}}};
  new_block = Block{header, body};
  auto hash2 = addBlock(new_block);

  EXPECT_CALL(*header_repo_, getNumberByHash(kFinalizedBlockInfo.hash))
      .WillRepeatedly(Return(0));
  EXPECT_CALL(*header_repo_, getNumberByHash(hash2)).WillRepeatedly(Return(2));
  EXPECT_CALL(*header_repo_, getBlockHeader({kFinalizedBlockInfo.hash}))
      .WillOnce(Return(BlockTreeError::HEADER_NOT_FOUND));

  std::vector<BlockHash> expected_chain{hash2, hash1};

  // WHEN
  ASSERT_OUTCOME_SUCCESS(chain,
                         block_tree_->getDescendingChainToBlock(hash2, 5));

  // THEN
  ASSERT_EQ(chain, expected_chain);
}

/**
 * @given a block tree with one block in it
 * @when trying to obtain the best chain that contais a block, which is
 * present in the storage, but is not connected to the base block in the tree
 * @then BLOCK_NOT_FOUND error is returned
 */
TEST_F(BlockTreeTest, GetBestChain_BlockNotFound) {
  BlockHash target_hash({1, 1, 1});
  BlockHeader target_header;
  target_header.number = 1337;
  EXPECT_CALL(*header_repo_, getBlockHeader(target_hash))
      .WillRepeatedly(Return(target_header));
  EXPECT_CALL(*header_repo_, getHashByNumber(target_header.number))
      .WillRepeatedly(Return(target_hash));

  EXPECT_OUTCOME_FALSE(
      best_info, block_tree_->getBestContaining(target_hash, std::nullopt));
  ASSERT_EQ(best_info, BlockTreeError::EXISTING_BLOCK_NOT_FOUND);
}

/**
 * @given a block tree with a chain with two blocks
 * @when trying to obtain the best chain with the second block
 * @then the second block hash is returned
 */
TEST_F(BlockTreeTest, GetBestChain_ShortChain) {
  auto target_hash = addHeaderToRepository(kFinalizedBlockInfo.hash, 1337);

  ASSERT_OUTCOME_SUCCESS(
      best_info, block_tree_->getBestContaining(target_hash, std::nullopt));
  ASSERT_EQ(best_info.hash, target_hash);
}

/**
 * @given a block tree with two branches-chains
 * @when trying to obtain the best chain containing the root of the split on
 two
 * chains
 * @then the longest chain with is returned
 */
TEST_F(BlockTreeTest, GetBestChain_TwoChains) {
  /*
          42   43  44  45  46   47

          LF - T - A - B - C1
                         \
                           C2 - D2
   */

  auto T_hash = addHeaderToRepository(kFinalizedBlockInfo.hash, 43);
  auto A_hash = addHeaderToRepository(T_hash, 44);
  auto B_hash = addHeaderToRepository(A_hash, 45);
  auto C2_hash = addHeaderToRepository(B_hash, 46);
  auto D2_hash = addHeaderToRepository(C2_hash, 47);

  ASSERT_OUTCOME_SUCCESS(best_info,
                         block_tree_->getBestContaining(T_hash, std::nullopt));
  ASSERT_EQ(best_info.hash, D2_hash);
}

/**
 * @given a block tree with two branches-chains
 * @when trying to obtain the best chain containing the root of the split on
 two
 * chains
 * @then the longest chain with is returned
 */
TEST_F(BlockTreeTest, Reorganize) {
  // GIVEN
  auto A_hash = addHeaderToRepository(kFinalizedBlockInfo.hash, 43);
  auto [B_hash, B_header] = addHeaderToRepositoryAndGet(A_hash, 44);

  //   42   43  44  45   46   47
  //
  //   LF - A - B

  // WHEN.1
  auto C1_hash = addHeaderToRepository(B_hash, 45, "1"_hash256);
  auto D1_hash = addHeaderToRepository(C1_hash, 46, "1"_hash256);
  auto E1_hash = addHeaderToRepository(D1_hash, 47, "1"_hash256);

  //   42   43  44  45   46   47
  //
  //   LF - A - B - C1 - D1 - E1

  // THEN.2
  ASSERT_TRUE(block_tree_->bestLeaf() == BlockInfo(47, E1_hash));

  // WHEN.2
  auto C2_hash = addHeaderToRepository(B_hash, 45, "2"_hash256);
  auto D2_hash = addHeaderToRepository(C2_hash, 46, "2"_hash256);
  auto E2_hash = addHeaderToRepository(D2_hash, 47, "2"_hash256);

  //   42   43  44  45   46   47
  //
  //                C2 - D2 - E2
  //              /
  //   LF - A - B - C1 - D1 - E1

  // THEN.2
  ASSERT_TRUE(block_tree_->bestLeaf() == BlockInfo(47, E1_hash));

  // WHEN.3
  EXPECT_CALL(*storage_, putJustification(_, _))
      .WillOnce(Return(outcome::success()));

  EXPECT_CALL(*storage_, getBlockBody(_))
      .WillRepeatedly(Return(outcome::success(BlockBody{})));

  EXPECT_CALL(*storage_, removeJustification(kFinalizedBlockInfo.hash))
      .WillRepeatedly(Return(outcome::success()));
  EXPECT_CALL(*justification_storage_policy_,
              shouldStoreFor(finalized_block_header_))
      .WillOnce(Return(outcome::success(false)));

  ASSERT_OUTCOME_SUCCESS_TRY(block_tree_->finalize(C2_hash, {}));

  //   42   43  44  45   46   47
  //
  //   LF - A - B - C2 - D2 - E2

  // THEN.3
  ASSERT_TRUE(block_tree_->bestLeaf() == BlockInfo(47, E2_hash));
}

/**
 * @given a non-empty block tree
 * @when trying to obtain the best chain with a block, which number is past
 the
 * specified limit
 * @then TARGET_IS_PAST_MAX error is returned
 */
TEST_F(BlockTreeTest, GetBestChain_TargetPastMax) {
  auto target_hash = addHeaderToRepository(kFinalizedBlockInfo.hash, 1337);

  EXPECT_OUTCOME_FALSE(err, block_tree_->getBestContaining(target_hash, 42));
  ASSERT_EQ(err, BlockTreeError::TARGET_IS_PAST_MAX);
}

TEST_F(BlockTreeTest, CleanupObsoleteJustificationOnFinalized) {
  auto [b43, h43] = addHeaderToRepositoryAndGet(kFinalizedBlockInfo.hash, 43);
  auto [b55, h55] = addHeaderToRepositoryAndGet(b43, 55);
  auto [b56, h56] = addHeaderToRepositoryAndGet(b55, 56);
  EXPECT_CALL(*storage_, getBlockBody(b56))
      .WillOnce(Return(primitives::BlockBody{}));

  Justification new_justification{"justification_56"_buf};

  // shouldn't keep old justification
  EXPECT_CALL(*justification_storage_policy_,
              shouldStoreFor(finalized_block_header_))
      .WillOnce(Return(false));
  // store new justification
  EXPECT_CALL(*storage_, putJustification(new_justification, b56))
      .WillOnce(Return(outcome::success()));
  // remove old justification
  EXPECT_CALL(*storage_, removeJustification(kFinalizedBlockInfo.hash))
      .WillOnce(Return(outcome::success()));
  EXPECT_OUTCOME_TRUE_1(block_tree_->finalize(b56, new_justification));
}

TEST_F(BlockTreeTest, KeepLastFinalizedJustificationIfItShouldBeStored) {
  auto [b43, h43] = addHeaderToRepositoryAndGet(kFinalizedBlockInfo.hash, 43);
  auto [b55, h55] = addHeaderToRepositoryAndGet(b43, 55);
  auto [b56, h56] = addHeaderToRepositoryAndGet(b55, 56);
  EXPECT_CALL(*storage_, getBlockBody(b56))
      .WillOnce(Return(primitives::BlockBody{}));

  Justification new_justification{"justification_56"_buf};

  // shouldn't keep old justification
  EXPECT_CALL(*justification_storage_policy_,
              shouldStoreFor(finalized_block_header_))
      .WillOnce(Return(true));
  // store new justification
  EXPECT_CALL(*storage_, putJustification(new_justification, b56))
      .WillOnce(Return(outcome::success()));
  EXPECT_OUTCOME_TRUE_1(block_tree_->finalize(b56, new_justification));
}<|MERGE_RESOLUTION|>--- conflicted
+++ resolved
@@ -22,11 +22,7 @@
 #include "mock/core/consensus/babe/babe_config_repository_mock.hpp"
 #include "mock/core/consensus/babe/babe_util_mock.hpp"
 #include "mock/core/runtime/core_mock.hpp"
-<<<<<<< HEAD
-#include "mock/core/storage/changes_trie/changes_tracker_mock.hpp"
 #include "mock/core/storage/trie_pruner/trie_pruner_mock.hpp"
-=======
->>>>>>> 8b37ed3d
 #include "mock/core/transaction_pool/transaction_pool_mock.hpp"
 #include "network/impl/extrinsic_observer_impl.hpp"
 #include "primitives/block_id.hpp"
@@ -158,13 +154,8 @@
                                         chain_events_engine,
                                         ext_events_engine,
                                         extrinsic_event_key_repo,
-<<<<<<< HEAD
-                                        changes_tracker_,
                                         justification_storage_policy_,
                                         state_pruner_)
-=======
-                                        justification_storage_policy_)
->>>>>>> 8b37ed3d
                       .value();
   }
 
