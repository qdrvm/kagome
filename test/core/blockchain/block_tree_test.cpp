--- conflicted
+++ resolved
@@ -153,18 +153,6 @@
     auto extrinsic_event_key_repo =
         std::make_shared<subscription::ExtrinsicEventKeyRepository>();
 
-<<<<<<< HEAD
-    block_tree_ = BlockTreeImpl::create(header_repo_,
-                                        storage_,
-                                        extrinsic_observer_,
-                                        hasher_,
-                                        chain_events_engine,
-                                        ext_events_engine,
-                                        extrinsic_event_key_repo,
-                                        justification_storage_policy_,
-                                        state_pruner_)
-                      .value();
-=======
     block_tree_ =
         BlockTreeImpl::create(header_repo_,
                               storage_,
@@ -174,9 +162,9 @@
                               ext_events_engine,
                               extrinsic_event_key_repo,
                               justification_storage_policy_,
+                              state_pruner_,
                               std::make_shared<::boost::asio::io_context>())
             .value();
->>>>>>> 71f19e84
   }
 
   /**
