--- conflicted
+++ resolved
@@ -35,14 +35,9 @@
         .WillOnce(Return(kFinalizedBlockLookupKey))
         .WillOnce(Return(Buffer{encoded_finalized_block_header_}));
 
-<<<<<<< HEAD
-    block_tree_ =
-        BlockTreeImpl::create(db_, kLastFinalizedBlockId, hasher_).value();
-=======
-    block_tree_ = LevelDbBlockTree::create(
+    block_tree_ = BlockTreeImpl::create(
                       header_repo_, db_, kLastFinalizedBlockId, hasher_)
                       .value();
->>>>>>> 4b162710
   }
 
   /**
@@ -165,11 +160,7 @@
   EXPECT_OUTCOME_FALSE(err, block_tree_->addBlock(new_block));
 
   // THEN
-<<<<<<< HEAD
-  ASSERT_EQ(err, BlockTreeImpl::Error::NO_PARENT);
-=======
   ASSERT_EQ(err, BlockTreeError::NO_PARENT);
->>>>>>> 4b162710
 }
 
 /**
