--- conflicted
+++ resolved
@@ -51,21 +51,9 @@
     BlockHeader header = std::move(h);
     header.number = num;
 
-<<<<<<< HEAD
-    compareWithRef4(::scale::CompactInteger(4294967295));
-
-    compareWithRef4(header.parent_hash);
-    compareWithRef4(::scale::CompactInteger(header.number));
-    compareWithRef4(header.state_root);
-    compareWithRef4(header.extrinsics_root);
-    compareWithRef4(header.digest);
-
-    OUTCOME_TRY(enc_header, compareWithRef4(header));
-=======
     [[maybe_unused]] auto __1 = testutil::scaleEncodeAndCompareWithRef(
         ::scale::CompactInteger(4294967295));
     OUTCOME_TRY(enc_header, testutil::scaleEncodeAndCompareWithRef(header));
->>>>>>> 800e0a71
     auto hash = hasher_->blake2b_256(enc_header);
     OUTCOME_TRY(putToSpace(*rocks_, Space::kHeader, hash, Buffer{enc_header}));
 
@@ -109,12 +97,8 @@
   }
   BlockHeader not_in_storage = getDefaultHeader();
   not_in_storage.number = chosen_number;
-<<<<<<< HEAD
-  EXPECT_OUTCOME_TRUE(enc_header, compareWithRef4(not_in_storage))
-=======
   EXPECT_OUTCOME_TRUE(enc_header,
                       testutil::scaleEncodeAndCompareWithRef(not_in_storage))
->>>>>>> 800e0a71
   auto hash = hasher_->blake2b_256(enc_header);
   EXPECT_OUTCOME_FALSE_1(header_repo_->getBlockHeader(hash))
   EXPECT_OUTCOME_FALSE_1(header_repo_->getHashById(chosen_number))
@@ -171,25 +155,16 @@
 TEST_P(BlockHeaderRepository_NumberParametrized_Test, bitvec) {
   auto create_bit_vec = [](size_t count) {
     ::scale::BitVec bv;
-<<<<<<< HEAD
-    for (size_t i = 0; i < count; ++i)
-      bv.bits.push_back((i % 2ull) == 0ull);
-=======
     for (size_t i = 0; i < count; ++i) {
       bv.bits.push_back((i % 2ull) == 0ull);
     }
->>>>>>> 800e0a71
 
     return bv;
   };
 
   for (size_t i = 0ull; i < 200ull; ++i) {
-<<<<<<< HEAD
-    compareWithRef4(create_bit_vec(i));
-=======
     [[maybe_unused]] auto __1 =
         testutil::scaleEncodeAndCompareWithRef(create_bit_vec(i));
->>>>>>> 800e0a71
   }
 }
 
