--- conflicted
+++ resolved
@@ -142,17 +142,9 @@
         .WillRepeatedly(Return(primitives::BlockHeader{}));
   }
 
-<<<<<<< HEAD
-  using StorageMock = storage::face::
-      GenericStorageMock<common::Buffer, common::Buffer, common::BufferView>;
-
-  static inline const common::BufferView schedulerLookupKey =
-      storage::kSchedulerTreeLookupKey;
-=======
   const primitives::BlockInfo genesis_block{0, "GEN"_hash256};
   const std::vector<primitives::BlockHash> leaves{genesis_block.hash};
 
->>>>>>> 397dd09a
   std::shared_ptr<application::AppStateManagerMock> app_state_manager;
   std::shared_ptr<blockchain::BlockTreeMock> block_tree;
   std::shared_ptr<runtime::TrieStorageProviderMock> storage;
@@ -177,15 +169,10 @@
     EXPECT_OUTCOME_SUCCESS(encode_result, scale::encode(node));
     common::Buffer encoded_data(encode_result.value());
 
-<<<<<<< HEAD
-    EXPECT_CALL(*storage, load(schedulerLookupKey))
-        .WillOnce(Return(encoded_data));
-=======
     EXPECT_CALL(*block_tree, getLastFinalized())
         .WillOnce(Return(genesis_block));
 
     EXPECT_CALL(*block_tree, getLeaves()).WillOnce(Return(leaves));
->>>>>>> 397dd09a
 
     authority_manager->prepare();
   }
@@ -218,36 +205,9 @@
 }
 
 /**
-<<<<<<< HEAD
- * @given no initialized manager, custom authorities saved to storage
- * @when do prepare manager
- * @then authorities for any block is equal of authorities from storage
- */
-
-TEST_F(AuthorityManagerTest, InitFromStorage) {
-  // Make custom state
-  primitives::AuthorityList custom_authorities{
-      makeAuthority("NonGenesisAuthority", 1)};
-  auto node = authority::ScheduleNode::createAsRoot({10, "B"_hash256});
-  node->actual_authorities =
-      std::make_shared<primitives::AuthorityList>(custom_authorities);
-  EXPECT_OUTCOME_SUCCESS(encode_result, scale::encode(node));
-  common::Buffer encoded_data(encode_result.value());
-
-  EXPECT_CALL(*storage, load(schedulerLookupKey))
-      .WillOnce(Return(encoded_data));
-
-  authority_manager->prepare();
-
-  examine({20, "D"_hash256}, custom_authorities);
-}
-
-/**
-=======
->>>>>>> 397dd09a
  * @given initialized manager has some state
  * @when do pruning upto block
- * @then aclual state will be saved to storage
+ * @then actual state will be saved to storage
  */
 TEST_F(AuthorityManagerTest, Prune) {
   prepareAuthorityManager();
