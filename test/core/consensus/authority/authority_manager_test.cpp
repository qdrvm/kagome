/**
 * Copyright Soramitsu Co., Ltd. All Rights Reserved.
 * SPDX-License-Identifier: Apache-2.0
 */

#include "consensus/authority/impl/authority_manager_impl.hpp"

#include <gtest/gtest.h>

#include "consensus/authority/impl/schedule_node.hpp"
#include "mock/core/application/app_state_manager_mock.hpp"
#include "mock/core/blockchain/block_tree_mock.hpp"
#include "mock/core/crypto/hasher_mock.hpp"
#include "mock/core/runtime/grandpa_api_mock.hpp"
#include "mock/core/runtime/trie_storage_provider_mock.hpp"
#include "mock/core/storage/persistent_map_mock.hpp"
#include "mock/core/storage/trie/trie_batches_mock.hpp"
#include "primitives/digest.hpp"
#include "scale/scale.hpp"
#include "storage/predefined_keys.hpp"
#include "testutil/literals.hpp"
#include "testutil/outcome.hpp"
#include "testutil/outcome/dummy_error.hpp"
#include "testutil/prepare_loggers.hpp"

using namespace kagome;
using authority::AuthorityManagerImpl;
using kagome::storage::trie::EphemeralTrieBatchMock;
using primitives::AuthorityList;
using testing::_;
using testing::Return;

// TODO (kamilsa): workaround unless we bump gtest version to 1.8.1+
namespace kagome::primitives {
  std::ostream &operator<<(std::ostream &s,
                           const detail::DigestItemCommon &dic) {
    return s;
  }
  std::ostream &operator<<(std::ostream &s, const ChangesTrieSignal &) {
    return s;
  }
}  // namespace kagome::primitives

class AuthorityManagerTest : public testing::Test {
 public:
  static void SetUpTestCase() {
    testutil::prepareLoggers();
  }

  void SetUp() override {
    app_state_manager = std::make_shared<application::AppStateManagerMock>();

    authorities = std::make_shared<AuthorityList>(0);
    authorities->emplace_back(makeAuthority("GenesisAuthority1", 5));
    authorities->emplace_back(makeAuthority("GenesisAuthority2", 10));
    authorities->emplace_back(makeAuthority("GenesisAuthority3", 15));

    block_tree = std::make_shared<blockchain::BlockTreeMock>();

    storage = std::make_shared<runtime::TrieStorageProviderMock>();
    EXPECT_CALL(*storage, setToEphemeralAt(_))
        .WillRepeatedly(Return(outcome::success()));
    EXPECT_CALL(*storage, getCurrentBatch()).WillRepeatedly(testing::Invoke([] {
      auto batch = std::make_shared<EphemeralTrieBatchMock>();
      EXPECT_CALL(*batch, tryGet(_))
          .WillRepeatedly(
              Return(storage::Buffer::fromHex("0000000000000000").value()));
      return batch;
    }));

    grandpa_api = std::make_shared<runtime::GrandpaApiMock>();
    EXPECT_CALL(*grandpa_api, authorities(_))
        .WillRepeatedly(Return(*authorities));

    hasher = std::make_shared<crypto::HasherMock>();
    EXPECT_CALL(*hasher, twox_128(_)).WillRepeatedly(Return(common::Hash128{}));

    EXPECT_CALL(*app_state_manager, atPrepare(_));

<<<<<<< HEAD
    authority_manager = std::make_shared<AuthorityManager>(
        AuthorityManager::Config{}, app_state_manager, block_tree, storage);
=======
    authority_manager = std::make_shared<AuthorityManagerImpl>(
        app_state_manager, block_tree, storage, grandpa_api, hasher);
>>>>>>> 397dd09a

    ON_CALL(*block_tree, hasDirectChain(_, _))
        .WillByDefault(testing::Invoke([](auto &anc, auto &des) {
          static std::map<primitives::BlockHash, uint8_t> mapping = {
              {"GEN"_hash256, 0},
              {"A"_hash256, 1},
              {"B"_hash256, 2},
              {"C"_hash256, 3},
              {"D"_hash256, 4},
              {"E"_hash256, 5},
              {"EA"_hash256, 6},
              {"EB"_hash256, 7},
              {"EC"_hash256, 8},
              {"ED"_hash256, 9},
              {"F"_hash256, 10},
              {"FA"_hash256, 11},
              {"FB"_hash256, 12},
              {"FC"_hash256, 13},
          };
          static bool ancestry[][14] = {
              // clang-format off
	      //
	      //                                 - FA - FB - FC
	      //                               /   35   40   45
	      // GEN - A - B - C - D - E +--- F
	      //   1   5   10  15  20  25 \   30
	      //                           \
	      //                            - EA - EB - EC - ED
	      //                              30   35   40   45
              //
            /* A\\D  GEN A  B  C  D  E EA EB EC ED  F FA FB FC */
            /* GEN*/ {0, 1, 1, 1, 1, 1, 1, 1, 1, 1, 1, 1, 1, 1},
            /* A  */ {0, 0, 1, 1, 1, 1, 1, 1, 1, 1, 1, 1, 1, 1},
            /* B  */ {0, 0, 0, 1, 1, 1, 1, 1, 1, 1, 1, 1, 1, 1},
            /* C  */ {0, 0, 0, 0, 1, 1, 1, 1, 1, 1, 1, 1, 1, 1},
            /* D  */ {0, 0, 0, 0, 0, 1, 1, 1, 1, 1, 1, 1, 1, 1},
            /* E  */ {0, 0, 0, 0, 0, 0, 1, 1, 1, 1, 1, 1, 1, 1},
            /* EA */ {0, 0, 0, 0, 0, 0, 0, 1, 1, 1, 0, 0, 0, 0},
            /* EB */ {0, 0, 0, 0, 0, 0, 0, 0, 1, 1, 0, 0, 0, 0},
            /* EC */ {0, 0, 0, 0, 0, 0, 0, 0, 0, 1, 0, 0, 0, 0},
            /* ED */ {0, 0, 0, 0, 0, 0, 0, 0, 0, 0, 0, 0, 0, 0},
            /* F  */ {0, 0, 0, 0, 0, 0, 0, 0, 0, 0, 0, 1, 1, 1},
            /* FA */ {0, 0, 0, 0, 0, 0, 0, 0, 0, 0, 0, 0, 1, 1},
            /* FB */ {0, 0, 0, 0, 0, 0, 0, 0, 0, 0, 0, 0, 0, 1},
            /* FC */ {0, 0, 0, 0, 0, 0, 0, 0, 0, 0, 0, 0, 0, 0},

              // clang-format on
          };
          if (auto ai = mapping.find(anc); ai != mapping.end()) {
            if (auto di = mapping.find(des); di != mapping.end()) {
              return ancestry[ai->second][di->second];
            } else {
              return false;
            }
          }
          throw std::runtime_error("Broken test");
        }));
    EXPECT_CALL(*block_tree, hasDirectChain(_, _)).Times(testing::AnyNumber());

    EXPECT_CALL(*block_tree, getBlockHeader(primitives::BlockId("GEN"_hash256)))
        .WillRepeatedly(Return(primitives::BlockHeader{}));
  }

  const primitives::BlockInfo genesis_block{0, "GEN"_hash256};
  const std::vector<primitives::BlockHash> leaves{genesis_block.hash};

  std::shared_ptr<application::AppStateManagerMock> app_state_manager;
  std::shared_ptr<blockchain::BlockTreeMock> block_tree;
  std::shared_ptr<runtime::TrieStorageProviderMock> storage;
  std::shared_ptr<runtime::GrandpaApiMock> grandpa_api;
  std::shared_ptr<crypto::HasherMock> hasher;
  std::shared_ptr<AuthorityManagerImpl> authority_manager;
  std::shared_ptr<AuthorityList> authorities;

  primitives::Authority makeAuthority(std::string_view id, uint32_t weight) {
    primitives::Authority authority;
    std::copy_n(id.begin(),
                std::min(id.size(), authority.id.id.size()),
                authority.id.id.begin());
    authority.weight = weight;
    return authority;
  }

  /// Init by data from genesis config
  void prepareAuthorityManager() {
    auto node = authority::ScheduleNode::createAsRoot(genesis_block);
    node->actual_authorities = authorities;
    EXPECT_OUTCOME_SUCCESS(encode_result, scale::encode(node));
    common::Buffer encoded_data(encode_result.value());

    EXPECT_CALL(*block_tree, getLastFinalized())
        .WillOnce(Return(genesis_block));

    EXPECT_CALL(*block_tree, getLeaves()).WillOnce(Return(leaves));

    authority_manager->prepare();
  }

  /**
   * @brief Check if authorities gotten from the examined block are equal to
   * expected ones
   * @param examining_block
   * @param expected_authorities
   */
  void examine(const primitives::BlockInfo &examining_block,
               const primitives::AuthorityList &expected_authorities) {
    ASSERT_OUTCOME_SUCCESS(
        actual_authorities_sptr,
        authority_manager->authorities(examining_block, false));
    const auto &actual_authorities = *actual_authorities_sptr;
    EXPECT_EQ(actual_authorities, expected_authorities);
  }
};

/**
 * @given no initialized manager
 * @when init basing actual blockchain state
 * @then authorities for any block is equal of authorities from genesis config
 */
TEST_F(AuthorityManagerTest, Init) {
  prepareAuthorityManager();

  examine({20, "D"_hash256}, *authorities);
}

/**
 * @given initialized manager has some state
 * @when do pruning upto block
 * @then aclual state will be saved to storage
 */
TEST_F(AuthorityManagerTest, Prune) {
  prepareAuthorityManager();

  EXPECT_OUTCOME_SUCCESS(
      authorities_result,
      authority_manager->authorities({10, "B"_hash256}, true));

  auto &orig_authorities = *authorities_result.value();

  // Make expected state
  auto node = authority::ScheduleNode::createAsRoot({20, "D"_hash256});
  node->actual_authorities =
      std::make_shared<primitives::AuthorityList>(orig_authorities);

  EXPECT_OUTCOME_SUCCESS(encode_result, scale::encode(node));
  common::Buffer encoded_data(std::move(encode_result.value()));

  EXPECT_OUTCOME_SUCCESS(finalisation_result,
                         authority_manager->prune({20, "D"_hash256}));

  examine({30, "F"_hash256}, orig_authorities);
}

/**
 * @given initialized manager has some state
 * @when apply Consensus message as ScheduledChange
 * @then actual state was not change before finalize and change after finalize
 * if delay passed (only for block with number of target block number +
 * subchain_length)
 */
TEST_F(AuthorityManagerTest, OnConsensus_ScheduledChange) {
  prepareAuthorityManager();

  EXPECT_OUTCOME_SUCCESS(
      old_auth_r, authority_manager->authorities({20, "D"_hash256}, true));
  auto &old_authorities = *old_auth_r.value();

  auto engine_id = primitives::kGrandpaEngineId;
  primitives::BlockInfo target_block{5, "A"_hash256};
  primitives::AuthorityList new_authorities{makeAuthority("Auth1", 123)};
  uint32_t subchain_length = 10;

  EXPECT_OUTCOME_SUCCESS(
      r1,
      authority_manager->onConsensus(
          engine_id,
          target_block,
          primitives::ScheduledChange(new_authorities, subchain_length)));

  examine({5, "A"_hash256}, old_authorities);
  examine({10, "B"_hash256}, old_authorities);
  examine({15, "C"_hash256}, old_authorities);
  examine({20, "D"_hash256}, old_authorities);
  examine({25, "E"_hash256}, old_authorities);

  EXPECT_OUTCOME_SUCCESS(finalisation_result,
                         authority_manager->prune({20, "D"_hash256}));

  examine({20, "D"_hash256}, new_authorities);
  examine({25, "E"_hash256}, new_authorities);
}

/**
 * @given initialized manager has some state
 * @when apply Consensus message as ForcedChange
 * @then actual state was change after delay passed (only for block with number
 * of target block number + subchain_length)
 */
TEST_F(AuthorityManagerTest, OnConsensus_ForcedChange) {
  prepareAuthorityManager();

  EXPECT_OUTCOME_SUCCESS(
      old_auth_r, authority_manager->authorities({35, "F"_hash256}, false));
  auto &old_authorities = *old_auth_r.value();

  auto engine_id = primitives::kGrandpaEngineId;
  primitives::BlockInfo target_block{10, "B"_hash256};
  primitives::AuthorityList new_authorities{makeAuthority("Auth1", 123)};
  uint32_t subchain_length = 10;

  EXPECT_OUTCOME_SUCCESS(
      r1,
      authority_manager->onConsensus(
          engine_id,
          target_block,
          primitives::ForcedChange(new_authorities, subchain_length)));

  examine({5, "A"_hash256}, old_authorities);
  examine({10, "B"_hash256}, old_authorities);
  examine({15, "C"_hash256}, old_authorities);
  examine({20, "D"_hash256}, new_authorities);
  examine({25, "E"_hash256}, new_authorities);
}

/**
 * @given initialized manager has some state
 * @when apply Consensus message as DisableAuthority
 * @then actual state was change (disable one of authority) for target block and
 * any one after
 * @note Disabled because this event type wount be used anymore and must be
 * ignored
 */
TEST_F(AuthorityManagerTest, DISABLED_OnConsensus_DisableAuthority) {
  prepareAuthorityManager();

  EXPECT_OUTCOME_SUCCESS(
      old_authorities_result,
      authority_manager->authorities({35, "F"_hash256}, true));
  auto &old_authorities = *old_authorities_result.value();

  auto engine_id = primitives::kGrandpaEngineId;
  primitives::BlockInfo target_block{10, "B"_hash256};
  uint32_t authority_index = 1;

  primitives::AuthorityList new_authorities = old_authorities;
  assert(new_authorities.size() == 3);
  new_authorities[authority_index].weight = 0;

  EXPECT_OUTCOME_SUCCESS(
      r1,
      authority_manager->onConsensus(
          engine_id, target_block, primitives::OnDisabled({authority_index})));

  examine({5, "A"_hash256}, old_authorities);
  examine({10, "B"_hash256}, new_authorities);
  examine({15, "C"_hash256}, new_authorities);
}

/**
 * @given initialized manager has some state
 * @when apply Consensus message as ScheduledChange
 * @then actual state was not change before finalize and changed (disabled)
 * after finalize if delay passed (only for block with number of target block
 * number + subchain_length)
 */
TEST_F(AuthorityManagerTest, OnConsensus_OnPause) {
  prepareAuthorityManager();

  EXPECT_OUTCOME_SUCCESS(
      old_authorities_result,
      authority_manager->authorities({35, "F"_hash256}, true));
  auto &old_authorities = *old_authorities_result.value();

  auto engine_id = primitives::kGrandpaEngineId;
  primitives::BlockInfo target_block{5, "A"_hash256};
  uint32_t delay = 10;

  EXPECT_OUTCOME_SUCCESS(
      r1,
      authority_manager->onConsensus(
          engine_id, target_block, primitives::Pause(delay)));

  primitives::AuthorityList new_authorities = old_authorities;
  for (auto &authority : new_authorities) {
    authority.weight = 0;
  }

  examine({5, "A"_hash256}, old_authorities);
  examine({10, "B"_hash256}, old_authorities);
  examine({15, "C"_hash256}, old_authorities);
  examine({20, "D"_hash256}, old_authorities);
  examine({25, "E"_hash256}, old_authorities);

  EXPECT_OUTCOME_SUCCESS(finalisation_result,
                         authority_manager->prune({20, "D"_hash256}));

  examine({20, "D"_hash256}, new_authorities);
  examine({25, "E"_hash256}, new_authorities);
}

/**
 * @given initialized manager has some state
 * @when apply Consensus message as ForcedChange
 * @then actual state was change (enabled again) after delay passed (only for
 * block with number of target block number + subchain_length)
 */

TEST_F(AuthorityManagerTest, OnConsensus_OnResume) {
  prepareAuthorityManager();

  EXPECT_OUTCOME_SUCCESS(
      old_authorities_result,
      authority_manager->authorities({35, "F"_hash256}, true));
  auto &enabled_authorities = *old_authorities_result.value();

  primitives::AuthorityList disabled_authorities = enabled_authorities;
  for (auto &authority : disabled_authorities) {
    authority.weight = 0;
  }

  ASSERT_NE(enabled_authorities, disabled_authorities);

  {
    auto engine_id = primitives::kGrandpaEngineId;
    primitives::BlockInfo target_block{5, "A"_hash256};
    uint32_t delay = 5;

    EXPECT_OUTCOME_SUCCESS(
        r1,
        authority_manager->onConsensus(
            engine_id, target_block, primitives::Pause(delay)));

    EXPECT_OUTCOME_SUCCESS(finalisation_result,
                           authority_manager->prune({10, "B"_hash256}));
  }

  examine({10, "B"_hash256}, disabled_authorities);
  examine({15, "C"_hash256}, disabled_authorities);
  examine({20, "D"_hash256}, disabled_authorities);
  examine({25, "E"_hash256}, disabled_authorities);

  {
    auto engine_id = primitives::kGrandpaEngineId;
    primitives::BlockInfo target_block{15, "C"_hash256};
    uint32_t delay = 10;

    EXPECT_OUTCOME_SUCCESS(
        r1,
        authority_manager->onConsensus(
            engine_id, target_block, primitives::Resume(delay)));
  }

  examine({10, "B"_hash256}, disabled_authorities);
  examine({15, "C"_hash256}, disabled_authorities);
  examine({20, "D"_hash256}, disabled_authorities);
  examine({25, "E"_hash256}, enabled_authorities);
}<|MERGE_RESOLUTION|>--- conflicted
+++ resolved
@@ -77,13 +77,8 @@
 
     EXPECT_CALL(*app_state_manager, atPrepare(_));
 
-<<<<<<< HEAD
-    authority_manager = std::make_shared<AuthorityManager>(
-        AuthorityManager::Config{}, app_state_manager, block_tree, storage);
-=======
     authority_manager = std::make_shared<AuthorityManagerImpl>(
-        app_state_manager, block_tree, storage, grandpa_api, hasher);
->>>>>>> 397dd09a
+        AuthorityManager::Config{}, app_state_manager, block_tree, storage, grandpa_api, hasher);
 
     ON_CALL(*block_tree, hasDirectChain(_, _))
         .WillByDefault(testing::Invoke([](auto &anc, auto &des) {
