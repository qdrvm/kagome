/**
 * Copyright Soramitsu Co., Ltd. All Rights Reserved.
 * SPDX-License-Identifier: Apache-2.0
 */

#include <gtest/gtest.h>

#include <boost/range/adaptor/transformed.hpp>

#include "consensus/babe/impl/babe.hpp"
#include "consensus/babe/impl/babe_digests_util.hpp"
#include "consensus/babe/impl/babe_error.hpp"
#include "consensus/timeline/impl/block_production_error.hpp"
#include "mock/core/application/app_configuration_mock.hpp"
#include "mock/core/authorship/proposer_mock.hpp"
#include "mock/core/blockchain/block_tree_mock.hpp"
#include "mock/core/blockchain/digest_tracker_mock.hpp"
#include "mock/core/clock/clock_mock.hpp"
#include "mock/core/consensus/babe/babe_config_repository_mock.hpp"
#include "mock/core/consensus/babe_lottery_mock.hpp"
#include "mock/core/consensus/timeline/slots_util_mock.hpp"
#include "mock/core/crypto/hasher_mock.hpp"
#include "mock/core/crypto/session_keys_mock.hpp"
#include "mock/core/crypto/sr25519_provider_mock.hpp"
#include "mock/core/dispute_coordinator/dispute_coordinator_mock.hpp"
#include "mock/core/network/block_announce_transmitter_mock.hpp"
#include "mock/core/parachain/backing_store_mock.hpp"
#include "mock/core/parachain/bitfield_store_mock.hpp"
#include "mock/core/runtime/offchain_worker_api_mock.hpp"
#include "primitives/babe_configuration.hpp"
#include "primitives/event_types.hpp"
#include "storage/trie/serialization/ordered_trie_hash.hpp"
#include "testutil/asio_wait.hpp"
#include "testutil/lazy.hpp"
#include "testutil/literals.hpp"
#include "testutil/outcome.hpp"
#include "testutil/prepare_loggers.hpp"
#include "testutil/sr25519_utils.hpp"
#include "utils/thread_pool.hpp"

using kagome::application::AppConfigurationMock;
using kagome::authorship::ProposerMock;
using kagome::blockchain::BlockTreeMock;
using kagome::blockchain::DigestTrackerMock;
using kagome::clock::SystemClockMock;
using kagome::common::Buffer;
using kagome::consensus::BlockProductionError;
using kagome::consensus::EpochLength;
using kagome::consensus::EpochNumber;
using kagome::consensus::SlotNumber;
using kagome::consensus::SlotsUtil;
using kagome::consensus::SlotsUtilMock;
using kagome::consensus::ValidatorStatus;
using kagome::consensus::babe::Babe;
using kagome::consensus::babe::BabeBlockHeader;
using kagome::consensus::babe::BabeConfigRepositoryMock;
using kagome::consensus::babe::BabeError;
using kagome::consensus::babe::BabeLotteryMock;
using kagome::consensus::babe::DigestError;
using kagome::consensus::babe::SlotType;
using kagome::crypto::HasherMock;
using kagome::crypto::SessionKeysMock;
using kagome::crypto::Sr25519Keypair;
using kagome::crypto::Sr25519ProviderMock;
using kagome::crypto::Sr25519Signature;
using kagome::crypto::VRFOutput;
using kagome::dispute::DisputeCoordinatorMock;
using kagome::dispute::MultiDisputeStatementSet;
using kagome::network::BlockAnnounceTransmitterMock;
using kagome::parachain::BackingStoreMock;
using kagome::parachain::BitfieldStoreMock;
using kagome::primitives::Authority;
using kagome::primitives::BabeConfiguration;
using kagome::primitives::Block;
using kagome::primitives::BlockHash;
using kagome::primitives::BlockHeader;
using kagome::primitives::BlockInfo;
using kagome::primitives::Digest;
using kagome::primitives::Duration;
using kagome::primitives::Extrinsic;
using kagome::primitives::PreRuntime;
using kagome::primitives::events::ChainSubscriptionEngine;
using kagome::primitives::events::StorageSubscriptionEngine;
using kagome::runtime::OffchainWorkerApiMock;
using kagome::storage::trie::calculateOrderedTrieHash;
using kagome::storage::trie::StateVersion;
using Seal = kagome::consensus::babe::Seal;
using SealDigest = kagome::primitives::Seal;

using testing::_;
using testing::Mock;
using testing::Return;

using namespace std::chrono_literals;

// TODO (kamilsa): workaround unless we bump gtest version to 1.8.1+
namespace kagome::primitives {
  std::ostream &operator<<(std::ostream &s,
                           const detail::DigestItemCommon &dic) {
    return s;
  }
}  // namespace kagome::primitives

static Digest make_digest(SlotNumber slot) {
  Digest digest;

  BabeBlockHeader babe_header{
      .slot_assignment_type = SlotType::SecondaryPlain,
      .authority_index = 0,
      .slot_number = slot,
  };
  Buffer encoded_header{scale::encode(babe_header).value()};
  digest.emplace_back(
      PreRuntime{kagome::primitives::kBabeEngineId, encoded_header});

  Seal seal{};
  Buffer encoded_seal{scale::encode(seal).value()};
  digest.emplace_back(
      SealDigest{kagome::primitives::kBabeEngineId, encoded_seal});

  return digest;
};

class BabeTest : public testing::Test {
 public:
  static void SetUpTestCase() {
    testutil::prepareLoggers();
  }

  void SetUp() override {
    block_tree = std::make_shared<BlockTreeMock>();
    ON_CALL(*block_tree, getLastFinalized())
        .WillByDefault(Return(best_block_info));

    slots_util = std::make_shared<SlotsUtilMock>();

    // add initialization logic
    slot_duration = 60ms;
    epoch_length = 2;
    our_keypair = std::make_shared<Sr25519Keypair>(generateSr25519Keypair());
    other_keypair = std::make_shared<Sr25519Keypair>(generateSr25519Keypair());
    babe_config = std::make_shared<BabeConfiguration>();
    babe_config->slot_duration = slot_duration;
    babe_config->randomness.fill(0);
    babe_config->authorities = {Authority{{our_keypair->public_key}, 1},
                                Authority{{other_keypair->public_key}, 1}};
    babe_config->leadership_rate = {1, 4};
    babe_config->epoch_length = epoch_length;

    babe_config_repo = std::make_shared<BabeConfigRepositoryMock>();
    ON_CALL(*babe_config_repo, config(_, _)).WillByDefault(Return(babe_config));
    ON_CALL(*babe_config_repo, slotDuration())
        .WillByDefault(Return(babe_config->slot_duration));
    ON_CALL(*babe_config_repo, epochLength())
        .WillByDefault(Return(babe_config->epoch_length));

    session_keys = std::make_shared<SessionKeysMock>();
    ON_CALL(*session_keys, getBabeKeyPair(babe_config->authorities))
        .WillByDefault(Return(std::make_pair(our_keypair, 0)));

    lottery = std::make_shared<BabeLotteryMock>();

    hasher = std::make_shared<HasherMock>();
    auto d1 = gsl::make_span(scale::encode(genesis_block_header).value());
    ON_CALL(*hasher, blake2b_256(d1))
        .WillByDefault(Return(genesis_block_info.hash));
    auto d2 = gsl::make_span(scale::encode(best_block_header).value());
    ON_CALL(*hasher, blake2b_256(d2))
        .WillByDefault(Return(best_block_info.hash));
    auto d3 = gsl::make_span(scale::encode(new_block_header).value());
    ON_CALL(*hasher, blake2b_256(d3))
        .WillByDefault(Return(new_block_info.hash));

    sr25519_provider = std::make_shared<Sr25519ProviderMock>();
    bitfield_store = std::make_shared<BitfieldStoreMock>();
    backing_store = std::make_shared<BackingStoreMock>();

    dispute_coordinator = std::make_shared<DisputeCoordinatorMock>();
    ON_CALL(*dispute_coordinator, getDisputeForInherentData(_, _))
        .WillByDefault(testing::WithArg<1>(testing::Invoke(
<<<<<<< HEAD
            [](const auto &f) { f(MultiDisputeStatementSet{}); })));

    proposer = std::make_shared<ProposerMock>();

    digest_tracker = std::make_shared<DigestTrackerMock>();
    ON_CALL(*digest_tracker, onDigest(_, _))
        .WillByDefault(Return(outcome::success()));

    storage_sub_engine = std::make_shared<StorageSubscriptionEngine>();
    chain_sub_engine = std::make_shared<ChainSubscriptionEngine>();
    announce_transmitter = std::make_shared<BlockAnnounceTransmitterMock>();

    offchain_worker_api = std::make_shared<OffchainWorkerApiMock>();
    ON_CALL(*offchain_worker_api, offchain_worker(_, _))
        .WillByDefault(Return(outcome::success()));

    babe = std::make_shared<Babe>(app_config,
                                  clock,
                                  block_tree,
                                  testutil::sptr_to_lazy<SlotsUtil>(slots_util),
                                  babe_config_repo,
                                  session_keys,
                                  lottery,
                                  hasher,
                                  sr25519_provider,
                                  bitfield_store,
                                  backing_store,
                                  dispute_coordinator,
                                  proposer,
                                  digest_tracker,
                                  storage_sub_engine,
                                  chain_sub_engine,
                                  announce_transmitter,
                                  offchain_worker_api);
  }

  AppConfigurationMock app_config;
  SystemClockMock clock;
  std::shared_ptr<BlockTreeMock> block_tree;
  std::shared_ptr<SlotsUtilMock> slots_util;
  std::shared_ptr<BabeConfigRepositoryMock> babe_config_repo;
  std::shared_ptr<SessionKeysMock> session_keys;
  std::shared_ptr<BabeLotteryMock> lottery;
  std::shared_ptr<HasherMock> hasher;
  std::shared_ptr<Sr25519ProviderMock> sr25519_provider;
  std::shared_ptr<BitfieldStoreMock> bitfield_store;
  std::shared_ptr<BackingStoreMock> backing_store;
  std::shared_ptr<DisputeCoordinatorMock> dispute_coordinator;
  std::shared_ptr<ProposerMock> proposer;
  std::shared_ptr<DigestTrackerMock> digest_tracker;
  std::shared_ptr<StorageSubscriptionEngine> storage_sub_engine;
  std::shared_ptr<ChainSubscriptionEngine> chain_sub_engine;
  std::shared_ptr<BlockAnnounceTransmitterMock> announce_transmitter;
  std::shared_ptr<OffchainWorkerApiMock> offchain_worker_api;

  Duration slot_duration = 3s;
  EpochLength epoch_length = 20;
  std::shared_ptr<BabeConfiguration> babe_config;

  std::shared_ptr<Sr25519Keypair> our_keypair;
  std::shared_ptr<Sr25519Keypair> other_keypair;

  std::shared_ptr<Babe> babe;  // testee

  const BlockInfo genesis_block_info{0, "block#0"_hash256};
  const BlockHeader genesis_block_header{
      genesis_block_info.number,   // number
      {},                          // parent
      "state_root#0"_hash256,      // state_root
      "extrinsic_root#0"_hash256,  // extrinsic_root
      make_digest(10000)           // digest
  };

  const BlockInfo best_block_info{100, "block#100"_hash256};
  const SlotNumber best_block_slot = 1000;
  const BlockHeader best_block_header{
      best_block_info.number,        // number
      "block#99"_hash256,            // parent
      "state_root#100"_hash256,      // state_root
      "extrinsic_root#100"_hash256,  // extrinsic_root
      make_digest(best_block_slot)   // digest
  };

  const BlockInfo new_block_info{best_block_info.number + 1,
                                 "block#101"_hash256};
  const SlotNumber new_block_slot = 1001;
  const Block new_block = [&] {
    Block block;
    block.body = {{{1}}, {{2}}, {{3}}};
    block.header = BlockHeader{
        new_block_info.number,     // number
        best_block_info.hash,      // parent
        "state_root#101"_hash256,  // state_root
        [&] {                      // extrinsic_root
          using boost::adaptors::transformed;
          return calculateOrderedTrieHash(
                     StateVersion::V0,
                     block.body | transformed([](const auto &ext) {
                       return Buffer{scale::encode(ext).value()};
                     }))
              .value();
        }(),
        make_digest(new_block_slot)  // digest
    };
    return block;
  }();
  const std::vector<Extrinsic> &new_block_extrinsics = new_block.body;
  const BlockHeader &new_block_header = new_block.header;
=======
            [](const auto &f) { f(dispute::MultiDisputeStatementSet()); })));

    babe_ = std::make_shared<babe::BabeImpl>(
        app_config_,
        app_state_manager_,
        lottery_,
        babe_config_repo_,
        thread_pool_,
        proposer_,
        block_tree_,
        block_announce_transmitter_,
        sr25519_provider,
        session_keys_,
        clock_,
        hasher_,
        std::move(timer_mock_),
        digest_tracker_,
        // safe null, because object is not used during test
        nullptr,
        testutil::sptr_to_lazy<network::WarpProtocol>(warp_protocol_),
        grandpa_,
        synchronizer_,
        babe_util_,
        bitfield_store_,
        backing_store_,
        storage_sub_engine_,
        chain_events_engine_,
        offchain_worker_api_,
        core_,
        consistency_keeper_,
        trie_storage_,
        babe_status_observable_,
        dispute_coordinator_);

    epoch_.start_slot = 0;
    epoch_.epoch_number = 0;

    // add extrinsics root to the header
    std::vector<common::Buffer> encoded_exts(
        {common::Buffer(scale::encode(extrinsic_).value())});
    created_block_.header.extrinsics_root =
        common::Hash256::fromSpan(
            kagome::storage::trie::calculateOrderedTrieHash(
                storage::trie::StateVersion::V0,
                encoded_exts.begin(),
                encoded_exts.end())
                .value())
            .value();
  }

  application::AppConfigurationMock app_config_;
  std::shared_ptr<AppStateManagerMock> app_state_manager_;
  std::shared_ptr<BabeLotteryMock> lottery_;
  std::shared_ptr<Synchronizer> synchronizer_;
  std::shared_ptr<BlockValidator> babe_block_validator_;
  std::shared_ptr<GrandpaMock> grandpa_;
  std::shared_ptr<runtime::CoreMock> core_;
  ThreadPool thread_pool_{"test", 1};
  std::shared_ptr<ProposerMock> proposer_;
  std::shared_ptr<BlockTreeMock> block_tree_;
  std::shared_ptr<transaction_pool::TransactionPoolMock> tx_pool_;
  std::shared_ptr<BlockAnnounceTransmitterMock> block_announce_transmitter_;
  std::shared_ptr<Sr25519Keypair> keypair_ =
      std::make_shared<Sr25519Keypair>(generateSr25519Keypair());
  std::shared_ptr<SessionKeysMock> session_keys_;
  std::shared_ptr<SystemClockMock> clock_;
  std::shared_ptr<HasherMock> hasher_;
  std::unique_ptr<testutil::TimerMock> timer_mock_;
  testutil::TimerMock *timer_;
  std::shared_ptr<DigestTrackerMock> digest_tracker_;
  std::shared_ptr<network::WarpProtocol> warp_protocol_;
  std::shared_ptr<primitives::BabeConfiguration> babe_config_;
  std::shared_ptr<BabeConfigRepositoryMock> babe_config_repo_;
  std::shared_ptr<BabeUtilMock> babe_util_;
  primitives::events::StorageSubscriptionEnginePtr storage_sub_engine_;
  primitives::events::ChainSubscriptionEnginePtr chain_events_engine_;
  std::shared_ptr<runtime::OffchainWorkerApiMock> offchain_worker_api_;
  std::shared_ptr<babe::ConsistencyKeeperMock> consistency_keeper_;
  std::shared_ptr<storage::trie::TrieStorageMock> trie_storage_;
  std::shared_ptr<boost::asio::io_context> io_context_;
  std::shared_ptr<kagome::parachain::BitfieldStoreMock> bitfield_store_;
  std::shared_ptr<kagome::parachain::BackingStoreMock> backing_store_;
  primitives::events::BabeStateSubscriptionEnginePtr babe_status_observable_;
  std::shared_ptr<dispute::DisputeCoordinatorMock> dispute_coordinator_;

  std::shared_ptr<babe::BabeImpl> babe_;

  EpochDescriptor epoch_;

  VRFOutput leader_vrf_output_{uint256_to_le_bytes(50), {}};
  std::array<std::optional<VRFOutput>, 2> leadership_{std::nullopt,
                                                      leader_vrf_output_};

  BlockHash best_block_hash_ = "block#0"_hash256;
  BlockNumber best_block_number_ = 0u;
  BlockHeader best_block_header_{.parent_hash = {},
                                 .number = best_block_number_,
                                 .state_root = "state_root#0"_hash256,
                                 .extrinsics_root = "extrinsic_root#0"_hash256,
                                 .digest = {}};

  primitives::BlockInfo best_leaf{best_block_number_, best_block_hash_};

  BlockHeader block_header_{.parent_hash = best_block_hash_,
                            .number = best_block_number_ + 1,
                            .state_root = "state_root#1"_hash256,
                            .extrinsics_root = "extrinsic_root#1"_hash256,
                            .digest = make_digest(0)};
  Extrinsic extrinsic_{{1, 2, 3}};
  Block created_block_{block_header_, {extrinsic_}};

  Hash256 created_block_hash_{"block#1"_hash256};
>>>>>>> f674a50a
};

TEST_F(BabeTest, Setup) {
  auto [actual_slot_duration, actual_epoch_length] = babe->getTimings();
  EXPECT_EQ(actual_slot_duration, slot_duration);
  EXPECT_EQ(actual_epoch_length, epoch_length);

  ASSERT_OUTCOME_ERROR(babe->getSlot(genesis_block_header),
                       DigestError::GENESIS_BLOCK_CAN_NOT_HAVE_DIGESTS);

  ASSERT_OUTCOME_SUCCESS(actual_slot, babe->getSlot(best_block_header));
  EXPECT_EQ(actual_slot, best_block_slot);

  EXPECT_EQ(babe->getValidatorStatus(best_block_info, 0),
            ValidatorStatus::Validator);
}

<<<<<<< HEAD
TEST_F(BabeTest, NonValidator) {
  SlotNumber slot = new_block_slot;
  EpochNumber epoch = 0;

  babe_config->authorities = {Authority{{other_keypair->public_key}, 1}};

  EXPECT_EQ(babe->getValidatorStatus(best_block_info, slot),
            ValidatorStatus::NonValidator);

  EXPECT_CALL(*slots_util, timeToSlot(_)).WillOnce(Return(slot));
  EXPECT_CALL(*slots_util, slotToEpoch(best_block_info, slot))
      .WillOnce(Return(outcome::success(epoch)));

  ASSERT_OUTCOME_ERROR(babe->processSlot(slot, best_block_info),
                       BlockProductionError::NO_VALIDATOR);
=======
/**
 * @given BABE production
 * @when running it in epoch with two slots @and out node is a leader in one of
 * them
 * @then block is emitted in the leader slot @and after two slots BABE moves to
 * the next epoch
 */
TEST_F(BabeTest, Success) {
  Randomness randomness;
  EXPECT_CALL(*lottery_, getEpoch())
      .WillOnce(
          Return(EpochDescriptor{0, std::numeric_limits<uint64_t>::max()}))
      .WillOnce(Return(epoch_));
  EXPECT_CALL(*lottery_, changeEpoch(epoch_, randomness, _, *keypair_))
      .Times(1);
  EXPECT_CALL(*lottery_, getSlotLeadership(_))
      .WillOnce(Return(leadership_[0]))
      .WillOnce(Return(leadership_[1]));

  EXPECT_CALL(*clock_, now())
      .WillRepeatedly(Return(clock::SystemClockMock::zero()));

  EXPECT_CALL(*babe_config_repo_, slotDuration()).WillRepeatedly(Return(1ms));
  EXPECT_CALL(*babe_util_, slotFinishTime(_))
      .WillRepeatedly(Return(clock::SystemClockMock::zero()
                             + babe_config_repo_->slotDuration()));

  testing::Sequence s;
  auto breaker = [](const boost::system::error_code &ec) {
    throw std::logic_error("Must not be called");
  };
  std::function<void(const boost::system::error_code &ec)> on_run_slot_2 =
      breaker;
  std::function<void(const boost::system::error_code &ec)> on_run_slot_3 =
      breaker;
  EXPECT_CALL(*timer_, asyncWait(_))
      .InSequence(s)
      .WillOnce(testing::SaveArg<0>(&on_run_slot_2))
      .WillOnce(testing::SaveArg<0>(&on_run_slot_3));
  EXPECT_CALL(*timer_, expiresAt(_)).WillRepeatedly(Return());

  // processSlotLeadership
  // we are not leader of the first slot, but leader of the second
  EXPECT_CALL(*block_tree_, bestLeaf()).WillRepeatedly(Return(best_leaf));

  // call for check condition of offchain worker run
  EXPECT_CALL(*block_tree_, getLastFinalized())
      .WillRepeatedly(Return(best_leaf));
  EXPECT_CALL(*block_tree_, getBestContaining(_, _))
      .WillOnce(Return(best_leaf))
      .WillOnce(
          Return(BlockInfo(created_block_.header.number, created_block_hash_)));

  EXPECT_CALL(*block_tree_, getBlockHeader(best_block_hash_))
      .WillRepeatedly(Return(outcome::success(best_block_header_)));
  EXPECT_CALL(*block_tree_, getBlockHeader(created_block_hash_))
      .WillRepeatedly(Return(outcome::success(block_header_)));

  EXPECT_CALL(*proposer_, propose(best_leaf, _, _, _, _))
      .WillOnce(Return(created_block_));

  EXPECT_CALL(*hasher_, blake2b_256(_))
      .WillRepeatedly(Return(created_block_hash_));
  EXPECT_CALL(*block_tree_, addBlock(_)).WillOnce(Return(outcome::success()));

  EXPECT_CALL(*block_announce_transmitter_, blockAnnounce(_))
      .WillOnce(CheckBlockHeader(created_block_.header));

  babe_->runEpoch();
  ASSERT_NO_THROW(on_run_slot_2({}));

  testutil::wait(*thread_pool_.io_context());
>>>>>>> f674a50a
}

TEST_F(BabeTest, NoSlotLeader) {
  SlotNumber slot = new_block_slot;
  EpochNumber epoch = 0;

  EXPECT_EQ(babe->getValidatorStatus(best_block_info, slot),
            ValidatorStatus::Validator);

  EXPECT_CALL(*slots_util, timeToSlot(_)).WillOnce(Return(slot));
  EXPECT_CALL(*slots_util, slotToEpoch(best_block_info, slot))
      .WillOnce(Return(outcome::success(epoch)));

  EXPECT_CALL(*lottery, getEpoch()).WillOnce(Return(epoch));
  EXPECT_CALL(*lottery, getSlotLeadership(slot)).WillOnce(Return(std::nullopt));

  ASSERT_OUTCOME_ERROR(babe->processSlot(slot, best_block_info),
                       BlockProductionError::NO_SLOT_LEADER);
}

TEST_F(BabeTest, SlotLeader) {
  SlotNumber slot = new_block_slot;
  EpochNumber epoch = 0;

  EXPECT_EQ(babe->getValidatorStatus(best_block_info, slot),
            ValidatorStatus::Validator);

  EXPECT_CALL(*slots_util, timeToSlot(_)).WillOnce(Return(slot));
  EXPECT_CALL(*slots_util, slotToEpoch(best_block_info, slot))
      .WillOnce(Return(outcome::success(epoch)));

  EXPECT_CALL(*lottery, getEpoch()).WillOnce(Return(epoch));
  EXPECT_CALL(*lottery, getSlotLeadership(slot)).WillOnce(Return(VRFOutput{}));

  EXPECT_CALL(*block_tree, getBlockHeader(best_block_info.hash))
      .WillOnce(Return(best_block_header));

  EXPECT_CALL(*proposer, propose(best_block_info, _, _, _, _))
      .WillOnce(Return(outcome::success(new_block)));

  EXPECT_CALL(*sr25519_provider, sign(*our_keypair, _))
      .WillOnce(Return(outcome::success(Sr25519Signature{})));

  EXPECT_CALL(*block_tree, getBestContaining(best_block_info.hash, _))
      .WillOnce(Return(best_block_info))
      .WillOnce(Return(
          BlockInfo(new_block.header.number, new_block.header.hash(*hasher))));

  EXPECT_CALL(*block_tree, addBlock(_)).WillOnce(Return(outcome::success()));

  //  EXPECT_CALL(*block_announce_transmitter_, blockAnnounce(_))
  //      .WillOnce(CheckBlockHeader(created_block_.header));

  ASSERT_OUTCOME_SUCCESS_TRY(babe->processSlot(slot, best_block_info));
}

///**
// * @given BABE production
// * @when not in authority list
// * @then next epoch is scheduled
// */
// TEST_F(BabeTest, NoSlotLeader) {
//  EXPECT_CALL(*clock_, now());
//  EXPECT_CALL(*slots_util_, slotFinishTime(_)).Times(testing::AnyNumber());
//
//  EXPECT_CALL(*block_tree_, bestLeaf()).WillRepeatedly(Return(best_leaf));
//
//  babe_config_->authorities.clear();
//  EXPECT_CALL(*timer_, expiresAt(_));
//  EXPECT_CALL(*timer_, asyncWait(_));
//
//  babe_->runEpoch();
//}
//
///**
// * @given BABE production
// * @when not in authority list
// * @then next epoch is scheduled
// */
// TEST_F(BabeTest, SlotLeader) {
//  EXPECT_CALL(*clock_, now());
//  EXPECT_CALL(*slots_util_, slotFinishTime(_)).Times(testing::AnyNumber());
//
//  EXPECT_CALL(*block_tree_, bestLeaf()).WillRepeatedly(Return(best_leaf));
//
//  babe_config_->authorities.clear();
//  EXPECT_CALL(*timer_, expiresAt(_));
//  EXPECT_CALL(*timer_, asyncWait(_));
//
//  babe_->runEpoch();
//}

// #include <boost/asio/io_context.hpp>
//
// #include "consensus/babe/types/seal.hpp"
// #include "mock/core/application/app_configuration_mock.hpp"
// #include "mock/core/application/app_state_manager_mock.hpp"
// #include "mock/core/authorship/proposer_mock.hpp"
// #include "mock/core/blockchain/block_tree_mock.hpp"
// #include "mock/core/blockchain/digest_tracker_mock.hpp"
// #include "mock/core/clock/clock_mock.hpp"
// #include "mock/core/clock/timer_mock.hpp"
// #include "mock/core/consensus/babe/babe_config_repository_mock.hpp"
// #include "mock/core/consensus/babe_lottery_mock.hpp"
// #include "mock/core/consensus/grandpa/grandpa_mock.hpp"
// #include "mock/core/consensus/timeline/block_executor_mock.hpp"
// #include "mock/core/consensus/timeline/consistency_keeper_mock.hpp"
// #include "mock/core/consensus/timeline/slots_util_mock.hpp"
// #include "mock/core/consensus/validation/block_validator_mock.hpp"
// #include "mock/core/crypto/hasher_mock.hpp"
// #include "mock/core/crypto/session_keys_mock.hpp"
// #include "mock/core/crypto/sr25519_provider_mock.hpp"
// #include "mock/core/dispute_coordinator/dispute_coordinator_mock.hpp"
// #include "mock/core/network/block_announce_transmitter_mock.hpp"
// #include "mock/core/network/synchronizer_mock.hpp"
// #include "mock/core/parachain/backing_store_mock.hpp"
// #include "mock/core/parachain/bitfield_store_mock.hpp"
// #include "mock/core/runtime/core_mock.hpp"
// #include "mock/core/runtime/offchain_worker_api_mock.hpp"
// #include "mock/core/storage/trie/trie_storage_mock.hpp"
// #include "mock/core/transaction_pool/transaction_pool_mock.hpp"
// #include "runtime/runtime_context.hpp"
// #include "storage/trie/serialization/ordered_trie_hash.hpp"
// #include "testutil/lazy.hpp"
// #include "testutil/literals.hpp"
// #include "testutil/prepare_loggers.hpp"
// #include "testutil/sr25519_utils.hpp"
//
// using namespace kagome;
// using namespace consensus;
// using namespace babe;
// using namespace grandpa;
// using namespace application;
// using namespace blockchain;
// using namespace authorship;
// using namespace crypto;
// using namespace primitives;
// using namespace clock;
// using namespace common;
// using namespace network;
//
// using testing::_;
// using testing::A;
// using testing::Ref;
// using testing::Return;
// using std::chrono_literals::operator""ms;
//
//// TODO (kamilsa): workaround unless we bump gtest version to 1.8.1+
// namespace kagome::primitives {
//   std::ostream &operator<<(std::ostream &s,
//                            const detail::DigestItemCommon &dic) {
//     return s;
//   }
// }  // namespace kagome::primitives
//
// static Digest make_digest(SlotNumber slot) {
//   Digest digest;
//
//   BabeBlockHeader babe_header{
//       .slot_assignment_type = SlotType::SecondaryPlain,
//       .authority_index = 0,
//       .slot_number = slot,
//   };
//   common::Buffer encoded_header{scale::encode(babe_header).value()};
//   digest.emplace_back(
//       primitives::PreRuntime{{primitives::kBabeEngineId, encoded_header}});
//
//   consensus::babe::Seal seal{};
//   common::Buffer encoded_seal{scale::encode(seal).value()};
//   digest.emplace_back(
//       primitives::Seal{{primitives::kBabeEngineId, encoded_seal}});
//
//   return digest;
// };
//
// class BabeTest : public testing::Test {
//  public:
//   static void SetUpTestCase() {
//     testutil::prepareLoggers();
//   }
//
//   void SetUp() override {
//     app_state_manager_ = std::make_shared<AppStateManagerMock>();
//     lottery_ = std::make_shared<BabeLotteryMock>();
//     synchronizer_ = std::make_shared<network::SynchronizerMock>();
//     babe_block_validator_ = std::make_shared<BlockValidatorMock>();
//     grandpa_ = std::make_shared<GrandpaMock>();
//     tx_pool_ = std::make_shared<transaction_pool::TransactionPoolMock>();
//     core_ = std::make_shared<runtime::CoreMock>();
//     proposer_ = std::make_shared<ProposerMock>();
//     block_tree_ = std::make_shared<BlockTreeMock>();
//     block_announce_transmitter_ =
//         std::make_shared<BlockAnnounceTransmitterMock>();
//     clock_ = std::make_shared<SystemClockMock>();
//     hasher_ = std::make_shared<HasherMock>();
//     timer_mock_ = std::make_unique<testutil::TimerMock>();
//     timer_ = timer_mock_.get();
//     digest_tracker_ = std::make_shared<DigestTrackerMock>();
//     ON_CALL(*digest_tracker_, onDigest(_, _))
//         .WillByDefault(Return(outcome::success()));
//
//     io_context_ = std::make_shared<boost::asio::io_context>();
//
//     // add initialization logic
//     babe_config_ = std::make_shared<primitives::BabeConfiguration>();
//     babe_config_->slot_duration = 60ms;
//     babe_config_->randomness.fill(0);
//     babe_config_->authorities = {
//         primitives::Authority{{keypair_->public_key}, 1}};
//     babe_config_->leadership_rate = {1, 4};
//     babe_config_->epoch_length = 2;
//
//     babe_config_repo_ = std::make_shared<BabeConfigRepositoryMock>();
//     ON_CALL(*babe_config_repo_, config(_, _))
//         .WillByDefault(Return(babe_config_));
//     ON_CALL(*babe_config_repo_, epochLength())
//         .WillByDefault(Return(babe_config_->epoch_length));
//
//     slots_util_ = std::make_shared<SlotsUtilMock>();
//     EXPECT_CALL(*slots_util_, slotToEpoch(_, _))
//         .WillRepeatedly(Return(EpochNumber{}));
//
//     storage_sub_engine_ =
//         std::make_shared<primitives::events::StorageSubscriptionEngine>();
//     chain_events_engine_ =
//         std::make_shared<primitives::events::ChainSubscriptionEngine>();
//
//     offchain_worker_api_ =
//     std::make_shared<runtime::OffchainWorkerApiMock>();
//     EXPECT_CALL(*offchain_worker_api_, offchain_worker(_, _))
//         .WillRepeatedly(Return(outcome::success()));
//
//     core_ = std::make_shared<runtime::CoreMock>();
//     consistency_keeper_ = std::make_shared<ConsistencyKeeperMock>();
//
//     trie_storage_ = std::make_shared<storage::trie::TrieStorageMock>();
//
//     auto block_executor = std::make_shared<BlockExecutorMock>();
//
//     EXPECT_CALL(*app_state_manager_,
//     atPrepare(_)).Times(testing::AnyNumber());
//     EXPECT_CALL(*app_state_manager_,
//     atLaunch(_)).Times(testing::AnyNumber());
//     EXPECT_CALL(*app_state_manager_,
//     atShutdown(_)).Times(testing::AnyNumber());
//
//     auto sr25519_provider = std::make_shared<Sr25519ProviderMock>();
//     EXPECT_CALL(*sr25519_provider, sign(_, _))
//         .WillRepeatedly(Return(Sr25519Signature{}));
//
//     bitfield_store_ =
//     std::make_shared<kagome::parachain::BitfieldStoreMock>(); backing_store_
//     = std::make_shared<kagome::parachain::BackingStoreMock>();
//     babe_status_observable_ =
//         std::make_shared<primitives::events::BabeStateSubscriptionEngine>();
//
//     session_keys_ = std::make_shared<SessionKeysMock>();
//     EXPECT_CALL(*session_keys_, getBabeKeyPair(_))
//         .WillRepeatedly(Return(std::make_pair(keypair_, 0)));
//
//     dispute_coordinator_ =
//     std::make_shared<dispute::DisputeCoordinatorMock>();
//     ON_CALL(*dispute_coordinator_, getDisputeForInherentData(_, _))
//         .WillByDefault(testing::WithArg<1>(testing::Invoke(
//             [](const auto &f) { f(dispute::MultiDisputeStatementSet()); })));
//
//     babe_ = std::make_shared<babe::BabeImpl>(
//         app_config_,
//         app_state_manager_,
//         lottery_,
//         babe_config_repo_,
//         proposer_,
//         block_tree_,
//         block_announce_transmitter_,
//         sr25519_provider,
//         session_keys_,
//         clock_,
//         hasher_,
//         std::move(timer_mock_),
//         digest_tracker_,
//         // safe null, because object is not used during test
//         nullptr,
//         testutil::sptr_to_lazy<network::WarpProtocol>(warp_protocol_),
//         grandpa_,
//         synchronizer_,
//         slots_util_,
//         bitfield_store_,
//         backing_store_,
//         storage_sub_engine_,
//         chain_events_engine_,
//         offchain_worker_api_,
//         core_,
//         consistency_keeper_,
//         trie_storage_,
//         babe_status_observable_,
//         dispute_coordinator_);
//
//     epoch_ = 0;
//
//     // add extrinsics root to the header
//     std::vector<common::Buffer> encoded_exts(
//         {common::Buffer(scale::encode(extrinsic_).value())});
//     created_block_.header.extrinsics_root =
//         common::Hash256::fromSpan(
//             kagome::storage::trie::calculateOrderedTrieHash(
//                 storage::trie::StateVersion::V0,
//                 encoded_exts.begin(),
//                 encoded_exts.end())
//                 .value())
//             .value();
//   }
//
//   application::AppConfigurationMock app_config_;
//   std::shared_ptr<AppStateManagerMock> app_state_manager_;
//   std::shared_ptr<BabeLotteryMock> lottery_;
//   std::shared_ptr<Synchronizer> synchronizer_;
//   std::shared_ptr<BlockValidator> babe_block_validator_;
//   std::shared_ptr<GrandpaMock> grandpa_;
//   std::shared_ptr<runtime::CoreMock> core_;
//   std::shared_ptr<ProposerMock> proposer_;
//   std::shared_ptr<BlockTreeMock> block_tree_;
//   std::shared_ptr<transaction_pool::TransactionPoolMock> tx_pool_;
//   std::shared_ptr<BlockAnnounceTransmitterMock> block_announce_transmitter_;
//   std::shared_ptr<Sr25519Keypair> keypair_ =
//       std::make_shared<Sr25519Keypair>(generateSr25519Keypair());
//   std::shared_ptr<SessionKeysMock> session_keys_;
//   std::shared_ptr<SystemClockMock> clock_;
//   std::shared_ptr<HasherMock> hasher_;
//   std::unique_ptr<testutil::TimerMock> timer_mock_;
//   testutil::TimerMock *timer_;
//   std::shared_ptr<DigestTrackerMock> digest_tracker_;
//   std::shared_ptr<network::WarpProtocol> warp_protocol_;
//   std::shared_ptr<primitives::BabeConfiguration> babe_config_;
//   std::shared_ptr<BabeConfigRepositoryMock> babe_config_repo_;
//   std::shared_ptr<SlotsUtilMock> slots_util_;
//   primitives::events::StorageSubscriptionEnginePtr storage_sub_engine_;
//   primitives::events::ChainSubscriptionEnginePtr chain_events_engine_;
//   std::shared_ptr<runtime::OffchainWorkerApiMock> offchain_worker_api_;
//   std::shared_ptr<ConsistencyKeeperMock> consistency_keeper_;
//   std::shared_ptr<storage::trie::TrieStorageMock> trie_storage_;
//   std::shared_ptr<boost::asio::io_context> io_context_;
//   std::shared_ptr<kagome::parachain::BitfieldStoreMock> bitfield_store_;
//   std::shared_ptr<kagome::parachain::BackingStoreMock> backing_store_;
//   primitives::events::BabeStateSubscriptionEnginePtr babe_status_observable_;
//   std::shared_ptr<dispute::DisputeCoordinatorMock> dispute_coordinator_;
//
//   std::shared_ptr<babe::BabeImpl> babe_;
//
//   EpochNumber epoch_;
//
//   VRFOutput leader_vrf_output_{uint256_to_le_bytes(50), {}};
//   std::array<std::optional<VRFOutput>, 2> leadership_{std::nullopt,
//                                                       leader_vrf_output_};
//
//   BlockHash best_block_hash_ = "block#0"_hash256;
//   BlockNumber best_block_number_ = 0u;
//   BlockHeader best_block_header_{
//       best_block_number_,          // number
//       {},                          // parent
//       "state_root#0"_hash256,      // state_root
//       "extrinsic_root#0"_hash256,  // extrinsic_root
//       {}                           // digest
//   };
//
//   primitives::BlockInfo best_leaf{best_block_number_, best_block_hash_};
//
//   BlockHeader block_header_{
//       best_block_number_ + 1,      // number
//       best_block_hash_,            // parent
//       "state_root#1"_hash256,      // state_root
//       "extrinsic_root#1"_hash256,  // extrinsic_root
//       make_digest(0)               // digest
//   };
//
//   Extrinsic extrinsic_{{1, 2, 3}};
//   Block created_block_{block_header_, {extrinsic_}};
//
//   Hash256 created_block_hash_{"block#1"_hash256};
// };
//
// ACTION_P(CheckBlockHeader, expected_block_header) {
//   auto header_to_check = arg0.header;
//   ASSERT_EQ(header_to_check.digest.size(), 3);
//   header_to_check.digest.pop_back();
//   ASSERT_EQ(header_to_check, expected_block_header);
// }
//
///**
// * @given BABE production
// * @when running it in epoch with two slots @and out node is a leader in one
// of
// * them
// * @then block is emitted in the leader slot @and after two slots BABE moves
// to
// * the next epoch
// */
// TEST_F(BabeTest, Success) {
//  Randomness randomness;
//  auto undefined_epoch = std::numeric_limits<EpochNumber>::max();
//  EXPECT_CALL(*lottery_, getEpoch())
//      .WillOnce(Return(undefined_epoch))
//      .WillOnce(Return(epoch_));
//  EXPECT_CALL(*lottery_, changeEpoch(epoch_, randomness, _, *keypair_))
//      .Times(1);
//  EXPECT_CALL(*lottery_, getSlotLeadership(_))
//      .WillOnce(Return(leadership_[0]))
//      .WillOnce(Return(leadership_[1]));
//
//  EXPECT_CALL(*clock_, now())
//      .WillRepeatedly(Return(clock::SystemClockMock::zero()));
//
//  EXPECT_CALL(*babe_config_repo_, slotDuration()).WillRepeatedly(Return(1ms));
//  EXPECT_CALL(*slots_util_, slotFinishTime(_))
//      .WillRepeatedly(Return(clock::SystemClockMock::zero()
//                             + babe_config_repo_->slotDuration()));
//
//  testing::Sequence s;
//  auto breaker = [](const boost::system::error_code &ec) {
//    throw std::logic_error("Must not be called");
//  };
//  std::function<void(const boost::system::error_code &ec)> on_run_slot_2 =
//      breaker;
//  std::function<void(const boost::system::error_code &ec)> on_run_slot_3 =
//      breaker;
//  EXPECT_CALL(*timer_, asyncWait(_))
//      .InSequence(s)
//      .WillOnce(testing::SaveArg<0>(&on_run_slot_2))
//      .WillOnce(testing::SaveArg<0>(&on_run_slot_3));
//  EXPECT_CALL(*timer_, expiresAt(_)).WillRepeatedly(Return());
//
//  // processSlotLeadership
//  // we are not leader of the first slot, but leader of the second
//  EXPECT_CALL(*block_tree_, bestLeaf()).WillRepeatedly(Return(best_leaf));
//
//  // call for check condition of offchain worker run
//  EXPECT_CALL(*block_tree_, getLastFinalized())
//      .WillRepeatedly(Return(best_leaf));
//  EXPECT_CALL(*block_tree_, getBestContaining(_, _))
//      .WillOnce(Return(best_leaf))
//      .WillOnce(
//          Return(BlockInfo(created_block_.header.number,
//          created_block_hash_)));
//
//  EXPECT_CALL(*block_tree_, getBlockHeader(best_block_hash_))
//      .WillRepeatedly(Return(outcome::success(best_block_header_)));
//  EXPECT_CALL(*block_tree_, getBlockHeader(created_block_hash_))
//      .WillRepeatedly(Return(outcome::success(block_header_)));
//
//  EXPECT_CALL(*proposer_, propose(best_leaf, _, _, _, _))
//      .WillOnce(Return(created_block_));
//
//  EXPECT_CALL(*hasher_, blake2b_256(_))
//      .WillRepeatedly(Return(created_block_hash_));
//  EXPECT_CALL(*block_tree_, addBlock(_)).WillOnce(Return(outcome::success()));
//
//  EXPECT_CALL(*block_announce_transmitter_, blockAnnounce(_))
//      .WillOnce(CheckBlockHeader(created_block_.header));
//
//  babe_->runEpoch();
//  ASSERT_NO_THROW(on_run_slot_2({}));
//}
//
///**
// * @given BABE production
// * @when not in authority list
// * @then next epoch is scheduled
// */
// TEST_F(BabeTest, NotAuthority) {
//  EXPECT_CALL(*clock_, now());
//  EXPECT_CALL(*slots_util_, slotFinishTime(_)).Times(testing::AnyNumber());
//
//  EXPECT_CALL(*block_tree_, bestLeaf()).WillRepeatedly(Return(best_leaf));
//
//  babe_config_->authorities.clear();
//  EXPECT_CALL(*timer_, expiresAt(_));
//  EXPECT_CALL(*timer_, asyncWait(_));
//
//  babe_->runEpoch();
//}<|MERGE_RESOLUTION|>--- conflicted
+++ resolved
@@ -30,13 +30,11 @@
 #include "primitives/babe_configuration.hpp"
 #include "primitives/event_types.hpp"
 #include "storage/trie/serialization/ordered_trie_hash.hpp"
-#include "testutil/asio_wait.hpp"
 #include "testutil/lazy.hpp"
 #include "testutil/literals.hpp"
 #include "testutil/outcome.hpp"
 #include "testutil/prepare_loggers.hpp"
 #include "testutil/sr25519_utils.hpp"
-#include "utils/thread_pool.hpp"
 
 using kagome::application::AppConfigurationMock;
 using kagome::authorship::ProposerMock;
@@ -178,7 +176,6 @@
     dispute_coordinator = std::make_shared<DisputeCoordinatorMock>();
     ON_CALL(*dispute_coordinator, getDisputeForInherentData(_, _))
         .WillByDefault(testing::WithArg<1>(testing::Invoke(
-<<<<<<< HEAD
             [](const auto &f) { f(MultiDisputeStatementSet{}); })));
 
     proposer = std::make_shared<ProposerMock>();
@@ -287,120 +284,6 @@
   }();
   const std::vector<Extrinsic> &new_block_extrinsics = new_block.body;
   const BlockHeader &new_block_header = new_block.header;
-=======
-            [](const auto &f) { f(dispute::MultiDisputeStatementSet()); })));
-
-    babe_ = std::make_shared<babe::BabeImpl>(
-        app_config_,
-        app_state_manager_,
-        lottery_,
-        babe_config_repo_,
-        thread_pool_,
-        proposer_,
-        block_tree_,
-        block_announce_transmitter_,
-        sr25519_provider,
-        session_keys_,
-        clock_,
-        hasher_,
-        std::move(timer_mock_),
-        digest_tracker_,
-        // safe null, because object is not used during test
-        nullptr,
-        testutil::sptr_to_lazy<network::WarpProtocol>(warp_protocol_),
-        grandpa_,
-        synchronizer_,
-        babe_util_,
-        bitfield_store_,
-        backing_store_,
-        storage_sub_engine_,
-        chain_events_engine_,
-        offchain_worker_api_,
-        core_,
-        consistency_keeper_,
-        trie_storage_,
-        babe_status_observable_,
-        dispute_coordinator_);
-
-    epoch_.start_slot = 0;
-    epoch_.epoch_number = 0;
-
-    // add extrinsics root to the header
-    std::vector<common::Buffer> encoded_exts(
-        {common::Buffer(scale::encode(extrinsic_).value())});
-    created_block_.header.extrinsics_root =
-        common::Hash256::fromSpan(
-            kagome::storage::trie::calculateOrderedTrieHash(
-                storage::trie::StateVersion::V0,
-                encoded_exts.begin(),
-                encoded_exts.end())
-                .value())
-            .value();
-  }
-
-  application::AppConfigurationMock app_config_;
-  std::shared_ptr<AppStateManagerMock> app_state_manager_;
-  std::shared_ptr<BabeLotteryMock> lottery_;
-  std::shared_ptr<Synchronizer> synchronizer_;
-  std::shared_ptr<BlockValidator> babe_block_validator_;
-  std::shared_ptr<GrandpaMock> grandpa_;
-  std::shared_ptr<runtime::CoreMock> core_;
-  ThreadPool thread_pool_{"test", 1};
-  std::shared_ptr<ProposerMock> proposer_;
-  std::shared_ptr<BlockTreeMock> block_tree_;
-  std::shared_ptr<transaction_pool::TransactionPoolMock> tx_pool_;
-  std::shared_ptr<BlockAnnounceTransmitterMock> block_announce_transmitter_;
-  std::shared_ptr<Sr25519Keypair> keypair_ =
-      std::make_shared<Sr25519Keypair>(generateSr25519Keypair());
-  std::shared_ptr<SessionKeysMock> session_keys_;
-  std::shared_ptr<SystemClockMock> clock_;
-  std::shared_ptr<HasherMock> hasher_;
-  std::unique_ptr<testutil::TimerMock> timer_mock_;
-  testutil::TimerMock *timer_;
-  std::shared_ptr<DigestTrackerMock> digest_tracker_;
-  std::shared_ptr<network::WarpProtocol> warp_protocol_;
-  std::shared_ptr<primitives::BabeConfiguration> babe_config_;
-  std::shared_ptr<BabeConfigRepositoryMock> babe_config_repo_;
-  std::shared_ptr<BabeUtilMock> babe_util_;
-  primitives::events::StorageSubscriptionEnginePtr storage_sub_engine_;
-  primitives::events::ChainSubscriptionEnginePtr chain_events_engine_;
-  std::shared_ptr<runtime::OffchainWorkerApiMock> offchain_worker_api_;
-  std::shared_ptr<babe::ConsistencyKeeperMock> consistency_keeper_;
-  std::shared_ptr<storage::trie::TrieStorageMock> trie_storage_;
-  std::shared_ptr<boost::asio::io_context> io_context_;
-  std::shared_ptr<kagome::parachain::BitfieldStoreMock> bitfield_store_;
-  std::shared_ptr<kagome::parachain::BackingStoreMock> backing_store_;
-  primitives::events::BabeStateSubscriptionEnginePtr babe_status_observable_;
-  std::shared_ptr<dispute::DisputeCoordinatorMock> dispute_coordinator_;
-
-  std::shared_ptr<babe::BabeImpl> babe_;
-
-  EpochDescriptor epoch_;
-
-  VRFOutput leader_vrf_output_{uint256_to_le_bytes(50), {}};
-  std::array<std::optional<VRFOutput>, 2> leadership_{std::nullopt,
-                                                      leader_vrf_output_};
-
-  BlockHash best_block_hash_ = "block#0"_hash256;
-  BlockNumber best_block_number_ = 0u;
-  BlockHeader best_block_header_{.parent_hash = {},
-                                 .number = best_block_number_,
-                                 .state_root = "state_root#0"_hash256,
-                                 .extrinsics_root = "extrinsic_root#0"_hash256,
-                                 .digest = {}};
-
-  primitives::BlockInfo best_leaf{best_block_number_, best_block_hash_};
-
-  BlockHeader block_header_{.parent_hash = best_block_hash_,
-                            .number = best_block_number_ + 1,
-                            .state_root = "state_root#1"_hash256,
-                            .extrinsics_root = "extrinsic_root#1"_hash256,
-                            .digest = make_digest(0)};
-  Extrinsic extrinsic_{{1, 2, 3}};
-  Block created_block_{block_header_, {extrinsic_}};
-
-  Hash256 created_block_hash_{"block#1"_hash256};
->>>>>>> f674a50a
 };
 
 TEST_F(BabeTest, Setup) {
@@ -418,7 +301,6 @@
             ValidatorStatus::Validator);
 }
 
-<<<<<<< HEAD
 TEST_F(BabeTest, NonValidator) {
   SlotNumber slot = new_block_slot;
   EpochNumber epoch = 0;
@@ -434,80 +316,6 @@
 
   ASSERT_OUTCOME_ERROR(babe->processSlot(slot, best_block_info),
                        BlockProductionError::NO_VALIDATOR);
-=======
-/**
- * @given BABE production
- * @when running it in epoch with two slots @and out node is a leader in one of
- * them
- * @then block is emitted in the leader slot @and after two slots BABE moves to
- * the next epoch
- */
-TEST_F(BabeTest, Success) {
-  Randomness randomness;
-  EXPECT_CALL(*lottery_, getEpoch())
-      .WillOnce(
-          Return(EpochDescriptor{0, std::numeric_limits<uint64_t>::max()}))
-      .WillOnce(Return(epoch_));
-  EXPECT_CALL(*lottery_, changeEpoch(epoch_, randomness, _, *keypair_))
-      .Times(1);
-  EXPECT_CALL(*lottery_, getSlotLeadership(_))
-      .WillOnce(Return(leadership_[0]))
-      .WillOnce(Return(leadership_[1]));
-
-  EXPECT_CALL(*clock_, now())
-      .WillRepeatedly(Return(clock::SystemClockMock::zero()));
-
-  EXPECT_CALL(*babe_config_repo_, slotDuration()).WillRepeatedly(Return(1ms));
-  EXPECT_CALL(*babe_util_, slotFinishTime(_))
-      .WillRepeatedly(Return(clock::SystemClockMock::zero()
-                             + babe_config_repo_->slotDuration()));
-
-  testing::Sequence s;
-  auto breaker = [](const boost::system::error_code &ec) {
-    throw std::logic_error("Must not be called");
-  };
-  std::function<void(const boost::system::error_code &ec)> on_run_slot_2 =
-      breaker;
-  std::function<void(const boost::system::error_code &ec)> on_run_slot_3 =
-      breaker;
-  EXPECT_CALL(*timer_, asyncWait(_))
-      .InSequence(s)
-      .WillOnce(testing::SaveArg<0>(&on_run_slot_2))
-      .WillOnce(testing::SaveArg<0>(&on_run_slot_3));
-  EXPECT_CALL(*timer_, expiresAt(_)).WillRepeatedly(Return());
-
-  // processSlotLeadership
-  // we are not leader of the first slot, but leader of the second
-  EXPECT_CALL(*block_tree_, bestLeaf()).WillRepeatedly(Return(best_leaf));
-
-  // call for check condition of offchain worker run
-  EXPECT_CALL(*block_tree_, getLastFinalized())
-      .WillRepeatedly(Return(best_leaf));
-  EXPECT_CALL(*block_tree_, getBestContaining(_, _))
-      .WillOnce(Return(best_leaf))
-      .WillOnce(
-          Return(BlockInfo(created_block_.header.number, created_block_hash_)));
-
-  EXPECT_CALL(*block_tree_, getBlockHeader(best_block_hash_))
-      .WillRepeatedly(Return(outcome::success(best_block_header_)));
-  EXPECT_CALL(*block_tree_, getBlockHeader(created_block_hash_))
-      .WillRepeatedly(Return(outcome::success(block_header_)));
-
-  EXPECT_CALL(*proposer_, propose(best_leaf, _, _, _, _))
-      .WillOnce(Return(created_block_));
-
-  EXPECT_CALL(*hasher_, blake2b_256(_))
-      .WillRepeatedly(Return(created_block_hash_));
-  EXPECT_CALL(*block_tree_, addBlock(_)).WillOnce(Return(outcome::success()));
-
-  EXPECT_CALL(*block_announce_transmitter_, blockAnnounce(_))
-      .WillOnce(CheckBlockHeader(created_block_.header));
-
-  babe_->runEpoch();
-  ASSERT_NO_THROW(on_run_slot_2({}));
-
-  testutil::wait(*thread_pool_.io_context());
->>>>>>> f674a50a
 }
 
 TEST_F(BabeTest, NoSlotLeader) {
@@ -562,428 +370,4 @@
   //      .WillOnce(CheckBlockHeader(created_block_.header));
 
   ASSERT_OUTCOME_SUCCESS_TRY(babe->processSlot(slot, best_block_info));
-}
-
-///**
-// * @given BABE production
-// * @when not in authority list
-// * @then next epoch is scheduled
-// */
-// TEST_F(BabeTest, NoSlotLeader) {
-//  EXPECT_CALL(*clock_, now());
-//  EXPECT_CALL(*slots_util_, slotFinishTime(_)).Times(testing::AnyNumber());
-//
-//  EXPECT_CALL(*block_tree_, bestLeaf()).WillRepeatedly(Return(best_leaf));
-//
-//  babe_config_->authorities.clear();
-//  EXPECT_CALL(*timer_, expiresAt(_));
-//  EXPECT_CALL(*timer_, asyncWait(_));
-//
-//  babe_->runEpoch();
-//}
-//
-///**
-// * @given BABE production
-// * @when not in authority list
-// * @then next epoch is scheduled
-// */
-// TEST_F(BabeTest, SlotLeader) {
-//  EXPECT_CALL(*clock_, now());
-//  EXPECT_CALL(*slots_util_, slotFinishTime(_)).Times(testing::AnyNumber());
-//
-//  EXPECT_CALL(*block_tree_, bestLeaf()).WillRepeatedly(Return(best_leaf));
-//
-//  babe_config_->authorities.clear();
-//  EXPECT_CALL(*timer_, expiresAt(_));
-//  EXPECT_CALL(*timer_, asyncWait(_));
-//
-//  babe_->runEpoch();
-//}
-
-// #include <boost/asio/io_context.hpp>
-//
-// #include "consensus/babe/types/seal.hpp"
-// #include "mock/core/application/app_configuration_mock.hpp"
-// #include "mock/core/application/app_state_manager_mock.hpp"
-// #include "mock/core/authorship/proposer_mock.hpp"
-// #include "mock/core/blockchain/block_tree_mock.hpp"
-// #include "mock/core/blockchain/digest_tracker_mock.hpp"
-// #include "mock/core/clock/clock_mock.hpp"
-// #include "mock/core/clock/timer_mock.hpp"
-// #include "mock/core/consensus/babe/babe_config_repository_mock.hpp"
-// #include "mock/core/consensus/babe_lottery_mock.hpp"
-// #include "mock/core/consensus/grandpa/grandpa_mock.hpp"
-// #include "mock/core/consensus/timeline/block_executor_mock.hpp"
-// #include "mock/core/consensus/timeline/consistency_keeper_mock.hpp"
-// #include "mock/core/consensus/timeline/slots_util_mock.hpp"
-// #include "mock/core/consensus/validation/block_validator_mock.hpp"
-// #include "mock/core/crypto/hasher_mock.hpp"
-// #include "mock/core/crypto/session_keys_mock.hpp"
-// #include "mock/core/crypto/sr25519_provider_mock.hpp"
-// #include "mock/core/dispute_coordinator/dispute_coordinator_mock.hpp"
-// #include "mock/core/network/block_announce_transmitter_mock.hpp"
-// #include "mock/core/network/synchronizer_mock.hpp"
-// #include "mock/core/parachain/backing_store_mock.hpp"
-// #include "mock/core/parachain/bitfield_store_mock.hpp"
-// #include "mock/core/runtime/core_mock.hpp"
-// #include "mock/core/runtime/offchain_worker_api_mock.hpp"
-// #include "mock/core/storage/trie/trie_storage_mock.hpp"
-// #include "mock/core/transaction_pool/transaction_pool_mock.hpp"
-// #include "runtime/runtime_context.hpp"
-// #include "storage/trie/serialization/ordered_trie_hash.hpp"
-// #include "testutil/lazy.hpp"
-// #include "testutil/literals.hpp"
-// #include "testutil/prepare_loggers.hpp"
-// #include "testutil/sr25519_utils.hpp"
-//
-// using namespace kagome;
-// using namespace consensus;
-// using namespace babe;
-// using namespace grandpa;
-// using namespace application;
-// using namespace blockchain;
-// using namespace authorship;
-// using namespace crypto;
-// using namespace primitives;
-// using namespace clock;
-// using namespace common;
-// using namespace network;
-//
-// using testing::_;
-// using testing::A;
-// using testing::Ref;
-// using testing::Return;
-// using std::chrono_literals::operator""ms;
-//
-//// TODO (kamilsa): workaround unless we bump gtest version to 1.8.1+
-// namespace kagome::primitives {
-//   std::ostream &operator<<(std::ostream &s,
-//                            const detail::DigestItemCommon &dic) {
-//     return s;
-//   }
-// }  // namespace kagome::primitives
-//
-// static Digest make_digest(SlotNumber slot) {
-//   Digest digest;
-//
-//   BabeBlockHeader babe_header{
-//       .slot_assignment_type = SlotType::SecondaryPlain,
-//       .authority_index = 0,
-//       .slot_number = slot,
-//   };
-//   common::Buffer encoded_header{scale::encode(babe_header).value()};
-//   digest.emplace_back(
-//       primitives::PreRuntime{{primitives::kBabeEngineId, encoded_header}});
-//
-//   consensus::babe::Seal seal{};
-//   common::Buffer encoded_seal{scale::encode(seal).value()};
-//   digest.emplace_back(
-//       primitives::Seal{{primitives::kBabeEngineId, encoded_seal}});
-//
-//   return digest;
-// };
-//
-// class BabeTest : public testing::Test {
-//  public:
-//   static void SetUpTestCase() {
-//     testutil::prepareLoggers();
-//   }
-//
-//   void SetUp() override {
-//     app_state_manager_ = std::make_shared<AppStateManagerMock>();
-//     lottery_ = std::make_shared<BabeLotteryMock>();
-//     synchronizer_ = std::make_shared<network::SynchronizerMock>();
-//     babe_block_validator_ = std::make_shared<BlockValidatorMock>();
-//     grandpa_ = std::make_shared<GrandpaMock>();
-//     tx_pool_ = std::make_shared<transaction_pool::TransactionPoolMock>();
-//     core_ = std::make_shared<runtime::CoreMock>();
-//     proposer_ = std::make_shared<ProposerMock>();
-//     block_tree_ = std::make_shared<BlockTreeMock>();
-//     block_announce_transmitter_ =
-//         std::make_shared<BlockAnnounceTransmitterMock>();
-//     clock_ = std::make_shared<SystemClockMock>();
-//     hasher_ = std::make_shared<HasherMock>();
-//     timer_mock_ = std::make_unique<testutil::TimerMock>();
-//     timer_ = timer_mock_.get();
-//     digest_tracker_ = std::make_shared<DigestTrackerMock>();
-//     ON_CALL(*digest_tracker_, onDigest(_, _))
-//         .WillByDefault(Return(outcome::success()));
-//
-//     io_context_ = std::make_shared<boost::asio::io_context>();
-//
-//     // add initialization logic
-//     babe_config_ = std::make_shared<primitives::BabeConfiguration>();
-//     babe_config_->slot_duration = 60ms;
-//     babe_config_->randomness.fill(0);
-//     babe_config_->authorities = {
-//         primitives::Authority{{keypair_->public_key}, 1}};
-//     babe_config_->leadership_rate = {1, 4};
-//     babe_config_->epoch_length = 2;
-//
-//     babe_config_repo_ = std::make_shared<BabeConfigRepositoryMock>();
-//     ON_CALL(*babe_config_repo_, config(_, _))
-//         .WillByDefault(Return(babe_config_));
-//     ON_CALL(*babe_config_repo_, epochLength())
-//         .WillByDefault(Return(babe_config_->epoch_length));
-//
-//     slots_util_ = std::make_shared<SlotsUtilMock>();
-//     EXPECT_CALL(*slots_util_, slotToEpoch(_, _))
-//         .WillRepeatedly(Return(EpochNumber{}));
-//
-//     storage_sub_engine_ =
-//         std::make_shared<primitives::events::StorageSubscriptionEngine>();
-//     chain_events_engine_ =
-//         std::make_shared<primitives::events::ChainSubscriptionEngine>();
-//
-//     offchain_worker_api_ =
-//     std::make_shared<runtime::OffchainWorkerApiMock>();
-//     EXPECT_CALL(*offchain_worker_api_, offchain_worker(_, _))
-//         .WillRepeatedly(Return(outcome::success()));
-//
-//     core_ = std::make_shared<runtime::CoreMock>();
-//     consistency_keeper_ = std::make_shared<ConsistencyKeeperMock>();
-//
-//     trie_storage_ = std::make_shared<storage::trie::TrieStorageMock>();
-//
-//     auto block_executor = std::make_shared<BlockExecutorMock>();
-//
-//     EXPECT_CALL(*app_state_manager_,
-//     atPrepare(_)).Times(testing::AnyNumber());
-//     EXPECT_CALL(*app_state_manager_,
-//     atLaunch(_)).Times(testing::AnyNumber());
-//     EXPECT_CALL(*app_state_manager_,
-//     atShutdown(_)).Times(testing::AnyNumber());
-//
-//     auto sr25519_provider = std::make_shared<Sr25519ProviderMock>();
-//     EXPECT_CALL(*sr25519_provider, sign(_, _))
-//         .WillRepeatedly(Return(Sr25519Signature{}));
-//
-//     bitfield_store_ =
-//     std::make_shared<kagome::parachain::BitfieldStoreMock>(); backing_store_
-//     = std::make_shared<kagome::parachain::BackingStoreMock>();
-//     babe_status_observable_ =
-//         std::make_shared<primitives::events::BabeStateSubscriptionEngine>();
-//
-//     session_keys_ = std::make_shared<SessionKeysMock>();
-//     EXPECT_CALL(*session_keys_, getBabeKeyPair(_))
-//         .WillRepeatedly(Return(std::make_pair(keypair_, 0)));
-//
-//     dispute_coordinator_ =
-//     std::make_shared<dispute::DisputeCoordinatorMock>();
-//     ON_CALL(*dispute_coordinator_, getDisputeForInherentData(_, _))
-//         .WillByDefault(testing::WithArg<1>(testing::Invoke(
-//             [](const auto &f) { f(dispute::MultiDisputeStatementSet()); })));
-//
-//     babe_ = std::make_shared<babe::BabeImpl>(
-//         app_config_,
-//         app_state_manager_,
-//         lottery_,
-//         babe_config_repo_,
-//         proposer_,
-//         block_tree_,
-//         block_announce_transmitter_,
-//         sr25519_provider,
-//         session_keys_,
-//         clock_,
-//         hasher_,
-//         std::move(timer_mock_),
-//         digest_tracker_,
-//         // safe null, because object is not used during test
-//         nullptr,
-//         testutil::sptr_to_lazy<network::WarpProtocol>(warp_protocol_),
-//         grandpa_,
-//         synchronizer_,
-//         slots_util_,
-//         bitfield_store_,
-//         backing_store_,
-//         storage_sub_engine_,
-//         chain_events_engine_,
-//         offchain_worker_api_,
-//         core_,
-//         consistency_keeper_,
-//         trie_storage_,
-//         babe_status_observable_,
-//         dispute_coordinator_);
-//
-//     epoch_ = 0;
-//
-//     // add extrinsics root to the header
-//     std::vector<common::Buffer> encoded_exts(
-//         {common::Buffer(scale::encode(extrinsic_).value())});
-//     created_block_.header.extrinsics_root =
-//         common::Hash256::fromSpan(
-//             kagome::storage::trie::calculateOrderedTrieHash(
-//                 storage::trie::StateVersion::V0,
-//                 encoded_exts.begin(),
-//                 encoded_exts.end())
-//                 .value())
-//             .value();
-//   }
-//
-//   application::AppConfigurationMock app_config_;
-//   std::shared_ptr<AppStateManagerMock> app_state_manager_;
-//   std::shared_ptr<BabeLotteryMock> lottery_;
-//   std::shared_ptr<Synchronizer> synchronizer_;
-//   std::shared_ptr<BlockValidator> babe_block_validator_;
-//   std::shared_ptr<GrandpaMock> grandpa_;
-//   std::shared_ptr<runtime::CoreMock> core_;
-//   std::shared_ptr<ProposerMock> proposer_;
-//   std::shared_ptr<BlockTreeMock> block_tree_;
-//   std::shared_ptr<transaction_pool::TransactionPoolMock> tx_pool_;
-//   std::shared_ptr<BlockAnnounceTransmitterMock> block_announce_transmitter_;
-//   std::shared_ptr<Sr25519Keypair> keypair_ =
-//       std::make_shared<Sr25519Keypair>(generateSr25519Keypair());
-//   std::shared_ptr<SessionKeysMock> session_keys_;
-//   std::shared_ptr<SystemClockMock> clock_;
-//   std::shared_ptr<HasherMock> hasher_;
-//   std::unique_ptr<testutil::TimerMock> timer_mock_;
-//   testutil::TimerMock *timer_;
-//   std::shared_ptr<DigestTrackerMock> digest_tracker_;
-//   std::shared_ptr<network::WarpProtocol> warp_protocol_;
-//   std::shared_ptr<primitives::BabeConfiguration> babe_config_;
-//   std::shared_ptr<BabeConfigRepositoryMock> babe_config_repo_;
-//   std::shared_ptr<SlotsUtilMock> slots_util_;
-//   primitives::events::StorageSubscriptionEnginePtr storage_sub_engine_;
-//   primitives::events::ChainSubscriptionEnginePtr chain_events_engine_;
-//   std::shared_ptr<runtime::OffchainWorkerApiMock> offchain_worker_api_;
-//   std::shared_ptr<ConsistencyKeeperMock> consistency_keeper_;
-//   std::shared_ptr<storage::trie::TrieStorageMock> trie_storage_;
-//   std::shared_ptr<boost::asio::io_context> io_context_;
-//   std::shared_ptr<kagome::parachain::BitfieldStoreMock> bitfield_store_;
-//   std::shared_ptr<kagome::parachain::BackingStoreMock> backing_store_;
-//   primitives::events::BabeStateSubscriptionEnginePtr babe_status_observable_;
-//   std::shared_ptr<dispute::DisputeCoordinatorMock> dispute_coordinator_;
-//
-//   std::shared_ptr<babe::BabeImpl> babe_;
-//
-//   EpochNumber epoch_;
-//
-//   VRFOutput leader_vrf_output_{uint256_to_le_bytes(50), {}};
-//   std::array<std::optional<VRFOutput>, 2> leadership_{std::nullopt,
-//                                                       leader_vrf_output_};
-//
-//   BlockHash best_block_hash_ = "block#0"_hash256;
-//   BlockNumber best_block_number_ = 0u;
-//   BlockHeader best_block_header_{
-//       best_block_number_,          // number
-//       {},                          // parent
-//       "state_root#0"_hash256,      // state_root
-//       "extrinsic_root#0"_hash256,  // extrinsic_root
-//       {}                           // digest
-//   };
-//
-//   primitives::BlockInfo best_leaf{best_block_number_, best_block_hash_};
-//
-//   BlockHeader block_header_{
-//       best_block_number_ + 1,      // number
-//       best_block_hash_,            // parent
-//       "state_root#1"_hash256,      // state_root
-//       "extrinsic_root#1"_hash256,  // extrinsic_root
-//       make_digest(0)               // digest
-//   };
-//
-//   Extrinsic extrinsic_{{1, 2, 3}};
-//   Block created_block_{block_header_, {extrinsic_}};
-//
-//   Hash256 created_block_hash_{"block#1"_hash256};
-// };
-//
-// ACTION_P(CheckBlockHeader, expected_block_header) {
-//   auto header_to_check = arg0.header;
-//   ASSERT_EQ(header_to_check.digest.size(), 3);
-//   header_to_check.digest.pop_back();
-//   ASSERT_EQ(header_to_check, expected_block_header);
-// }
-//
-///**
-// * @given BABE production
-// * @when running it in epoch with two slots @and out node is a leader in one
-// of
-// * them
-// * @then block is emitted in the leader slot @and after two slots BABE moves
-// to
-// * the next epoch
-// */
-// TEST_F(BabeTest, Success) {
-//  Randomness randomness;
-//  auto undefined_epoch = std::numeric_limits<EpochNumber>::max();
-//  EXPECT_CALL(*lottery_, getEpoch())
-//      .WillOnce(Return(undefined_epoch))
-//      .WillOnce(Return(epoch_));
-//  EXPECT_CALL(*lottery_, changeEpoch(epoch_, randomness, _, *keypair_))
-//      .Times(1);
-//  EXPECT_CALL(*lottery_, getSlotLeadership(_))
-//      .WillOnce(Return(leadership_[0]))
-//      .WillOnce(Return(leadership_[1]));
-//
-//  EXPECT_CALL(*clock_, now())
-//      .WillRepeatedly(Return(clock::SystemClockMock::zero()));
-//
-//  EXPECT_CALL(*babe_config_repo_, slotDuration()).WillRepeatedly(Return(1ms));
-//  EXPECT_CALL(*slots_util_, slotFinishTime(_))
-//      .WillRepeatedly(Return(clock::SystemClockMock::zero()
-//                             + babe_config_repo_->slotDuration()));
-//
-//  testing::Sequence s;
-//  auto breaker = [](const boost::system::error_code &ec) {
-//    throw std::logic_error("Must not be called");
-//  };
-//  std::function<void(const boost::system::error_code &ec)> on_run_slot_2 =
-//      breaker;
-//  std::function<void(const boost::system::error_code &ec)> on_run_slot_3 =
-//      breaker;
-//  EXPECT_CALL(*timer_, asyncWait(_))
-//      .InSequence(s)
-//      .WillOnce(testing::SaveArg<0>(&on_run_slot_2))
-//      .WillOnce(testing::SaveArg<0>(&on_run_slot_3));
-//  EXPECT_CALL(*timer_, expiresAt(_)).WillRepeatedly(Return());
-//
-//  // processSlotLeadership
-//  // we are not leader of the first slot, but leader of the second
-//  EXPECT_CALL(*block_tree_, bestLeaf()).WillRepeatedly(Return(best_leaf));
-//
-//  // call for check condition of offchain worker run
-//  EXPECT_CALL(*block_tree_, getLastFinalized())
-//      .WillRepeatedly(Return(best_leaf));
-//  EXPECT_CALL(*block_tree_, getBestContaining(_, _))
-//      .WillOnce(Return(best_leaf))
-//      .WillOnce(
-//          Return(BlockInfo(created_block_.header.number,
-//          created_block_hash_)));
-//
-//  EXPECT_CALL(*block_tree_, getBlockHeader(best_block_hash_))
-//      .WillRepeatedly(Return(outcome::success(best_block_header_)));
-//  EXPECT_CALL(*block_tree_, getBlockHeader(created_block_hash_))
-//      .WillRepeatedly(Return(outcome::success(block_header_)));
-//
-//  EXPECT_CALL(*proposer_, propose(best_leaf, _, _, _, _))
-//      .WillOnce(Return(created_block_));
-//
-//  EXPECT_CALL(*hasher_, blake2b_256(_))
-//      .WillRepeatedly(Return(created_block_hash_));
-//  EXPECT_CALL(*block_tree_, addBlock(_)).WillOnce(Return(outcome::success()));
-//
-//  EXPECT_CALL(*block_announce_transmitter_, blockAnnounce(_))
-//      .WillOnce(CheckBlockHeader(created_block_.header));
-//
-//  babe_->runEpoch();
-//  ASSERT_NO_THROW(on_run_slot_2({}));
-//}
-//
-///**
-// * @given BABE production
-// * @when not in authority list
-// * @then next epoch is scheduled
-// */
-// TEST_F(BabeTest, NotAuthority) {
-//  EXPECT_CALL(*clock_, now());
-//  EXPECT_CALL(*slots_util_, slotFinishTime(_)).Times(testing::AnyNumber());
-//
-//  EXPECT_CALL(*block_tree_, bestLeaf()).WillRepeatedly(Return(best_leaf));
-//
-//  babe_config_->authorities.clear();
-//  EXPECT_CALL(*timer_, expiresAt(_));
-//  EXPECT_CALL(*timer_, asyncWait(_));
-//
-//  babe_->runEpoch();
-//}+}