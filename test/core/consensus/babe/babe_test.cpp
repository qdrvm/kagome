--- conflicted
+++ resolved
@@ -222,7 +222,6 @@
     sr25519_provider = std::make_shared<Sr25519ProviderMock>();
     block_validator = std::make_shared<BabeBlockValidatorMock>();
     bitfield_store = std::make_shared<BitfieldStoreMock>();
-    backing_store = std::make_shared<BackingStoreMock>();
 
     dispute_coordinator = std::make_shared<DisputeCoordinatorMock>();
     ON_CALL(*dispute_coordinator, getDisputeForInherentData(_, _))
@@ -241,7 +240,6 @@
     ON_CALL(*offchain_worker_api, offchain_worker(_, _))
         .WillByDefault(Return(outcome::success()));
 
-<<<<<<< HEAD
     watchdog = std::make_shared<Watchdog>(std::chrono::milliseconds(1));
 
     app_state_manager =
@@ -271,7 +269,7 @@
         sr25519_provider,
         block_validator,
         bitfield_store,
-        backing_store,
+        backed_candidates_source_,
         dispute_coordinator,
         proposer,
         storage_sub_engine,
@@ -284,29 +282,6 @@
 
   void TearDown() override {
     watchdog->stop();
-=======
-    babe = std::make_shared<Babe>(app_config,
-                                  clock,
-                                  block_tree,
-                                  testutil::sptr_to_lazy<SlotsUtil>(slots_util),
-                                  babe_config_repo,
-                                  timings,
-                                  session_keys,
-                                  lottery,
-                                  hasher,
-                                  sr25519_provider,
-                                  block_validator,
-                                  bitfield_store,
-                                  backed_candidates_source_,
-                                  dispute_coordinator,
-                                  proposer,
-                                  storage_sub_engine,
-                                  chain_sub_engine,
-                                  announce_transmitter,
-                                  offchain_worker_api,
-                                  TestThreadPool{io_},
-                                  io_);
->>>>>>> 5183aa62
   }
 
   AppConfigurationMock app_config;
@@ -321,7 +296,6 @@
   std::shared_ptr<Sr25519ProviderMock> sr25519_provider;
   std::shared_ptr<BabeBlockValidatorMock> block_validator;
   std::shared_ptr<BitfieldStoreMock> bitfield_store;
-  std::shared_ptr<BackingStoreMock> backing_store;
   std::shared_ptr<DisputeCoordinatorMock> dispute_coordinator;
   std::shared_ptr<ProposerMock> proposer;
   std::shared_ptr<StorageSubscriptionEngine> storage_sub_engine;
