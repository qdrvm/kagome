--- conflicted
+++ resolved
@@ -30,21 +30,13 @@
 #include "mock/core/parachain/backing_store_mock.hpp"
 #include "mock/core/parachain/bitfield_store_mock.hpp"
 #include "mock/core/runtime/offchain_worker_api_mock.hpp"
-<<<<<<< HEAD
-#include "mock/core/storage/trie/trie_storage_mock.hpp"
-#include "mock/core/transaction_pool/transaction_pool_mock.hpp"
-#include "runtime/runtime_context.hpp"
-#include "scale/kagome_scale.hpp"
-=======
 #include "primitives/event_types.hpp"
->>>>>>> ee15e3d6
 #include "storage/trie/serialization/ordered_trie_hash.hpp"
 #include "testutil/asio_wait.hpp"
 #include "testutil/lazy.hpp"
 #include "testutil/literals.hpp"
 #include "testutil/outcome.hpp"
 #include "testutil/prepare_loggers.hpp"
-#include "testutil/scale_test_comparator.hpp"
 #include "testutil/sr25519_utils.hpp"
 #include "utils/thread_pool.hpp"
 
@@ -137,23 +129,12 @@
       .authority_index = 0,
       .slot_number = slot,
   };
-<<<<<<< HEAD
-  common::Buffer encoded_header{
-      testutil::scaleEncodeAndCompareWithRef(babe_header).value()};
-=======
   Buffer encoded_header{scale::encode(babe_header).value()};
->>>>>>> ee15e3d6
   digest.emplace_back(
       PreRuntime{kagome::primitives::kBabeEngineId, encoded_header});
 
-<<<<<<< HEAD
-  consensus::babe::Seal seal{};
-  common::Buffer encoded_seal{
-      testutil::scaleEncodeAndCompareWithRef(seal).value()};
-=======
   Seal seal{};
   Buffer encoded_seal{scale::encode(seal).value()};
->>>>>>> ee15e3d6
   digest.emplace_back(
       SealDigest{kagome::primitives::kBabeEngineId, encoded_seal});
 
@@ -213,55 +194,6 @@
     dispute_coordinator = std::make_shared<DisputeCoordinatorMock>();
     ON_CALL(*dispute_coordinator, getDisputeForInherentData(_, _))
         .WillByDefault(testing::WithArg<1>(testing::Invoke(
-<<<<<<< HEAD
-            [](const auto &f) { f(dispute::MultiDisputeStatementSet()); })));
-
-    babe_ = std::make_shared<babe::BabeImpl>(
-        app_config_,
-        app_state_manager_,
-        lottery_,
-        babe_config_repo_,
-        proposer_,
-        block_tree_,
-        block_announce_transmitter_,
-        sr25519_provider,
-        session_keys_,
-        clock_,
-        hasher_,
-        std::move(timer_mock_),
-        digest_tracker_,
-        // safe null, because object is not used during test
-        nullptr,
-        testutil::sptr_to_lazy<network::WarpProtocol>(warp_protocol_),
-        grandpa_,
-        synchronizer_,
-        babe_util_,
-        bitfield_store_,
-        backing_store_,
-        storage_sub_engine_,
-        chain_events_engine_,
-        offchain_worker_api_,
-        core_,
-        consistency_keeper_,
-        trie_storage_,
-        babe_status_observable_,
-        dispute_coordinator_);
-
-    epoch_.start_slot = 0;
-    epoch_.epoch_number = 0;
-
-    // add extrinsics root to the header
-    std::vector<common::Buffer> encoded_exts({common::Buffer(
-        testutil::scaleEncodeAndCompareWithRef(extrinsic_).value())});
-    created_block_.header.extrinsics_root =
-        common::Hash256::fromSpan(
-            kagome::storage::trie::calculateOrderedTrieHash(
-                storage::trie::StateVersion::V0,
-                encoded_exts.begin(),
-                encoded_exts.end())
-                .value())
-            .value();
-=======
             [](const auto &f) { f(MultiDisputeStatementSet{}); })));
 
     proposer = std::make_shared<ProposerMock>();
@@ -297,7 +229,6 @@
                                   offchain_worker_api,
                                   *thread_pool,
                                   thread_pool->io_context());
->>>>>>> ee15e3d6
   }
 
   AppConfigurationMock app_config;
