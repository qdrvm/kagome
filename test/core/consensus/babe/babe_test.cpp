/**
 * Copyright Soramitsu Co., Ltd. All Rights Reserved.
 * SPDX-License-Identifier: Apache-2.0
 */

#include <gtest/gtest.h>

#include <boost/range/adaptor/transformed.hpp>

#include "consensus/babe/impl/babe.hpp"
#include "consensus/babe/impl/babe_digests_util.hpp"
#include "consensus/babe/impl/babe_error.hpp"
#include "consensus/timeline/impl/block_production_error.hpp"
#include "mock/core/application/app_configuration_mock.hpp"
#include "mock/core/authorship/proposer_mock.hpp"
#include "mock/core/blockchain/block_tree_mock.hpp"
#include "mock/core/blockchain/digest_tracker_mock.hpp"
#include "mock/core/clock/clock_mock.hpp"
#include "mock/core/consensus/babe/babe_config_repository_mock.hpp"
#include "mock/core/consensus/babe_lottery_mock.hpp"
#include "mock/core/consensus/timeline/slots_util_mock.hpp"
#include "mock/core/crypto/hasher_mock.hpp"
#include "mock/core/crypto/session_keys_mock.hpp"
#include "mock/core/crypto/sr25519_provider_mock.hpp"
#include "mock/core/dispute_coordinator/dispute_coordinator_mock.hpp"
#include "mock/core/network/block_announce_transmitter_mock.hpp"
#include "mock/core/parachain/backing_store_mock.hpp"
#include "mock/core/parachain/bitfield_store_mock.hpp"
#include "mock/core/runtime/offchain_worker_api_mock.hpp"
#include "primitives/babe_configuration.hpp"
#include "primitives/event_types.hpp"
#include "storage/trie/serialization/ordered_trie_hash.hpp"
#include "testutil/lazy.hpp"
#include "testutil/literals.hpp"
#include "testutil/outcome.hpp"
#include "testutil/prepare_loggers.hpp"
#include "testutil/sr25519_utils.hpp"

using kagome::application::AppConfigurationMock;
using kagome::authorship::ProposerMock;
using kagome::blockchain::BlockTreeMock;
using kagome::blockchain::DigestTrackerMock;
using kagome::clock::SystemClockMock;
using kagome::common::Buffer;
using kagome::consensus::BlockProductionError;
using kagome::consensus::EpochLength;
using kagome::consensus::EpochNumber;
using kagome::consensus::SlotNumber;
using kagome::consensus::SlotsUtil;
using kagome::consensus::SlotsUtilMock;
using kagome::consensus::ValidatorStatus;
using kagome::consensus::babe::Babe;
using kagome::consensus::babe::BabeBlockHeader;
using kagome::consensus::babe::BabeConfigRepositoryMock;
using kagome::consensus::babe::BabeError;
using kagome::consensus::babe::BabeLotteryMock;
using kagome::consensus::babe::DigestError;
using kagome::consensus::babe::SlotType;
using kagome::crypto::HasherMock;
using kagome::crypto::SessionKeysMock;
using kagome::crypto::Sr25519Keypair;
using kagome::crypto::Sr25519ProviderMock;
using kagome::crypto::Sr25519Signature;
using kagome::crypto::VRFOutput;
using kagome::dispute::DisputeCoordinatorMock;
using kagome::dispute::MultiDisputeStatementSet;
using kagome::network::BlockAnnounceTransmitterMock;
using kagome::parachain::BackingStoreMock;
using kagome::parachain::BitfieldStoreMock;
using kagome::primitives::Authority;
using kagome::primitives::BabeConfiguration;
using kagome::primitives::Block;
using kagome::primitives::BlockHash;
using kagome::primitives::BlockHeader;
using kagome::primitives::BlockInfo;
using kagome::primitives::Digest;
using kagome::primitives::Duration;
using kagome::primitives::Extrinsic;
using kagome::primitives::PreRuntime;
using kagome::primitives::events::ChainSubscriptionEngine;
using kagome::primitives::events::StorageSubscriptionEngine;
using kagome::runtime::OffchainWorkerApiMock;
using kagome::storage::trie::calculateOrderedTrieHash;
using kagome::storage::trie::StateVersion;
using Seal = kagome::consensus::babe::Seal;
using SealDigest = kagome::primitives::Seal;

using testing::_;
using testing::Mock;
using testing::Return;

using namespace std::chrono_literals;

// TODO (kamilsa): workaround unless we bump gtest version to 1.8.1+
namespace kagome::primitives {
  std::ostream &operator<<(std::ostream &s,
                           const detail::DigestItemCommon &dic) {
    return s;
  }
}  // namespace kagome::primitives

static Digest make_digest(SlotNumber slot) {
  Digest digest;

  BabeBlockHeader babe_header{
      .slot_assignment_type = SlotType::SecondaryPlain,
      .authority_index = 0,
      .slot_number = slot,
  };
  Buffer encoded_header{scale::encode(babe_header).value()};
  digest.emplace_back(
      PreRuntime{kagome::primitives::kBabeEngineId, encoded_header});

  Seal seal{};
  Buffer encoded_seal{scale::encode(seal).value()};
  digest.emplace_back(
      SealDigest{kagome::primitives::kBabeEngineId, encoded_seal});

  return digest;
};

class BabeTest : public testing::Test {
 public:
  static void SetUpTestCase() {
    testutil::prepareLoggers();
  }

  void SetUp() override {
    block_tree = std::make_shared<BlockTreeMock>();
    ON_CALL(*block_tree, getLastFinalized())
        .WillByDefault(Return(best_block_info));

    slots_util = std::make_shared<SlotsUtilMock>();

    // add initialization logic
    slot_duration = 60ms;
    epoch_length = 2;
    our_keypair = std::make_shared<Sr25519Keypair>(generateSr25519Keypair());
    other_keypair = std::make_shared<Sr25519Keypair>(generateSr25519Keypair());
    babe_config = std::make_shared<BabeConfiguration>();
    babe_config->slot_duration = slot_duration;
    babe_config->randomness.fill(0);
    babe_config->authorities = {Authority{{our_keypair->public_key}, 1},
                                Authority{{other_keypair->public_key}, 1}};
    babe_config->leadership_rate = {1, 4};
    babe_config->epoch_length = epoch_length;

    babe_config_repo = std::make_shared<BabeConfigRepositoryMock>();
    ON_CALL(*babe_config_repo, config(_, _)).WillByDefault(Return(babe_config));
    ON_CALL(*babe_config_repo, slotDuration())
        .WillByDefault(Return(babe_config->slot_duration));
    ON_CALL(*babe_config_repo, epochLength())
        .WillByDefault(Return(babe_config->epoch_length));

    session_keys = std::make_shared<SessionKeysMock>();
    ON_CALL(*session_keys, getBabeKeyPair(babe_config->authorities))
        .WillByDefault(Return(std::make_pair(our_keypair, 0)));

    lottery = std::make_shared<BabeLotteryMock>();

    hasher = std::make_shared<HasherMock>();
    auto d1 = gsl::make_span(scale::encode(genesis_block_header).value());
    ON_CALL(*hasher, blake2b_256(d1))
        .WillByDefault(Return(genesis_block_info.hash));
    auto d2 = gsl::make_span(scale::encode(best_block_header).value());
    ON_CALL(*hasher, blake2b_256(d2))
        .WillByDefault(Return(best_block_info.hash));
    auto d3 = gsl::make_span(scale::encode(new_block_header).value());
    ON_CALL(*hasher, blake2b_256(d3))
        .WillByDefault(Return(new_block_info.hash));

    sr25519_provider = std::make_shared<Sr25519ProviderMock>();
    bitfield_store = std::make_shared<BitfieldStoreMock>();
    backing_store = std::make_shared<BackingStoreMock>();

    dispute_coordinator = std::make_shared<DisputeCoordinatorMock>();
    ON_CALL(*dispute_coordinator, getDisputeForInherentData(_, _))
        .WillByDefault(testing::WithArg<1>(testing::Invoke(
            [](const auto &f) { f(MultiDisputeStatementSet{}); })));

    proposer = std::make_shared<ProposerMock>();

    digest_tracker = std::make_shared<DigestTrackerMock>();
    ON_CALL(*digest_tracker, onDigest(_, _))
        .WillByDefault(Return(outcome::success()));

    storage_sub_engine = std::make_shared<StorageSubscriptionEngine>();
    chain_sub_engine = std::make_shared<ChainSubscriptionEngine>();
    announce_transmitter = std::make_shared<BlockAnnounceTransmitterMock>();

    offchain_worker_api = std::make_shared<OffchainWorkerApiMock>();
    ON_CALL(*offchain_worker_api, offchain_worker(_, _))
        .WillByDefault(Return(outcome::success()));

    babe = std::make_shared<Babe>(app_config,
                                  clock,
                                  block_tree,
                                  testutil::sptr_to_lazy<SlotsUtil>(slots_util),
                                  babe_config_repo,
                                  session_keys,
                                  lottery,
                                  hasher,
                                  sr25519_provider,
                                  bitfield_store,
                                  backing_store,
                                  dispute_coordinator,
                                  proposer,
                                  digest_tracker,
                                  storage_sub_engine,
                                  chain_sub_engine,
                                  announce_transmitter,
                                  offchain_worker_api);
  }

  AppConfigurationMock app_config;
  SystemClockMock clock;
  std::shared_ptr<BlockTreeMock> block_tree;
  std::shared_ptr<SlotsUtilMock> slots_util;
  std::shared_ptr<BabeConfigRepositoryMock> babe_config_repo;
  std::shared_ptr<SessionKeysMock> session_keys;
  std::shared_ptr<BabeLotteryMock> lottery;
  std::shared_ptr<HasherMock> hasher;
  std::shared_ptr<Sr25519ProviderMock> sr25519_provider;
  std::shared_ptr<BitfieldStoreMock> bitfield_store;
  std::shared_ptr<BackingStoreMock> backing_store;
  std::shared_ptr<DisputeCoordinatorMock> dispute_coordinator;
  std::shared_ptr<ProposerMock> proposer;
  std::shared_ptr<DigestTrackerMock> digest_tracker;
  std::shared_ptr<StorageSubscriptionEngine> storage_sub_engine;
  std::shared_ptr<ChainSubscriptionEngine> chain_sub_engine;
  std::shared_ptr<BlockAnnounceTransmitterMock> announce_transmitter;
  std::shared_ptr<OffchainWorkerApiMock> offchain_worker_api;

  Duration slot_duration = 3s;
  EpochLength epoch_length = 20;
  std::shared_ptr<BabeConfiguration> babe_config;

  std::shared_ptr<Sr25519Keypair> our_keypair;
  std::shared_ptr<Sr25519Keypair> other_keypair;

  std::shared_ptr<Babe> babe;  // testee

  const BlockInfo genesis_block_info{0, "block#0"_hash256};
  const BlockHeader genesis_block_header{
      genesis_block_info.number,   // number
      {},                          // parent
      "state_root#0"_hash256,      // state_root
      "extrinsic_root#0"_hash256,  // extrinsic_root
      make_digest(10000)           // digest
  };

  const BlockInfo best_block_info{100, "block#100"_hash256};
  const SlotNumber best_block_slot = 1000;
  const BlockHeader best_block_header{
      best_block_info.number,        // number
      "block#99"_hash256,            // parent
      "state_root#100"_hash256,      // state_root
      "extrinsic_root#100"_hash256,  // extrinsic_root
      make_digest(best_block_slot)   // digest
  };

  const BlockInfo new_block_info{best_block_info.number + 1,
                                 "block#101"_hash256};
  const SlotNumber new_block_slot = 1001;
  const Block new_block = [&] {
    Block block;
    block.body = {{{1}}, {{2}}, {{3}}};
    block.header = BlockHeader{
        new_block_info.number,     // number
        best_block_info.hash,      // parent
        "state_root#101"_hash256,  // state_root
        [&] {                      // extrinsic_root
          using boost::adaptors::transformed;
          return calculateOrderedTrieHash(
                     StateVersion::V0,
                     block.body | transformed([](const auto &ext) {
                       return Buffer{scale::encode(ext).value()};
                     }))
              .value();
        }(),
        make_digest(new_block_slot)  // digest
    };
    return block;
  }();
  const std::vector<Extrinsic> &new_block_extrinsics = new_block.body;
  const BlockHeader &new_block_header = new_block.header;
};

TEST_F(BabeTest, Setup) {
  auto [actual_slot_duration, actual_epoch_length] = babe->getTimings();
  EXPECT_EQ(actual_slot_duration, slot_duration);
  EXPECT_EQ(actual_epoch_length, epoch_length);

  ASSERT_OUTCOME_ERROR(babe->getSlot(genesis_block_header),
                       DigestError::GENESIS_BLOCK_CAN_NOT_HAVE_DIGESTS);

  ASSERT_OUTCOME_SUCCESS(actual_slot, babe->getSlot(best_block_header));
  EXPECT_EQ(actual_slot, best_block_slot);

  EXPECT_EQ(babe->getValidatorStatus(best_block_info, 0),
            ValidatorStatus::Validator);
}

<<<<<<< HEAD
TEST_F(BabeTest, NonValidator) {
  SlotNumber slot = new_block_slot;
  EpochNumber epoch = 0;

  babe_config->authorities = {Authority{{other_keypair->public_key}, 1}};

  EXPECT_EQ(babe->getValidatorStatus(best_block_info, slot),
            ValidatorStatus::NonValidator);

  EXPECT_CALL(*slots_util, timeToSlot(_)).WillOnce(Return(slot));
  EXPECT_CALL(*slots_util, slotToEpoch(best_block_info, slot))
      .WillOnce(Return(outcome::success(epoch)));

  ASSERT_OUTCOME_ERROR(babe->processSlot(slot, best_block_info),
                       BlockProductionError::NO_VALIDATOR);
=======
/**
 * @given BABE production
 * @when running it in epoch with two slots @and out node is a leader in one of
 * them
 * @then block is emitted in the leader slot @and after two slots BABE moves to
 * the next epoch
 */
TEST_F(BabeTest, Success) {
  Randomness randomness;
  EXPECT_CALL(*lottery_, getEpoch())
      .WillOnce(
          Return(EpochDescriptor{0, std::numeric_limits<uint64_t>::max()}))
      .WillOnce(Return(epoch_));
  EXPECT_CALL(*lottery_, changeEpoch(epoch_, randomness, _, *keypair_))
      .Times(1);
  EXPECT_CALL(*lottery_, getSlotLeadership(_))
      .WillOnce(Return(leadership_[0]))
      .WillOnce(Return(leadership_[1]));

  EXPECT_CALL(*clock_, now())
      .WillRepeatedly(Return(clock::SystemClockMock::zero()));

  EXPECT_CALL(*babe_config_repo_, slotDuration()).WillRepeatedly(Return(1ms));
  EXPECT_CALL(*babe_util_, slotFinishTime(_))
      .WillRepeatedly(Return(clock::SystemClockMock::zero()
                             + babe_config_repo_->slotDuration()));

  testing::Sequence s;
  auto breaker = [](const boost::system::error_code &ec) {
    throw std::logic_error("Must not be called");
  };
  std::function<void(const boost::system::error_code &ec)> on_run_slot_2 =
      breaker;
  std::function<void(const boost::system::error_code &ec)> on_run_slot_3 =
      breaker;
  EXPECT_CALL(*timer_, asyncWait(_))
      .InSequence(s)
      .WillOnce(testing::SaveArg<0>(&on_run_slot_2))
      .WillOnce(testing::SaveArg<0>(&on_run_slot_3));
  EXPECT_CALL(*timer_, expiresAt(_)).WillRepeatedly(Return());

  // processSlotLeadership
  // we are not leader of the first slot, but leader of the second
  EXPECT_CALL(*block_tree_, bestBlock()).WillRepeatedly(Return(best_leaf));

  // call for check condition of offchain worker run
  EXPECT_CALL(*block_tree_, getLastFinalized())
      .WillRepeatedly(Return(best_leaf));
  EXPECT_CALL(*block_tree_, getBestContaining(_))
      .WillOnce(Return(best_leaf))
      .WillOnce(
          Return(BlockInfo(created_block_.header.number, created_block_hash_)));

  EXPECT_CALL(*block_tree_, getBlockHeader(best_block_hash_))
      .WillRepeatedly(Return(outcome::success(best_block_header_)));
  EXPECT_CALL(*block_tree_, getBlockHeader(created_block_hash_))
      .WillRepeatedly(Return(outcome::success(block_header_)));

  EXPECT_CALL(*proposer_, propose(best_leaf, _, _, _, _))
      .WillOnce(Return(created_block_));

  EXPECT_CALL(*hasher_, blake2b_256(_))
      .WillRepeatedly(Return(created_block_hash_));
  EXPECT_CALL(*block_tree_, addBlock(_)).WillOnce(Return(outcome::success()));

  EXPECT_CALL(*block_announce_transmitter_, blockAnnounce(_))
      .WillOnce(CheckBlockHeader(created_block_.header));

  babe_->runEpoch();
  ASSERT_NO_THROW(on_run_slot_2({}));

  testutil::wait(*thread_pool_.io_context());
>>>>>>> fd8d4b7e
}

TEST_F(BabeTest, NoSlotLeader) {
  SlotNumber slot = new_block_slot;
  EpochNumber epoch = 0;

  EXPECT_EQ(babe->getValidatorStatus(best_block_info, slot),
            ValidatorStatus::Validator);

  EXPECT_CALL(*slots_util, timeToSlot(_)).WillOnce(Return(slot));
  EXPECT_CALL(*slots_util, slotToEpoch(best_block_info, slot))
      .WillOnce(Return(outcome::success(epoch)));

  EXPECT_CALL(*lottery, getEpoch()).WillOnce(Return(epoch));
  EXPECT_CALL(*lottery, getSlotLeadership(slot)).WillOnce(Return(std::nullopt));

  ASSERT_OUTCOME_ERROR(babe->processSlot(slot, best_block_info),
                       BlockProductionError::NO_SLOT_LEADER);
}

TEST_F(BabeTest, SlotLeader) {
  SlotNumber slot = new_block_slot;
  EpochNumber epoch = 0;

  EXPECT_EQ(babe->getValidatorStatus(best_block_info, slot),
            ValidatorStatus::Validator);

  EXPECT_CALL(*slots_util, timeToSlot(_)).WillOnce(Return(slot));
  EXPECT_CALL(*slots_util, slotToEpoch(best_block_info, slot))
      .WillOnce(Return(outcome::success(epoch)));

  EXPECT_CALL(*lottery, getEpoch()).WillOnce(Return(epoch));
  EXPECT_CALL(*lottery, getSlotLeadership(slot)).WillOnce(Return(VRFOutput{}));

  EXPECT_CALL(*block_tree, getBlockHeader(best_block_info.hash))
      .WillOnce(Return(best_block_header));

  EXPECT_CALL(*proposer, propose(best_block_info, _, _, _, _))
      .WillOnce(Return(outcome::success(new_block)));

  EXPECT_CALL(*sr25519_provider, sign(*our_keypair, _))
      .WillOnce(Return(outcome::success(Sr25519Signature{})));

  EXPECT_CALL(*block_tree, getBestContaining(best_block_info.hash, _))
      .WillOnce(Return(best_block_info))
      .WillOnce(Return(
          BlockInfo(new_block.header.number, new_block.header.hash(*hasher))));

<<<<<<< HEAD
  EXPECT_CALL(*block_tree, addBlock(_)).WillOnce(Return(outcome::success()));
=======
  EXPECT_CALL(*block_tree_, bestBlock()).WillRepeatedly(Return(best_leaf));
>>>>>>> fd8d4b7e

  //  EXPECT_CALL(*block_announce_transmitter_, blockAnnounce(_))
  //      .WillOnce(CheckBlockHeader(created_block_.header));

  ASSERT_OUTCOME_SUCCESS_TRY(babe->processSlot(slot, best_block_info));
}<|MERGE_RESOLUTION|>--- conflicted
+++ resolved
@@ -301,7 +301,6 @@
             ValidatorStatus::Validator);
 }
 
-<<<<<<< HEAD
 TEST_F(BabeTest, NonValidator) {
   SlotNumber slot = new_block_slot;
   EpochNumber epoch = 0;
@@ -317,80 +316,6 @@
 
   ASSERT_OUTCOME_ERROR(babe->processSlot(slot, best_block_info),
                        BlockProductionError::NO_VALIDATOR);
-=======
-/**
- * @given BABE production
- * @when running it in epoch with two slots @and out node is a leader in one of
- * them
- * @then block is emitted in the leader slot @and after two slots BABE moves to
- * the next epoch
- */
-TEST_F(BabeTest, Success) {
-  Randomness randomness;
-  EXPECT_CALL(*lottery_, getEpoch())
-      .WillOnce(
-          Return(EpochDescriptor{0, std::numeric_limits<uint64_t>::max()}))
-      .WillOnce(Return(epoch_));
-  EXPECT_CALL(*lottery_, changeEpoch(epoch_, randomness, _, *keypair_))
-      .Times(1);
-  EXPECT_CALL(*lottery_, getSlotLeadership(_))
-      .WillOnce(Return(leadership_[0]))
-      .WillOnce(Return(leadership_[1]));
-
-  EXPECT_CALL(*clock_, now())
-      .WillRepeatedly(Return(clock::SystemClockMock::zero()));
-
-  EXPECT_CALL(*babe_config_repo_, slotDuration()).WillRepeatedly(Return(1ms));
-  EXPECT_CALL(*babe_util_, slotFinishTime(_))
-      .WillRepeatedly(Return(clock::SystemClockMock::zero()
-                             + babe_config_repo_->slotDuration()));
-
-  testing::Sequence s;
-  auto breaker = [](const boost::system::error_code &ec) {
-    throw std::logic_error("Must not be called");
-  };
-  std::function<void(const boost::system::error_code &ec)> on_run_slot_2 =
-      breaker;
-  std::function<void(const boost::system::error_code &ec)> on_run_slot_3 =
-      breaker;
-  EXPECT_CALL(*timer_, asyncWait(_))
-      .InSequence(s)
-      .WillOnce(testing::SaveArg<0>(&on_run_slot_2))
-      .WillOnce(testing::SaveArg<0>(&on_run_slot_3));
-  EXPECT_CALL(*timer_, expiresAt(_)).WillRepeatedly(Return());
-
-  // processSlotLeadership
-  // we are not leader of the first slot, but leader of the second
-  EXPECT_CALL(*block_tree_, bestBlock()).WillRepeatedly(Return(best_leaf));
-
-  // call for check condition of offchain worker run
-  EXPECT_CALL(*block_tree_, getLastFinalized())
-      .WillRepeatedly(Return(best_leaf));
-  EXPECT_CALL(*block_tree_, getBestContaining(_))
-      .WillOnce(Return(best_leaf))
-      .WillOnce(
-          Return(BlockInfo(created_block_.header.number, created_block_hash_)));
-
-  EXPECT_CALL(*block_tree_, getBlockHeader(best_block_hash_))
-      .WillRepeatedly(Return(outcome::success(best_block_header_)));
-  EXPECT_CALL(*block_tree_, getBlockHeader(created_block_hash_))
-      .WillRepeatedly(Return(outcome::success(block_header_)));
-
-  EXPECT_CALL(*proposer_, propose(best_leaf, _, _, _, _))
-      .WillOnce(Return(created_block_));
-
-  EXPECT_CALL(*hasher_, blake2b_256(_))
-      .WillRepeatedly(Return(created_block_hash_));
-  EXPECT_CALL(*block_tree_, addBlock(_)).WillOnce(Return(outcome::success()));
-
-  EXPECT_CALL(*block_announce_transmitter_, blockAnnounce(_))
-      .WillOnce(CheckBlockHeader(created_block_.header));
-
-  babe_->runEpoch();
-  ASSERT_NO_THROW(on_run_slot_2({}));
-
-  testutil::wait(*thread_pool_.io_context());
->>>>>>> fd8d4b7e
 }
 
 TEST_F(BabeTest, NoSlotLeader) {
@@ -434,19 +359,7 @@
   EXPECT_CALL(*sr25519_provider, sign(*our_keypair, _))
       .WillOnce(Return(outcome::success(Sr25519Signature{})));
 
-  EXPECT_CALL(*block_tree, getBestContaining(best_block_info.hash, _))
-      .WillOnce(Return(best_block_info))
-      .WillOnce(Return(
-          BlockInfo(new_block.header.number, new_block.header.hash(*hasher))));
-
-<<<<<<< HEAD
   EXPECT_CALL(*block_tree, addBlock(_)).WillOnce(Return(outcome::success()));
-=======
-  EXPECT_CALL(*block_tree_, bestBlock()).WillRepeatedly(Return(best_leaf));
->>>>>>> fd8d4b7e
-
-  //  EXPECT_CALL(*block_announce_transmitter_, blockAnnounce(_))
-  //      .WillOnce(CheckBlockHeader(created_block_.header));
 
   ASSERT_OUTCOME_SUCCESS_TRY(babe->processSlot(slot, best_block_info));
 }