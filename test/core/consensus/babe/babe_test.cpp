/**
 * Copyright Soramitsu Co., Ltd. All Rights Reserved.
 * SPDX-License-Identifier: Apache-2.0
 */

#include <gtest/gtest.h>

#include <boost/asio/io_context.hpp>

#include "consensus/babe/impl/babe_impl.hpp"
#include "consensus/babe/types/seal.hpp"
#include "mock/core/application/app_configuration_mock.hpp"
#include "mock/core/application/app_state_manager_mock.hpp"
#include "mock/core/authorship/proposer_mock.hpp"
#include "mock/core/blockchain/block_tree_mock.hpp"
#include "mock/core/blockchain/digest_tracker_mock.hpp"
#include "mock/core/clock/clock_mock.hpp"
#include "mock/core/clock/timer_mock.hpp"
#include "mock/core/consensus/babe/babe_config_repository_mock.hpp"
#include "mock/core/consensus/babe/babe_util_mock.hpp"
#include "mock/core/consensus/babe/block_executor_mock.hpp"
#include "mock/core/consensus/babe/consistency_keeper_mock.hpp"
#include "mock/core/consensus/babe_lottery_mock.hpp"
#include "mock/core/consensus/grandpa/grandpa_mock.hpp"
#include "mock/core/consensus/validation/block_validator_mock.hpp"
#include "mock/core/crypto/hasher_mock.hpp"
#include "mock/core/crypto/session_keys_mock.hpp"
#include "mock/core/crypto/sr25519_provider_mock.hpp"
#include "mock/core/dispute_coordinator/dispute_coordinator_mock.hpp"
#include "mock/core/network/block_announce_transmitter_mock.hpp"
#include "mock/core/network/synchronizer_mock.hpp"
#include "mock/core/parachain/backing_store_mock.hpp"
#include "mock/core/parachain/bitfield_store_mock.hpp"
#include "mock/core/runtime/core_mock.hpp"
#include "mock/core/runtime/offchain_worker_api_mock.hpp"
#include "mock/core/storage/trie/trie_storage_mock.hpp"
#include "mock/core/transaction_pool/transaction_pool_mock.hpp"
#include "runtime/runtime_context.hpp"
#include "scale/kagome_scale.hpp"
#include "storage/trie/serialization/ordered_trie_hash.hpp"
#include "testutil/lazy.hpp"
#include "testutil/literals.hpp"
#include "testutil/prepare_loggers.hpp"
#include "testutil/scale_test_comparator.hpp"
#include "testutil/sr25519_utils.hpp"

using namespace kagome;
using namespace consensus;
using namespace babe;
using namespace grandpa;
using namespace application;
using namespace blockchain;
using namespace authorship;
using namespace crypto;
using namespace primitives;
using namespace clock;
using namespace common;
using namespace network;

using testing::_;
using testing::A;
using testing::Ref;
using testing::Return;
using std::chrono_literals::operator""ms;

// TODO (kamilsa): workaround unless we bump gtest version to 1.8.1+
namespace kagome::primitives {
  std::ostream &operator<<(std::ostream &s,
                           const detail::DigestItemCommon &dic) {
    return s;
  }
}  // namespace kagome::primitives

static Digest make_digest(BabeSlotNumber slot) {
  Digest digest;

  BabeBlockHeader babe_header{
      .slot_assignment_type = SlotType::SecondaryPlain,
      .authority_index = 0,
      .slot_number = slot,
  };
<<<<<<< HEAD
  common::Buffer encoded_header{compareWithRef4(babe_header).value()};
=======
  common::Buffer encoded_header{
      testutil::scaleEncodeAndCompareWithRef(babe_header).value()};
>>>>>>> 800e0a71
  digest.emplace_back(
      primitives::PreRuntime{{primitives::kBabeEngineId, encoded_header}});

  consensus::babe::Seal seal{};
<<<<<<< HEAD
  common::Buffer encoded_seal{compareWithRef4(seal).value()};
=======
  common::Buffer encoded_seal{
      testutil::scaleEncodeAndCompareWithRef(seal).value()};
>>>>>>> 800e0a71
  digest.emplace_back(
      primitives::Seal{{primitives::kBabeEngineId, encoded_seal}});

  return digest;
};

class BabeTest : public testing::Test {
 public:
  static void SetUpTestCase() {
    testutil::prepareLoggers();
  }

  void SetUp() override {
    app_state_manager_ = std::make_shared<AppStateManagerMock>();
    lottery_ = std::make_shared<BabeLotteryMock>();
    synchronizer_ = std::make_shared<network::SynchronizerMock>();
    babe_block_validator_ = std::make_shared<BlockValidatorMock>();
    grandpa_ = std::make_shared<GrandpaMock>();
    tx_pool_ = std::make_shared<transaction_pool::TransactionPoolMock>();
    core_ = std::make_shared<runtime::CoreMock>();
    proposer_ = std::make_shared<ProposerMock>();
    block_tree_ = std::make_shared<BlockTreeMock>();
    block_announce_transmitter_ =
        std::make_shared<BlockAnnounceTransmitterMock>();
    clock_ = std::make_shared<SystemClockMock>();
    hasher_ = std::make_shared<HasherMock>();
    timer_mock_ = std::make_unique<testutil::TimerMock>();
    timer_ = timer_mock_.get();
    digest_tracker_ = std::make_shared<DigestTrackerMock>();
    ON_CALL(*digest_tracker_, onDigest(_, _))
        .WillByDefault(Return(outcome::success()));

    io_context_ = std::make_shared<boost::asio::io_context>();

    // add initialization logic
    babe_config_ = std::make_shared<primitives::BabeConfiguration>();
    babe_config_->slot_duration = 60ms;
    babe_config_->randomness.fill(0);
    babe_config_->authorities = {
        primitives::Authority{{keypair_->public_key}, 1}};
    babe_config_->leadership_rate = {1, 4};
    babe_config_->epoch_length = 2;

    babe_config_repo_ = std::make_shared<BabeConfigRepositoryMock>();
    ON_CALL(*babe_config_repo_, config(_, _))
        .WillByDefault(Return(babe_config_));
    ON_CALL(*babe_config_repo_, epochLength())
        .WillByDefault(Return(babe_config_->epoch_length));

    babe_util_ = std::make_shared<BabeUtilMock>();
    EXPECT_CALL(*babe_util_, slotToEpochDescriptor(_, _))
        .WillRepeatedly(Return(EpochDescriptor{}));

    storage_sub_engine_ =
        std::make_shared<primitives::events::StorageSubscriptionEngine>();
    chain_events_engine_ =
        std::make_shared<primitives::events::ChainSubscriptionEngine>();

    offchain_worker_api_ = std::make_shared<runtime::OffchainWorkerApiMock>();
    EXPECT_CALL(*offchain_worker_api_, offchain_worker(_, _))
        .WillRepeatedly(Return(outcome::success()));

    core_ = std::make_shared<runtime::CoreMock>();
    consistency_keeper_ = std::make_shared<babe::ConsistencyKeeperMock>();

    trie_storage_ = std::make_shared<storage::trie::TrieStorageMock>();

    auto block_executor = std::make_shared<BlockExecutorMock>();

    EXPECT_CALL(*app_state_manager_, atPrepare(_)).Times(testing::AnyNumber());
    EXPECT_CALL(*app_state_manager_, atLaunch(_)).Times(testing::AnyNumber());
    EXPECT_CALL(*app_state_manager_, atShutdown(_)).Times(testing::AnyNumber());

    auto sr25519_provider = std::make_shared<Sr25519ProviderMock>();
    EXPECT_CALL(*sr25519_provider, sign(_, _))
        .WillRepeatedly(Return(Sr25519Signature{}));

    bitfield_store_ = std::make_shared<kagome::parachain::BitfieldStoreMock>();
    backing_store_ = std::make_shared<kagome::parachain::BackingStoreMock>();
    babe_status_observable_ =
        std::make_shared<primitives::events::BabeStateSubscriptionEngine>();

    session_keys_ = std::make_shared<SessionKeysMock>();
    EXPECT_CALL(*session_keys_, getBabeKeyPair(_))
        .WillRepeatedly(Return(std::make_pair(keypair_, 0)));

    dispute_coordinator_ = std::make_shared<dispute::DisputeCoordinatorMock>();
    ON_CALL(*dispute_coordinator_, getDisputeForInherentData(_, _))
        .WillByDefault(testing::WithArg<1>(testing::Invoke(
            [](const auto &f) { f(dispute::MultiDisputeStatementSet()); })));

    babe_ = std::make_shared<babe::BabeImpl>(
        app_config_,
        app_state_manager_,
        lottery_,
        babe_config_repo_,
        proposer_,
        block_tree_,
        block_announce_transmitter_,
        sr25519_provider,
        session_keys_,
        clock_,
        hasher_,
        std::move(timer_mock_),
        digest_tracker_,
        // safe null, because object is not used during test
        nullptr,
        testutil::sptr_to_lazy<network::WarpProtocol>(warp_protocol_),
        grandpa_,
        synchronizer_,
        babe_util_,
        bitfield_store_,
        backing_store_,
        storage_sub_engine_,
        chain_events_engine_,
        offchain_worker_api_,
        core_,
        consistency_keeper_,
        trie_storage_,
        babe_status_observable_,
        dispute_coordinator_);

    epoch_.start_slot = 0;
    epoch_.epoch_number = 0;

    // add extrinsics root to the header
<<<<<<< HEAD
    std::vector<common::Buffer> encoded_exts(
        {common::Buffer(compareWithRef4(extrinsic_).value())});
=======
    std::vector<common::Buffer> encoded_exts({common::Buffer(
        testutil::scaleEncodeAndCompareWithRef(extrinsic_).value())});
>>>>>>> 800e0a71
    created_block_.header.extrinsics_root =
        common::Hash256::fromSpan(
            kagome::storage::trie::calculateOrderedTrieHash(
                storage::trie::StateVersion::V0,
                encoded_exts.begin(),
                encoded_exts.end())
                .value())
            .value();
  }

  application::AppConfigurationMock app_config_;
  std::shared_ptr<AppStateManagerMock> app_state_manager_;
  std::shared_ptr<BabeLotteryMock> lottery_;
  std::shared_ptr<Synchronizer> synchronizer_;
  std::shared_ptr<BlockValidator> babe_block_validator_;
  std::shared_ptr<GrandpaMock> grandpa_;
  std::shared_ptr<runtime::CoreMock> core_;
  std::shared_ptr<ProposerMock> proposer_;
  std::shared_ptr<BlockTreeMock> block_tree_;
  std::shared_ptr<transaction_pool::TransactionPoolMock> tx_pool_;
  std::shared_ptr<BlockAnnounceTransmitterMock> block_announce_transmitter_;
  std::shared_ptr<Sr25519Keypair> keypair_ =
      std::make_shared<Sr25519Keypair>(generateSr25519Keypair());
  std::shared_ptr<SessionKeysMock> session_keys_;
  std::shared_ptr<SystemClockMock> clock_;
  std::shared_ptr<HasherMock> hasher_;
  std::unique_ptr<testutil::TimerMock> timer_mock_;
  testutil::TimerMock *timer_;
  std::shared_ptr<DigestTrackerMock> digest_tracker_;
  std::shared_ptr<network::WarpProtocol> warp_protocol_;
  std::shared_ptr<primitives::BabeConfiguration> babe_config_;
  std::shared_ptr<BabeConfigRepositoryMock> babe_config_repo_;
  std::shared_ptr<BabeUtilMock> babe_util_;
  primitives::events::StorageSubscriptionEnginePtr storage_sub_engine_;
  primitives::events::ChainSubscriptionEnginePtr chain_events_engine_;
  std::shared_ptr<runtime::OffchainWorkerApiMock> offchain_worker_api_;
  std::shared_ptr<babe::ConsistencyKeeperMock> consistency_keeper_;
  std::shared_ptr<storage::trie::TrieStorageMock> trie_storage_;
  std::shared_ptr<boost::asio::io_context> io_context_;
  std::shared_ptr<kagome::parachain::BitfieldStoreMock> bitfield_store_;
  std::shared_ptr<kagome::parachain::BackingStoreMock> backing_store_;
  primitives::events::BabeStateSubscriptionEnginePtr babe_status_observable_;
  std::shared_ptr<dispute::DisputeCoordinatorMock> dispute_coordinator_;

  std::shared_ptr<babe::BabeImpl> babe_;

  EpochDescriptor epoch_;

  VRFOutput leader_vrf_output_{uint256_to_le_bytes(50), {}};
  std::array<std::optional<VRFOutput>, 2> leadership_{std::nullopt,
                                                      leader_vrf_output_};

  BlockHash best_block_hash_ = "block#0"_hash256;
  BlockNumber best_block_number_ = 0u;
  BlockHeader best_block_header_{.parent_hash = {},
                                 .number = best_block_number_,
                                 .state_root = "state_root#0"_hash256,
                                 .extrinsics_root = "extrinsic_root#0"_hash256,
                                 .digest = {}};

  primitives::BlockInfo best_leaf{best_block_number_, best_block_hash_};

  BlockHeader block_header_{.parent_hash = best_block_hash_,
                            .number = best_block_number_ + 1,
                            .state_root = "state_root#1"_hash256,
                            .extrinsics_root = "extrinsic_root#1"_hash256,
                            .digest = make_digest(0)};
  Extrinsic extrinsic_{{1, 2, 3}};
  Block created_block_{block_header_, {extrinsic_}};

  Hash256 created_block_hash_{"block#1"_hash256};
};

ACTION_P(CheckBlockHeader, expected_block_header) {
  auto header_to_check = arg0.header;
  ASSERT_EQ(header_to_check.digest.size(), 3);
  header_to_check.digest.pop_back();
  ASSERT_EQ(header_to_check, expected_block_header);
}

/**
 * @given BABE production
 * @when running it in epoch with two slots @and out node is a leader in one of
 * them
 * @then block is emitted in the leader slot @and after two slots BABE moves to
 * the next epoch
 */
TEST_F(BabeTest, Success) {
  Randomness randomness;
  EXPECT_CALL(*lottery_, getEpoch())
      .WillOnce(
          Return(EpochDescriptor{0, std::numeric_limits<uint64_t>::max()}))
      .WillOnce(Return(epoch_));
  EXPECT_CALL(*lottery_, changeEpoch(epoch_, randomness, _, *keypair_))
      .Times(1);
  EXPECT_CALL(*lottery_, getSlotLeadership(_))
      .WillOnce(Return(leadership_[0]))
      .WillOnce(Return(leadership_[1]));

  EXPECT_CALL(*clock_, now())
      .WillRepeatedly(Return(clock::SystemClockMock::zero()));

  EXPECT_CALL(*babe_config_repo_, slotDuration()).WillRepeatedly(Return(1ms));
  EXPECT_CALL(*babe_util_, slotFinishTime(_))
      .WillRepeatedly(Return(clock::SystemClockMock::zero()
                             + babe_config_repo_->slotDuration()));

  testing::Sequence s;
  auto breaker = [](const boost::system::error_code &ec) {
    throw std::logic_error("Must not be called");
  };
  std::function<void(const boost::system::error_code &ec)> on_run_slot_2 =
      breaker;
  std::function<void(const boost::system::error_code &ec)> on_run_slot_3 =
      breaker;
  EXPECT_CALL(*timer_, asyncWait(_))
      .InSequence(s)
      .WillOnce(testing::SaveArg<0>(&on_run_slot_2))
      .WillOnce(testing::SaveArg<0>(&on_run_slot_3));
  EXPECT_CALL(*timer_, expiresAt(_)).WillRepeatedly(Return());

  // processSlotLeadership
  // we are not leader of the first slot, but leader of the second
  EXPECT_CALL(*block_tree_, bestLeaf()).WillRepeatedly(Return(best_leaf));

  // call for check condition of offchain worker run
  EXPECT_CALL(*block_tree_, getLastFinalized())
      .WillRepeatedly(Return(best_leaf));
  EXPECT_CALL(*block_tree_, getBestContaining(_, _))
      .WillOnce(Return(best_leaf))
      .WillOnce(
          Return(BlockInfo(created_block_.header.number, created_block_hash_)));

  EXPECT_CALL(*block_tree_, getBlockHeader(best_block_hash_))
      .WillRepeatedly(Return(outcome::success(best_block_header_)));
  EXPECT_CALL(*block_tree_, getBlockHeader(created_block_hash_))
      .WillRepeatedly(Return(outcome::success(block_header_)));

  EXPECT_CALL(*proposer_, propose(best_leaf, _, _, _, _))
      .WillOnce(Return(created_block_));

  EXPECT_CALL(*hasher_, blake2b_256(_))
      .WillRepeatedly(Return(created_block_hash_));
  EXPECT_CALL(*block_tree_, addBlock(_)).WillOnce(Return(outcome::success()));

  EXPECT_CALL(*block_announce_transmitter_, blockAnnounce(_))
      .WillOnce(CheckBlockHeader(created_block_.header));

  babe_->runEpoch();
  ASSERT_NO_THROW(on_run_slot_2({}));
}

/**
 * @given BABE production
 * @when not in authority list
 * @then next epoch is scheduled
 */
TEST_F(BabeTest, NotAuthority) {
  EXPECT_CALL(*clock_, now());
  EXPECT_CALL(*babe_util_, slotFinishTime(_)).Times(testing::AnyNumber());

  EXPECT_CALL(*block_tree_, bestLeaf()).WillRepeatedly(Return(best_leaf));

  babe_config_->authorities.clear();
  EXPECT_CALL(*timer_, expiresAt(_));
  EXPECT_CALL(*timer_, asyncWait(_));

  babe_->runEpoch();
}<|MERGE_RESOLUTION|>--- conflicted
+++ resolved
@@ -79,22 +79,14 @@
       .authority_index = 0,
       .slot_number = slot,
   };
-<<<<<<< HEAD
-  common::Buffer encoded_header{compareWithRef4(babe_header).value()};
-=======
   common::Buffer encoded_header{
       testutil::scaleEncodeAndCompareWithRef(babe_header).value()};
->>>>>>> 800e0a71
   digest.emplace_back(
       primitives::PreRuntime{{primitives::kBabeEngineId, encoded_header}});
 
   consensus::babe::Seal seal{};
-<<<<<<< HEAD
-  common::Buffer encoded_seal{compareWithRef4(seal).value()};
-=======
   common::Buffer encoded_seal{
       testutil::scaleEncodeAndCompareWithRef(seal).value()};
->>>>>>> 800e0a71
   digest.emplace_back(
       primitives::Seal{{primitives::kBabeEngineId, encoded_seal}});
 
@@ -221,13 +213,8 @@
     epoch_.epoch_number = 0;
 
     // add extrinsics root to the header
-<<<<<<< HEAD
-    std::vector<common::Buffer> encoded_exts(
-        {common::Buffer(compareWithRef4(extrinsic_).value())});
-=======
     std::vector<common::Buffer> encoded_exts({common::Buffer(
         testutil::scaleEncodeAndCompareWithRef(extrinsic_).value())});
->>>>>>> 800e0a71
     created_block_.header.extrinsics_root =
         common::Hash256::fromSpan(
             kagome::storage::trie::calculateOrderedTrieHash(
