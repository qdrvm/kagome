/**
 * Copyright Quadrivium LLC
 * All Rights Reserved
 * SPDX-License-Identifier: Apache-2.0
 */

#include <gtest/gtest.h>

#include <boost/range/adaptor/transformed.hpp>

#include "consensus/babe/impl/babe.hpp"
#include "consensus/babe/impl/babe_digests_util.hpp"
#include "consensus/babe/types/babe_configuration.hpp"
#include "consensus/block_production_error.hpp"
#include "consensus/timeline/impl/slot_leadership_error.hpp"
#include "mock/core/application/app_configuration_mock.hpp"
#include "mock/core/authorship/proposer_mock.hpp"
#include "mock/core/blockchain/block_tree_mock.hpp"
#include "mock/core/clock/clock_mock.hpp"
#include "mock/core/consensus/babe/babe_block_validator_mock.hpp"
#include "mock/core/consensus/babe/babe_config_repository_mock.hpp"
#include "mock/core/consensus/babe/babe_lottery_mock.hpp"
#include "mock/core/consensus/timeline/slots_util_mock.hpp"
#include "mock/core/crypto/hasher_mock.hpp"
#include "mock/core/crypto/session_keys_mock.hpp"
#include "mock/core/crypto/sr25519_provider_mock.hpp"
#include "mock/core/crypto/vrf_provider_mock.hpp"
#include "mock/core/dispute_coordinator/dispute_coordinator_mock.hpp"
#include "mock/core/network/block_announce_transmitter_mock.hpp"
#include "mock/core/parachain/backing_store_mock.hpp"
#include "mock/core/parachain/bitfield_store_mock.hpp"
#include "mock/core/runtime/offchain_worker_api_mock.hpp"
#include "primitives/event_types.hpp"
#include "storage/trie/serialization/ordered_trie_hash.hpp"
#include "testutil/asio_wait.hpp"
#include "testutil/lazy.hpp"
#include "testutil/literals.hpp"
#include "testutil/outcome.hpp"
#include "testutil/prepare_loggers.hpp"
#include "testutil/sr25519_utils.hpp"
#include "utils/thread_pool.hpp"

using kagome::ThreadPool;
using kagome::Watchdog;
using kagome::application::AppConfigurationMock;
using kagome::authorship::ProposerMock;
using kagome::blockchain::BlockTreeMock;
using kagome::clock::SystemClockMock;
using kagome::common::Buffer;
using kagome::common::BufferView;
using kagome::common::uint256_to_le_bytes;
using kagome::consensus::BlockProductionError;
using kagome::consensus::Duration;
using kagome::consensus::EpochLength;
using kagome::consensus::EpochNumber;
using kagome::consensus::EpochTimings;
using kagome::consensus::SlotLeadershipError;
using kagome::consensus::SlotNumber;
using kagome::consensus::SlotsUtil;
using kagome::consensus::SlotsUtilMock;
using kagome::consensus::Threshold;
using kagome::consensus::ValidatorStatus;
using kagome::consensus::babe::Authorities;
using kagome::consensus::babe::Authority;
using kagome::consensus::babe::AuthorityId;
using kagome::consensus::babe::AuthorityIndex;
using kagome::consensus::babe::Babe;
using kagome::consensus::babe::BabeBlockHeader;
using kagome::consensus::babe::BabeBlockValidator;
using kagome::consensus::babe::BabeBlockValidatorMock;
using kagome::consensus::babe::BabeConfigRepositoryMock;
using kagome::consensus::babe::BabeConfiguration;
using kagome::consensus::babe::BabeLotteryMock;
using kagome::consensus::babe::DigestError;
using kagome::consensus::babe::Randomness;
using kagome::consensus::babe::SlotLeadership;
using kagome::consensus::babe::SlotType;
using kagome::crypto::HasherMock;
using kagome::crypto::SessionKeysMock;
using kagome::crypto::Sr25519Keypair;
using kagome::crypto::Sr25519ProviderMock;
using kagome::crypto::Sr25519PublicKey;
using kagome::crypto::Sr25519Signature;
using kagome::crypto::VRFOutput;
using kagome::crypto::VRFPreOutput;
using kagome::crypto::VRFProof;
using kagome::crypto::VRFProviderMock;
using kagome::crypto::VRFVerifyOutput;
using kagome::dispute::DisputeCoordinatorMock;
using kagome::dispute::MultiDisputeStatementSet;
using kagome::network::BlockAnnounceTransmitterMock;
using kagome::parachain::BackingStoreMock;
using kagome::parachain::BitfieldStoreMock;
using kagome::primitives::Block;
using kagome::primitives::BlockBody;
using kagome::primitives::BlockHash;
using kagome::primitives::BlockHeader;
using kagome::primitives::BlockInfo;
using kagome::primitives::ConsensusEngineId;
using kagome::primitives::Digest;
using kagome::primitives::Extrinsic;
using kagome::primitives::PreRuntime;
using kagome::primitives::events::ChainSubscriptionEngine;
using kagome::primitives::events::StorageSubscriptionEngine;
using kagome::runtime::OffchainWorkerApiMock;
using kagome::storage::trie::calculateOrderedTrieHash;
using kagome::storage::trie::StateVersion;
using Seal = kagome::consensus::babe::Seal;
using SealDigest = kagome::primitives::Seal;

using testing::_;
using testing::Mock;
using testing::Return;

using namespace std::chrono_literals;

// TODO (kamilsa): workaround unless we bump gtest version to 1.8.1+
namespace kagome::primitives {
  std::ostream &operator<<(std::ostream &s,
                           const detail::DigestItemCommon &dic) {
    return s;
  }
}  // namespace kagome::primitives

static Digest make_digest(SlotNumber slot) {
  Digest digest;

  BabeBlockHeader babe_header{
      .slot_assignment_type = SlotType::SecondaryPlain,
      .authority_index = 0,
      .slot_number = slot,
  };
  Buffer encoded_header{scale::encode(babe_header).value()};
  digest.emplace_back(
      PreRuntime{kagome::primitives::kBabeEngineId, encoded_header});

  Seal seal{};
  Buffer encoded_seal{scale::encode(seal).value()};
  digest.emplace_back(
      SealDigest{kagome::primitives::kBabeEngineId, encoded_seal});

  return digest;
};

class BabeTest : public testing::Test {
 public:
  static void SetUpTestCase() {
    testutil::prepareLoggers();
  }

  void SetUp() override {
    block_tree = std::make_shared<BlockTreeMock>();
    ON_CALL(*block_tree, getLastFinalized())
        .WillByDefault(Return(best_block_info));

    slots_util = std::make_shared<SlotsUtilMock>();

    // add initialization logic
    timings = {60ms, 2};
    our_keypair = std::make_shared<Sr25519Keypair>(generateSr25519Keypair());
    other_keypair = std::make_shared<Sr25519Keypair>(generateSr25519Keypair());
    babe_config = std::make_shared<BabeConfiguration>();
    babe_config->slot_duration = timings.slot_duration;
    babe_config->randomness.fill(0);
    babe_config->authorities = {Authority{{our_keypair->public_key}, 1},
                                Authority{{other_keypair->public_key}, 1}};
    babe_config->leadership_rate = {1, 4};
    babe_config->epoch_length = timings.epoch_length;

    babe_config_repo = std::make_shared<BabeConfigRepositoryMock>();
    ON_CALL(*babe_config_repo, config(_, _)).WillByDefault(Return(babe_config));

    session_keys = std::make_shared<SessionKeysMock>();
    ON_CALL(*session_keys, getBabeKeyPair(babe_config->authorities))
        .WillByDefault(Return(std::make_pair(our_keypair, 1)));

    lottery = std::make_shared<BabeLotteryMock>();

    hasher = std::make_shared<HasherMock>();
    static const auto d1 = scale::encode(genesis_block_header).value();
    ON_CALL(*hasher, blake2b_256(BufferView(d1)))
        .WillByDefault(Return(genesis_block_info.hash));
    static const auto d2 = scale::encode(best_block_header).value();
    ON_CALL(*hasher, blake2b_256(BufferView(d2)))
        .WillByDefault(Return(best_block_info.hash));
    static const auto d3 = scale::encode(new_block_header).value();
    ON_CALL(*hasher, blake2b_256(BufferView(d3)))
        .WillByDefault(Return(new_block_info.hash));

    sr25519_provider = std::make_shared<Sr25519ProviderMock>();
    block_validator = std::make_shared<BabeBlockValidatorMock>();
    bitfield_store = std::make_shared<BitfieldStoreMock>();
    backing_store = std::make_shared<BackingStoreMock>();

    dispute_coordinator = std::make_shared<DisputeCoordinatorMock>();
    ON_CALL(*dispute_coordinator, getDisputeForInherentData(_, _))
        .WillByDefault(testing::WithArg<1>(testing::Invoke(
            [](const auto &f) { f(MultiDisputeStatementSet{}); })));

    proposer = std::make_shared<ProposerMock>();

    storage_sub_engine = std::make_shared<StorageSubscriptionEngine>();
    chain_sub_engine = std::make_shared<ChainSubscriptionEngine>();
    announce_transmitter = std::make_shared<BlockAnnounceTransmitterMock>();

    offchain_worker_api = std::make_shared<OffchainWorkerApiMock>();
    ON_CALL(*offchain_worker_api, offchain_worker(_, _))
        .WillByDefault(Return(outcome::success()));

    thread_pool = std::make_shared<ThreadPool>("test", 1);

    babe = std::make_shared<Babe>(app_config,
                                  clock,
                                  block_tree,
                                  testutil::sptr_to_lazy<SlotsUtil>(slots_util),
                                  babe_config_repo,
                                  timings,
                                  session_keys,
                                  lottery,
                                  hasher,
                                  sr25519_provider,
                                  block_validator,
                                  bitfield_store,
                                  backing_store,
                                  dispute_coordinator,
                                  proposer,
                                  storage_sub_engine,
                                  chain_sub_engine,
                                  announce_transmitter,
                                  offchain_worker_api,
                                  *thread_pool,
                                  thread_pool->io_context());
  }

  void TearDown() override {
    watchdog_->stop();
  }

  AppConfigurationMock app_config;
  SystemClockMock clock;
  std::shared_ptr<BlockTreeMock> block_tree;
  std::shared_ptr<SlotsUtilMock> slots_util;
  std::shared_ptr<BabeConfigRepositoryMock> babe_config_repo;
  EpochTimings timings;
  std::shared_ptr<SessionKeysMock> session_keys;
  std::shared_ptr<BabeLotteryMock> lottery;
  std::shared_ptr<HasherMock> hasher;
  std::shared_ptr<Sr25519ProviderMock> sr25519_provider;
  std::shared_ptr<BabeBlockValidatorMock> block_validator;
  std::shared_ptr<BitfieldStoreMock> bitfield_store;
  std::shared_ptr<BackingStoreMock> backing_store;
  std::shared_ptr<DisputeCoordinatorMock> dispute_coordinator;
  std::shared_ptr<ProposerMock> proposer;
  std::shared_ptr<StorageSubscriptionEngine> storage_sub_engine;
  std::shared_ptr<ChainSubscriptionEngine> chain_sub_engine;
  std::shared_ptr<BlockAnnounceTransmitterMock> announce_transmitter;
  std::shared_ptr<OffchainWorkerApiMock> offchain_worker_api;
<<<<<<< HEAD
  std::shared_ptr<Watchdog> watchdog_ = std::make_shared<Watchdog>();
  ThreadPool thread_pool_{watchdog_, "test", 1};
=======
  std::shared_ptr<ThreadPool> thread_pool;
>>>>>>> 73558db0

  std::shared_ptr<BabeConfiguration> babe_config;

  std::shared_ptr<Sr25519Keypair> our_keypair;
  std::shared_ptr<Sr25519Keypair> other_keypair;

  static constexpr EpochNumber uninitialized_epoch =
      std::numeric_limits<EpochNumber>::max();

  std::shared_ptr<Babe> babe;  // testee

  const BlockInfo genesis_block_info{0, "block#0"_hash256};
  const BlockHeader genesis_block_header{
      genesis_block_info.number,   // number
      {},                          // parent
      "state_root#0"_hash256,      // state_root
      "extrinsic_root#0"_hash256,  // extrinsic_root
      make_digest(10000),          // digest
      genesis_block_info.hash      // hash
  };

  const BlockInfo best_block_info{100, "block#100"_hash256};
  const SlotNumber best_block_slot = 1000;
  const BlockHeader best_block_header{
      best_block_info.number,        // number
      "block#99"_hash256,            // parent
      "state_root#100"_hash256,      // state_root
      "extrinsic_root#100"_hash256,  // extrinsic_root
      make_digest(best_block_slot),  // digest
      best_block_info.hash           // hash
  };

  const BlockInfo new_block_info{best_block_info.number + 1,
                                 "block#101"_hash256};
  const SlotNumber new_block_slot = 1001;
  const Block new_block = [&] {
    Block block;
    block.body = {{{1}}, {{2}}, {{3}}};
    block.header = BlockHeader{
        new_block_info.number,     // number
        best_block_info.hash,      // parent
        "state_root#101"_hash256,  // state_root
        [&] {                      // extrinsic_root
          using boost::adaptors::transformed;
          return calculateOrderedTrieHash(
                     StateVersion::V0,
                     block.body | transformed([](const auto &ext) {
                       return Buffer{scale::encode(ext).value()};
                     }))
              .value();
        }(),
        make_digest(new_block_slot),  // digest
        new_block_info.hash           // hash
    };
    return block;
  }();
  const std::vector<Extrinsic> &new_block_extrinsics = new_block.body;
  const BlockHeader &new_block_header = new_block.header;
};

TEST_F(BabeTest, Setup) {
  ASSERT_OUTCOME_ERROR(babe->getSlot(genesis_block_header),
                       DigestError::GENESIS_BLOCK_CAN_NOT_HAVE_DIGESTS);

  ASSERT_OUTCOME_SUCCESS(actual_slot, babe->getSlot(best_block_header));
  EXPECT_EQ(actual_slot, best_block_slot);

  EXPECT_EQ(babe->getValidatorStatus(best_block_info, 0),
            ValidatorStatus::Validator);
}

TEST_F(BabeTest, NonValidator) {
  SlotNumber slot = new_block_slot;
  EpochNumber epoch = 0;

  babe_config->authorities = {Authority{{other_keypair->public_key}, 1}};

  EXPECT_CALL(*slots_util, timeToSlot(_)).WillOnce(Return(slot));
  EXPECT_CALL(*slots_util, slotToEpoch(best_block_info, slot))
      .WillOnce(Return(outcome::success(epoch)));

  EXPECT_CALL(*lottery, getEpoch())
      .WillOnce(Return(uninitialized_epoch))
      .WillRepeatedly(Return(epoch));
  EXPECT_CALL(*lottery, changeEpoch(epoch, best_block_info))
      .WillOnce(Return(false));

  EXPECT_EQ(babe->getValidatorStatus(best_block_info, slot),
            ValidatorStatus::NonValidator);

  ASSERT_OUTCOME_ERROR(babe->processSlot(slot, best_block_info),
                       SlotLeadershipError::NO_VALIDATOR);
}

TEST_F(BabeTest, NoSlotLeader) {
  SlotNumber slot = new_block_slot;
  EpochNumber epoch = 0;

  EXPECT_CALL(*slots_util, timeToSlot(_)).WillOnce(Return(slot));
  EXPECT_CALL(*slots_util, slotToEpoch(best_block_info, slot))
      .WillOnce(Return(outcome::success(epoch)));

  EXPECT_CALL(*lottery, getEpoch())
      .WillOnce(Return(uninitialized_epoch))
      .WillRepeatedly(Return(epoch));
  EXPECT_CALL(*lottery, changeEpoch(epoch, best_block_info))
      .WillOnce(Return(true));
  EXPECT_CALL(*lottery, getSlotLeadership(best_block_info.hash, slot))
      .WillOnce(Return(std::nullopt));

  EXPECT_EQ(babe->getValidatorStatus(best_block_info, slot),
            ValidatorStatus::Validator);

  ASSERT_OUTCOME_ERROR(babe->processSlot(slot, best_block_info),
                       SlotLeadershipError::NO_SLOT_LEADER);
}

TEST_F(BabeTest, SlotLeader) {
  SlotNumber slot = new_block_slot;
  EpochNumber epoch = 0;

  EXPECT_CALL(*slots_util, timeToSlot(_)).WillOnce(Return(slot));
  EXPECT_CALL(*slots_util, slotToEpoch(best_block_info, slot))
      .WillOnce(Return(outcome::success(epoch)));

  EXPECT_CALL(*lottery, getEpoch())
      .WillOnce(Return(uninitialized_epoch))
      .WillRepeatedly(Return(epoch));
  EXPECT_CALL(*lottery, changeEpoch(epoch, best_block_info))
      .WillOnce(Return(true));
  EXPECT_CALL(*lottery, getSlotLeadership(best_block_info.hash, slot))
      .WillOnce(Return(SlotLeadership{.keypair = our_keypair}));

  EXPECT_CALL(*block_tree, getBlockHeader(best_block_info.hash))
      .WillOnce(Return(best_block_header));

  EXPECT_CALL(*proposer, propose(best_block_info, _, _, _, _))
      .WillOnce(Return(outcome::success(new_block)));

  EXPECT_CALL(*sr25519_provider, sign(*our_keypair, _))
      .WillOnce(Return(outcome::success(Sr25519Signature{})));

  EXPECT_CALL(*block_tree, addBlock(_)).WillOnce(Return(outcome::success()));

  EXPECT_EQ(babe->getValidatorStatus(best_block_info, slot),
            ValidatorStatus::Validator);

  ASSERT_OUTCOME_SUCCESS_TRY(babe->processSlot(slot, best_block_info));

  testutil::wait(*thread_pool->io_context());
}<|MERGE_RESOLUTION|>--- conflicted
+++ resolved
@@ -207,8 +207,6 @@
     ON_CALL(*offchain_worker_api, offchain_worker(_, _))
         .WillByDefault(Return(outcome::success()));
 
-    thread_pool = std::make_shared<ThreadPool>("test", 1);
-
     babe = std::make_shared<Babe>(app_config,
                                   clock,
                                   block_tree,
@@ -228,8 +226,8 @@
                                   chain_sub_engine,
                                   announce_transmitter,
                                   offchain_worker_api,
-                                  *thread_pool,
-                                  thread_pool->io_context());
+                                  thread_pool_,
+                                  thread_pool_.io_context());
   }
 
   void TearDown() override {
@@ -255,12 +253,8 @@
   std::shared_ptr<ChainSubscriptionEngine> chain_sub_engine;
   std::shared_ptr<BlockAnnounceTransmitterMock> announce_transmitter;
   std::shared_ptr<OffchainWorkerApiMock> offchain_worker_api;
-<<<<<<< HEAD
   std::shared_ptr<Watchdog> watchdog_ = std::make_shared<Watchdog>();
   ThreadPool thread_pool_{watchdog_, "test", 1};
-=======
-  std::shared_ptr<ThreadPool> thread_pool;
->>>>>>> 73558db0
 
   std::shared_ptr<BabeConfiguration> babe_config;
 
@@ -410,5 +404,5 @@
 
   ASSERT_OUTCOME_SUCCESS_TRY(babe->processSlot(slot, best_block_info));
 
-  testutil::wait(*thread_pool->io_context());
+  testutil::wait(*thread_pool_.io_context());
 }