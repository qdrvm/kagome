--- conflicted
+++ resolved
@@ -21,21 +21,13 @@
     blob_test.cpp
     )
 target_link_libraries(blob_test
-<<<<<<< HEAD
   blob
   )
-=======
-    blob
-    )
->>>>>>> d23ecdc7
 
 addtest(mp_utils_test
     mp_utils_test.cpp
     )
 target_link_libraries(mp_utils_test
     mp_utils
-<<<<<<< HEAD
-=======
     blob
->>>>>>> d23ecdc7
     )