/**
 * Copyright Soramitsu Co., Ltd. All Rights Reserved.
 * SPDX-License-Identifier: Apache-2.0
 */

#include "host_api/impl/crypto_extension.hpp"

#include <algorithm>

#include <gtest/gtest.h>
#include <gsl/span>

#include "crypto/crypto_store/crypto_store_impl.hpp"
#include "crypto/ecdsa/ecdsa_provider_impl.hpp"
#include "crypto/ed25519/ed25519_provider_impl.hpp"
#include "crypto/hasher/hasher_impl.hpp"
#include "crypto/random_generator/boost_generator.hpp"
#include "crypto/secp256k1/secp256k1_provider_impl.hpp"
#include "crypto/sr25519/sr25519_provider_impl.hpp"
#include "mock/core/crypto/crypto_store_mock.hpp"
#include "mock/core/runtime/memory_mock.hpp"
#include "mock/core/runtime/memory_provider_mock.hpp"
#include "runtime/ptr_size.hpp"
#include "scale/kagome_scale.hpp"
#include "scale/scale.hpp"
#include "testutil/literals.hpp"
#include "testutil/outcome.hpp"
#include "testutil/prepare_loggers.hpp"
#include "testutil/scale_test_comparator.hpp"

using namespace kagome::host_api;
using kagome::common::Blob;
using kagome::common::Buffer;
using kagome::crypto::BoostRandomGenerator;
using kagome::crypto::CryptoStore;
using kagome::crypto::CryptoStoreImpl;
using kagome::crypto::CryptoStoreMock;
using kagome::crypto::CSPRNG;
using kagome::crypto::EcdsaKeypair;
using kagome::crypto::EcdsaPrivateKey;
using kagome::crypto::EcdsaProvider;
using kagome::crypto::EcdsaProviderImpl;
using kagome::crypto::EcdsaPublicKey;
using kagome::crypto::EcdsaSignature;
using kagome::crypto::Ed25519Keypair;
using kagome::crypto::Ed25519PrivateKey;
using kagome::crypto::Ed25519Provider;
using kagome::crypto::Ed25519ProviderImpl;
using kagome::crypto::Ed25519PublicKey;
using kagome::crypto::Ed25519Seed;
using kagome::crypto::Ed25519Signature;
using kagome::crypto::Hasher;
using kagome::crypto::HasherImpl;
using kagome::crypto::Secp256k1Provider;
using kagome::crypto::Secp256k1ProviderImpl;
using kagome::crypto::Sr25519Keypair;
using kagome::crypto::Sr25519Provider;
using kagome::crypto::Sr25519ProviderImpl;
using kagome::crypto::Sr25519PublicKey;
using kagome::crypto::Sr25519SecretKey;
using kagome::crypto::Sr25519Seed;
using kagome::crypto::Sr25519Signature;
using kagome::crypto::secp256k1::Secp256k1VerifyError;
using kagome::runtime::Memory;
using kagome::runtime::MemoryMock;
using kagome::runtime::MemoryProviderMock;
using kagome::runtime::PtrSize;
using kagome::runtime::WasmPointer;
using kagome::runtime::WasmSize;
using kagome::runtime::WasmSpan;

using ::testing::Return;

namespace ecdsa_constants = kagome::crypto::constants::ecdsa;
namespace sr25519_constants = kagome::crypto::constants::sr25519;
namespace ed25519_constants = kagome::crypto::constants::ed25519;
namespace secp256k1 = kagome::crypto::secp256k1;

// The point is that sr25519 signature can have many valid values
// so we can only verify whether it is correct
MATCHER_P3(VerifySr25519Signature,
           provider,
           msg,
           pubkey,
           "check if matched sr25519 signature is correct") {
  Sr25519Signature signature{};
  std::copy_n(arg.begin(), Sr25519Signature::size(), signature.begin());

  return static_cast<bool>(provider->verify(signature, msg, pubkey));
}

class CryptoExtensionTest : public ::testing::Test {
 public:
  static void SetUpTestCase() {
    testutil::prepareLoggers();
  }

  using RecoverUncompressedPublicKeyReturnValue =
      boost::variant<secp256k1::PublicKey, Secp256k1VerifyError>;
  using RecoverCompressedPublicKeyReturnValue =
      boost::variant<secp256k1::CompressedPublicKey, Secp256k1VerifyError>;

  void SetUp() override {
    memory_ = std::make_shared<MemoryMock>();
    memory_provider_ = std::make_shared<MemoryProviderMock>();
    EXPECT_CALL(*memory_provider_, getCurrentMemory())
        .WillRepeatedly(
            Return(std::optional<std::reference_wrapper<Memory>>(*memory_)));

    random_generator_ = std::make_shared<BoostRandomGenerator>();
    hasher_ = std::make_shared<HasherImpl>();
    ecdsa_provider_ = std::make_shared<EcdsaProviderImpl>(hasher_);
    sr25519_provider_ = std::make_shared<Sr25519ProviderImpl>();
    ed25519_provider_ = std::make_shared<Ed25519ProviderImpl>(hasher_);
    secp256k1_provider_ = std::make_shared<Secp256k1ProviderImpl>();

    crypto_store_ = std::make_shared<CryptoStoreMock>();
    crypto_ext_ = std::make_shared<CryptoExtension>(memory_provider_,
                                                    sr25519_provider_,
                                                    ecdsa_provider_,
                                                    ed25519_provider_,
                                                    secp256k1_provider_,
                                                    hasher_,
                                                    crypto_store_);

    EXPECT_OUTCOME_TRUE(seed_tmp,
                        kagome::common::Blob<32>::fromHexWithPrefix(seed_hex));
    std::copy_n(seed_tmp.begin(), Blob<32>::size(), seed.begin());

    // scale-encoded string
    std::optional<gsl::span<uint8_t>> optional_seed(seed);
    seed_buffer.put(
<<<<<<< HEAD
        compareWithRef2(optional_seed, ::scale::encode(optional_seed).value()));
    std::optional<std::string> optional_mnemonic(mnemonic);
    mnemonic_buffer.put(compareWithRef2(
        optional_mnemonic, ::scale::encode(optional_mnemonic).value()));
=======
        testutil::scaleEncodeAndCompareWithRef(optional_seed).value());
    std::optional<std::string> optional_mnemonic(mnemonic);
    mnemonic_buffer.put(
        testutil::scaleEncodeAndCompareWithRef(optional_mnemonic).value());
>>>>>>> 800e0a71

    sr25519_keypair = sr25519_provider_->generateKeypair(Sr25519Seed{seed}, {});
    sr25519_signature = sr25519_provider_->sign(sr25519_keypair, input).value();

    ed25519_keypair =
        ed25519_provider_->generateKeypair(Ed25519Seed{seed}, {}).value();
    ed25519_signature = ed25519_provider_->sign(ed25519_keypair, input).value();

    secp_message_hash =
        secp256k1::MessageHash::fromSpan(secp_message_vector).value();
    secp_uncompressed_public_key =
        secp256k1::UncompressedPublicKey::fromSpan(secp_public_key_bytes)
            .value();
    secp_compressed_pyblic_key = secp256k1::CompressedPublicKey::fromSpan(
                                     secp_public_key_compressed_bytes)
                                     .value();
    // first byte contains 0x04
    // and needs to be omitted in runtime api return value
    secp_truncated_public_key =
        secp256k1::PublicKey::fromSpan(
            gsl::make_span(secp_public_key_bytes).subspan(1))
            .value();
    secp_signature =
        secp256k1::RSVSignature::fromSpan(secp_signature_bytes).value();

<<<<<<< HEAD
    scale_encoded_secp_truncated_public_key = Buffer(compareWithRef2(
        RecoverUncompressedPublicKeyReturnValue(secp_truncated_public_key),
        ::scale::encode(
            RecoverUncompressedPublicKeyReturnValue(secp_truncated_public_key))
            .value()));

    scale_encoded_secp_compressed_public_key = Buffer(compareWithRef2(
        RecoverCompressedPublicKeyReturnValue(secp_compressed_pyblic_key),
        ::scale::encode(
            RecoverCompressedPublicKeyReturnValue(secp_compressed_pyblic_key))
            .value()));

    // this value suits both compressed & uncompressed failure tests
    secp_invalid_signature_error = Buffer(compareWithRef2(
        RecoverCompressedPublicKeyReturnValue(
            kagome::crypto::secp256k1::secp256k1_verify_error::
                kInvalidSignature),
        ::scale::encode(RecoverCompressedPublicKeyReturnValue(
                            kagome::crypto::secp256k1::secp256k1_verify_error::
                                kInvalidSignature))
            .value()));
=======
    scale_encoded_secp_truncated_public_key = Buffer(
        testutil::scaleEncodeAndCompareWithRef(
            RecoverUncompressedPublicKeyReturnValue(secp_truncated_public_key))
            .value());

    scale_encoded_secp_compressed_public_key = Buffer(
        testutil::scaleEncodeAndCompareWithRef(
            RecoverCompressedPublicKeyReturnValue(secp_compressed_pyblic_key))
            .value());

    // this value suits both compressed & uncompressed failure tests
    secp_invalid_signature_error =
        Buffer(testutil::scaleEncodeAndCompareWithRef(
                   RecoverCompressedPublicKeyReturnValue(
                       kagome::crypto::secp256k1::secp256k1_verify_error::
                           kInvalidSignature))
                   .value());
>>>>>>> 800e0a71

    ed_public_keys_result
        .putUint8(4)  // scale-encoded size // 1
        .put(ed25519_keypair.public_key);

    sr_public_keys_result
        .putUint8(4)  // scale-encoded size // 1
        .put(sr25519_keypair.public_key);

    ed_public_keys.emplace_back(ed25519_keypair.public_key);
    sr_public_keys.emplace_back(sr25519_keypair.public_key);
    ed_public_key_buffer.put(ed25519_keypair.public_key);
    sr_public_key_buffer.put(sr25519_keypair.public_key);

    ed25519_signature_result      // encoded optional value
        .putUint8(1)              // 1 means that value presents
        .put(ed25519_signature);  // the value itself

    sr25519_signature_result      // encoded optional value
        .putUint8(1)              // 1 means that value presents
        .put(sr25519_signature);  // the value itself

    // the return value is scale-encoded 'boost::option's none',
    // so it's "0" for all types
    ed_sr_signature_failure_result_buffer.putUint8(0);
  }

 protected:
  std::shared_ptr<MemoryMock> memory_;
  std::shared_ptr<MemoryProviderMock> memory_provider_;
  std::shared_ptr<CSPRNG> random_generator_;
  std::shared_ptr<EcdsaProvider> ecdsa_provider_;
  std::shared_ptr<Sr25519Provider> sr25519_provider_;
  std::shared_ptr<Ed25519Provider> ed25519_provider_;
  std::shared_ptr<Secp256k1Provider> secp256k1_provider_;
  std::shared_ptr<Hasher> hasher_;
  std::shared_ptr<CryptoStoreMock> crypto_store_;
  std::shared_ptr<CryptoExtension> crypto_ext_;

  inline static Buffer input{"6920616d2064617461"_unhex};

  Sr25519Signature sr25519_signature{};
  Sr25519Keypair sr25519_keypair{};
  Ed25519Signature ed25519_signature{};
  Ed25519Keypair ed25519_keypair{};

  inline static Buffer blake2b_128_result{
      "de944c5c12e55ee9a07cf5bf4b674995"_unhex};

  inline static Buffer blake2b_256_result{
      "ba67336efd6a3df3a70eeb757860763036785c182ff4cf587541a0068d09f5b2"_unhex};

  inline static Buffer keccak_result{
      "65aac3ad8b88cb79396da4c8b6a8cb6b5b74b0f6534a3e4e5e8ad68658feccf4"_unhex};

  inline static Buffer sha2_256_result{
      "3dabee24d43ded7266178f585eea5c1a6f2c18b316a6f5e946e137f9ef9b5f69"_unhex};

  inline static Buffer twox_input{"414243444546"_unhex};

  inline static Buffer twox64_result{184, 65, 176, 250, 243, 129, 181, 3};

  inline static Buffer twox128_result{
      184, 65, 176, 250, 243, 129, 181, 3, 77, 82, 63, 150, 129, 221, 191, 251};

  inline static Buffer twox256_result{184, 65,  176, 250, 243, 129, 181, 3,
                                      77,  82,  63,  150, 129, 221, 191, 251,
                                      33,  226, 149, 136, 6,   232, 81,  118,
                                      200, 28,  69,  219, 120, 179, 208, 237};

  inline static Buffer secp_public_key_bytes{
      "04f821bc128a43d9b0516969111e19a40bab417f45181d692d0519a3b35573cb63178403d12eb41d7702913a70ebc1c64438002a1474e1328276b7dcdacb511fc3"_hex2buf};
  inline static Buffer secp_public_key_compressed_bytes{
      "03f821bc128a43d9b0516969111e19a40bab417f45181d692d0519a3b35573cb63"_hex2buf};
  inline static Buffer secp_signature_bytes{
      "ebdedee38bcf530f13c1b5c8717d974a6f8bd25a7e3707ca36c7ee7efd5aa6c557bcc67906975696cbb28a556b649e5fbf5ce51831572cd54add248c4d023fcf01"_hex2buf};
  inline static Buffer secp_message_vector{
      "e13d3f3f21115294edf249cfdcb262a4f96d86943b63426c7635b6d94a5434c7"_hex2buf};
  secp256k1::MessageHash secp_message_hash;
  Buffer secp_invalid_signature_error;
  Buffer ed_public_keys_result;
  Buffer sr_public_keys_result;
  Buffer ed_public_key_buffer;
  Buffer sr_public_key_buffer;
  Buffer ed25519_signature_result;
  Buffer sr25519_signature_result;

  std::vector<Ed25519PublicKey> ed_public_keys;
  std::vector<Sr25519PublicKey> sr_public_keys;

  secp256k1::RSVSignature secp_signature;  ///< secp256k1 RSV-signature
  secp256k1::UncompressedPublicKey
      secp_uncompressed_public_key;  ///< secp256k1 uncompressed public key
  secp256k1::CompressedPublicKey
      secp_compressed_pyblic_key;  ///< secp256k1 compressed public key
  secp256k1::PublicKey secp_truncated_public_key;  ///< secp256k1 truncated
                                                   ///< uncompressed public key

  Buffer scale_encoded_secp_truncated_public_key;
  Buffer scale_encoded_secp_compressed_public_key;
  Buffer ed_sr_signature_failure_result_buffer;

  Blob<32> seed;  ///< seed is for generating sr25519 and ed25519 keys
  inline static std::string seed_hex =
      "0xa4681403ba5b6a3f3bd0b0604ce439a78244c7d43b127ec35cd8325602dd47fd";
  Buffer seed_buffer;
  inline static std::string mnemonic =
      "ozone drill grab fiber curtain grace pudding thank cruise elder eight "
      "picnic";
  Buffer mnemonic_buffer;
};

/**
 * @given initialized crypto extension @and data, which can be
 * blake2b_128-hashed
 * @when hashing that data
 * @then resulting hash is correct
 */
TEST_F(CryptoExtensionTest, Blake2_128Valid) {
  WasmPointer data = 0;
  WasmSize size = input.size();
  WasmPointer out_ptr = 42;

  EXPECT_CALL(*memory_, loadN(data, size)).WillOnce(Return(input));
  EXPECT_CALL(*memory_,
              storeBuffer(gsl::span<const uint8_t>(blake2b_128_result)))
      .WillOnce(Return(out_ptr));

  ASSERT_EQ(out_ptr,
            crypto_ext_->ext_hashing_blake2_128_version_1(
                PtrSize{data, size}.combine()));
}

/**
 * @given initialized crypto extension @and data, which can be
 * blake2b_256-hashed
 * @when hashing that data
 * @then resulting hash is correct
 */
TEST_F(CryptoExtensionTest, Blake2_256Valid) {
  WasmPointer data = 0;
  WasmSize size = input.size();
  WasmPointer out_ptr = 42;

  EXPECT_CALL(*memory_, loadN(data, size)).WillOnce(Return(input));
  EXPECT_CALL(*memory_,
              storeBuffer(gsl::span<const uint8_t>(blake2b_256_result)))
      .WillOnce(Return(out_ptr));

  ASSERT_EQ(crypto_ext_->ext_hashing_blake2_256_version_1(
                PtrSize{data, size}.combine()),
            out_ptr);
}

/**
 * @given initialized crypto extension @and data, which can be keccak-hashed
 * @when hashing that data
 * @then resulting hash is correct
 */
TEST_F(CryptoExtensionTest, KeccakValid) {
  WasmPointer data = 0;
  WasmSize size = input.size();
  WasmPointer out_ptr = 42;

  EXPECT_CALL(*memory_, loadN(data, size)).WillOnce(Return(input));
  EXPECT_CALL(*memory_, storeBuffer(gsl::span<const uint8_t>(keccak_result)))
      .WillOnce(Return(out_ptr));

  ASSERT_EQ(out_ptr,
            crypto_ext_->ext_hashing_keccak_256_version_1(
                PtrSize{data, size}.combine()));
}

/**
 * @given initialized crypto extension @and ed25519-signed message
 * @when verifying signature of this message
 * @then verification is successful
 */
TEST_F(CryptoExtensionTest, Ed25519VerifySuccess) {
  Ed25519Seed seed;
  random_generator_->fillRandomly(seed);
  auto keypair = ed25519_provider_->generateKeypair(seed, {}).value();
  EXPECT_OUTCOME_TRUE(signature, ed25519_provider_->sign(keypair, input));

  Buffer pubkey_buf(keypair.public_key);
  Buffer sig_buf(signature);

  WasmPointer input_data = 0;
  WasmSize input_size = input.size();
  WasmPointer sig_data_ptr = 42;
  WasmPointer pub_key_data_ptr = 123;

  EXPECT_CALL(*memory_, loadN(input_data, input_size)).WillOnce(Return(input));
  EXPECT_CALL(*memory_, loadN(pub_key_data_ptr, ed25519_constants::PUBKEY_SIZE))
      .WillOnce(Return(pubkey_buf));
  EXPECT_CALL(*memory_, loadN(sig_data_ptr, ed25519_constants::SIGNATURE_SIZE))
      .WillOnce(Return(sig_buf));

  ASSERT_EQ(
      crypto_ext_->ext_crypto_ed25519_verify_version_1(
          PtrSize{sig_data_ptr, ed25519_constants::SIGNATURE_SIZE}.combine(),
          PtrSize{input_data, input_size}.combine(),
          pub_key_data_ptr),
      CryptoExtension::kVerifySuccess);
}

/**
 * @given initialized crypto extension @and incorrect ed25519 signature for
 some
 * message
 * @when verifying signature of this message
 * @then verification fails
 */
TEST_F(CryptoExtensionTest, Ed25519VerifyFailure) {
  Ed25519Seed seed;
  random_generator_->fillRandomly(seed);
  auto keypair = ed25519_provider_->generateKeypair(seed, {}).value();
  Ed25519Signature invalid_signature;
  invalid_signature.fill(0x11);

  Buffer pubkey_buf(keypair.public_key);
  Buffer invalid_sig_buf(invalid_signature);

  WasmPointer input_data = 0;
  WasmSize input_size = input.size();
  WasmPointer sig_data_ptr = 42;
  WasmPointer pub_key_data_ptr = 123;

  EXPECT_CALL(*memory_, loadN(input_data, input_size)).WillOnce(Return(input));
  EXPECT_CALL(*memory_, loadN(pub_key_data_ptr, ed25519_constants::PUBKEY_SIZE))
      .WillOnce(Return(pubkey_buf));
  EXPECT_CALL(*memory_, loadN(sig_data_ptr, ed25519_constants::SIGNATURE_SIZE))
      .WillOnce(Return(invalid_sig_buf));

  ASSERT_EQ(
      crypto_ext_->ext_crypto_ed25519_verify_version_1(
          PtrSize{sig_data_ptr, ed25519_constants::SIGNATURE_SIZE}.combine(),
          PtrSize{input_data, input_size}.combine(),
          pub_key_data_ptr),
      CryptoExtension::kVerifyFail);
}

/**
 * @given initialized crypto extension @and sr25519-signed message
 * @when verifying signature of this message
 * @then verification is successful
 */
TEST_F(CryptoExtensionTest, Sr25519VerifySuccess) {
  auto pub_key = gsl::span<uint8_t>(sr25519_keypair.public_key);
  WasmPointer input_data = 0;
  WasmSize input_size = input.size();
  WasmPointer sig_data_ptr = 42;
  WasmPointer pub_key_data_ptr = 123;

  EXPECT_CALL(*memory_, loadN(input_data, input_size)).WillOnce(Return(input));
  EXPECT_CALL(*memory_, loadN(pub_key_data_ptr, sr25519_constants::PUBLIC_SIZE))
      .WillOnce(Return(Buffer(pub_key)));
  EXPECT_CALL(*memory_, loadN(sig_data_ptr, sr25519_constants::SIGNATURE_SIZE))
      .WillOnce(Return(Buffer(sr25519_signature)));

  ASSERT_EQ(
      crypto_ext_->ext_crypto_sr25519_verify_version_2(
          PtrSize{sig_data_ptr, sr25519_constants::SIGNATURE_SIZE}.combine(),
          PtrSize{input_data, input_size}.combine(),
          pub_key_data_ptr),
      CryptoExtension::kVerifySuccess);
}

/**
 * @given initialized crypto extension @and sr25519-signed message
 * @when verifying signature of this message
 * @then verification fails
 */
TEST_F(CryptoExtensionTest, Sr25519VerifyFailure) {
  auto pub_key = gsl::span<uint8_t>(sr25519_keypair.public_key);
  auto false_signature = Buffer(sr25519_signature);
  ++false_signature[0];
  ++false_signature[1];
  ++false_signature[2];
  ++false_signature[3];

  WasmPointer input_data = 0;
  WasmSize input_size = input.size();
  WasmPointer sig_data_ptr = 42;
  WasmPointer pub_key_data_ptr = 123;

  EXPECT_CALL(*memory_, loadN(input_data, input_size)).WillOnce(Return(input));
  EXPECT_CALL(*memory_, loadN(pub_key_data_ptr, sr25519_constants::PUBLIC_SIZE))
      .WillOnce(Return(Buffer(pub_key)));
  EXPECT_CALL(*memory_, loadN(sig_data_ptr, sr25519_constants::SIGNATURE_SIZE))
      .WillOnce(Return(false_signature));

  ASSERT_EQ(
      crypto_ext_->ext_crypto_sr25519_verify_version_2(
          PtrSize{sig_data_ptr, sr25519_constants::SIGNATURE_SIZE}.combine(),
          PtrSize{input_data, input_size}.combine(),
          pub_key_data_ptr),
      CryptoExtension::kVerifyFail);
}

/**
 * @given initialized crypto extension without started batch
 * @when trying to finish batch
 * @then exception is thrown
 */
// TODO (kamilsa) 05.07.21 https://github.com/soramitsu/kagome/issues/804
// TEST_F(CryptoExtensionTest, VerificationBatching_FinishWithoutStart) {
//}

/**
 * @given initialized crypto extension without started batch
 * @when trying to start batch twice
 * @then exception is thrown at second call
 */
// TODO (kamilsa) 05.07.21 https://github.com/soramitsu/kagome/issues/804
// TEST_F(CryptoExtensionTest, VerificationBatching_StartAgainWithoutFinish) {
//}

/**
 * @given initialized crypto extension without started batch
 * @when start batch, check valid signature, and finish batch
 * @then verification returns positive, batch result is positive too
 */
// TODO (kamilsa) 05.07.21 https://github.com/soramitsu/kagome/issues/804
// TEST_F(CryptoExtensionTest, VerificationBatching_NormalOrderAndSuccess) {
//}

/**
 * @given initialized crypto extension without started batch
 * @when start batch, check valid signature, and finish batch
 * @then verification returns positive, but batch returns negative result
 */
// TODO (kamilsa) 05.07.21 https://github.com/soramitsu/kagome/issues/804
// TEST_F(CryptoExtensionTest, VerificationBatching_NormalOrderAndInvalid) {
//}

/**
 * @given initialized crypto extensions @and some bytes
 * @when XX-hashing those bytes to get 16-byte hash
 * @then resulting hash is correct
 */
TEST_F(CryptoExtensionTest, Twox128) {
  WasmPointer twox_input_data = 0;
  WasmSize twox_input_size = twox_input.size();
  WasmPointer out_ptr = 42;

  EXPECT_CALL(*memory_, loadN(twox_input_data, twox_input_size))
      .WillOnce(Return(twox_input));
  EXPECT_CALL(*memory_, storeBuffer(gsl::span<const uint8_t>(twox128_result)))
      .WillOnce(Return(out_ptr));

  ASSERT_EQ(out_ptr,
            crypto_ext_->ext_hashing_twox_128_version_1(
                PtrSize{twox_input_data, twox_input_size}.combine()));
}

/**
 * @given initialized crypto extensions @and some bytes
 * @when XX-hashing those bytes to get 32-byte hash
 * @then resulting hash is correct
 */
TEST_F(CryptoExtensionTest, Twox256) {
  WasmPointer twox_input_data = 0;
  WasmSize twox_input_size = twox_input.size();
  WasmPointer out_ptr = 42;

  EXPECT_CALL(*memory_, loadN(twox_input_data, twox_input_size))
      .WillOnce(Return(twox_input));
  EXPECT_CALL(*memory_, storeBuffer(gsl::span<const uint8_t>(twox256_result)))
      .WillOnce(Return(out_ptr));

  ASSERT_EQ(out_ptr,
            crypto_ext_->ext_hashing_twox_256_version_1(
                PtrSize{twox_input_data, twox_input_size}.combine()));
}

/**
 * @given initialized crypto extensions @and secp256k1 signature and message
 * @when call recovery public secp256k1 uncompressed key
 * @then resulting public key is correct
 */
TEST_F(CryptoExtensionTest, Secp256k1RecoverUncompressedSuccess) {
  WasmPointer sig = 1;
  WasmPointer msg = 10;
  WasmSpan res = PtrSize(20, 20).combine();
  auto &sig_input = secp_signature;
  auto &msg_input = secp_message_hash;

  EXPECT_CALL(*memory_, loadN(sig, sig_input.size()))
      .WillOnce(Return(Buffer(sig_input)));

  EXPECT_CALL(*memory_, loadN(msg, msg_input.size()))
      .WillOnce(Return(Buffer(msg_input)));

  EXPECT_CALL(*memory_,
              storeBuffer(gsl::span<const uint8_t>(
                  scale_encoded_secp_truncated_public_key)))
      .WillOnce(Return(res));

  auto ptrsize =
      crypto_ext_->ext_crypto_secp256k1_ecdsa_recover_version_1(sig, msg);
  ASSERT_EQ(ptrsize, res);
}

/**
 * @given initialized crypto extensions
 * @and a damaged secp256k1 signature and message
 * @when call recovery public secp256k1 uncompressed key
 * @then error code is returned
 */
TEST_F(CryptoExtensionTest, Secp256k1RecoverUncompressedFailure) {
  WasmPointer sig = 1;
  WasmPointer msg = 10;
  WasmSpan res = PtrSize(20, 20).combine();
  auto &sig_input = secp_signature;
  auto &msg_input = secp_message_hash;
  auto sig_buffer = Buffer(sig_input);
  // corrupt signature
  std::fill(sig_buffer.begin() + 2, sig_buffer.begin() + 10, 0xFF);
  EXPECT_CALL(*memory_, loadN(sig, sig_input.size()))
      .WillOnce(Return(sig_buffer));

  EXPECT_CALL(*memory_, loadN(msg, msg_input.size()))
      .WillOnce(Return(Buffer(msg_input)));

  EXPECT_CALL(
      *memory_,
      storeBuffer(gsl::span<const uint8_t>(secp_invalid_signature_error)))
      .WillOnce(Return(res));

  auto ptrsize =
      crypto_ext_->ext_crypto_secp256k1_ecdsa_recover_version_1(sig, msg);
  ASSERT_EQ(ptrsize, res);
}

/**
 * @given initialized crypto extensions @and secp256k1 signature and message
 * @when call recovery public secp256k1 compressed key
 * @then resulting public key is correct
 */
TEST_F(CryptoExtensionTest, Secp256k1RecoverCompressed) {
  WasmPointer sig = 1;
  WasmPointer msg = 10;
  WasmSpan res = PtrSize(20, 20).combine();
  auto &sig_input = secp_signature;
  auto &msg_input = secp_message_hash;

  EXPECT_CALL(*memory_, loadN(sig, sig_input.size()))
      .WillOnce(Return(Buffer(sig_input)));

  EXPECT_CALL(*memory_, loadN(msg, msg_input.size()))
      .WillOnce(Return(Buffer(msg_input)));

  EXPECT_CALL(*memory_,
              storeBuffer(gsl::span<const uint8_t>(
                  scale_encoded_secp_compressed_public_key)))
      .WillOnce(Return(res));

  auto ptrsize =
      crypto_ext_->ext_crypto_secp256k1_ecdsa_recover_compressed_version_1(sig,
                                                                           msg);
  ASSERT_EQ(ptrsize, res);
}

/**
 * @given initialized crypto extensions
 * @and a damaged secp256k1 signature and message
 * @when call recovery public secp256k1 compressed key
 * @then error code is returned
 */
TEST_F(CryptoExtensionTest, Secp256k1RecoverCompressedFailure) {
  WasmPointer sig = 1;
  WasmPointer msg = 10;
  WasmSpan res = PtrSize(20, 20).combine();

  auto &sig_input = secp_signature;
  auto &msg_input = secp_message_hash;
  Buffer sig_buffer(sig_input);
  // corrupt signature
  std::fill(sig_buffer.begin() + 2, sig_buffer.begin() + 10, 0xFF);

  EXPECT_CALL(*memory_, loadN(sig, sig_input.size()))
      .WillOnce(Return(sig_buffer));

  EXPECT_CALL(*memory_, loadN(msg, msg_input.size()))
      .WillOnce(Return(Buffer(msg_input)));

  EXPECT_CALL(
      *memory_,
      storeBuffer(gsl::span<const uint8_t>(secp_invalid_signature_error)))
      .WillOnce(Return(res));

  auto ptrsize =
      crypto_ext_->ext_crypto_secp256k1_ecdsa_recover_compressed_version_1(sig,
                                                                           msg);
  ASSERT_EQ(ptrsize, res);
}

/**
 * @given initialized crypto extension, key type
 * @when call ext_ed25519_public_keys_v1 of crypto extension
 * @then we get serialized set of existing ed25519 keys
 */
TEST_F(CryptoExtensionTest, Ed25519GetPublicKeysSuccess) {
  WasmSpan res = PtrSize(1, 2).combine();

  auto key_type = kagome::crypto::KEY_TYPE_BABE;
  kagome::runtime::WasmSize key_type_ptr = 42;

  EXPECT_CALL(*crypto_store_, getEd25519PublicKeys(key_type))
      .WillOnce(Return(ed_public_keys));

  EXPECT_CALL(*memory_, load32u(key_type_ptr)).WillOnce(Return(key_type));
  EXPECT_CALL(*memory_,
              storeBuffer(gsl::span<const uint8_t>(ed_public_keys_result)))
      .WillOnce(Return(res));

  ASSERT_EQ(crypto_ext_->ext_crypto_ed25519_public_keys_version_1(key_type_ptr),
            res);
}

/**
 * @given initialized crypto extension, key type
 * @when call ext_sr25519_public_keys_v1 of crypto extension
 * @then we get serialized set of existing sr25519 keys
 */
TEST_F(CryptoExtensionTest, Sr25519GetPublicKeysSuccess) {
  WasmSpan res = PtrSize(1, 2).combine();

  auto key_type_ptr = 42u;
  auto key_type = kagome::crypto::KEY_TYPE_BABE;

  EXPECT_CALL(*crypto_store_, getSr25519PublicKeys(key_type))
      .WillOnce(Return(sr_public_keys));

  EXPECT_CALL(*memory_, load32u(key_type_ptr)).WillOnce(Return(key_type));
  EXPECT_CALL(*memory_,
              storeBuffer(gsl::span<const uint8_t>(sr_public_keys_result)))
      .WillOnce(Return(res));

  ASSERT_EQ(crypto_ext_->ext_crypto_sr25519_public_keys_version_1(key_type_ptr),
            res);
}

/**
 * @given initialized crypto extension, key type, public key value and message
 * @when call ext_ed25519_sign_v1 of crypto extension
 * @then we get a valid signature
 */
TEST_F(CryptoExtensionTest, Ed25519SignSuccess) {
  kagome::runtime::WasmSize key_type = kagome::crypto::KEY_TYPE_BABE;
  kagome::runtime::WasmSize key_type_ptr = 42;
  kagome::runtime::WasmPointer key = 2;
  auto msg = PtrSize(3, 4).combine();
  auto res = PtrSize(5, 6).combine();

  // load public key
  EXPECT_CALL(*memory_, loadN(2, Ed25519PublicKey::size()))
      .WillOnce(Return(ed_public_key_buffer));
  // load message
  EXPECT_CALL(*memory_, loadN(3, 4)).WillOnce(Return(input));

  EXPECT_CALL(*crypto_store_,
              findEd25519Keypair(key_type, ed25519_keypair.public_key))
      .WillOnce(Return(ed25519_keypair));

  EXPECT_CALL(*memory_, load32u(key_type_ptr)).WillOnce(Return(key_type));
  EXPECT_CALL(*memory_,
              storeBuffer(gsl::span<const uint8_t>(ed25519_signature_result)))
      .WillOnce(Return(res));
  ASSERT_EQ(
      crypto_ext_->ext_crypto_ed25519_sign_version_1(key_type_ptr, key, msg),
      res);
}

/**
 * @given initialized crypto extension,
 * key type, not existing public key and message
 * @when call ext_ed25519_sign_v1 of crypto extension
 * @then we get a valid serialized error
 */
TEST_F(CryptoExtensionTest, Ed25519SignFailure) {
  kagome::runtime::WasmSize key_type = kagome::crypto::KEY_TYPE_BABE;
  kagome::runtime::WasmSize key_type_ptr = 42;
  kagome::runtime::WasmPointer key = 2;
  auto msg = PtrSize(3, 4).combine();
  auto res = PtrSize(5, 6).combine();

  // load public key
  EXPECT_CALL(*memory_, loadN(2, Ed25519PublicKey::size()))
      .WillOnce(Return(ed_public_key_buffer));
  // load message
  EXPECT_CALL(*memory_, loadN(3, 4)).WillOnce(Return(input));
  EXPECT_CALL(*memory_, load32u(key_type_ptr)).WillOnce(Return(key_type));

  EXPECT_CALL(*crypto_store_,
              findEd25519Keypair(key_type, ed25519_keypair.public_key))
      .WillOnce(Return(
          outcome::failure(kagome::crypto::CryptoStoreError::KEY_NOT_FOUND)));

  EXPECT_CALL(*memory_,
              storeBuffer(gsl::span<const uint8_t>(
                  ed_sr_signature_failure_result_buffer)))
      .WillOnce(Return(res));
  ASSERT_EQ(
      crypto_ext_->ext_crypto_ed25519_sign_version_1(key_type_ptr, key, msg),
      res);
}

/**
 * @given initialized crypto extension, key type, public key value and message
 * @when call ext_sr25519_sign_v1 of crypto extension
 * @then we get a valid signature
 */
TEST_F(CryptoExtensionTest, Sr25519SignSuccess) {
  kagome::runtime::WasmSize key_type = kagome::crypto::KEY_TYPE_BABE;
  kagome::runtime::WasmSize key_type_ptr = 42;
  kagome::runtime::WasmPointer key = 2;
  auto msg = PtrSize(3, 4).combine();
  auto res = PtrSize(5, 6).combine();

  // load public key
  EXPECT_CALL(*memory_, loadN(2, Sr25519PublicKey::size()))
      .WillOnce(Return(sr_public_key_buffer));
  // load message
  EXPECT_CALL(*memory_, loadN(3, 4)).WillOnce(Return(input));
  EXPECT_CALL(*memory_, load32u(key_type_ptr)).WillOnce(Return(key_type));

  EXPECT_CALL(*crypto_store_,
              findSr25519Keypair(key_type, sr25519_keypair.public_key))
      .WillOnce(Return(sr25519_keypair));

  EXPECT_CALL(
      *memory_,
      storeBuffer(VerifySr25519Signature(sr25519_provider_,
                                         gsl::span<const uint8_t>(input),
                                         sr25519_keypair.public_key)))
      .WillOnce(Return(res));

  ASSERT_EQ(
      crypto_ext_->ext_crypto_sr25519_sign_version_1(key_type_ptr, key, msg),
      res);
}

/**
 * @given initialized crypto extension,
 * key type, not existing public key and message
 * @when call ext_sr25519_sign_v1 of crypto extension
 * @then we get a valid serialized error
 */
TEST_F(CryptoExtensionTest, Sr25519SignFailure) {
  kagome::runtime::WasmSize key_type = kagome::crypto::KEY_TYPE_BABE;
  kagome::runtime::WasmSize key_type_ptr = 42;
  kagome::runtime::WasmPointer key = 2;
  auto msg = PtrSize(3, 4).combine();
  auto res = PtrSize(5, 6).combine();

  // load public key
  EXPECT_CALL(*memory_, loadN(2, Sr25519PublicKey::size()))
      .WillOnce(Return(sr_public_key_buffer));
  // load message
  EXPECT_CALL(*memory_, loadN(3, 4)).WillOnce(Return(input));
  EXPECT_CALL(*memory_, load32u(key_type_ptr)).WillOnce(Return(key_type));

  EXPECT_CALL(*crypto_store_,
              findSr25519Keypair(key_type, sr25519_keypair.public_key))
      .WillOnce(Return(
          outcome::failure(kagome::crypto::CryptoStoreError::KEY_NOT_FOUND)));

  EXPECT_CALL(*memory_,
              storeBuffer(gsl::span<const uint8_t>(
                  ed_sr_signature_failure_result_buffer)))
      .WillOnce(Return(res));
  ASSERT_EQ(
      crypto_ext_->ext_crypto_sr25519_sign_version_1(key_type_ptr, key, msg),
      res);
}

/**
 * @given initialized crypto extension, key type and hexified seed
 * @when call generate ed25519 keypair method of crypto extension
 * @then a new ed25519 keypair is successfully generated and stored
 */
TEST_F(CryptoExtensionTest, Ed25519GenerateByHexSeedSuccess) {
  kagome::runtime::WasmSize key_type = kagome::crypto::KEY_TYPE_BABE;
  kagome::runtime::WasmSize key_type_ptr = 42;
  kagome::runtime::WasmPointer res = 2;
  auto seed_ptr = PtrSize(3, 4).combine();

  EXPECT_CALL(*crypto_store_,
              generateEd25519Keypair(key_type, std::string_view(mnemonic)))
      .WillOnce(Return(ed25519_keypair));
  EXPECT_CALL(*memory_, loadN(3, 4)).WillOnce(Return(mnemonic_buffer));
  EXPECT_CALL(*memory_,
              storeBuffer(gsl::span<const uint8_t>(ed_public_key_buffer)))
      .WillOnce(Return(res));
  EXPECT_CALL(*memory_, load32u(key_type_ptr)).WillOnce(Return(key_type));
  ASSERT_EQ(res,
            crypto_ext_->ext_crypto_ed25519_generate_version_1(key_type_ptr,
                                                               seed_ptr));
}

/**
 * @given initialized crypto extension, key type and mnemonic phrase seed
 * @when call generate ed25519 keypair method of crypto extension
 * @then a new ed25519 keypair is successfully generated and stored
 */
TEST_F(CryptoExtensionTest, Ed25519GenerateByMnemonicSuccess) {
  kagome::runtime::WasmSize key_type = kagome::crypto::KEY_TYPE_BABE;
  kagome::runtime::WasmSize key_type_ptr = 42;
  kagome::runtime::WasmPointer res = 2;
  auto seed_ptr = PtrSize(3, 4).combine();

  EXPECT_CALL(*memory_, loadN(3, 4)).WillOnce(Return(mnemonic_buffer));
  EXPECT_CALL(*memory_,
              storeBuffer(gsl::span<const uint8_t>(ed_public_key_buffer)))
      .WillOnce(Return(res));
  EXPECT_CALL(*memory_, load32u(key_type_ptr)).WillOnce(Return(key_type));
  EXPECT_CALL(*crypto_store_,
              generateEd25519Keypair(key_type, std::string_view(mnemonic)))
      .WillOnce(Return(ed25519_keypair));
  ASSERT_EQ(res,
            crypto_ext_->ext_crypto_ed25519_generate_version_1(key_type_ptr,
                                                               seed_ptr));
}

/**
 * @given initialized crypto extension, key type and hexified seed
 * @when call generate sr25519 keypair method of crypto extension
 * @then a new sr25519 keypair is successfully generated and stored
 */
TEST_F(CryptoExtensionTest, Sr25519GenerateByHexSeedSuccess) {
  kagome::runtime::WasmSize key_type = kagome::crypto::KEY_TYPE_BABE;
  kagome::runtime::WasmSize key_type_ptr = 42;
  kagome::runtime::WasmPointer res = 2;
  auto seed_ptr = PtrSize(3, 4).combine();

  EXPECT_CALL(*memory_, loadN(3, 4)).WillOnce(Return(mnemonic_buffer));
  EXPECT_CALL(*memory_,
              storeBuffer(gsl::span<const uint8_t>(sr_public_key_buffer)))
      .WillOnce(Return(res));
  EXPECT_CALL(*memory_, load32u(key_type_ptr)).WillOnce(Return(key_type));

  EXPECT_CALL(*crypto_store_,
              generateSr25519Keypair(key_type, std::string_view(mnemonic)))
      .WillOnce(Return(sr25519_keypair));
  ASSERT_EQ(res,
            crypto_ext_->ext_crypto_sr25519_generate_version_1(key_type_ptr,
                                                               seed_ptr));
}

/**
 * @given initialized crypto extension, key type and mnemonic phrase seed
 * @when call generate sr25519 keypair method of crypto extension
 * @then a new sr25519 keypair is successfully generated and stored
 */
TEST_F(CryptoExtensionTest, Sr25519GenerateByMnemonicSuccess) {
  kagome::runtime::WasmSize key_type = kagome::crypto::KEY_TYPE_BABE;
  kagome::runtime::WasmSize key_type_ptr = 42;
  kagome::runtime::WasmPointer res = 2;
  auto seed_ptr = PtrSize(3, 4).combine();

  EXPECT_CALL(*memory_, loadN(3, 4)).WillOnce(Return(mnemonic_buffer));
  EXPECT_CALL(*memory_,
              storeBuffer(gsl::span<const uint8_t>(sr_public_key_buffer)))
      .WillOnce(Return(res));
  EXPECT_CALL(*memory_, load32u(key_type_ptr)).WillOnce(Return(key_type));
  EXPECT_CALL(*crypto_store_,
              generateSr25519Keypair(key_type, std::string_view(mnemonic)))
      .WillOnce(Return(sr25519_keypair));
  ASSERT_EQ(res,
            crypto_ext_->ext_crypto_sr25519_generate_version_1(key_type_ptr,
                                                               seed_ptr));
}

/**
 * @given initialized crypto extension @and data, which can be keccak-hashed
 * @when hashing that data
 * @then resulting hash is correct
 */
TEST_F(CryptoExtensionTest, Keccac256Version1_Success) {
  WasmPointer data = 0;
  WasmSize size = input.size();
  WasmPointer out_ptr = 42;
  WasmSpan data_span = PtrSize(data, size).combine();

  EXPECT_CALL(*memory_, loadN(data, size)).WillOnce(Return(input));
  EXPECT_CALL(*memory_, storeBuffer(gsl::span<const uint8_t>(keccak_result)))
      .WillOnce(Return(out_ptr));

  ASSERT_EQ(crypto_ext_->ext_hashing_keccak_256_version_1(data_span), out_ptr);
}

/**
 * @given initialized crypto extension @and data, which can be sha2_256-hashed
 * @when hashing that data
 * @then resulting hash is correct
 */
TEST_F(CryptoExtensionTest, Sha2_256Version1_Success) {
  WasmPointer data = 0;
  WasmSize size = input.size();
  WasmPointer out_ptr = 42;
  WasmSpan data_span = PtrSize(data, size).combine();

  EXPECT_CALL(*memory_, loadN(data, size)).WillOnce(Return(input));
  EXPECT_CALL(*memory_, storeBuffer(gsl::span<const uint8_t>(sha2_256_result)))
      .WillOnce(Return(out_ptr));

  ASSERT_EQ(crypto_ext_->ext_hashing_sha2_256_version_1(data_span), out_ptr);
}

/**
 * @given initialized crypto extension @and data, which can be blake2_128-hashed
 * @when hashing that data
 * @then resulting hash is correct
 */
TEST_F(CryptoExtensionTest, Blake2_128Version1_Success) {
  WasmPointer data = 0;
  WasmSize size = input.size();
  WasmPointer out_ptr = 42;
  WasmSpan data_span = PtrSize(data, size).combine();

  EXPECT_CALL(*memory_, loadN(data, size)).WillOnce(Return(input));
  EXPECT_CALL(*memory_,
              storeBuffer(gsl::span<const uint8_t>(blake2b_128_result)))
      .WillOnce(Return(out_ptr));

  ASSERT_EQ(crypto_ext_->ext_hashing_blake2_128_version_1(data_span), out_ptr);
}

/**
 * @given initialized crypto extension @and data, which can be blake2_256-hashed
 * @when hashing that data
 * @then resulting hash is correct
 */
TEST_F(CryptoExtensionTest, Blake2_256Version1_Success) {
  WasmPointer data = 0;
  WasmSize size = input.size();
  WasmPointer out_ptr = 42;
  WasmSpan data_span = PtrSize(data, size).combine();

  EXPECT_CALL(*memory_, loadN(data, size)).WillOnce(Return(input));
  EXPECT_CALL(*memory_,
              storeBuffer(gsl::span<const uint8_t>(blake2b_256_result)))
      .WillOnce(Return(out_ptr));

  ASSERT_EQ(crypto_ext_->ext_hashing_blake2_256_version_1(data_span), out_ptr);
}

/**
 * @given initialized crypto extension @and data, which can be twox_256-hashed
 * @when hashing that data
 * @then resulting hash is correct
 */
TEST_F(CryptoExtensionTest, Twox_256Version1_Success) {
  WasmPointer data = 0;
  WasmSize size = twox_input.size();
  WasmPointer out_ptr = 42;
  WasmSpan data_span = PtrSize(data, size).combine();

  EXPECT_CALL(*memory_, loadN(data, size)).WillOnce(Return(twox_input));
  EXPECT_CALL(*memory_, storeBuffer(gsl::span<const uint8_t>(twox256_result)))
      .WillOnce(Return(out_ptr));

  ASSERT_EQ(crypto_ext_->ext_hashing_twox_256_version_1(data_span), out_ptr);
}

/**
 * @given initialized crypto extension @and data, which can be twox_128-hashed
 * @when hashing that data
 * @then resulting hash is correct
 */
TEST_F(CryptoExtensionTest, Twox_128Version1_Success) {
  WasmPointer data = 0;
  WasmSize size = twox_input.size();
  WasmPointer out_ptr = 42;
  WasmSpan data_span = PtrSize(data, size).combine();

  EXPECT_CALL(*memory_, loadN(data, size)).WillOnce(Return(twox_input));
  EXPECT_CALL(*memory_, storeBuffer(gsl::span<const uint8_t>(twox128_result)))
      .WillOnce(Return(out_ptr));

  ASSERT_EQ(crypto_ext_->ext_hashing_twox_128_version_1(data_span), out_ptr);
}

/**
 * @given initialized crypto extension @and data, which can be twox_128-hashed
 * @when hashing that data
 * @then resulting hash is correct
 */
TEST_F(CryptoExtensionTest, Twox_64Version1_Success) {
  WasmPointer data = 0;
  WasmSize size = twox_input.size();
  WasmPointer out_ptr = 42;
  WasmSpan data_span = PtrSize(data, size).combine();

  EXPECT_CALL(*memory_, loadN(data, size)).WillOnce(Return(twox_input));
  EXPECT_CALL(*memory_, storeBuffer(gsl::span<const uint8_t>(twox64_result)))
      .WillOnce(Return(out_ptr));

  ASSERT_EQ(crypto_ext_->ext_hashing_twox_64_version_1(data_span), out_ptr);
}<|MERGE_RESOLUTION|>--- conflicted
+++ resolved
@@ -130,17 +130,10 @@
     // scale-encoded string
     std::optional<gsl::span<uint8_t>> optional_seed(seed);
     seed_buffer.put(
-<<<<<<< HEAD
-        compareWithRef2(optional_seed, ::scale::encode(optional_seed).value()));
-    std::optional<std::string> optional_mnemonic(mnemonic);
-    mnemonic_buffer.put(compareWithRef2(
-        optional_mnemonic, ::scale::encode(optional_mnemonic).value()));
-=======
         testutil::scaleEncodeAndCompareWithRef(optional_seed).value());
     std::optional<std::string> optional_mnemonic(mnemonic);
     mnemonic_buffer.put(
         testutil::scaleEncodeAndCompareWithRef(optional_mnemonic).value());
->>>>>>> 800e0a71
 
     sr25519_keypair = sr25519_provider_->generateKeypair(Sr25519Seed{seed}, {});
     sr25519_signature = sr25519_provider_->sign(sr25519_keypair, input).value();
@@ -166,29 +159,6 @@
     secp_signature =
         secp256k1::RSVSignature::fromSpan(secp_signature_bytes).value();
 
-<<<<<<< HEAD
-    scale_encoded_secp_truncated_public_key = Buffer(compareWithRef2(
-        RecoverUncompressedPublicKeyReturnValue(secp_truncated_public_key),
-        ::scale::encode(
-            RecoverUncompressedPublicKeyReturnValue(secp_truncated_public_key))
-            .value()));
-
-    scale_encoded_secp_compressed_public_key = Buffer(compareWithRef2(
-        RecoverCompressedPublicKeyReturnValue(secp_compressed_pyblic_key),
-        ::scale::encode(
-            RecoverCompressedPublicKeyReturnValue(secp_compressed_pyblic_key))
-            .value()));
-
-    // this value suits both compressed & uncompressed failure tests
-    secp_invalid_signature_error = Buffer(compareWithRef2(
-        RecoverCompressedPublicKeyReturnValue(
-            kagome::crypto::secp256k1::secp256k1_verify_error::
-                kInvalidSignature),
-        ::scale::encode(RecoverCompressedPublicKeyReturnValue(
-                            kagome::crypto::secp256k1::secp256k1_verify_error::
-                                kInvalidSignature))
-            .value()));
-=======
     scale_encoded_secp_truncated_public_key = Buffer(
         testutil::scaleEncodeAndCompareWithRef(
             RecoverUncompressedPublicKeyReturnValue(secp_truncated_public_key))
@@ -206,7 +176,6 @@
                        kagome::crypto::secp256k1::secp256k1_verify_error::
                            kInvalidSignature))
                    .value());
->>>>>>> 800e0a71
 
     ed_public_keys_result
         .putUint8(4)  // scale-encoded size // 1
