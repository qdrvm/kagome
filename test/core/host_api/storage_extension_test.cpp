--- conflicted
+++ resolved
@@ -85,12 +85,9 @@
   std::shared_ptr<MemoryProviderMock> memory_provider_;
   std::shared_ptr<StorageExtension> storage_extension_;
   std::shared_ptr<ChangesTrackerMock> changes_tracker_;
-<<<<<<< HEAD
-=======
   PolkadotCodec codec_;
 
   constexpr static uint32_t kU32Max = std::numeric_limits<uint32_t>::max();
->>>>>>> 38a2393e
 };
 
 /// For the tests where it is needed to check a valid behaviour no matter if
@@ -305,37 +302,6 @@
 }
 
 /**
-<<<<<<< HEAD
- * @given key_pointer, key_size, value_ptr, value_size
- * @when ext_storage_set_version_1 is invoked on given key and value
- * @then provided key and value are put to db
- */
-TEST_P(OutcomeParameterizedTest, ExtStorageSetV1Test) {
-  WasmPointer key_pointer = 43;
-  WasmSize key_size = 43;
-  Buffer key(8, 'k');
-
-  WasmPointer value_pointer = 42;
-  WasmSize value_size = 41;
-  Buffer value(8, 'v');
-
-  // expect key and value were loaded
-  EXPECT_CALL(*memory_, loadN(key_pointer, key_size)).WillOnce(Return(key));
-  EXPECT_CALL(*memory_, loadN(value_pointer, value_size))
-      .WillOnce(Return(value));
-
-  // expect key-value pair was put to db
-  EXPECT_CALL(*trie_batch_, put(key.view(), value))
-      .WillOnce(Return(GetParam()));
-
-  storage_extension_->ext_storage_set_version_1(
-      PtrSize(key_pointer, key_size).combine(),
-      PtrSize(value_pointer, value_size).combine());
-}
-
-/**
-=======
->>>>>>> 38a2393e
  * @given key, value, offset
  * @when ext_storage_read_version_1 is invoked on given key and value
  * @then data read from db with given key
@@ -581,28 +547,6 @@
 }
 
 /**
-<<<<<<< HEAD
- * @given key_pointer and key_size
- * @when ext_storage_clear_version_1 is invoked on StorageExtension with given
- * key
- * @then key is loaded from the memory @and del is invoked on storage
- */
-TEST_P(OutcomeParameterizedTest, ExtStorageClearV1Test) {
-  WasmPointer key_pointer = 43;
-  WasmSize key_size = 43;
-  Buffer key(8, 'k');
-  WasmSpan key_span = PtrSize(key_pointer, key_size).combine();
-
-  EXPECT_CALL(*memory_, loadN(key_pointer, key_size)).WillOnce(Return(key));
-  // to ensure that it works when remove() returns success or failure
-  EXPECT_CALL(*trie_batch_, remove(key.view())).WillOnce(Return(GetParam()));
-
-  storage_extension_->ext_storage_clear_version_1(key_span);
-}
-
-/**
-=======
->>>>>>> 38a2393e
  * @given key pointer and key size
  * @when ext_storage_exists_version_1 is invoked on StorageExtension with given
  * key
@@ -670,7 +614,7 @@
 
   std::tuple<bool, uint32_t> result(true, 22);
   EXPECT_CALL(*trie_batch_,
-              clearPrefix(prefix, std::make_optional<uint64_t>(limit)))
+              clearPrefix(prefix.view(), std::make_optional<uint64_t>(limit)))
       .WillOnce(Return(outcome::success(result)));
 
   auto enc_result = scale::encode(result).value();
@@ -694,12 +638,12 @@
   // removeEmptyChildStorages
   Buffer prefix = kagome::storage::kChildStorageDefaultPrefix;
   Buffer current_key = Buffer{prefix}.putBuffer("QWERTY"_buf);
-  static const auto empty_hash = Buffer(codec_.hash256({0}));
+  static const auto empty_hash = Buffer(codec_.hash256(Buffer{0}));
 
   EXPECT_CALL(*trie_batch_, trieCursor())
       .WillOnce(Invoke([&prefix, &current_key]() {
         auto cursor = std::make_unique<PolkadotTrieCursorMock>();
-        EXPECT_CALL(*cursor, seekUpperBound(prefix))
+        EXPECT_CALL(*cursor, seekUpperBound(prefix.view()))
             .WillOnce(Return(outcome::success()));
         EXPECT_CALL(*cursor, key()).WillOnce(Return(current_key));
         return cursor;
@@ -711,9 +655,9 @@
         return cursor;
       }));
 
-  EXPECT_CALL(*trie_batch_, get(current_key))
+  EXPECT_CALL(*trie_batch_, get(current_key.view()))
       .WillOnce(Return(outcome::success(empty_hash)));
-  EXPECT_CALL(*trie_batch_, remove(current_key))
+  EXPECT_CALL(*trie_batch_, remove(current_key.view()))
       .WillOnce(Return(outcome::success()));
 
   // rest of ext_storage_root_version_1
