/**
 * Copyright Soramitsu Co., Ltd. All Rights Reserved.
 * SPDX-License-Identifier: Apache-2.0
 */

#include "host_api/impl/storage_extension.hpp"

#include <gtest/gtest.h>
#include <optional>
#include <scale/scale.hpp>

#include "mock/core/runtime/memory_mock.hpp"
#include "mock/core/runtime/memory_provider_mock.hpp"
#include "mock/core/runtime/trie_storage_provider_mock.hpp"
#include "mock/core/storage/changes_trie/changes_tracker_mock.hpp"
#include "mock/core/storage/trie/polkadot_trie_cursor_mock.h"
#include "mock/core/storage/trie/trie_batches_mock.hpp"
#include "runtime/ptr_size.hpp"
#include "scale/encode_append.hpp"
#include "storage/changes_trie/changes_trie_config.hpp"
#include "storage/trie/polkadot_trie/trie_error.hpp"
#include "testutil/literals.hpp"
#include "testutil/outcome.hpp"
#include "testutil/outcome/dummy_error.hpp"
#include "testutil/prepare_loggers.hpp"

using kagome::common::Buffer;
using kagome::common::Hash256;
using kagome::host_api::StorageExtension;
using kagome::runtime::Memory;
using kagome::runtime::MemoryMock;
using kagome::runtime::MemoryProviderMock;
using kagome::runtime::PtrSize;
using kagome::runtime::TrieStorageProviderMock;
using kagome::runtime::WasmOffset;
using kagome::runtime::WasmPointer;
using kagome::runtime::WasmSize;
using kagome::runtime::WasmSpan;
using kagome::storage::changes_trie::ChangesTrackerMock;
using kagome::storage::trie::EphemeralTrieBatchMock;
using kagome::storage::trie::PersistentTrieBatchMock;
using kagome::storage::trie::PolkadotTrieCursorMock;

using ::testing::_;
using ::testing::Invoke;
using ::testing::Return;

class StorageExtensionTest : public ::testing::Test {
 public:
  static void SetUpTestCase() {
    testutil::prepareLoggers();
  }

  void SetUp() override {
    trie_batch_ = std::make_shared<PersistentTrieBatchMock>();
    storage_provider_ = std::make_shared<TrieStorageProviderMock>();
    EXPECT_CALL(*storage_provider_, getCurrentBatch())
        .WillRepeatedly(Return(trie_batch_));
    EXPECT_CALL(*storage_provider_, isCurrentlyPersistent())
        .WillRepeatedly(Return(true));
    EXPECT_CALL(*storage_provider_, tryGetPersistentBatch())
        .WillRepeatedly(Return(std::make_optional(
            std::static_pointer_cast<
                kagome::storage::trie::PersistentTrieBatch>(trie_batch_))));
    memory_provider_ = std::make_shared<MemoryProviderMock>();
    memory_ = std::make_shared<MemoryMock>();
    EXPECT_CALL(*memory_provider_, getCurrentMemory())
        .WillRepeatedly(
            Return(std::optional<std::reference_wrapper<Memory>>(*memory_)));
    changes_tracker_ = std::make_shared<ChangesTrackerMock>();
    storage_extension_ = std::make_shared<StorageExtension>(
        storage_provider_, memory_provider_, changes_tracker_);
  }

 protected:
  std::shared_ptr<PersistentTrieBatchMock> trie_batch_;
  std::shared_ptr<TrieStorageProviderMock> storage_provider_;
  std::shared_ptr<MemoryMock> memory_;
  std::shared_ptr<MemoryProviderMock> memory_provider_;
  std::shared_ptr<StorageExtension> storage_extension_;
  std::shared_ptr<ChangesTrackerMock> changes_tracker_;

  constexpr static uint32_t kU32Max = std::numeric_limits<uint32_t>::max();
};

/// For the tests where it is needed to check a valid behaviour no matter if
/// success or failure was returned by outcome::result
class OutcomeParameterizedTest
    : public StorageExtensionTest,
      public ::testing::WithParamInterface<outcome::result<void>> {};

struct EnumeratedTrieRootTestCase {
  std::list<Buffer> values;
  Buffer trie_root_buf;
};

/// For tests that operate over a collection of buffers
class BuffersParametrizedTest
    : public StorageExtensionTest,
      public testing::WithParamInterface<EnumeratedTrieRootTestCase> {};

/**
 * @given prefix_pointer with prefix_length
 * @when ext_clear_prefix is invoked on StorageExtension with given prefix
 * @then prefix is loaded from the memory @and clearPrefix is invoked on storage
 */
TEST_F(StorageExtensionTest, ClearPrefixTest) {
  WasmPointer prefix_pointer = 42;
  WasmSize prefix_size = 42;
  Buffer prefix(8, 'p');

  EXPECT_CALL(*memory_, loadN(prefix_pointer, prefix_size))
      .WillOnce(Return(prefix));
  EXPECT_CALL(*trie_batch_, clearPrefix(prefix, _))
      .Times(1)
      .WillOnce(Return(outcome::success()));

  storage_extension_->ext_storage_clear_prefix_version_1(
      PtrSize{prefix_pointer, prefix_size}.combine());
}

/**
 * @given key_pointer and key_size
 * @when ext_clear_storage is invoked on StorageExtension with given key
 * @then key is loaded from the memory @and del is invoked on storage
 */
TEST_P(OutcomeParameterizedTest, ClearStorageTest) {
  WasmPointer key_pointer = 43;
  WasmSize key_size = 43;
  Buffer key(8, 'k');

  EXPECT_CALL(*memory_, loadN(key_pointer, key_size)).WillOnce(Return(key));
  EXPECT_CALL(*trie_batch_, remove(key)).WillOnce(Return(GetParam()));

  storage_extension_->ext_storage_clear_version_1(
      PtrSize{key_pointer, key_size}.combine());
}

/**
 * @given key pointer and key size
 * @when ext_exists_storage is invoked on StorageExtension with given key
 * @then result is the same as result of contains on given key
 */
TEST_F(StorageExtensionTest, ExistsStorageTest) {
  WasmPointer key_pointer = 43;
  WasmSize key_size = 43;
  Buffer key(8, 'k');

  /// result of contains method on db
  WasmSize contains = 1;

  EXPECT_CALL(*memory_, loadN(key_pointer, key_size)).WillOnce(Return(key));
  EXPECT_CALL(*trie_batch_, contains(key)).WillOnce(Return(contains));

  ASSERT_EQ(contains,
            storage_extension_->ext_storage_exists_version_1(
                PtrSize{key_pointer, key_size}.combine()));
}

/**
 * @given a trie key address in WASM memory, to which there is a key
 * lexicographically greater
 * @when using ext_storage_next_key_version_1 to obtain the next key
 * @then an address of the next key is returned
 */
TEST_F(StorageExtensionTest, NextKey) {
  // as wasm logic is mocked, it is okay that key and next_key 'intersect' in
  // wasm memory
  WasmPointer key_pointer = 43;
  WasmSize key_size = 8;
  Buffer key(key_size, 'k');
  WasmPointer next_key_pointer = 44;
  WasmSize next_key_size = 9;
  Buffer expected_next_key(next_key_size, 'k');

  EXPECT_CALL(*memory_, loadN(key_pointer, key_size)).WillOnce(Return(key));

  EXPECT_CALL(*trie_batch_, trieCursor())
      .WillOnce(Invoke([&key, &expected_next_key]() {
        auto cursor = std::make_unique<PolkadotTrieCursorMock>();
        EXPECT_CALL(*cursor, seekUpperBound(key))
            .WillOnce(Return(outcome::success()));
        EXPECT_CALL(*cursor, key()).WillOnce(Return(expected_next_key));
        return cursor;
      }));

  auto expected_key_span = PtrSize{next_key_pointer, next_key_size}.combine();
  EXPECT_CALL(*memory_, storeBuffer(_))
      .WillOnce(Invoke(
          [&expected_next_key, &expected_key_span](auto &&buffer) -> WasmSpan {
            EXPECT_OUTCOME_TRUE(
                key_opt,   scale::decode<std::optional<Buffer>>(buffer));
            EXPECT_TRUE(key_opt.has_value());
            EXPECT_EQ(key_opt.value(), expected_next_key);
            return expected_key_span;
          }));

  auto next_key_span = storage_extension_->ext_storage_next_key_version_1(
      PtrSize{key_pointer, key_size}.combine());
  ASSERT_EQ(expected_key_span, next_key_span);
}

/**
 * @given a trie key address in WASM memory, to which there is no key
 * lexicographically greater
 * @when using ext_storage_next_key_version_1 to obtain the next key
 * @then an address of none value is returned
 */
TEST_F(StorageExtensionTest, NextKeyLastKey) {
  WasmPointer key_pointer = 43;
  WasmSize key_size = 8;
  Buffer key(key_size, 'k');

  EXPECT_CALL(*memory_, loadN(key_pointer, key_size)).WillOnce(Return(key));

  EXPECT_CALL(*trie_batch_, trieCursor()).WillOnce(Invoke([&key]() {
    auto cursor = std::make_unique<PolkadotTrieCursorMock>();
    EXPECT_CALL(*cursor, seekUpperBound(key))
        .WillOnce(Return(outcome::success()));
    EXPECT_CALL(*cursor, key()).WillOnce(Return(std::nullopt));
    return cursor;
  }));

  EXPECT_CALL(*memory_, storeBuffer(_))
      .WillOnce(Invoke([](auto &&buffer) -> WasmSpan {
        EXPECT_OUTCOME_TRUE(
            key_opt,   scale::decode<std::optional<Buffer>>(buffer));
        EXPECT_EQ(key_opt, std::nullopt);
        return 0;  // don't need the result
      }));

  storage_extension_->ext_storage_next_key_version_1(
      PtrSize{key_pointer, key_size}.combine());
}

/**
 * @given a trie key address in WASM memory, which is not present in the storage
 * @when using ext_storage_next_key_version_1 to obtain the next key
 * @then an invalid address is returned
 */
TEST_F(StorageExtensionTest, NextKeyEmptyTrie) {
  WasmPointer key_pointer = 43;
  WasmSize key_size = 8;
  Buffer key(key_size, 'k');

  EXPECT_CALL(*memory_, loadN(key_pointer, key_size)).WillOnce(Return(key));

  EXPECT_CALL(*trie_batch_, trieCursor()).WillOnce(Invoke([&key]() {
    auto cursor = std::make_unique<PolkadotTrieCursorMock>();
    EXPECT_CALL(*cursor, seekUpperBound(key))
        .WillOnce(Return(outcome::success()));
    EXPECT_CALL(*cursor, key()).WillOnce(Return(std::nullopt));
    return cursor;
  }));

  EXPECT_CALL(*memory_, storeBuffer(_))
      .WillOnce(Invoke([](auto &&buffer) -> WasmSpan {
        EXPECT_OUTCOME_TRUE(
            key_opt,   scale::decode<std::optional<Buffer>>(buffer));
        EXPECT_EQ(key_opt, std::nullopt);
        return 0;
      }));

  storage_extension_->ext_storage_next_key_version_1(
      PtrSize{key_pointer, key_size}.combine());
}

/**
 * @given key_pointer, key_size, value_ptr, value_size
 * @when ext_set_storage is invoked on given key and value
 * @then provided key and value are put to db
 */
TEST_P(OutcomeParameterizedTest, SetStorageTest) {
  WasmPointer key_pointer = 43;
  WasmSize key_size = 43;
  Buffer key(8, 'k');

  WasmPointer value_pointer = 42;
  WasmSize value_size = 41;
  Buffer value(8, 'v');

  // expect key and value were loaded
  EXPECT_CALL(*memory_, loadN(key_pointer, key_size)).WillOnce(Return(key));
  EXPECT_CALL(*memory_, loadN(value_pointer, value_size))
      .WillOnce(Return(value));

  // expect key-value pair was put to db
  EXPECT_CALL(*trie_batch_, put(key, value)).WillOnce(Return(GetParam()));

  storage_extension_->ext_storage_set_version_1(
      PtrSize{key_pointer, key_size}.combine(),
      PtrSize{value_pointer, value_size}.combine());
}

/**
 * @given key_pointer, key_size, value_ptr, value_size
 * @when ext_storage_set_version_1 is invoked on given key and value
 * @then provided key and value are put to db
 */
TEST_P(OutcomeParameterizedTest, ExtStorageSetV1Test) {
  WasmPointer key_pointer = 43;
  WasmSize key_size = 43;
  Buffer key(8, 'k');

  WasmPointer value_pointer = 42;
  WasmSize value_size = 41;
  Buffer value(8, 'v');

  // expect key and value were loaded
  EXPECT_CALL(*memory_, loadN(key_pointer, key_size)).WillOnce(Return(key));
  EXPECT_CALL(*memory_, loadN(value_pointer, value_size))
      .WillOnce(Return(value));

  // expect key-value pair was put to db
  EXPECT_CALL(*trie_batch_, put(key, value)).WillOnce(Return(GetParam()));

  storage_extension_->ext_storage_set_version_1(
      PtrSize(key_pointer, key_size).combine(),
      PtrSize(value_pointer, value_size).combine());
}

/**
 * @given key, value, offset
 * @when ext_storage_read_version_1 is invoked on given key and value
 * @then data read from db with given key
 */
TEST_P(OutcomeParameterizedTest, StorageReadTest) {
  PtrSize key(43, 43);
  Buffer key_data(key.size, 'k');
  PtrSize value(42, 41);
  Buffer value_data(value.size, 'v');
  WasmOffset offset = 4;
  Buffer offset_value_data = value_data.subbuffer(offset);
  ASSERT_EQ(offset_value_data.size(), value_data.size() - offset);
  EXPECT_OUTCOME_TRUE(encoded_opt_offset_val_size,
                        scale::encode(std::make_optional<uint32_t>(
                          offset_value_data.size())));
  WasmSpan res_wasm_span = 1337;

  // expect key loaded, than data stored
  EXPECT_CALL(*memory_, loadN(key.ptr, key.size)).WillOnce(Return(key_data));
  EXPECT_CALL(*storage_provider_, getCurrentBatch())
      .WillOnce(Return(trie_batch_));
  EXPECT_CALL(*trie_batch_, get(key_data)).WillOnce(Return(value_data));
  EXPECT_CALL(
      *memory_,
      storeBuffer(value.ptr, gsl::span<const uint8_t>(offset_value_data)));
  EXPECT_CALL(
      *memory_,
      storeBuffer(gsl::span<const uint8_t>(encoded_opt_offset_val_size)))
      .WillOnce(Return(res_wasm_span));

  ASSERT_EQ(res_wasm_span,
            storage_extension_->ext_storage_read_version_1(
                key.combine(), value.combine(), offset));
}

INSTANTIATE_TEST_SUITE_P(Instance,
                         OutcomeParameterizedTest,
                         ::testing::Values<outcome::result<void>>(
                             /// success case
                             outcome::success(),
                             /// failure with arbitrary error code
                             outcome::failure(testutil::DummyError::ERROR))
                         // empty argument for the macro
);

TEST_F(StorageExtensionTest, ExtStorageAppendTest) {
  // @given key and two values
  PtrSize key(43, 43);
  Buffer key_data(key.size, 'k');

  Buffer value_data1(42, '1');
  Buffer value_data1_encoded{  scale::encode(value_data1).value()};
  PtrSize value1(42, value_data1_encoded.size());

  Buffer value_data2(43, '2');
  Buffer value_data2_encoded{  scale::encode(value_data2).value()};
  PtrSize value2(45, value_data2_encoded.size());

  // @given wasm memory that can provide these key and values
  EXPECT_CALL(*memory_, loadN(key.ptr, key.size))
      .WillRepeatedly(Return(key_data));
  EXPECT_CALL(*memory_, loadN(value1.ptr, value1.size))
      .WillOnce(Return(value_data1_encoded));
  EXPECT_CALL(*memory_, loadN(value2.ptr, value2.size))
      .WillOnce(Return(value_data2_encoded));

  std::vector<  scale::EncodeOpaqueValue> vals;
  Buffer vals_encoded;
  {
    // @when there is no value by given key in trie
    EXPECT_CALL(*trie_batch_, get(key_data))
        .WillOnce(Return(outcome::failure(boost::system::error_code{})));

    // @then storage is inserted by scale encoded vector containing
    // EncodeOpaqueValue with value1
    vals.push_back(
<<<<<<< HEAD
          scale::EncodeOpaqueValue{value_data1_encoded.asVector()});
    vals_encoded = Buffer(  scale::encode(vals).value());
    EXPECT_CALL(*trie_batch_, put_rvalueHack(key_data, vals_encoded))
=======
        kagome::scale::EncodeOpaqueValue{value_data1_encoded.asVector()});
    vals_encoded = Buffer(kagome::scale::encode(vals).value());
    EXPECT_CALL(*trie_batch_, put(key_data, vals_encoded))
>>>>>>> 1e299831
        .WillOnce(Return(outcome::success()));

    storage_extension_->ext_storage_append_version_1(key.combine(),
                                                     value1.combine());
  }

  {
    // @when there is a value by given key (inserted above)
    EXPECT_CALL(*trie_batch_, get(key_data)).WillOnce(Return(vals_encoded));

    // @then storage is inserted by scale encoded vector containing two
    // EncodeOpaqueValues with value1 and value2
    vals.push_back(
<<<<<<< HEAD
          scale::EncodeOpaqueValue{value_data2_encoded.asVector()});
    vals_encoded = Buffer(  scale::encode(vals).value());
    EXPECT_CALL(*trie_batch_, put_rvalueHack(key_data, vals_encoded))
=======
        kagome::scale::EncodeOpaqueValue{value_data2_encoded.asVector()});
    vals_encoded = Buffer(kagome::scale::encode(vals).value());
    EXPECT_CALL(*trie_batch_, put(key_data, vals_encoded))
>>>>>>> 1e299831
        .WillOnce(Return(outcome::success()));

    storage_extension_->ext_storage_append_version_1(key.combine(),
                                                     value2.combine());
  }
}

TEST_F(StorageExtensionTest, ExtStorageAppendTestCompactLenChanged) {
  // @given key and two values
  PtrSize key(43, 43);
  Buffer key_data(key.size, 'k');

  Buffer value_data1(42, '1');
  Buffer value_data1_encoded{  scale::encode(value_data1).value()};
  PtrSize value1(42, value_data1_encoded.size());

  Buffer value_data2(43, '2');
  Buffer value_data2_encoded{  scale::encode(value_data2).value()};
  PtrSize value2(45, value_data2_encoded.size());

  // @given wasm memory that can provide these key and values
  EXPECT_CALL(*memory_, loadN(key.ptr, key.size))
      .WillRepeatedly(Return(key_data));
  EXPECT_CALL(*memory_, loadN(value2.ptr, value2.size))
      .WillOnce(Return(value_data2_encoded));

  // @when vals contains (2^6 - 1) elements (high limit for one-byte compact
  // integers)
  std::vector<  scale::EncodeOpaqueValue> vals(
        scale::compact::EncodingCategoryLimits::kMinUint16 - 1,
        scale::EncodeOpaqueValue{value_data1_encoded.asVector()});
  Buffer vals_encoded = Buffer(  scale::encode(vals).value());

  {
    // @when encoded vals is stored by given key
    EXPECT_CALL(*trie_batch_, get(key_data)).WillOnce(Return(vals_encoded));

    // @when storage is inserted by one more value by the same key
    vals.push_back(
          scale::EncodeOpaqueValue{value_data2_encoded.asVector()});
    vals_encoded = Buffer(  scale::encode(vals).value());

    // @then everything fine: storage is inserted with vals with new value
    EXPECT_CALL(*trie_batch_, put(key_data, vals_encoded))
        .WillOnce(Return(outcome::success()));

    storage_extension_->ext_storage_append_version_1(key.combine(),
                                                     value2.combine());
  }
}

/**
 * @given a set of values, which ordered trie hash we want to calculate from
 * wasm
 * @when calling an extension method ext_blake2_256_enumerated_trie_root
 * @then the method reads the data from wasm memory properly and stores the
 * result in the wasm memory
 */
TEST_P(BuffersParametrizedTest, Blake2_256_EnumeratedTrieRoot) {
  auto &[values, hash_array] = GetParam();
  auto values_enc =   scale::encode(values).value();

  using testing::_;
  PtrSize values_span{42, static_cast<WasmSize>(values_enc.size())};

  EXPECT_CALL(*memory_, loadN(values_span.ptr, values_span.size))
      .WillOnce(Return(Buffer{values_enc}));
  WasmPointer result = 1984;
  EXPECT_CALL(*memory_, storeBuffer(gsl::span<const uint8_t>(hash_array)))
      .WillOnce(Return(result));

  storage_extension_->ext_trie_blake2_256_ordered_root_version_1(
      values_span.combine());
}

/**
 * @given a set of values, which ordered trie hash we want to calculate from
 * wasm
 * @when calling an extension method ext_blake2_256_ordered_trie_root
 * @then the method reads the data from wasm memory properly and stores the
 * result in the wasm memory
 */
TEST_P(BuffersParametrizedTest, Blake2_256_OrderedTrieRootV1) {
  auto &[values, hash_array] = GetParam();

  using testing::_;
  WasmPointer values_ptr = 1;
  WasmSize values_size = 2;
  WasmSpan values_data = PtrSize(values_ptr, values_size).combine();
  WasmPointer result = 1984;

  Buffer buffer{  scale::encode(values).value()};

  EXPECT_CALL(*memory_, loadN(values_ptr, values_size))
      .WillOnce(Return(buffer));

  EXPECT_CALL(*memory_, storeBuffer(gsl::span<const uint8_t>(hash_array)))
      .WillOnce(Return(result));

  ASSERT_EQ(result,
            storage_extension_->ext_trie_blake2_256_ordered_root_version_1(
                values_data));
}

INSTANTIATE_TEST_SUITE_P(
    Instance,
    BuffersParametrizedTest,
    testing::Values(
        // test from substrate:
        // https://github.com/paritytech/substrate/blob/f311d14f6fb76161950f0eca0b3f71a353824d46/core/executor/src/wasm_executor.rs#L1769
        EnumeratedTrieRootTestCase{
            std::list<Buffer>{"zero"_buf, "one"_buf, "two"_buf},
            "9243f4bb6fa633dce97247652479ed7e2e2995a5ea641fd9d1e1a046f7601da6"_hex2buf},
        // empty list case, hash also obtained from substrate
        EnumeratedTrieRootTestCase{
            std::list<Buffer>{},
            "03170a2e7597b7b7e3d84c05391d139a62b157e78786d8c082f29dcf4c111314"_hex2buf}));

/**
 * @given key_pointer, key_size, value_ptr, value_size
 * @when ext_storage_get_version_1 is invoked on given key
 * @then corresponding value will be returned
 */
TEST_F(StorageExtensionTest, StorageGetV1Test) {
  WasmPointer key_pointer = 43;
  WasmSize key_size = 43;
  Buffer key(8, 'k');

  WasmPointer value_pointer = 42;
  WasmSize value_size = 41;

  WasmSpan value_span = PtrSize(value_pointer, value_size).combine();
  WasmSpan key_span = PtrSize(key_pointer, key_size).combine();

  Buffer value(8, 'v');
  auto encoded_opt_value =
        scale::encode<std::optional<Buffer>>(value).value();

  // expect key and value were loaded
  EXPECT_CALL(*memory_, loadN(key_pointer, key_size)).WillOnce(Return(key));
  EXPECT_CALL(*memory_,
              storeBuffer(gsl::span<const uint8_t>(encoded_opt_value)))
      .WillOnce(Return(value_span));

  // expect key-value pair was put to db
  EXPECT_CALL(*trie_batch_, get(key)).WillOnce(Return(value));

  ASSERT_EQ(value_span,
            storage_extension_->ext_storage_get_version_1(key_span));
}

/**
 * @given key_pointer and key_size
 * @when ext_storage_clear_version_1 is invoked on StorageExtension with given
 * key
 * @then key is loaded from the memory @and del is invoked on storage
 */
TEST_P(OutcomeParameterizedTest, ExtStorageClearV1Test) {
  WasmPointer key_pointer = 43;
  WasmSize key_size = 43;
  Buffer key(8, 'k');
  WasmSpan key_span = PtrSize(key_pointer, key_size).combine();

  EXPECT_CALL(*memory_, loadN(key_pointer, key_size)).WillOnce(Return(key));
  // to ensure that it works when remove() returns success or failure
  EXPECT_CALL(*trie_batch_, remove(key)).WillOnce(Return(GetParam()));

  storage_extension_->ext_storage_clear_version_1(key_span);
}

/**
 * @given key pointer and key size
 * @when ext_storage_exists_version_1 is invoked on StorageExtension with given
 * key
 * @then result is the same as result of contains on given key
 */
TEST_F(StorageExtensionTest, ExtStorageExistsV1Test) {
  WasmPointer key_pointer = 43;
  WasmSize key_size = 43;
  Buffer key(8, 'k');
  WasmSpan key_span = PtrSize(key_pointer, key_size).combine();

  /// result of contains method on db
  WasmSize contains = 1;

  EXPECT_CALL(*memory_, loadN(key_pointer, key_size)).WillOnce(Return(key));
  EXPECT_CALL(*trie_batch_, contains(key)).WillOnce(Return(contains));

  ASSERT_EQ(contains,
            storage_extension_->ext_storage_exists_version_1(key_span));
}

/**
 * @given prefix_pointer with prefix_length
 * @when ext_clear_prefix is invoked on StorageExtension with given prefix
 * @then prefix is loaded from the memory @and clearPrefix is invoked on storage
 */
TEST_F(StorageExtensionTest, ExtStorageClearPrefixV1Test) {
  WasmPointer prefix_pointer = 42;
  WasmSize prefix_size = 42;
  Buffer prefix(8, 'p');
  WasmSpan prefix_span = PtrSize(prefix_pointer, prefix_size).combine();

  EXPECT_CALL(*memory_, loadN(prefix_pointer, prefix_size))
      .WillOnce(Return(prefix));
  EXPECT_CALL(*trie_batch_, clearPrefix(prefix, _))
      .Times(1)
      .WillOnce(Return(outcome::success()));

  storage_extension_->ext_storage_clear_prefix_version_1(prefix_span);
}

/**
 * @given a set of values, which ordered trie hash we want to calculate from
 * wasm
 * @when calling an extension method ext_blake2_256_ordered_trie_root
 * @then the method reads the data from wasm memory properly and stores the
 * result in the wasm memory
 */
TEST_F(StorageExtensionTest, Blake2_256_TrieRootV1) {
  std::vector<std::pair<Buffer, Buffer>> dict = {
      {"a"_buf, "one"_buf}, {"b"_buf, "two"_buf}, {"c"_buf, "three"_buf}};
  auto hash_array =
      "eaa57e0e1a41d5a49db5954f95140a4e7c9a4373f7d29c0d667c9978ab4dadcb"_hex2buf;

  WasmPointer values_ptr = 1;
  WasmSize values_size = 2;
  WasmSpan dict_data = PtrSize(values_ptr, values_size).combine();
  WasmPointer result = 1984;

  Buffer buffer{  scale::encode(dict).value()};

  EXPECT_CALL(*memory_, loadN(values_ptr, values_size))
      .WillOnce(Return(buffer));

  EXPECT_CALL(*memory_, storeBuffer(gsl::span<const uint8_t>(hash_array)))
      .WillOnce(Return(result));

  ASSERT_EQ(result,
            storage_extension_->ext_trie_blake2_256_root_version_1(dict_data));
}

/**
 * @given no :changes_trie key (which sets the changes trie config) in storage
 * @when calling ext_storage_changes_root_version_1
 * @then none is returned, changes trie is empty
 */
TEST_F(StorageExtensionTest, ChangesRootEmpty) {
  auto parent_hash = "123456"_hash256;
  Buffer parent_hash_buf{gsl::span(parent_hash.data(), parent_hash.size())};
  PtrSize parent_root_ptr{1, Hash256::size()};
  EXPECT_CALL(*memory_, loadN(parent_root_ptr.ptr, Hash256::size()))
      .WillOnce(Return(parent_hash_buf));

  EXPECT_CALL(*trie_batch_, get(kagome::common::Buffer{}.put(":changes_trie")))
      .WillOnce(Return(kagome::storage::trie::TrieError::NO_VALUE));

  WasmPointer result = 1984;
  Buffer none_bytes{0};
  EXPECT_CALL(*memory_, storeBuffer(gsl::span<const uint8_t>(none_bytes)))
      .WillOnce(Return(result));

  auto res = storage_extension_->ext_storage_changes_root_version_1(
      parent_root_ptr.combine());
  ASSERT_EQ(res, result);
}

MATCHER_P(configsAreEqual, n, "") {
  return (arg.digest_interval == n.digest_interval)
         and (arg.digest_levels == n.digest_levels);
}

/**
 * @given existing :changes_trie key (which sets the changes trie config) in
 * storage and there are accumulated changes
 * @when calling ext_storage_changes_root_version_1
 * @then a valid trie root is returned
 */
TEST_F(StorageExtensionTest, ChangesRootNotEmpty) {
  auto parent_hash = "123456"_hash256;
  Buffer parent_hash_buf{gsl::span(parent_hash.data(), parent_hash.size())};
  PtrSize parent_root_ptr{1, Hash256::size()};
  EXPECT_CALL(*memory_, loadN(parent_root_ptr.ptr, Hash256::size()))
      .WillOnce(Return(parent_hash_buf));

  kagome::storage::changes_trie::ChangesTrieConfig config{.digest_interval = 0,
                                                          .digest_levels = 0};
  EXPECT_CALL(*trie_batch_, get(kagome::common::Buffer{}.put(":changes_trie")))
      .WillOnce(Return(Buffer(  scale::encode(config).value())));

  auto trie_hash = "deadbeef"_hash256;
  auto enc_trie_hash =
        scale::encode(
          std::make_optional((gsl::span(trie_hash.data(), Hash256::size()))))
          .value();
  EXPECT_CALL(*changes_tracker_,
              constructChangesTrie(parent_hash, configsAreEqual(config)))
      .WillOnce(Return(trie_hash));

  WasmPointer result = 1984;
  Buffer none_bytes{0};
  EXPECT_CALL(*memory_, storeBuffer(gsl::span<const uint8_t>(enc_trie_hash)))
      .WillOnce(Return(result));

  auto res = storage_extension_->ext_storage_changes_root_version_1(
      parent_root_ptr.combine());
  ASSERT_EQ(res, result);
}<|MERGE_RESOLUTION|>--- conflicted
+++ resolved
@@ -189,7 +189,7 @@
       .WillOnce(Invoke(
           [&expected_next_key, &expected_key_span](auto &&buffer) -> WasmSpan {
             EXPECT_OUTCOME_TRUE(
-                key_opt,   scale::decode<std::optional<Buffer>>(buffer));
+                key_opt, scale::decode<std::optional<Buffer>>(buffer));
             EXPECT_TRUE(key_opt.has_value());
             EXPECT_EQ(key_opt.value(), expected_next_key);
             return expected_key_span;
@@ -224,7 +224,7 @@
   EXPECT_CALL(*memory_, storeBuffer(_))
       .WillOnce(Invoke([](auto &&buffer) -> WasmSpan {
         EXPECT_OUTCOME_TRUE(
-            key_opt,   scale::decode<std::optional<Buffer>>(buffer));
+            key_opt, scale::decode<std::optional<Buffer>>(buffer));
         EXPECT_EQ(key_opt, std::nullopt);
         return 0;  // don't need the result
       }));
@@ -256,7 +256,7 @@
   EXPECT_CALL(*memory_, storeBuffer(_))
       .WillOnce(Invoke([](auto &&buffer) -> WasmSpan {
         EXPECT_OUTCOME_TRUE(
-            key_opt,   scale::decode<std::optional<Buffer>>(buffer));
+            key_opt, scale::decode<std::optional<Buffer>>(buffer));
         EXPECT_EQ(key_opt, std::nullopt);
         return 0;
       }));
@@ -333,7 +333,7 @@
   Buffer offset_value_data = value_data.subbuffer(offset);
   ASSERT_EQ(offset_value_data.size(), value_data.size() - offset);
   EXPECT_OUTCOME_TRUE(encoded_opt_offset_val_size,
-                        scale::encode(std::make_optional<uint32_t>(
+                      scale::encode(std::make_optional<uint32_t>(
                           offset_value_data.size())));
   WasmSpan res_wasm_span = 1337;
 
@@ -371,11 +371,11 @@
   Buffer key_data(key.size, 'k');
 
   Buffer value_data1(42, '1');
-  Buffer value_data1_encoded{  scale::encode(value_data1).value()};
+  Buffer value_data1_encoded{scale::encode(value_data1).value()};
   PtrSize value1(42, value_data1_encoded.size());
 
   Buffer value_data2(43, '2');
-  Buffer value_data2_encoded{  scale::encode(value_data2).value()};
+  Buffer value_data2_encoded{scale::encode(value_data2).value()};
   PtrSize value2(45, value_data2_encoded.size());
 
   // @given wasm memory that can provide these key and values
@@ -386,7 +386,7 @@
   EXPECT_CALL(*memory_, loadN(value2.ptr, value2.size))
       .WillOnce(Return(value_data2_encoded));
 
-  std::vector<  scale::EncodeOpaqueValue> vals;
+  std::vector<scale::EncodeOpaqueValue> vals;
   Buffer vals_encoded;
   {
     // @when there is no value by given key in trie
@@ -396,15 +396,9 @@
     // @then storage is inserted by scale encoded vector containing
     // EncodeOpaqueValue with value1
     vals.push_back(
-<<<<<<< HEAD
-          scale::EncodeOpaqueValue{value_data1_encoded.asVector()});
-    vals_encoded = Buffer(  scale::encode(vals).value());
-    EXPECT_CALL(*trie_batch_, put_rvalueHack(key_data, vals_encoded))
-=======
-        kagome::scale::EncodeOpaqueValue{value_data1_encoded.asVector()});
-    vals_encoded = Buffer(kagome::scale::encode(vals).value());
+        scale::EncodeOpaqueValue{value_data1_encoded.asVector()});
+    vals_encoded = Buffer(scale::encode(vals).value());
     EXPECT_CALL(*trie_batch_, put(key_data, vals_encoded))
->>>>>>> 1e299831
         .WillOnce(Return(outcome::success()));
 
     storage_extension_->ext_storage_append_version_1(key.combine(),
@@ -418,15 +412,9 @@
     // @then storage is inserted by scale encoded vector containing two
     // EncodeOpaqueValues with value1 and value2
     vals.push_back(
-<<<<<<< HEAD
-          scale::EncodeOpaqueValue{value_data2_encoded.asVector()});
-    vals_encoded = Buffer(  scale::encode(vals).value());
-    EXPECT_CALL(*trie_batch_, put_rvalueHack(key_data, vals_encoded))
-=======
-        kagome::scale::EncodeOpaqueValue{value_data2_encoded.asVector()});
-    vals_encoded = Buffer(kagome::scale::encode(vals).value());
+        scale::EncodeOpaqueValue{value_data2_encoded.asVector()});
+    vals_encoded = Buffer(scale::encode(vals).value());
     EXPECT_CALL(*trie_batch_, put(key_data, vals_encoded))
->>>>>>> 1e299831
         .WillOnce(Return(outcome::success()));
 
     storage_extension_->ext_storage_append_version_1(key.combine(),
@@ -440,11 +428,11 @@
   Buffer key_data(key.size, 'k');
 
   Buffer value_data1(42, '1');
-  Buffer value_data1_encoded{  scale::encode(value_data1).value()};
+  Buffer value_data1_encoded{scale::encode(value_data1).value()};
   PtrSize value1(42, value_data1_encoded.size());
 
   Buffer value_data2(43, '2');
-  Buffer value_data2_encoded{  scale::encode(value_data2).value()};
+  Buffer value_data2_encoded{scale::encode(value_data2).value()};
   PtrSize value2(45, value_data2_encoded.size());
 
   // @given wasm memory that can provide these key and values
@@ -455,10 +443,10 @@
 
   // @when vals contains (2^6 - 1) elements (high limit for one-byte compact
   // integers)
-  std::vector<  scale::EncodeOpaqueValue> vals(
-        scale::compact::EncodingCategoryLimits::kMinUint16 - 1,
-        scale::EncodeOpaqueValue{value_data1_encoded.asVector()});
-  Buffer vals_encoded = Buffer(  scale::encode(vals).value());
+  std::vector<scale::EncodeOpaqueValue> vals(
+      scale::compact::EncodingCategoryLimits::kMinUint16 - 1,
+      scale::EncodeOpaqueValue{value_data1_encoded.asVector()});
+  Buffer vals_encoded = Buffer(scale::encode(vals).value());
 
   {
     // @when encoded vals is stored by given key
@@ -466,8 +454,8 @@
 
     // @when storage is inserted by one more value by the same key
     vals.push_back(
-          scale::EncodeOpaqueValue{value_data2_encoded.asVector()});
-    vals_encoded = Buffer(  scale::encode(vals).value());
+        scale::EncodeOpaqueValue{value_data2_encoded.asVector()});
+    vals_encoded = Buffer(scale::encode(vals).value());
 
     // @then everything fine: storage is inserted with vals with new value
     EXPECT_CALL(*trie_batch_, put(key_data, vals_encoded))
@@ -487,7 +475,7 @@
  */
 TEST_P(BuffersParametrizedTest, Blake2_256_EnumeratedTrieRoot) {
   auto &[values, hash_array] = GetParam();
-  auto values_enc =   scale::encode(values).value();
+  auto values_enc = scale::encode(values).value();
 
   using testing::_;
   PtrSize values_span{42, static_cast<WasmSize>(values_enc.size())};
@@ -518,7 +506,7 @@
   WasmSpan values_data = PtrSize(values_ptr, values_size).combine();
   WasmPointer result = 1984;
 
-  Buffer buffer{  scale::encode(values).value()};
+  Buffer buffer{scale::encode(values).value()};
 
   EXPECT_CALL(*memory_, loadN(values_ptr, values_size))
       .WillOnce(Return(buffer));
@@ -563,7 +551,7 @@
 
   Buffer value(8, 'v');
   auto encoded_opt_value =
-        scale::encode<std::optional<Buffer>>(value).value();
+      scale::encode<std::optional<Buffer>>(value).value();
 
   // expect key and value were loaded
   EXPECT_CALL(*memory_, loadN(key_pointer, key_size)).WillOnce(Return(key));
@@ -657,7 +645,7 @@
   WasmSpan dict_data = PtrSize(values_ptr, values_size).combine();
   WasmPointer result = 1984;
 
-  Buffer buffer{  scale::encode(dict).value()};
+  Buffer buffer{scale::encode(dict).value()};
 
   EXPECT_CALL(*memory_, loadN(values_ptr, values_size))
       .WillOnce(Return(buffer));
@@ -715,11 +703,11 @@
   kagome::storage::changes_trie::ChangesTrieConfig config{.digest_interval = 0,
                                                           .digest_levels = 0};
   EXPECT_CALL(*trie_batch_, get(kagome::common::Buffer{}.put(":changes_trie")))
-      .WillOnce(Return(Buffer(  scale::encode(config).value())));
+      .WillOnce(Return(Buffer(scale::encode(config).value())));
 
   auto trie_hash = "deadbeef"_hash256;
   auto enc_trie_hash =
-        scale::encode(
+      scale::encode(
           std::make_optional((gsl::span(trie_hash.data(), Hash256::size()))))
           .value();
   EXPECT_CALL(*changes_tracker_,
