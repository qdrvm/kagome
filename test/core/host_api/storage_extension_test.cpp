/**
 * Copyright Soramitsu Co., Ltd. All Rights Reserved.
 * SPDX-License-Identifier: Apache-2.0
 */

#include "host_api/impl/storage_extension.hpp"

#include <optional>

#include <gmock/gmock.h>
#include <gtest/gtest.h>
#include <scale/scale.hpp>

#include "mock/core/runtime/memory_mock.hpp"
#include "mock/core/runtime/memory_provider_mock.hpp"
#include "mock/core/runtime/trie_storage_provider_mock.hpp"
#include "mock/core/storage/changes_trie/changes_tracker_mock.hpp"
#include "mock/core/storage/trie/polkadot_trie_cursor_mock.h"
#include "mock/core/storage/trie/trie_batches_mock.hpp"
#include "runtime/ptr_size.hpp"
#include "scale/encode_append.hpp"
#include "storage/changes_trie/changes_trie_config.hpp"
#include "storage/predefined_keys.hpp"
#include "storage/trie/polkadot_trie/trie_error.hpp"
#include "testutil/literals.hpp"
#include "testutil/outcome.hpp"
#include "testutil/outcome/dummy_error.hpp"
#include "testutil/prepare_loggers.hpp"

using kagome::common::Buffer;
using kagome::common::BufferView;
using kagome::common::Hash256;
using kagome::host_api::StorageExtension;
using kagome::runtime::Memory;
using kagome::runtime::MemoryMock;
using kagome::runtime::MemoryProviderMock;
using kagome::runtime::PtrSize;
using kagome::runtime::TrieStorageProviderMock;
using kagome::runtime::WasmOffset;
using kagome::runtime::WasmPointer;
using kagome::runtime::WasmSize;
using kagome::runtime::WasmSpan;
using kagome::storage::changes_trie::ChangesTrackerMock;
using kagome::storage::trie::EphemeralTrieBatchMock;
using kagome::storage::trie::PersistentTrieBatchMock;
using kagome::storage::trie::PolkadotCodec;
using kagome::storage::trie::PolkadotTrieCursorMock;
using kagome::storage::trie::RootHash;

using ::testing::_;
using ::testing::Invoke;
using ::testing::Return;

class StorageExtensionTest : public ::testing::Test {
 public:
  static void SetUpTestCase() {
    testutil::prepareLoggers();
  }

  void SetUp() override {
    trie_batch_ = std::make_shared<PersistentTrieBatchMock>();
    storage_provider_ = std::make_shared<TrieStorageProviderMock>();
    EXPECT_CALL(*storage_provider_, getCurrentBatch())
        .WillRepeatedly(Return(trie_batch_));
    EXPECT_CALL(*storage_provider_, isCurrentlyPersistent())
        .WillRepeatedly(Return(true));
    EXPECT_CALL(*storage_provider_, tryGetPersistentBatch())
        .WillRepeatedly(Return(std::make_optional(
            std::static_pointer_cast<
                kagome::storage::trie::PersistentTrieBatch>(trie_batch_))));
    memory_provider_ = std::make_shared<MemoryProviderMock>();
    memory_ = std::make_shared<MemoryMock>();
    EXPECT_CALL(*memory_provider_, getCurrentMemory())
        .WillRepeatedly(
            Return(std::optional<std::reference_wrapper<Memory>>(*memory_)));
    changes_tracker_ = std::make_shared<ChangesTrackerMock>();
    storage_extension_ = std::make_shared<StorageExtension>(
        storage_provider_, memory_provider_, changes_tracker_);
  }

 protected:
  std::shared_ptr<PersistentTrieBatchMock> trie_batch_;
  std::shared_ptr<TrieStorageProviderMock> storage_provider_;
  std::shared_ptr<MemoryMock> memory_;
  std::shared_ptr<MemoryProviderMock> memory_provider_;
  std::shared_ptr<StorageExtension> storage_extension_;
  std::shared_ptr<ChangesTrackerMock> changes_tracker_;
  PolkadotCodec codec_;

  constexpr static uint32_t kU32Max = std::numeric_limits<uint32_t>::max();
};

/// For the tests where it is needed to check a valid behaviour no matter if
/// success or failure was returned by outcome::result
class OutcomeParameterizedTest
    : public StorageExtensionTest,
      public ::testing::WithParamInterface<outcome::result<void>> {};

struct EnumeratedTrieRootTestCase {
  std::list<Buffer> values;
  Buffer trie_root_buf;
};

/// For tests that operate over a collection of buffers
class BuffersParametrizedTest
    : public StorageExtensionTest,
      public testing::WithParamInterface<EnumeratedTrieRootTestCase> {};

/**
 * @given prefix_pointer with prefix_length
 * @when ext_clear_prefix is invoked on StorageExtension with given prefix
 * @then prefix is loaded from the memory @and clearPrefix is invoked on storage
 */
TEST_F(StorageExtensionTest, ClearPrefixTest) {
  WasmPointer prefix_pointer = 42;
  WasmSize prefix_size = 42;
  Buffer prefix(8, 'p');

  EXPECT_CALL(*memory_, loadN(prefix_pointer, prefix_size))
      .WillOnce(Return(prefix));
  EXPECT_CALL(*trie_batch_, clearPrefix(BufferView{prefix}, _))
      .Times(1)
      .WillOnce(Return(outcome::success()));

  storage_extension_->ext_storage_clear_prefix_version_1(
      PtrSize{prefix_pointer, prefix_size}.combine());
}

/**
 * @given key_pointer and key_size
 * @when ext_clear_storage is invoked on StorageExtension with given key
 * @then key is loaded from the memory @and del is invoked on storage
 */
TEST_P(OutcomeParameterizedTest, ClearStorageTest) {
  WasmPointer key_pointer = 43;
  WasmSize key_size = 43;
  Buffer key(8, 'k');

  EXPECT_CALL(*memory_, loadN(key_pointer, key_size)).WillOnce(Return(key));
  EXPECT_CALL(*trie_batch_, remove(BufferView{key}))
      .WillOnce(Return(GetParam()));

  storage_extension_->ext_storage_clear_version_1(
      PtrSize{key_pointer, key_size}.combine());
}

/**
 * @given key pointer and key size
 * @when ext_exists_storage is invoked on StorageExtension with given key
 * @then result is the same as result of contains on given key
 */
TEST_F(StorageExtensionTest, ExistsStorageTest) {
  WasmPointer key_pointer = 43;
  WasmSize key_size = 43;
  Buffer key(8, 'k');

  /// result of contains method on db
  WasmSize contains = 1;

  EXPECT_CALL(*memory_, loadN(key_pointer, key_size)).WillOnce(Return(key));
  EXPECT_CALL(*trie_batch_, contains(key.view())).WillOnce(Return(contains));

  ASSERT_EQ(contains,
            storage_extension_->ext_storage_exists_version_1(
                PtrSize{key_pointer, key_size}.combine()));
}

/**
 * @given a trie key address in WASM memory, to which there is a key
 * lexicographically greater
 * @when using ext_storage_next_key_version_1 to obtain the next key
 * @then an address of the next key is returned
 */
TEST_F(StorageExtensionTest, NextKey) {
  // as wasm logic is mocked, it is okay that key and next_key 'intersect' in
  // wasm memory
  WasmPointer key_pointer = 43;
  WasmSize key_size = 8;
  Buffer key(key_size, 'k');
  WasmPointer next_key_pointer = 44;
  WasmSize next_key_size = 9;
  Buffer expected_next_key(next_key_size, 'k');

  EXPECT_CALL(*memory_, loadN(key_pointer, key_size)).WillOnce(Return(key));

  EXPECT_CALL(*trie_batch_, trieCursor())
      .WillOnce(Invoke([&key, &expected_next_key]() {
        auto cursor = std::make_unique<PolkadotTrieCursorMock>();
        EXPECT_CALL(*cursor, seekUpperBound(key.view()))
            .WillOnce(Return(outcome::success()));
        EXPECT_CALL(*cursor, key()).WillOnce(Return(expected_next_key));
        return cursor;
      }));

  auto expected_key_span = PtrSize{next_key_pointer, next_key_size}.combine();
  EXPECT_CALL(*memory_, storeBuffer(_))
      .WillOnce(Invoke(
          [&expected_next_key, &expected_key_span](auto &&buffer) -> WasmSpan {
            EXPECT_OUTCOME_TRUE(key_opt,
                                scale::decode<std::optional<Buffer>>(buffer));
            EXPECT_TRUE(key_opt.has_value());
            EXPECT_EQ(key_opt.value(), expected_next_key);
            return expected_key_span;
          }));

  auto next_key_span = storage_extension_->ext_storage_next_key_version_1(
      PtrSize{key_pointer, key_size}.combine());
  ASSERT_EQ(expected_key_span, next_key_span);
}

/**
 * @given a trie key address in WASM memory, to which there is no key
 * lexicographically greater
 * @when using ext_storage_next_key_version_1 to obtain the next key
 * @then an address of none value is returned
 */
TEST_F(StorageExtensionTest, NextKeyLastKey) {
  WasmPointer key_pointer = 43;
  WasmSize key_size = 8;
  Buffer key(key_size, 'k');

  EXPECT_CALL(*memory_, loadN(key_pointer, key_size)).WillOnce(Return(key));

  EXPECT_CALL(*trie_batch_, trieCursor()).WillOnce(Invoke([&key]() {
    auto cursor = std::make_unique<PolkadotTrieCursorMock>();
    EXPECT_CALL(*cursor, seekUpperBound(key.view()))
        .WillOnce(Return(outcome::success()));
    EXPECT_CALL(*cursor, key()).WillOnce(Return(std::nullopt));
    return cursor;
  }));

  EXPECT_CALL(*memory_, storeBuffer(_))
      .WillOnce(Invoke([](auto &&buffer) -> WasmSpan {
        EXPECT_OUTCOME_TRUE(key_opt,
                            scale::decode<std::optional<Buffer>>(buffer));
        EXPECT_EQ(key_opt, std::nullopt);
        return 0;  // don't need the result
      }));

  storage_extension_->ext_storage_next_key_version_1(
      PtrSize{key_pointer, key_size}.combine());
}

/**
 * @given a trie key address in WASM memory, which is not present in the storage
 * @when using ext_storage_next_key_version_1 to obtain the next key
 * @then an invalid address is returned
 */
TEST_F(StorageExtensionTest, NextKeyEmptyTrie) {
  WasmPointer key_pointer = 43;
  WasmSize key_size = 8;
  Buffer key(key_size, 'k');

  EXPECT_CALL(*memory_, loadN(key_pointer, key_size)).WillOnce(Return(key));

  EXPECT_CALL(*trie_batch_, trieCursor()).WillOnce(Invoke([&key]() {
    auto cursor = std::make_unique<PolkadotTrieCursorMock>();
    EXPECT_CALL(*cursor, seekUpperBound(key.view()))
        .WillOnce(Return(outcome::success()));
    EXPECT_CALL(*cursor, key()).WillOnce(Return(std::nullopt));
    return cursor;
  }));

  EXPECT_CALL(*memory_, storeBuffer(_))
      .WillOnce(Invoke([](auto &&buffer) -> WasmSpan {
        EXPECT_OUTCOME_TRUE(key_opt,
                            scale::decode<std::optional<Buffer>>(buffer));
        EXPECT_EQ(key_opt, std::nullopt);
        return 0;
      }));

  storage_extension_->ext_storage_next_key_version_1(
      PtrSize{key_pointer, key_size}.combine());
}

/**
 * @given key_pointer, key_size, value_ptr, value_size
 * @when ext_set_storage is invoked on given key and value
 * @then provided key and value are put to db
 */
TEST_P(OutcomeParameterizedTest, SetStorageTest) {
  WasmPointer key_pointer = 43;
  WasmSize key_size = 43;
  Buffer key(8, 'k');

  WasmPointer value_pointer = 42;
  WasmSize value_size = 41;
  Buffer value(8, 'v');

  // expect key and value were loaded
  EXPECT_CALL(*memory_, loadN(key_pointer, key_size)).WillOnce(Return(key));
  EXPECT_CALL(*memory_, loadN(value_pointer, value_size))
      .WillOnce(Return(value));

  // expect key-value pair was put to db
  EXPECT_CALL(*trie_batch_, put(key.view(), value))
      .WillOnce(Return(GetParam()));

  storage_extension_->ext_storage_set_version_1(
      PtrSize{key_pointer, key_size}.combine(),
      PtrSize{value_pointer, value_size}.combine());
}

/**
 * @given key, value, offset
 * @when ext_storage_read_version_1 is invoked on given key and value
 * @then data read from db with given key
 */
TEST_P(OutcomeParameterizedTest, StorageReadTest) {
  PtrSize key(43, 43);
  Buffer key_data(key.size, 'k');
  PtrSize value(42, 41);
  Buffer value_data(value.size, 'v');
  WasmOffset offset = 4;
  Buffer offset_value_data = value_data.subbuffer(offset);
  ASSERT_EQ(offset_value_data.size(), value_data.size() - offset);
  EXPECT_OUTCOME_TRUE(
      encoded_opt_offset_val_size,
      scale::encode(std::make_optional<uint32_t>(offset_value_data.size())));
  WasmSpan res_wasm_span = 1337;

  // expect key loaded, then data stored
  EXPECT_CALL(*memory_, loadN(key.ptr, key.size)).WillOnce(Return(key_data));
  EXPECT_CALL(*storage_provider_, getCurrentBatch())
      .WillOnce(Return(trie_batch_));
<<<<<<< HEAD
  EXPECT_CALL(*trie_batch_, tryGet(key_data.view())).WillOnce(Return(value_data));
=======
  EXPECT_CALL(*trie_batch_, tryGet(key_data.view()))
      .WillOnce(Return(value_data));
>>>>>>> f2067753
  EXPECT_CALL(
      *memory_,
      storeBuffer(value.ptr, gsl::span<const uint8_t>(offset_value_data)));
  EXPECT_CALL(
      *memory_,
      storeBuffer(gsl::span<const uint8_t>(encoded_opt_offset_val_size)))
      .WillOnce(Return(res_wasm_span));

  ASSERT_EQ(res_wasm_span,
            storage_extension_->ext_storage_read_version_1(
                key.combine(), value.combine(), offset));
}

INSTANTIATE_TEST_SUITE_P(Instance,
                         OutcomeParameterizedTest,
                         ::testing::Values<outcome::result<void>>(
                             /// success case
                             outcome::success(),
                             /// failure with arbitrary error code
                             outcome::failure(testutil::DummyError::ERROR))
                         // empty argument for the macro
);

TEST_F(StorageExtensionTest, ExtStorageAppendTest) {
  // @given key and two values
  PtrSize key(43, 43);
  Buffer key_data(key.size, 'k');

  Buffer value_data1(42, '1');
  Buffer value_data1_encoded{scale::encode(value_data1).value()};
  PtrSize value1(42, value_data1_encoded.size());

  Buffer value_data2(43, '2');
  Buffer value_data2_encoded{scale::encode(value_data2).value()};
  PtrSize value2(45, value_data2_encoded.size());

  // @given wasm memory that can provide these key and values
  EXPECT_CALL(*memory_, loadN(key.ptr, key.size))
      .WillRepeatedly(Return(key_data));
  EXPECT_CALL(*memory_, loadN(value1.ptr, value1.size))
      .WillOnce(Return(value_data1_encoded));
  EXPECT_CALL(*memory_, loadN(value2.ptr, value2.size))
      .WillOnce(Return(value_data2_encoded));

  std::vector<scale::EncodeOpaqueValue> vals;
  Buffer vals_encoded;
  {
    // @when there is no value by given key in trie
    EXPECT_CALL(*trie_batch_, tryGet(key_data.view()))
        .WillOnce(Return(std::nullopt));

    // @then storage is inserted by scale encoded vector containing
    // EncodeOpaqueValue with value1
    vals.push_back(scale::EncodeOpaqueValue{value_data1_encoded.asVector()});
    vals_encoded = Buffer(scale::encode(vals).value());
    EXPECT_CALL(*trie_batch_, put(key_data.view(), vals_encoded))
        .WillOnce(Return(outcome::success()));

    storage_extension_->ext_storage_append_version_1(key.combine(),
                                                     value1.combine());
  }

  {
    // @when there is a value by given key (inserted above)
    EXPECT_CALL(*trie_batch_, tryGet(key_data.view()))
        .WillOnce(Return(vals_encoded));

    // @then storage is inserted by scale encoded vector containing two
    // EncodeOpaqueValues with value1 and value2
    vals.push_back(scale::EncodeOpaqueValue{value_data2_encoded.asVector()});
    vals_encoded = Buffer(scale::encode(vals).value());
    EXPECT_CALL(*trie_batch_, put(key_data.view(), vals_encoded))
        .WillOnce(Return(outcome::success()));

    storage_extension_->ext_storage_append_version_1(key.combine(),
                                                     value2.combine());
  }
}

TEST_F(StorageExtensionTest, ExtStorageAppendTestCompactLenChanged) {
  // @given key and two values
  PtrSize key(43, 43);
  Buffer key_data(key.size, 'k');

  Buffer value_data1(42, '1');
  Buffer value_data1_encoded{scale::encode(value_data1).value()};
  PtrSize value1(42, value_data1_encoded.size());

  Buffer value_data2(43, '2');
  Buffer value_data2_encoded{scale::encode(value_data2).value()};
  PtrSize value2(45, value_data2_encoded.size());

  // @given wasm memory that can provide these key and values
  EXPECT_CALL(*memory_, loadN(key.ptr, key.size))
      .WillRepeatedly(Return(key_data));
  EXPECT_CALL(*memory_, loadN(value2.ptr, value2.size))
      .WillOnce(Return(value_data2_encoded));

  // @when vals contains (2^6 - 1) elements (high limit for one-byte compact
  // integers)
  std::vector<scale::EncodeOpaqueValue> vals(
      scale::compact::EncodingCategoryLimits::kMinUint16 - 1,
      scale::EncodeOpaqueValue{value_data1_encoded.asVector()});
  Buffer vals_encoded = Buffer(scale::encode(vals).value());

  {
    // @when encoded vals is stored by given key
    EXPECT_CALL(*trie_batch_, tryGet(key_data.view()))
        .WillOnce(Return(vals_encoded));

    // @when storage is inserted by one more value by the same key
    vals.push_back(scale::EncodeOpaqueValue{value_data2_encoded.asVector()});
    vals_encoded = Buffer(scale::encode(vals).value());

    // @then everything fine: storage is inserted with vals with new value
    EXPECT_CALL(*trie_batch_, put(key_data.view(), vals_encoded))
        .WillOnce(Return(outcome::success()));

    storage_extension_->ext_storage_append_version_1(key.combine(),
                                                     value2.combine());
  }
}

/**
 * @given a set of values, which ordered trie hash we want to calculate from
 * wasm
 * @when calling an extension method ext_blake2_256_enumerated_trie_root
 * @then the method reads the data from wasm memory properly and stores the
 * result in the wasm memory
 */
TEST_P(BuffersParametrizedTest, Blake2_256_EnumeratedTrieRoot) {
  auto &[values, hash_array] = GetParam();
  auto values_enc = scale::encode(values).value();

  using testing::_;
  PtrSize values_span{42, static_cast<WasmSize>(values_enc.size())};

  EXPECT_CALL(*memory_, loadN(values_span.ptr, values_span.size))
      .WillOnce(Return(Buffer{values_enc}));
  WasmPointer result = 1984;
  EXPECT_CALL(*memory_, storeBuffer(gsl::span<const uint8_t>(hash_array)))
      .WillOnce(Return(result));

  storage_extension_->ext_trie_blake2_256_ordered_root_version_1(
      values_span.combine());
}

/**
 * @given a set of values, which ordered trie hash we want to calculate from
 * wasm
 * @when calling an extension method ext_blake2_256_ordered_trie_root
 * @then the method reads the data from wasm memory properly and stores the
 * result in the wasm memory
 */
TEST_P(BuffersParametrizedTest, Blake2_256_OrderedTrieRootV1) {
  auto &[values, hash_array] = GetParam();

  using testing::_;
  WasmPointer values_ptr = 1;
  WasmSize values_size = 2;
  WasmSpan values_data = PtrSize(values_ptr, values_size).combine();
  WasmPointer result = 1984;

  Buffer buffer{scale::encode(values).value()};

  EXPECT_CALL(*memory_, loadN(values_ptr, values_size))
      .WillOnce(Return(buffer));

  EXPECT_CALL(*memory_, storeBuffer(gsl::span<const uint8_t>(hash_array)))
      .WillOnce(Return(result));

  ASSERT_EQ(result,
            storage_extension_->ext_trie_blake2_256_ordered_root_version_1(
                values_data));
}

INSTANTIATE_TEST_SUITE_P(
    Instance,
    BuffersParametrizedTest,
    testing::Values(
        // test from substrate:
        // https://github.com/paritytech/substrate/blob/f311d14f6fb76161950f0eca0b3f71a353824d46/core/executor/src/wasm_executor.rs#L1769
        EnumeratedTrieRootTestCase{
            std::list<Buffer>{"zero"_buf, "one"_buf, "two"_buf},
            "9243f4bb6fa633dce97247652479ed7e2e2995a5ea641fd9d1e1a046f7601da6"_hex2buf},
        // empty list case, hash also obtained from substrate
        EnumeratedTrieRootTestCase{
            std::list<Buffer>{},
            "03170a2e7597b7b7e3d84c05391d139a62b157e78786d8c082f29dcf4c111314"_hex2buf}));

/**
 * @given key_pointer, key_size, value_ptr, value_size
 * @when ext_storage_get_version_1 is invoked on given key
 * @then corresponding value will be returned
 */
TEST_F(StorageExtensionTest, StorageGetV1Test) {
  WasmPointer key_pointer = 43;
  WasmSize key_size = 43;
  Buffer key(8, 'k');

  WasmPointer value_pointer = 42;
  WasmSize value_size = 41;

  WasmSpan value_span = PtrSize(value_pointer, value_size).combine();
  WasmSpan key_span = PtrSize(key_pointer, key_size).combine();

  Buffer value(8, 'v');
  auto encoded_opt_value = scale::encode<std::optional<Buffer>>(value).value();

  // expect key and value were loaded
  EXPECT_CALL(*memory_, loadN(key_pointer, key_size)).WillOnce(Return(key));
  EXPECT_CALL(*memory_,
              storeBuffer(gsl::span<const uint8_t>(encoded_opt_value)))
      .WillOnce(Return(value_span));

  // expect key-value pair was put to db
  EXPECT_CALL(*trie_batch_, tryGet(key.view())).WillOnce(Return(value));

  ASSERT_EQ(value_span,
            storage_extension_->ext_storage_get_version_1(key_span));
}

/**
 * @given key pointer and key size
 * @when ext_storage_exists_version_1 is invoked on StorageExtension with given
 * key
 * @then result is the same as result of contains on given key
 */
TEST_F(StorageExtensionTest, ExtStorageExistsV1Test) {
  WasmPointer key_pointer = 43;
  WasmSize key_size = 43;
  Buffer key(8, 'k');
  WasmSpan key_span = PtrSize(key_pointer, key_size).combine();

  /// result of contains method on db
  WasmSize contains = 1;

  EXPECT_CALL(*memory_, loadN(key_pointer, key_size)).WillOnce(Return(key));
  EXPECT_CALL(*trie_batch_, contains(key.view())).WillOnce(Return(contains));

  ASSERT_EQ(contains,
            storage_extension_->ext_storage_exists_version_1(key_span));
}

/**
 * @given prefix_pointer with prefix_length
 * @when ext_clear_prefix is invoked on StorageExtension with given prefix, up
 * to given limit
 * @then prefix is loaded from the memory @and clearPrefix is invoked on storage
 */
TEST_F(StorageExtensionTest, ExtStorageClearPrefixV1Test) {
  WasmPointer prefix_pointer = 42;
  WasmSize prefix_size = 42;
  Buffer prefix(8, 'p');
  WasmSpan prefix_span = PtrSize(prefix_pointer, prefix_size).combine();

  EXPECT_CALL(*memory_, loadN(prefix_pointer, prefix_size))
      .WillOnce(Return(prefix));
  EXPECT_CALL(*trie_batch_, clearPrefix(prefix.view(), _))
      .Times(1)
      .WillOnce(Return(outcome::success()));

  storage_extension_->ext_storage_clear_prefix_version_1(prefix_span);
}

/**
 * @given prefix_pointer with prefix_length
 * @when ext_clear_prefix is invoked on StorageExtension with given prefix
 * @then prefix/limit is loaded from the memory @and clearPrefix is invoked on
 * storage with limit
 */
TEST_F(StorageExtensionTest, ExtStorageClearPrefixV2Test) {
  WasmPointer prefix_pointer = 42;
  WasmSize prefix_size = 42;
  Buffer prefix(8, 'p');
  WasmSpan prefix_span = PtrSize(prefix_pointer, prefix_size).combine();

  WasmPointer limit_pointer = 43;
  WasmSize limit_size = 43;
  uint32_t limit{22};
  WasmSpan limit_span = PtrSize(limit_pointer, limit_size).combine();
  Buffer encoded_opt_limit{scale::encode(std::make_optional(limit)).value()};

  EXPECT_CALL(*memory_, loadN(prefix_pointer, prefix_size))
      .WillOnce(Return(prefix));
  EXPECT_CALL(*memory_, loadN(limit_pointer, limit_size))
      .WillOnce(Return(encoded_opt_limit));

  std::tuple<bool, uint32_t> result(true, 22);
  EXPECT_CALL(*trie_batch_,
              clearPrefix(prefix.view(), std::make_optional<uint64_t>(limit)))
      .WillOnce(Return(outcome::success(result)));

  auto enc_result = scale::encode(result).value();
  WasmPointer result_pointer = 43;
  WasmSize result_size = 43;
  WasmSpan result_span = PtrSize(result_pointer, result_size).combine();
  EXPECT_CALL(*memory_, storeBuffer(gsl::span<const uint8_t>(enc_result)))
      .WillOnce(Return(result_span));

  ASSERT_EQ(result_span,
            storage_extension_->ext_storage_clear_prefix_version_2(prefix_span,
                                                                   limit_span));
}

/**
 * @given
 * @when invoke ext_storage_root_version_1
 * @then returns new root value
 */
TEST_F(StorageExtensionTest, RootTest) {
  // removeEmptyChildStorages
  Buffer prefix = kagome::storage::kChildStorageDefaultPrefix;
  Buffer current_key = Buffer{prefix}.putBuffer("QWERTY"_buf);
<<<<<<< HEAD
  static const auto empty_hash = Buffer(codec_.hash256(Buffer{0}));
=======
  static const auto empty_hash = Buffer(codec_.hash256(Buffer{0}.view()));
>>>>>>> f2067753

  EXPECT_CALL(*trie_batch_, trieCursor())
      .WillOnce(Invoke([&prefix, &current_key]() {
        auto cursor = std::make_unique<PolkadotTrieCursorMock>();
        EXPECT_CALL(*cursor, seekUpperBound(prefix.view()))
            .WillOnce(Return(outcome::success()));
        EXPECT_CALL(*cursor, key()).WillOnce(Return(current_key));
        return cursor;
      }))
      .WillOnce(Invoke([]() {
        auto cursor = std::make_unique<PolkadotTrieCursorMock>();
        EXPECT_CALL(*cursor, seekUpperBound(_))
            .WillOnce(Return(outcome::failure(testutil::DummyError::ERROR)));
        return cursor;
      }));

<<<<<<< HEAD
  EXPECT_CALL(*trie_batch_, get(current_key.view()))
      .WillOnce(Return(outcome::success(empty_hash)));
=======
  EXPECT_CALL(*trie_batch_, tryGet(current_key.view()))
      .WillOnce(
          Return(outcome::success(std::make_optional(std::cref(empty_hash)))));
>>>>>>> f2067753
  EXPECT_CALL(*trie_batch_, remove(current_key.view()))
      .WillOnce(Return(outcome::success()));

  // rest of ext_storage_root_version_1
  WasmPointer root_pointer = 43;
  WasmSize root_size = 43;
  RootHash root_val = "123456"_hash256;
  WasmSpan root_span = PtrSize(root_pointer, root_size).combine();
  EXPECT_CALL(*trie_batch_, commit())
      .WillOnce(Return(outcome::success(root_val)));
  EXPECT_CALL(*memory_, storeBuffer(gsl::span<const uint8_t>(root_val)))
      .WillOnce(Return(root_span));

  ASSERT_EQ(root_span, storage_extension_->ext_storage_root_version_1());
}

/**
 * @given a set of values, which ordered trie hash we want to calculate from
 * wasm
 * @when calling an extension method ext_blake2_256_ordered_trie_root
 * @then the method reads the data from wasm memory properly and stores the
 * result in the wasm memory
 */
TEST_F(StorageExtensionTest, Blake2_256_TrieRootV1) {
  std::vector<std::pair<Buffer, Buffer>> dict = {
      {"a"_buf, "one"_buf}, {"b"_buf, "two"_buf}, {"c"_buf, "three"_buf}};
  auto hash_array =
      "eaa57e0e1a41d5a49db5954f95140a4e7c9a4373f7d29c0d667c9978ab4dadcb"_hex2buf;

  WasmPointer values_ptr = 1;
  WasmSize values_size = 2;
  WasmSpan dict_data = PtrSize(values_ptr, values_size).combine();
  WasmPointer result = 1984;

  Buffer buffer{scale::encode(dict).value()};

  EXPECT_CALL(*memory_, loadN(values_ptr, values_size))
      .WillOnce(Return(buffer));

  EXPECT_CALL(*memory_, storeBuffer(gsl::span<const uint8_t>(hash_array)))
      .WillOnce(Return(result));

  ASSERT_EQ(result,
            storage_extension_->ext_trie_blake2_256_root_version_1(dict_data));
}

/**
 * @given no :changes_trie key (which sets the changes trie config) in storage
 * @when calling ext_storage_changes_root_version_1
 * @then none is returned, changes trie is empty
 */
TEST_F(StorageExtensionTest, ChangesRootEmpty) {
  auto parent_hash = "123456"_hash256;
  Buffer parent_hash_buf{gsl::span(parent_hash.data(), parent_hash.size())};
  PtrSize parent_root_ptr{1, Hash256::size()};
  EXPECT_CALL(*memory_, loadN(parent_root_ptr.ptr, Hash256::size()))
      .WillOnce(Return(parent_hash_buf));

  auto changes_trie_buf = kagome::common::Buffer{}.put(":changes_trie");
<<<<<<< HEAD
  EXPECT_CALL(*trie_batch_,
              tryGet(changes_trie_buf.view()))
=======
  EXPECT_CALL(*trie_batch_, tryGet(changes_trie_buf.view()))
>>>>>>> f2067753
      .WillOnce(Return(std::nullopt));

  WasmPointer result = 1984;
  Buffer none_bytes{0};
  EXPECT_CALL(*memory_, storeBuffer(gsl::span<const uint8_t>(none_bytes)))
      .WillOnce(Return(result));

  auto res = storage_extension_->ext_storage_changes_root_version_1(
      parent_root_ptr.combine());
  ASSERT_EQ(res, result);
}

MATCHER_P(configsAreEqual, n, "") {
  return (arg.digest_interval == n.digest_interval)
         and (arg.digest_levels == n.digest_levels);
}

/**
 * @given existing :changes_trie key (which sets the changes trie config) in
 * storage and there are accumulated changes
 * @when calling ext_storage_changes_root_version_1
 * @then a valid trie root is returned
 */
TEST_F(StorageExtensionTest, ChangesRootNotEmpty) {
  auto parent_hash = "123456"_hash256;
  Buffer parent_hash_buf{gsl::span(parent_hash.data(), parent_hash.size())};
  PtrSize parent_root_ptr{1, Hash256::size()};
  EXPECT_CALL(*memory_, loadN(parent_root_ptr.ptr, Hash256::size()))
      .WillOnce(Return(parent_hash_buf));

  kagome::storage::changes_trie::ChangesTrieConfig config{.digest_interval = 0,
                                                          .digest_levels = 0};
  auto changes_trie_buf = kagome::common::Buffer{}.put(":changes_trie");
<<<<<<< HEAD
  EXPECT_CALL(*trie_batch_,
              tryGet(changes_trie_buf.view()))
=======
  EXPECT_CALL(*trie_batch_, tryGet(changes_trie_buf.view()))
>>>>>>> f2067753
      .WillOnce(Return(Buffer(scale::encode(config).value())));

  auto trie_hash = "deadbeef"_hash256;
  auto enc_trie_hash =
      scale::encode(
          std::make_optional((gsl::span(trie_hash.data(), Hash256::size()))))
          .value();
  EXPECT_CALL(*changes_tracker_,
              constructChangesTrie(parent_hash, configsAreEqual(config)))
      .WillOnce(Return(trie_hash));

  WasmPointer result = 1984;
  Buffer none_bytes{0};
  EXPECT_CALL(*memory_, storeBuffer(gsl::span<const uint8_t>(enc_trie_hash)))
      .WillOnce(Return(result));

  auto res = storage_extension_->ext_storage_changes_root_version_1(
      parent_root_ptr.combine());
  ASSERT_EQ(res, result);
}<|MERGE_RESOLUTION|>--- conflicted
+++ resolved
@@ -323,12 +323,8 @@
   EXPECT_CALL(*memory_, loadN(key.ptr, key.size)).WillOnce(Return(key_data));
   EXPECT_CALL(*storage_provider_, getCurrentBatch())
       .WillOnce(Return(trie_batch_));
-<<<<<<< HEAD
-  EXPECT_CALL(*trie_batch_, tryGet(key_data.view())).WillOnce(Return(value_data));
-=======
   EXPECT_CALL(*trie_batch_, tryGet(key_data.view()))
       .WillOnce(Return(value_data));
->>>>>>> f2067753
   EXPECT_CALL(
       *memory_,
       storeBuffer(value.ptr, gsl::span<const uint8_t>(offset_value_data)));
@@ -643,11 +639,8 @@
   // removeEmptyChildStorages
   Buffer prefix = kagome::storage::kChildStorageDefaultPrefix;
   Buffer current_key = Buffer{prefix}.putBuffer("QWERTY"_buf);
-<<<<<<< HEAD
+
   static const auto empty_hash = Buffer(codec_.hash256(Buffer{0}));
-=======
-  static const auto empty_hash = Buffer(codec_.hash256(Buffer{0}.view()));
->>>>>>> f2067753
 
   EXPECT_CALL(*trie_batch_, trieCursor())
       .WillOnce(Invoke([&prefix, &current_key]() {
@@ -664,14 +657,9 @@
         return cursor;
       }));
 
-<<<<<<< HEAD
-  EXPECT_CALL(*trie_batch_, get(current_key.view()))
-      .WillOnce(Return(outcome::success(empty_hash)));
-=======
   EXPECT_CALL(*trie_batch_, tryGet(current_key.view()))
       .WillOnce(
           Return(outcome::success(std::make_optional(std::cref(empty_hash)))));
->>>>>>> f2067753
   EXPECT_CALL(*trie_batch_, remove(current_key.view()))
       .WillOnce(Return(outcome::success()));
 
@@ -731,12 +719,7 @@
       .WillOnce(Return(parent_hash_buf));
 
   auto changes_trie_buf = kagome::common::Buffer{}.put(":changes_trie");
-<<<<<<< HEAD
-  EXPECT_CALL(*trie_batch_,
-              tryGet(changes_trie_buf.view()))
-=======
   EXPECT_CALL(*trie_batch_, tryGet(changes_trie_buf.view()))
->>>>>>> f2067753
       .WillOnce(Return(std::nullopt));
 
   WasmPointer result = 1984;
@@ -770,12 +753,7 @@
   kagome::storage::changes_trie::ChangesTrieConfig config{.digest_interval = 0,
                                                           .digest_levels = 0};
   auto changes_trie_buf = kagome::common::Buffer{}.put(":changes_trie");
-<<<<<<< HEAD
-  EXPECT_CALL(*trie_batch_,
-              tryGet(changes_trie_buf.view()))
-=======
   EXPECT_CALL(*trie_batch_, tryGet(changes_trie_buf.view()))
->>>>>>> f2067753
       .WillOnce(Return(Buffer(scale::encode(config).value())));
 
   auto trie_hash = "deadbeef"_hash256;
