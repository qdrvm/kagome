/**
 * Copyright Soramitsu Co., Ltd. All Rights Reserved.
 * SPDX-License-Identifier: Apache-2.0
 */

#include "host_api/impl/storage_extension.hpp"

#include <optional>

#include <gmock/gmock.h>
#include <gtest/gtest.h>
#include <scale/scale.hpp>

#include "mock/core/runtime/memory_mock.hpp"
#include "mock/core/runtime/memory_provider_mock.hpp"
#include "mock/core/runtime/trie_storage_provider_mock.hpp"
#include "mock/core/storage/trie/polkadot_trie_cursor_mock.h"
#include "mock/core/storage/trie/trie_batches_mock.hpp"
#include "runtime/ptr_size.hpp"
#include "scale/encode_append.hpp"
#include "scale/kagome_scale.hpp"
#include "storage/predefined_keys.hpp"
#include "testutil/literals.hpp"
#include "testutil/outcome.hpp"
#include "testutil/outcome/dummy_error.hpp"
#include "testutil/prepare_loggers.hpp"
#include "testutil/scale_test_comparator.hpp"

using kagome::common::Buffer;
using kagome::common::BufferView;
using kagome::common::Hash256;
using kagome::host_api::StorageExtension;
using kagome::runtime::Memory;
using kagome::runtime::MemoryMock;
using kagome::runtime::MemoryProviderMock;
using kagome::runtime::PtrSize;
using kagome::runtime::TrieStorageProviderMock;
using kagome::runtime::WasmOffset;
using kagome::runtime::WasmPointer;
using kagome::runtime::WasmSize;
using kagome::runtime::WasmSpan;
using kagome::storage::trie::PolkadotCodec;
using kagome::storage::trie::PolkadotTrieCursorMock;
using kagome::storage::trie::RootHash;
using kagome::storage::trie::TrieBatchMock;

using ::testing::_;
using ::testing::Invoke;
using ::testing::Return;

class StorageExtensionTest : public ::testing::Test {
 public:
  static void SetUpTestCase() {
    testutil::prepareLoggers();
  }

  void SetUp() override {
    trie_batch_ = std::make_shared<TrieBatchMock>();
    storage_provider_ = std::make_shared<TrieStorageProviderMock>();
    EXPECT_CALL(*storage_provider_, getCurrentBatch())
        .WillRepeatedly(Return(trie_batch_));
    memory_provider_ = std::make_shared<MemoryProviderMock>();
    memory_ = std::make_shared<MemoryMock>();
    EXPECT_CALL(*memory_provider_, getCurrentMemory())
        .WillRepeatedly(
            Return(std::optional<std::reference_wrapper<Memory>>(*memory_)));
    storage_extension_ =
        std::make_shared<StorageExtension>(storage_provider_, memory_provider_);
  }

 protected:
  std::shared_ptr<TrieBatchMock> trie_batch_;
  std::shared_ptr<TrieStorageProviderMock> storage_provider_;
  std::shared_ptr<MemoryMock> memory_;
  std::shared_ptr<MemoryProviderMock> memory_provider_;
  std::shared_ptr<StorageExtension> storage_extension_;
  PolkadotCodec codec_;

  static constexpr uint32_t kU32Max = std::numeric_limits<uint32_t>::max();
};

/// For the tests where it is needed to check a valid behaviour no matter if
/// success or failure was returned by outcome::result
class OutcomeParameterizedTest
    : public StorageExtensionTest,
      public ::testing::WithParamInterface<outcome::result<void>> {};

struct EnumeratedTrieRootTestCase {
  std::list<Buffer> values;
  Buffer trie_root_buf;
};

/// For tests that operate over a collection of buffers
class BuffersParametrizedTest
    : public StorageExtensionTest,
      public testing::WithParamInterface<EnumeratedTrieRootTestCase> {};

/**
 * @given prefix_pointer with prefix_length
 * @when ext_clear_prefix is invoked on StorageExtension with given prefix
 * @then prefix is loaded from the memory @and clearPrefix is invoked on storage
 */
TEST_F(StorageExtensionTest, ClearPrefixTest) {
  WasmPointer prefix_pointer = 42;
  WasmSize prefix_size = 42;
  Buffer prefix(8, 'p');

  EXPECT_CALL(*memory_, loadN(prefix_pointer, prefix_size))
      .WillOnce(Return(prefix));
  EXPECT_CALL(*trie_batch_, clearPrefix(BufferView{prefix}, _))
      .Times(1)
      .WillOnce(Return(outcome::success()));

  storage_extension_->ext_storage_clear_prefix_version_1(
      PtrSize{prefix_pointer, prefix_size}.combine());
}

/**
 * @given key_pointer and key_size
 * @when ext_clear_storage is invoked on StorageExtension with given key
 * @then key is loaded from the memory @and del is invoked on storage
 */
TEST_P(OutcomeParameterizedTest, ClearStorageTest) {
  WasmPointer key_pointer = 43;
  WasmSize key_size = 43;
  Buffer key(8, 'k');

  EXPECT_CALL(*memory_, loadN(key_pointer, key_size)).WillOnce(Return(key));
  EXPECT_CALL(*trie_batch_, remove(BufferView{key}))
      .WillOnce(Return(GetParam()));

  storage_extension_->ext_storage_clear_version_1(
      PtrSize{key_pointer, key_size}.combine());
}

/**
 * @given key pointer and key size
 * @when ext_exists_storage is invoked on StorageExtension with given key
 * @then result is the same as result of contains on given key
 */
TEST_F(StorageExtensionTest, ExistsStorageTest) {
  WasmPointer key_pointer = 43;
  WasmSize key_size = 43;
  Buffer key(8, 'k');

  /// result of contains method on db
  WasmSize contains = 1;

  EXPECT_CALL(*memory_, loadN(key_pointer, key_size)).WillOnce(Return(key));
  EXPECT_CALL(*trie_batch_, contains(key.view())).WillOnce(Return(contains));

  ASSERT_EQ(contains,
            storage_extension_->ext_storage_exists_version_1(
                PtrSize{key_pointer, key_size}.combine()));
}

/**
 * @given a trie key address in WASM memory, to which there is a key
 * lexicographically greater
 * @when using ext_storage_next_key_version_1 to obtain the next key
 * @then an address of the next key is returned
 */
TEST_F(StorageExtensionTest, NextKey) {
  // as wasm logic is mocked, it is okay that key and next_key 'intersect' in
  // wasm memory
  WasmPointer key_pointer = 43;
  WasmSize key_size = 8;
  Buffer key(key_size, 'k');
  WasmPointer next_key_pointer = 44;
  WasmSize next_key_size = 9;
  Buffer expected_next_key(next_key_size, 'k');

  EXPECT_CALL(*memory_, loadN(key_pointer, key_size)).WillOnce(Return(key));

  EXPECT_CALL(*trie_batch_, trieCursor())
      .WillOnce(Invoke([&key, &expected_next_key]() {
        auto cursor = std::make_unique<PolkadotTrieCursorMock>();
        EXPECT_CALL(*cursor, seekUpperBound(key.view()))
            .WillOnce(Return(outcome::success()));
        EXPECT_CALL(*cursor, key()).WillOnce(Return(expected_next_key));
        return cursor;
      }));

  auto expected_key_span = PtrSize{next_key_pointer, next_key_size}.combine();
  EXPECT_CALL(*memory_, storeBuffer(_))
      .WillOnce(Invoke(
          [&expected_next_key, &expected_key_span](auto &&buffer) -> WasmSpan {
            EXPECT_OUTCOME_TRUE(key_opt,
                                scale::decode<std::optional<Buffer>>(buffer));
            EXPECT_TRUE(key_opt.has_value());
            EXPECT_EQ(key_opt.value(), expected_next_key);
            return expected_key_span;
          }));

  auto next_key_span = storage_extension_->ext_storage_next_key_version_1(
      PtrSize{key_pointer, key_size}.combine());
  ASSERT_EQ(expected_key_span, next_key_span);
}

/**
 * @given a trie key address in WASM memory, to which there is no key
 * lexicographically greater
 * @when using ext_storage_next_key_version_1 to obtain the next key
 * @then an address of none value is returned
 */
TEST_F(StorageExtensionTest, NextKeyLastKey) {
  WasmPointer key_pointer = 43;
  WasmSize key_size = 8;
  Buffer key(key_size, 'k');

  EXPECT_CALL(*memory_, loadN(key_pointer, key_size)).WillOnce(Return(key));

  EXPECT_CALL(*trie_batch_, trieCursor()).WillOnce(Invoke([&key]() {
    auto cursor = std::make_unique<PolkadotTrieCursorMock>();
    EXPECT_CALL(*cursor, seekUpperBound(key.view()))
        .WillOnce(Return(outcome::success()));
    EXPECT_CALL(*cursor, key()).WillOnce(Return(std::nullopt));
    return cursor;
  }));

  EXPECT_CALL(*memory_, storeBuffer(_))
      .WillOnce(Invoke([](auto &&buffer) -> WasmSpan {
        EXPECT_OUTCOME_TRUE(key_opt,
                            scale::decode<std::optional<Buffer>>(buffer));
        EXPECT_EQ(key_opt, std::nullopt);
        return 0;  // don't need the result
      }));

  storage_extension_->ext_storage_next_key_version_1(
      PtrSize{key_pointer, key_size}.combine());
}

/**
 * @given a trie key address in WASM memory, which is not present in the storage
 * @when using ext_storage_next_key_version_1 to obtain the next key
 * @then an invalid address is returned
 */
TEST_F(StorageExtensionTest, NextKeyEmptyTrie) {
  WasmPointer key_pointer = 43;
  WasmSize key_size = 8;
  Buffer key(key_size, 'k');

  EXPECT_CALL(*memory_, loadN(key_pointer, key_size)).WillOnce(Return(key));

  EXPECT_CALL(*trie_batch_, trieCursor()).WillOnce(Invoke([&key]() {
    auto cursor = std::make_unique<PolkadotTrieCursorMock>();
    EXPECT_CALL(*cursor, seekUpperBound(key.view()))
        .WillOnce(Return(outcome::success()));
    EXPECT_CALL(*cursor, key()).WillOnce(Return(std::nullopt));
    return cursor;
  }));

  EXPECT_CALL(*memory_, storeBuffer(_))
      .WillOnce(Invoke([](auto &&buffer) -> WasmSpan {
        EXPECT_OUTCOME_TRUE(key_opt,
                            scale::decode<std::optional<Buffer>>(buffer));
        EXPECT_EQ(key_opt, std::nullopt);
        return 0;
      }));

  storage_extension_->ext_storage_next_key_version_1(
      PtrSize{key_pointer, key_size}.combine());
}

/**
 * @given key_pointer, key_size, value_ptr, value_size
 * @when ext_set_storage is invoked on given key and value
 * @then provided key and value are put to db
 */
TEST_P(OutcomeParameterizedTest, SetStorageTest) {
  WasmPointer key_pointer = 43;
  WasmSize key_size = 43;
  Buffer key(8, 'k');

  WasmPointer value_pointer = 42;
  WasmSize value_size = 41;
  Buffer value(8, 'v');

  // expect key and value were loaded
  EXPECT_CALL(*memory_, loadN(key_pointer, key_size)).WillOnce(Return(key));
  EXPECT_CALL(*memory_, loadN(value_pointer, value_size))
      .WillOnce(Return(value));

  // expect key-value pair was put to db
  EXPECT_CALL(*trie_batch_, put(key.view(), value))
      .WillOnce(Return(GetParam()));

  storage_extension_->ext_storage_set_version_1(
      PtrSize{key_pointer, key_size}.combine(),
      PtrSize{value_pointer, value_size}.combine());
}

/**
 * @given key, value, offset
 * @when ext_storage_read_version_1 is invoked on given key and value
 * @then data read from db with given key
 */
TEST_P(OutcomeParameterizedTest, StorageReadTest) {
  PtrSize key(43, 43);
  Buffer key_data(key.size, 'k');
  PtrSize value(42, 41);
  Buffer value_data(value.size, 'v');
  WasmOffset offset = 4;
  Buffer offset_value_data = value_data.subbuffer(offset);
  ASSERT_EQ(offset_value_data.size(), value_data.size() - offset);
  EXPECT_OUTCOME_TRUE(
      encoded_opt_offset_val_size,
<<<<<<< HEAD
      compareWithRef4(std::make_optional<uint32_t>(offset_value_data.size())));
=======
      testutil::scaleEncodeAndCompareWithRef(
          std::make_optional<uint32_t>(offset_value_data.size())));
>>>>>>> 800e0a71
  WasmSpan res_wasm_span = 1337;

  // expect key loaded, then data stored
  EXPECT_CALL(*memory_, loadN(key.ptr, key.size)).WillOnce(Return(key_data));
  EXPECT_CALL(*storage_provider_, getCurrentBatch())
      .WillOnce(Return(trie_batch_));
  EXPECT_CALL(*trie_batch_, tryGetMock(key_data.view()))
      .WillOnce(Return(value_data));
  EXPECT_CALL(
      *memory_,
      storeBuffer(value.ptr, gsl::span<const uint8_t>(offset_value_data)));
  EXPECT_CALL(
      *memory_,
      storeBuffer(gsl::span<const uint8_t>(encoded_opt_offset_val_size)))
      .WillOnce(Return(res_wasm_span));

  ASSERT_EQ(res_wasm_span,
            storage_extension_->ext_storage_read_version_1(
                key.combine(), value.combine(), offset));
}

INSTANTIATE_TEST_SUITE_P(Instance,
                         OutcomeParameterizedTest,
                         ::testing::Values<outcome::result<void>>(
                             /// success case
                             outcome::success(),
                             /// failure with arbitrary error code
                             outcome::failure(testutil::DummyError::ERROR))
                         // empty argument for the macro
);

TEST_F(StorageExtensionTest, ExtStorageAppendTest) {
  // @given key and two values
  PtrSize key(43, 43);
  Buffer key_data(key.size, 'k');

  Buffer value_data1(42, '1');
<<<<<<< HEAD
  Buffer value_data1_encoded{compareWithRef4(value_data1).value()};
  PtrSize value1(42, value_data1_encoded.size());

  Buffer value_data2(43, '2');
  Buffer value_data2_encoded{compareWithRef4(value_data2).value()};
=======
  Buffer value_data1_encoded{
      testutil::scaleEncodeAndCompareWithRef(value_data1).value()};
  PtrSize value1(42, value_data1_encoded.size());

  Buffer value_data2(43, '2');
  Buffer value_data2_encoded{
      testutil::scaleEncodeAndCompareWithRef(value_data2).value()};
>>>>>>> 800e0a71
  PtrSize value2(45, value_data2_encoded.size());

  // @given wasm memory that can provide these key and values
  EXPECT_CALL(*memory_, loadN(key.ptr, key.size))
      .WillRepeatedly(Return(key_data));
  EXPECT_CALL(*memory_, loadN(value1.ptr, value1.size))
      .WillOnce(Return(value_data1_encoded));
  EXPECT_CALL(*memory_, loadN(value2.ptr, value2.size))
      .WillOnce(Return(value_data2_encoded));

  std::vector<scale::EncodeOpaqueValue> vals;
  Buffer vals_encoded;
  {
    // @when there is no value by given key in trie
    EXPECT_CALL(*trie_batch_, tryGetMock(key_data.view()))
        .WillOnce(Return(std::nullopt));

    // @then storage is inserted by scale encoded vector containing
    // EncodeOpaqueValue with value1
    vals.push_back(scale::EncodeOpaqueValue{value_data1_encoded.asVector()});
<<<<<<< HEAD
    vals_encoded = Buffer(compareWithRef4(vals).value());
=======
    vals_encoded = Buffer(testutil::scaleEncodeAndCompareWithRef(vals).value());
>>>>>>> 800e0a71
    EXPECT_CALL(*trie_batch_, put(key_data.view(), vals_encoded))
        .WillOnce(Return(outcome::success()));

    storage_extension_->ext_storage_append_version_1(key.combine(),
                                                     value1.combine());
  }

  {
    // @when there is a value by given key (inserted above)
    EXPECT_CALL(*trie_batch_, tryGetMock(key_data.view()))
        .WillOnce(Return(vals_encoded));

    // @then storage is inserted by scale encoded vector containing two
    // EncodeOpaqueValues with value1 and value2
    vals.push_back(scale::EncodeOpaqueValue{value_data2_encoded.asVector()});
<<<<<<< HEAD
    vals_encoded = Buffer(compareWithRef4(vals).value());
=======
    vals_encoded = Buffer(testutil::scaleEncodeAndCompareWithRef(vals).value());
>>>>>>> 800e0a71
    EXPECT_CALL(*trie_batch_, put(key_data.view(), vals_encoded))
        .WillOnce(Return(outcome::success()));

    storage_extension_->ext_storage_append_version_1(key.combine(),
                                                     value2.combine());
  }
}

TEST_F(StorageExtensionTest, ExtStorageAppendTestCompactLenChanged) {
  // @given key and two values
  PtrSize key(43, 43);
  Buffer key_data(key.size, 'k');

  Buffer value_data1(42, '1');
<<<<<<< HEAD
  Buffer value_data1_encoded{compareWithRef4(value_data1).value()};
  PtrSize value1(42, value_data1_encoded.size());

  Buffer value_data2(43, '2');
  Buffer value_data2_encoded{compareWithRef4(value_data2).value()};
=======
  Buffer value_data1_encoded{
      testutil::scaleEncodeAndCompareWithRef(value_data1).value()};
  PtrSize value1(42, value_data1_encoded.size());

  Buffer value_data2(43, '2');
  Buffer value_data2_encoded{
      testutil::scaleEncodeAndCompareWithRef(value_data2).value()};
>>>>>>> 800e0a71
  PtrSize value2(45, value_data2_encoded.size());

  // @given wasm memory that can provide these key and values
  EXPECT_CALL(*memory_, loadN(key.ptr, key.size))
      .WillRepeatedly(Return(key_data));
  EXPECT_CALL(*memory_, loadN(value2.ptr, value2.size))
      .WillOnce(Return(value_data2_encoded));

  // @when vals contains (2^6 - 1) elements (high limit for one-byte compact
  // integers)
  std::vector<scale::EncodeOpaqueValue> vals(
      scale::compact::EncodingCategoryLimits::kMinUint16 - 1,
      scale::EncodeOpaqueValue{value_data1_encoded.asVector()});
<<<<<<< HEAD
  Buffer vals_encoded = Buffer(compareWithRef4(vals).value());
=======
  Buffer vals_encoded =
      Buffer(testutil::scaleEncodeAndCompareWithRef(vals).value());
>>>>>>> 800e0a71

  {
    // @when encoded vals is stored by given key
    EXPECT_CALL(*trie_batch_, tryGetMock(key_data.view()))
        .WillOnce(Return(vals_encoded));

    // @when storage is inserted by one more value by the same key
    vals.push_back(scale::EncodeOpaqueValue{value_data2_encoded.asVector()});
<<<<<<< HEAD
    vals_encoded = Buffer(compareWithRef4(vals).value());
=======
    vals_encoded = Buffer(testutil::scaleEncodeAndCompareWithRef(vals).value());
>>>>>>> 800e0a71

    // @then everything fine: storage is inserted with vals with new value
    EXPECT_CALL(*trie_batch_, put(key_data.view(), vals_encoded))
        .WillOnce(Return(outcome::success()));

    storage_extension_->ext_storage_append_version_1(key.combine(),
                                                     value2.combine());
  }
}

/**
 * @given a set of values, which ordered trie hash we want to calculate from
 * wasm
 * @when calling an extension method ext_blake2_256_enumerated_trie_root
 * @then the method reads the data from wasm memory properly and stores the
 * result in the wasm memory
 */
TEST_P(BuffersParametrizedTest, Blake2_256_EnumeratedTrieRoot) {
  auto &[values, hash_array] = GetParam();
<<<<<<< HEAD
  auto values_enc = compareWithRef4(values).value();
=======
  auto values_enc = testutil::scaleEncodeAndCompareWithRef(values).value();
>>>>>>> 800e0a71

  using testing::_;
  PtrSize values_span{42, static_cast<WasmSize>(values_enc.size())};

  EXPECT_CALL(*memory_, loadN(values_span.ptr, values_span.size))
      .WillOnce(Return(Buffer{values_enc}));
  WasmPointer result = 1984;
  EXPECT_CALL(*memory_, storeBuffer(gsl::span<const uint8_t>(hash_array)))
      .WillOnce(Return(result));

  storage_extension_->ext_trie_blake2_256_ordered_root_version_1(
      values_span.combine());
}

/**
 * @given a set of values, which ordered trie hash we want to calculate from
 * wasm
 * @when calling an extension method ext_blake2_256_ordered_trie_root
 * @then the method reads the data from wasm memory properly and stores the
 * result in the wasm memory
 */
TEST_P(BuffersParametrizedTest, Blake2_256_OrderedTrieRootV1) {
  auto &[values, hash_array] = GetParam();

  using testing::_;
  WasmPointer values_ptr = 1;
  WasmSize values_size = 2;
  WasmSpan values_data = PtrSize(values_ptr, values_size).combine();
  WasmPointer result = 1984;

<<<<<<< HEAD
  Buffer buffer{compareWithRef4(values).value()};
=======
  Buffer buffer{testutil::scaleEncodeAndCompareWithRef(values).value()};
>>>>>>> 800e0a71

  EXPECT_CALL(*memory_, loadN(values_ptr, values_size))
      .WillOnce(Return(buffer));

  EXPECT_CALL(*memory_, storeBuffer(gsl::span<const uint8_t>(hash_array)))
      .WillOnce(Return(result));

  ASSERT_EQ(result,
            storage_extension_->ext_trie_blake2_256_ordered_root_version_1(
                values_data));
}

INSTANTIATE_TEST_SUITE_P(
    Instance,
    BuffersParametrizedTest,
    testing::Values(
        // test from substrate:
        // https://github.com/paritytech/substrate/blob/f311d14f6fb76161950f0eca0b3f71a353824d46/core/executor/src/wasm_executor.rs#L1769
        EnumeratedTrieRootTestCase{
            std::list<Buffer>{"zero"_buf, "one"_buf, "two"_buf},
            "9243f4bb6fa633dce97247652479ed7e2e2995a5ea641fd9d1e1a046f7601da6"_hex2buf},
        // empty list case, hash also obtained from substrate
        EnumeratedTrieRootTestCase{
            std::list<Buffer>{},
            "03170a2e7597b7b7e3d84c05391d139a62b157e78786d8c082f29dcf4c111314"_hex2buf}));

/**
 * @given key_pointer, key_size, value_ptr, value_size
 * @when ext_storage_get_version_1 is invoked on given key
 * @then corresponding value will be returned
 */
TEST_F(StorageExtensionTest, StorageGetV1Test) {
  WasmPointer key_pointer = 43;
  WasmSize key_size = 43;
  Buffer key(8, 'k');

  WasmPointer value_pointer = 42;
  WasmSize value_size = 41;

  WasmSpan value_span = PtrSize(value_pointer, value_size).combine();
  WasmSpan key_span = PtrSize(key_pointer, key_size).combine();

  Buffer value(8, 'v');
  auto encoded_opt_value =
<<<<<<< HEAD
      compareWithRef4<std::optional<Buffer>>(value).value();
=======
      testutil::scaleEncodeAndCompareWithRef<std::optional<Buffer>>(value)
          .value();
>>>>>>> 800e0a71

  // expect key and value were loaded
  EXPECT_CALL(*memory_, loadN(key_pointer, key_size)).WillOnce(Return(key));
  EXPECT_CALL(*memory_,
              storeBuffer(gsl::span<const uint8_t>(encoded_opt_value)))
      .WillOnce(Return(value_span));

  // expect key-value pair was put to db
  EXPECT_CALL(*trie_batch_, tryGetMock(key.view())).WillOnce(Return(value));

  ASSERT_EQ(value_span,
            storage_extension_->ext_storage_get_version_1(key_span));
}

/**
 * @given key pointer and key size
 * @when ext_storage_exists_version_1 is invoked on StorageExtension with given
 * key
 * @then result is the same as result of contains on given key
 */
TEST_F(StorageExtensionTest, ExtStorageExistsV1Test) {
  WasmPointer key_pointer = 43;
  WasmSize key_size = 43;
  Buffer key(8, 'k');
  WasmSpan key_span = PtrSize(key_pointer, key_size).combine();

  /// result of contains method on db
  WasmSize contains = 1;

  EXPECT_CALL(*memory_, loadN(key_pointer, key_size)).WillOnce(Return(key));
  EXPECT_CALL(*trie_batch_, contains(key.view())).WillOnce(Return(contains));

  ASSERT_EQ(contains,
            storage_extension_->ext_storage_exists_version_1(key_span));
}

/**
 * @given prefix_pointer with prefix_length
 * @when ext_clear_prefix is invoked on StorageExtension with given prefix, up
 * to given limit
 * @then prefix is loaded from the memory @and clearPrefix is invoked on storage
 */
TEST_F(StorageExtensionTest, ExtStorageClearPrefixV1Test) {
  WasmPointer prefix_pointer = 42;
  WasmSize prefix_size = 42;
  Buffer prefix(8, 'p');
  WasmSpan prefix_span = PtrSize(prefix_pointer, prefix_size).combine();

  EXPECT_CALL(*memory_, loadN(prefix_pointer, prefix_size))
      .WillOnce(Return(prefix));
  EXPECT_CALL(*trie_batch_, clearPrefix(prefix.view(), _))
      .Times(1)
      .WillOnce(Return(outcome::success()));

  storage_extension_->ext_storage_clear_prefix_version_1(prefix_span);
}

/**
 * @given prefix_pointer with prefix_length
 * @when ext_clear_prefix is invoked on StorageExtension with given prefix
 * @then prefix/limit is loaded from the memory @and clearPrefix is invoked on
 * storage with limit
 */
TEST_F(StorageExtensionTest, ExtStorageClearPrefixV2Test) {
  WasmPointer prefix_pointer = 42;
  WasmSize prefix_size = 42;
  Buffer prefix(8, 'p');
  WasmSpan prefix_span = PtrSize(prefix_pointer, prefix_size).combine();

  WasmPointer limit_pointer = 43;
  WasmSize limit_size = 43;
  uint32_t limit{22};
  WasmSpan limit_span = PtrSize(limit_pointer, limit_size).combine();
<<<<<<< HEAD
  Buffer encoded_opt_limit{compareWithRef4(std::make_optional(limit)).value()};
=======
  Buffer encoded_opt_limit{
      testutil::scaleEncodeAndCompareWithRef(std::make_optional(limit))
          .value()};
>>>>>>> 800e0a71

  EXPECT_CALL(*memory_, loadN(prefix_pointer, prefix_size))
      .WillOnce(Return(prefix));
  EXPECT_CALL(*memory_, loadN(limit_pointer, limit_size))
      .WillOnce(Return(encoded_opt_limit));

  std::tuple<bool, uint32_t> result(true, 22);
  EXPECT_CALL(*trie_batch_,
              clearPrefix(prefix.view(), std::make_optional<uint64_t>(limit)))
      .WillOnce(Return(outcome::success(result)));

<<<<<<< HEAD
  auto enc_result = compareWithRef4(result).value();
=======
  auto enc_result = testutil::scaleEncodeAndCompareWithRef(result).value();
>>>>>>> 800e0a71
  WasmPointer result_pointer = 43;
  WasmSize result_size = 43;
  WasmSpan result_span = PtrSize(result_pointer, result_size).combine();
  EXPECT_CALL(*memory_, storeBuffer(gsl::span<const uint8_t>(enc_result)))
      .WillOnce(Return(result_span));

  ASSERT_EQ(result_span,
            storage_extension_->ext_storage_clear_prefix_version_2(prefix_span,
                                                                   limit_span));
}

/**
 * @given
 * @when invoke ext_storage_root_version_1
 * @then returns new root value
 */
TEST_F(StorageExtensionTest, RootTest) {
  // rest of ext_storage_root_version_1
  WasmPointer root_pointer = 43;
  WasmSize root_size = Hash256::size();
  RootHash root_val = "123456"_hash256;
  WasmSpan root_span = PtrSize(root_pointer, root_size).combine();
  EXPECT_CALL(*storage_provider_, commit(_))
      .WillOnce(Return(outcome::success(root_val)));
  EXPECT_CALL(*memory_, storeBuffer(gsl::span<const uint8_t>(root_val)))
      .WillOnce(Return(root_span));

  ASSERT_EQ(root_span, storage_extension_->ext_storage_root_version_1());
}

/**
 * @given a set of values, which ordered trie hash we want to calculate from
 * wasm
 * @when calling an extension method ext_blake2_256_ordered_trie_root
 * @then the method reads the data from wasm memory properly and stores the
 * result in the wasm memory
 */
TEST_F(StorageExtensionTest, Blake2_256_TrieRootV1) {
  std::vector<std::pair<Buffer, Buffer>> dict = {
      {"a"_buf, "one"_buf}, {"b"_buf, "two"_buf}, {"c"_buf, "three"_buf}};
  auto hash_array =
      "eaa57e0e1a41d5a49db5954f95140a4e7c9a4373f7d29c0d667c9978ab4dadcb"_hex2buf;

  WasmPointer values_ptr = 1;
  WasmSize values_size = 2;
  WasmSpan dict_data = PtrSize(values_ptr, values_size).combine();
  WasmPointer result = 1984;

<<<<<<< HEAD
  Buffer buffer{compareWithRef4(dict).value()};
=======
  Buffer buffer{testutil::scaleEncodeAndCompareWithRef(dict).value()};
>>>>>>> 800e0a71

  EXPECT_CALL(*memory_, loadN(values_ptr, values_size))
      .WillOnce(Return(buffer));

  EXPECT_CALL(*memory_, storeBuffer(gsl::span<const uint8_t>(hash_array)))
      .WillOnce(Return(result));

  ASSERT_EQ(result,
            storage_extension_->ext_trie_blake2_256_root_version_1(dict_data));
}<|MERGE_RESOLUTION|>--- conflicted
+++ resolved
@@ -305,12 +305,8 @@
   ASSERT_EQ(offset_value_data.size(), value_data.size() - offset);
   EXPECT_OUTCOME_TRUE(
       encoded_opt_offset_val_size,
-<<<<<<< HEAD
-      compareWithRef4(std::make_optional<uint32_t>(offset_value_data.size())));
-=======
       testutil::scaleEncodeAndCompareWithRef(
           std::make_optional<uint32_t>(offset_value_data.size())));
->>>>>>> 800e0a71
   WasmSpan res_wasm_span = 1337;
 
   // expect key loaded, then data stored
@@ -348,13 +344,6 @@
   Buffer key_data(key.size, 'k');
 
   Buffer value_data1(42, '1');
-<<<<<<< HEAD
-  Buffer value_data1_encoded{compareWithRef4(value_data1).value()};
-  PtrSize value1(42, value_data1_encoded.size());
-
-  Buffer value_data2(43, '2');
-  Buffer value_data2_encoded{compareWithRef4(value_data2).value()};
-=======
   Buffer value_data1_encoded{
       testutil::scaleEncodeAndCompareWithRef(value_data1).value()};
   PtrSize value1(42, value_data1_encoded.size());
@@ -362,7 +351,6 @@
   Buffer value_data2(43, '2');
   Buffer value_data2_encoded{
       testutil::scaleEncodeAndCompareWithRef(value_data2).value()};
->>>>>>> 800e0a71
   PtrSize value2(45, value_data2_encoded.size());
 
   // @given wasm memory that can provide these key and values
@@ -383,11 +371,7 @@
     // @then storage is inserted by scale encoded vector containing
     // EncodeOpaqueValue with value1
     vals.push_back(scale::EncodeOpaqueValue{value_data1_encoded.asVector()});
-<<<<<<< HEAD
-    vals_encoded = Buffer(compareWithRef4(vals).value());
-=======
     vals_encoded = Buffer(testutil::scaleEncodeAndCompareWithRef(vals).value());
->>>>>>> 800e0a71
     EXPECT_CALL(*trie_batch_, put(key_data.view(), vals_encoded))
         .WillOnce(Return(outcome::success()));
 
@@ -403,11 +387,7 @@
     // @then storage is inserted by scale encoded vector containing two
     // EncodeOpaqueValues with value1 and value2
     vals.push_back(scale::EncodeOpaqueValue{value_data2_encoded.asVector()});
-<<<<<<< HEAD
-    vals_encoded = Buffer(compareWithRef4(vals).value());
-=======
     vals_encoded = Buffer(testutil::scaleEncodeAndCompareWithRef(vals).value());
->>>>>>> 800e0a71
     EXPECT_CALL(*trie_batch_, put(key_data.view(), vals_encoded))
         .WillOnce(Return(outcome::success()));
 
@@ -422,13 +402,6 @@
   Buffer key_data(key.size, 'k');
 
   Buffer value_data1(42, '1');
-<<<<<<< HEAD
-  Buffer value_data1_encoded{compareWithRef4(value_data1).value()};
-  PtrSize value1(42, value_data1_encoded.size());
-
-  Buffer value_data2(43, '2');
-  Buffer value_data2_encoded{compareWithRef4(value_data2).value()};
-=======
   Buffer value_data1_encoded{
       testutil::scaleEncodeAndCompareWithRef(value_data1).value()};
   PtrSize value1(42, value_data1_encoded.size());
@@ -436,7 +409,6 @@
   Buffer value_data2(43, '2');
   Buffer value_data2_encoded{
       testutil::scaleEncodeAndCompareWithRef(value_data2).value()};
->>>>>>> 800e0a71
   PtrSize value2(45, value_data2_encoded.size());
 
   // @given wasm memory that can provide these key and values
@@ -450,12 +422,8 @@
   std::vector<scale::EncodeOpaqueValue> vals(
       scale::compact::EncodingCategoryLimits::kMinUint16 - 1,
       scale::EncodeOpaqueValue{value_data1_encoded.asVector()});
-<<<<<<< HEAD
-  Buffer vals_encoded = Buffer(compareWithRef4(vals).value());
-=======
   Buffer vals_encoded =
       Buffer(testutil::scaleEncodeAndCompareWithRef(vals).value());
->>>>>>> 800e0a71
 
   {
     // @when encoded vals is stored by given key
@@ -464,11 +432,7 @@
 
     // @when storage is inserted by one more value by the same key
     vals.push_back(scale::EncodeOpaqueValue{value_data2_encoded.asVector()});
-<<<<<<< HEAD
-    vals_encoded = Buffer(compareWithRef4(vals).value());
-=======
     vals_encoded = Buffer(testutil::scaleEncodeAndCompareWithRef(vals).value());
->>>>>>> 800e0a71
 
     // @then everything fine: storage is inserted with vals with new value
     EXPECT_CALL(*trie_batch_, put(key_data.view(), vals_encoded))
@@ -488,11 +452,7 @@
  */
 TEST_P(BuffersParametrizedTest, Blake2_256_EnumeratedTrieRoot) {
   auto &[values, hash_array] = GetParam();
-<<<<<<< HEAD
-  auto values_enc = compareWithRef4(values).value();
-=======
   auto values_enc = testutil::scaleEncodeAndCompareWithRef(values).value();
->>>>>>> 800e0a71
 
   using testing::_;
   PtrSize values_span{42, static_cast<WasmSize>(values_enc.size())};
@@ -523,11 +483,7 @@
   WasmSpan values_data = PtrSize(values_ptr, values_size).combine();
   WasmPointer result = 1984;
 
-<<<<<<< HEAD
-  Buffer buffer{compareWithRef4(values).value()};
-=======
   Buffer buffer{testutil::scaleEncodeAndCompareWithRef(values).value()};
->>>>>>> 800e0a71
 
   EXPECT_CALL(*memory_, loadN(values_ptr, values_size))
       .WillOnce(Return(buffer));
@@ -572,12 +528,8 @@
 
   Buffer value(8, 'v');
   auto encoded_opt_value =
-<<<<<<< HEAD
-      compareWithRef4<std::optional<Buffer>>(value).value();
-=======
       testutil::scaleEncodeAndCompareWithRef<std::optional<Buffer>>(value)
           .value();
->>>>>>> 800e0a71
 
   // expect key and value were loaded
   EXPECT_CALL(*memory_, loadN(key_pointer, key_size)).WillOnce(Return(key));
@@ -651,13 +603,9 @@
   WasmSize limit_size = 43;
   uint32_t limit{22};
   WasmSpan limit_span = PtrSize(limit_pointer, limit_size).combine();
-<<<<<<< HEAD
-  Buffer encoded_opt_limit{compareWithRef4(std::make_optional(limit)).value()};
-=======
   Buffer encoded_opt_limit{
       testutil::scaleEncodeAndCompareWithRef(std::make_optional(limit))
           .value()};
->>>>>>> 800e0a71
 
   EXPECT_CALL(*memory_, loadN(prefix_pointer, prefix_size))
       .WillOnce(Return(prefix));
@@ -669,11 +617,7 @@
               clearPrefix(prefix.view(), std::make_optional<uint64_t>(limit)))
       .WillOnce(Return(outcome::success(result)));
 
-<<<<<<< HEAD
-  auto enc_result = compareWithRef4(result).value();
-=======
   auto enc_result = testutil::scaleEncodeAndCompareWithRef(result).value();
->>>>>>> 800e0a71
   WasmPointer result_pointer = 43;
   WasmSize result_size = 43;
   WasmSpan result_span = PtrSize(result_pointer, result_size).combine();
@@ -722,11 +666,7 @@
   WasmSpan dict_data = PtrSize(values_ptr, values_size).combine();
   WasmPointer result = 1984;
 
-<<<<<<< HEAD
-  Buffer buffer{compareWithRef4(dict).value()};
-=======
   Buffer buffer{testutil::scaleEncodeAndCompareWithRef(dict).value()};
->>>>>>> 800e0a71
 
   EXPECT_CALL(*memory_, loadN(values_ptr, values_size))
       .WillOnce(Return(buffer));
