/**
 * Copyright Soramitsu Co., Ltd. All Rights Reserved.
 * SPDX-License-Identifier: Apache-2.0
 */

#include "host_api/impl/child_storage_extension.hpp"

#include <gtest/gtest.h>
#include <optional>
#include <scale/scale.hpp>

#include "common/monadic_utils.h"
#include "mock/core/runtime/memory_mock.hpp"
#include "mock/core/runtime/memory_provider_mock.hpp"
#include "mock/core/runtime/trie_storage_provider_mock.hpp"
#include "mock/core/storage/changes_trie/changes_tracker_mock.hpp"
#include "mock/core/storage/trie/polkadot_trie_cursor_mock.h"
#include "mock/core/storage/trie/trie_batches_mock.hpp"
#include "runtime/ptr_size.hpp"
#include "scale/encode_append.hpp"
#include "storage/predefined_keys.hpp"
#include "storage/trie/polkadot_trie/trie_error.hpp"
#include "storage/trie/types.hpp"
#include "testutil/literals.hpp"
#include "testutil/outcome.hpp"
#include "testutil/outcome/dummy_error.hpp"
#include "testutil/prepare_loggers.hpp"

using kagome::common::Buffer;
using kagome::common::BufferConstRef;
using kagome::host_api::ChildStorageExtension;
using kagome::runtime::Memory;
using kagome::runtime::MemoryMock;
using kagome::runtime::MemoryProviderMock;
using kagome::runtime::PtrSize;
using kagome::runtime::TrieStorageProviderMock;
using kagome::runtime::WasmOffset;
using kagome::runtime::WasmPointer;
using kagome::runtime::WasmSize;
using kagome::runtime::WasmSpan;
using kagome::storage::trie::PersistentTrieBatchMock;
using kagome::storage::trie::PolkadotTrieCursorMock;
using kagome::storage::trie::RootHash;
using kagome::storage::trie::TrieError;

using ::testing::_;
using ::testing::Invoke;
using ::testing::Return;

class ChildStorageExtensionTest : public ::testing::Test {
 public:
  static void SetUpTestCase() {
    testutil::prepareLoggers();
  }

  void SetUp() override {
    trie_child_storage_batch_ = std::make_shared<PersistentTrieBatchMock>();
    trie_batch_ = std::make_shared<PersistentTrieBatchMock>();
    storage_provider_ = std::make_shared<TrieStorageProviderMock>();
    EXPECT_CALL(*storage_provider_, getCurrentBatch())
        .WillRepeatedly(Return(trie_batch_));
    EXPECT_CALL(*storage_provider_, isCurrentlyPersistent())
        .WillRepeatedly(Return(true));
    EXPECT_CALL(*storage_provider_, getChildBatchAt(_))
        .WillRepeatedly(Return(std::static_pointer_cast<
                               kagome::storage::trie::PersistentTrieBatch>(
            trie_child_storage_batch_)));
    EXPECT_CALL(*storage_provider_, clearChildBatches())
        .WillRepeatedly(Return());
    EXPECT_CALL(*storage_provider_, tryGetPersistentBatch())
        .WillRepeatedly(Return(std::make_optional(
            std::static_pointer_cast<
                kagome::storage::trie::PersistentTrieBatch>(trie_batch_))));
    memory_provider_ = std::make_shared<MemoryProviderMock>();
    memory_ = std::make_shared<MemoryMock>();
    EXPECT_CALL(*memory_provider_, getCurrentMemory())
        .WillRepeatedly(
            Return(std::optional<std::reference_wrapper<Memory>>(*memory_)));
    child_storage_extension_ = std::make_shared<ChildStorageExtension>(
        storage_provider_, memory_provider_);
  }

 protected:
  std::shared_ptr<PersistentTrieBatchMock> trie_child_storage_batch_;
  std::shared_ptr<PersistentTrieBatchMock> trie_batch_;
  std::shared_ptr<TrieStorageProviderMock> storage_provider_;
  std::shared_ptr<MemoryMock> memory_;
  std::shared_ptr<MemoryProviderMock> memory_provider_;
  std::shared_ptr<ChildStorageExtension> child_storage_extension_;
};

class VoidOutcomeParameterizedTest
    : public ChildStorageExtensionTest,
      public ::testing::WithParamInterface<outcome::result<void>> {};

class ReadOutcomeParameterizedTest
    : public ChildStorageExtensionTest,
      public ::testing::WithParamInterface<
          outcome::result<std::optional<Buffer>>> {};

class BoolOutcomeParameterizedTest
    : public ChildStorageExtensionTest,
      public ::testing::WithParamInterface<outcome::result<bool>> {};

/**
 * @given child storage key and key
 * @when invoke ext_default_child_storage_get_version_1
 * @then an expected value is fetched upon success or outcome::failure otherwise
 */
TEST_P(ReadOutcomeParameterizedTest, GetTest) {
  // executeOnChildStorage

  WasmPointer child_storage_key_pointer = 42;
  WasmSize child_storage_key_size = 42;
  WasmSpan child_storage_key_span =
      PtrSize(child_storage_key_pointer, child_storage_key_size).combine();
  Buffer child_storage_key(8, 'l');
  WasmPointer key_pointer = 43;
  WasmSize key_size = 43;
  WasmSpan key_span = PtrSize(key_pointer, key_size).combine();
  Buffer key(8, 'k');
  EXPECT_CALL(*memory_,
              loadN(child_storage_key_pointer, child_storage_key_size))
      .WillOnce(Return(child_storage_key));
  EXPECT_CALL(*memory_, loadN(key_pointer, key_size)).WillOnce(Return(key));

  Buffer prefixed_child_storage_key;
  if (GetParam()) {
    RootHash new_child_root = "123456"_hash256;
    Buffer new_child_root_buffer{scale::encode(new_child_root).value()};
    EXPECT_CALL(*trie_child_storage_batch_, commit())
        .WillOnce(Return(new_child_root));

    prefixed_child_storage_key =
        Buffer{kagome::storage::kChildStorageDefaultPrefix}.putBuffer(
            child_storage_key);
    EXPECT_CALL(*trie_batch_,
                put(prefixed_child_storage_key.view(), new_child_root_buffer))
        .WillOnce(Return(outcome::success()));
  }

  // logic

  WasmPointer value_pointer = 44;
  WasmSize value_size = 44;
  WasmSpan value_span = PtrSize(value_pointer, value_size).combine();

  std::vector<uint8_t> encoded_opt_value;
  if (GetParam()) {
    encoded_opt_value = scale::encode(GetParam().value()).value();
  }

  // 'func' (lambda)
<<<<<<< HEAD
  EXPECT_CALL(*trie_child_storage_batch_, get(key.view()))
      .WillOnce(Return(kagome::common:: ()));
=======

  auto &param = GetParam();
  auto param_ref = kagome::common::map_result_optional(
      param, [](auto &v) { return std::cref(v); });
>>>>>>> f2067753

  EXPECT_CALL(*trie_child_storage_batch_, tryGet(key.view()))
      .WillOnce(Return(param_ref));

  // results
  if (GetParam().has_error()) {
    ASSERT_THROW(
        {
          child_storage_extension_->ext_default_child_storage_get_version_1(
              child_storage_key_span, key_span);
        },
        std::runtime_error);
  } else {
    EXPECT_CALL(*memory_,
                storeBuffer(gsl::span<const uint8_t>(encoded_opt_value)))
        .WillOnce(Return(value_span));

    ASSERT_EQ(value_span,
              child_storage_extension_->ext_default_child_storage_get_version_1(
                  child_storage_key_span, key_span));
  }
}

/**
 * @given child storage key, key, output buffer, offset
 * @when invoke ext_default_child_storage_read_version_1
 * @then upon success: read value from child storage by key, skip `offsset`
 * bytes, write rest of it to output buffer and return number of bytes written
 * upon failure: either TrieError::NO_VALUE or outcome::failure depending on
 * reason
 */
TEST_P(ReadOutcomeParameterizedTest, ReadTest) {
  // executeOnChildStorage

  WasmPointer child_storage_key_pointer = 42;
  WasmSize child_storage_key_size = 42;
  WasmSpan child_storage_key_span =
      PtrSize(child_storage_key_pointer, child_storage_key_size).combine();
  Buffer child_storage_key(8, 'l');
  WasmPointer key_pointer = 43;
  WasmSize key_size = 43;
  WasmSpan key_span = PtrSize(key_pointer, key_size).combine();
  Buffer key(8, 'k');
  EXPECT_CALL(*memory_,
              loadN(child_storage_key_pointer, child_storage_key_size))
      .WillOnce(Return(child_storage_key));
  EXPECT_CALL(*memory_, loadN(key_pointer, key_size)).WillOnce(Return(key));

  Buffer prefixed_child_storage_key;
  if (GetParam()) {
    RootHash new_child_root = "123456"_hash256;
    Buffer new_child_root_buffer{scale::encode(new_child_root).value()};
    EXPECT_CALL(*trie_child_storage_batch_, commit())
        .WillOnce(Return(new_child_root));

    prefixed_child_storage_key =
        Buffer{kagome::storage::kChildStorageDefaultPrefix}.putBuffer(
            child_storage_key);
    EXPECT_CALL(*trie_batch_,
                put(prefixed_child_storage_key.view(), new_child_root_buffer))
        .WillOnce(Return(outcome::success()));
  }

  // logic

  WasmPointer value_pointer = 44;
  WasmSize value_size = 44;
  WasmSpan value_span = PtrSize(value_pointer, value_size).combine();
  auto encoded_result =
      scale::encode<std::optional<uint32_t>>(std::nullopt).value();

  WasmOffset offset = 4;
  Buffer offset_value_data;

  if (GetParam() && GetParam().value()) {
    auto &param = GetParam().value().value();
    offset_value_data = param.subbuffer(offset);
    ASSERT_EQ(offset_value_data.size(), param.size() - offset);
    EXPECT_OUTCOME_TRUE(
        encoded_opt_offset_val_size,
        scale::encode(std::make_optional<uint32_t>(offset_value_data.size())));
    encoded_result = encoded_opt_offset_val_size;
    EXPECT_CALL(
        *memory_,
        storeBuffer(value_pointer, gsl::span<const uint8_t>(offset_value_data)))
        .WillOnce(Return());
  }

  // 'func' (lambda)

<<<<<<< HEAD
  EXPECT_CALL(*trie_child_storage_batch_, get(key.view()))
      .WillOnce(Return(std::cref(GetParam())));
=======
  auto &param = GetParam();
  EXPECT_CALL(*trie_child_storage_batch_, tryGet(key.view()))
      .WillOnce(Return([&]() -> outcome::result<std::optional<BufferConstRef>> {
        if (param.has_error()) return param.as_failure();
        auto &opt = param.value();
        if (opt) return std::cref(opt.value());
        return std::nullopt;
      }()));
>>>>>>> f2067753

  // results

  if (GetParam().has_error()) {
    ASSERT_THROW(
        {
          child_storage_extension_->ext_default_child_storage_read_version_1(
              child_storage_key_span, key_span, value_span, offset);
        },
        std::runtime_error);
  } else {
    WasmSpan res_wasm_span = 1337;
    EXPECT_CALL(*memory_, storeBuffer(gsl::span<const uint8_t>(encoded_result)))
        .WillOnce(Return(res_wasm_span));

    ASSERT_EQ(
        res_wasm_span,
        child_storage_extension_->ext_default_child_storage_read_version_1(
            child_storage_key_span, key_span, value_span, offset));
  }
}

/**
 * @given child storage key, key, value
 * @when invoke ext_default_child_storage_set_version_1
 * @then upon success: (over)write a value into child storage
 * upon failure: outcome::failure
 */
TEST_P(VoidOutcomeParameterizedTest, SetTest) {
  // executeOnChildStorage
  WasmPointer child_storage_key_pointer = 42;
  WasmSize child_storage_key_size = 42;
  WasmSpan child_storage_key_span =
      PtrSize(child_storage_key_pointer, child_storage_key_size).combine();
  Buffer child_storage_key(8, 'l');
  WasmPointer key_pointer = 43;
  WasmSize key_size = 43;
  WasmSpan key_span = PtrSize(key_pointer, key_size).combine();
  Buffer key(8, 'k');
  EXPECT_CALL(*memory_,
              loadN(child_storage_key_pointer, child_storage_key_size))
      .WillOnce(Return(child_storage_key));
  EXPECT_CALL(*memory_, loadN(key_pointer, key_size)).WillOnce(Return(key));

  Buffer prefixed_child_storage_key;
  if (GetParam()) {
    RootHash new_child_root = "123456"_hash256;
    Buffer new_child_root_buffer{scale::encode(new_child_root).value()};
    EXPECT_CALL(*trie_child_storage_batch_, commit())
        .WillOnce(Return(new_child_root));

    prefixed_child_storage_key =
        Buffer{kagome::storage::kChildStorageDefaultPrefix}.putBuffer(
            child_storage_key);
    EXPECT_CALL(*trie_batch_,
                put(prefixed_child_storage_key.view(), new_child_root_buffer))
        .WillOnce(Return(outcome::success()));
  }

  // logic
  WasmPointer value_pointer = 44;
  WasmSize value_size = 44;
  WasmSpan value_span = PtrSize(value_pointer, value_size).combine();
  Buffer value(8, 'v');
  EXPECT_CALL(*memory_, loadN(value_pointer, value_size))
      .WillOnce(Return(value));
  EXPECT_CALL(*trie_child_storage_batch_, put(key.view(), value))
      .WillOnce(Return(GetParam()));

  child_storage_extension_->ext_default_child_storage_set_version_1(
      child_storage_key_span, key_span, value_span);
}

/**
 * @given child storage key, key
 * @when invoke ext_default_child_storage_clear_version_1
 * @then upon success: remove a value from child storage
 * upon failure: outcome::failure
 */
TEST_P(VoidOutcomeParameterizedTest, ClearTest) {
  // executeOnChildStorage
  WasmPointer child_storage_key_pointer = 42;
  WasmSize child_storage_key_size = 42;
  WasmSpan child_storage_key_span =
      PtrSize(child_storage_key_pointer, child_storage_key_size).combine();
  Buffer child_storage_key(8, 'l');
  WasmPointer key_pointer = 43;
  WasmSize key_size = 43;
  WasmSpan key_span = PtrSize(key_pointer, key_size).combine();
  Buffer key(8, 'k');
  EXPECT_CALL(*memory_,
              loadN(child_storage_key_pointer, child_storage_key_size))
      .WillOnce(Return(child_storage_key));
  EXPECT_CALL(*memory_, loadN(key_pointer, key_size)).WillOnce(Return(key));

  if (GetParam()) {
    RootHash new_child_root = "123456"_hash256;
    Buffer new_child_root_buffer{scale::encode(new_child_root).value()};
    EXPECT_CALL(*trie_child_storage_batch_, commit())
        .WillOnce(Return(new_child_root));
    Buffer prefixed_child_storage_key =
        Buffer{kagome::storage::kChildStorageDefaultPrefix}.putBuffer(
            child_storage_key);
    EXPECT_CALL(*trie_batch_,
                put(prefixed_child_storage_key.view(), new_child_root_buffer))
        .WillOnce(Return(outcome::success()));
  }

  // logic
  EXPECT_CALL(*trie_child_storage_batch_, remove(key.view()))
      .WillOnce(Return(GetParam()));

  child_storage_extension_->ext_default_child_storage_clear_version_1(
      child_storage_key_span, key_span);
}

/**
 * @note ext_default_child_storage_storage_kill_version_1 is a subvariant
 * of ext_default_child_storage_clear_prefix_version_1 with empty prefix
 * @given child storage key, prefix
 * @when invoke ext_default_child_storage_clear_prefix_version_1
 * @then remove all values with prefix from child storage. If child storage is
 * empty as a result, it will be pruned later.
 */
TEST_F(ChildStorageExtensionTest, ClearPrefixKillTest) {
  // executeOnChildStorage
  WasmPointer child_storage_key_pointer = 42;
  WasmSize child_storage_key_size = 42;
  WasmSpan child_storage_key_span =
      PtrSize(child_storage_key_pointer, child_storage_key_size).combine();
  Buffer child_storage_key(8, 'l');
  WasmPointer prefix_pointer = 40;
  WasmSize prefix_size = 40;
  WasmSpan prefix_span = PtrSize(prefix_pointer, prefix_size).combine();
  Buffer prefix(8, 'p');
  EXPECT_CALL(*memory_,
              loadN(child_storage_key_pointer, child_storage_key_size))
      .WillOnce(Return(child_storage_key));
  EXPECT_CALL(*memory_, loadN(prefix_pointer, prefix_size))
      .WillOnce(Return(prefix));

  RootHash new_child_root = "123456"_hash256;
  Buffer new_child_root_buffer{scale::encode(new_child_root).value()};
  EXPECT_CALL(*trie_child_storage_batch_, commit())
      .WillOnce(Return(new_child_root));

  Buffer prefixed_child_storage_key =
      Buffer{kagome::storage::kChildStorageDefaultPrefix}.putBuffer(
          child_storage_key);
  EXPECT_CALL(*trie_batch_,
              put(prefixed_child_storage_key.view(), new_child_root_buffer))
      .WillOnce(Return(outcome::success()));

  // logic
  std::optional<uint64_t> limit = std::nullopt;
  EXPECT_CALL(*trie_child_storage_batch_, clearPrefix(prefix.view(), limit))
      .WillOnce(Return(outcome::success(std::make_tuple(true, 33u))));

  child_storage_extension_->ext_default_child_storage_clear_prefix_version_1(
      child_storage_key_span, prefix_span);
}

/**
 * @given child storage key, key
 * @when invoke ext_default_child_storage_next_key_version_1
 * @then return next key after given one, in lexicographical order
 */
TEST_F(ChildStorageExtensionTest, NextKeyTest) {
  WasmPointer child_storage_key_pointer = 42;
  WasmSize child_storage_key_size = 42;
  WasmSpan child_storage_key_span =
      PtrSize(child_storage_key_pointer, child_storage_key_size).combine();
  Buffer child_storage_key(8, 'l');
  Buffer prefixed_child_storage_key =
      Buffer{kagome::storage::kChildStorageDefaultPrefix}.putBuffer(
          child_storage_key);
  WasmPointer key_pointer = 43;
  WasmSize key_size = 43;
  WasmSpan key_span = PtrSize(key_pointer, key_size).combine();
  Buffer key(8, 'k');
  EXPECT_CALL(*memory_,
              loadN(child_storage_key_pointer, child_storage_key_size))
      .WillOnce(Return(child_storage_key));
  EXPECT_CALL(*memory_, loadN(key_pointer, key_size)).WillOnce(Return(key));
  EXPECT_CALL(*trie_child_storage_batch_, trieCursor())
      .WillOnce(Invoke([&key]() {
        auto cursor = std::make_unique<PolkadotTrieCursorMock>();
        EXPECT_CALL(*cursor, seekUpperBound(key.view()))
            .WillOnce(Return(outcome::success()));
        EXPECT_CALL(*cursor, key())
            .WillOnce(Return(std::make_optional<Buffer>("12345"_buf)));
        return cursor;
      }));

  WasmPointer res_pointer = 44;
  WasmSize res_size = 44;
  WasmSpan res_span = PtrSize(res_pointer, res_size).combine();
  EXPECT_CALL(*memory_, storeBuffer(_)).WillOnce(Return(res_span));

  ASSERT_EQ(
      res_span,
      child_storage_extension_->ext_default_child_storage_next_key_version_1(
          child_storage_key_span, key_span));
}

/**
 * @given child storage key
 * @when invoke ext_default_child_storage_root_version_1
 * @then returns new child root value
 */
TEST_F(ChildStorageExtensionTest, RootTest) {
  WasmPointer child_storage_key_pointer = 42;
  WasmSize child_storage_key_size = 42;
  WasmSpan child_storage_key_span =
      PtrSize(child_storage_key_pointer, child_storage_key_size).combine();
  Buffer child_storage_key(8, 'l');
  Buffer prefixed_child_storage_key =
      Buffer{kagome::storage::kChildStorageDefaultPrefix}.putBuffer(
          child_storage_key);
  EXPECT_CALL(*memory_,
              loadN(child_storage_key_pointer, child_storage_key_size))
      .WillOnce(Return(child_storage_key));

  RootHash new_child_root = "123456"_hash256;
  WasmPointer new_child_root_ptr = 1984;
  WasmPointer new_child_root_size = 12;
  WasmSpan new_child_root_span =
      PtrSize(new_child_root_ptr, new_child_root_size).combine();
  EXPECT_CALL(*trie_child_storage_batch_, commit())
      .WillOnce(Return(new_child_root));
  EXPECT_CALL(*memory_, storeBuffer(gsl::span<const uint8_t>(new_child_root)))
      .WillOnce(Return(new_child_root_span));

  ASSERT_EQ(new_child_root_span,
            child_storage_extension_->ext_default_child_storage_root_version_1(
                child_storage_key_span));
}

/**
 * @given child storage key, key
 * @when invoke ext_default_child_storage_exists_version_1
 * @then return 1 if value exists, 0 otherwise
 */
TEST_P(BoolOutcomeParameterizedTest, ExistsTest) {
  // executeOnChildStorage
  WasmPointer child_storage_key_pointer = 42;
  WasmSize child_storage_key_size = 42;
  WasmSpan child_storage_key_span =
      PtrSize(child_storage_key_pointer, child_storage_key_size).combine();
  Buffer child_storage_key(8, 'l');
  WasmPointer key_pointer = 43;
  WasmSize key_size = 43;
  WasmSpan key_span = PtrSize(key_pointer, key_size).combine();
  Buffer key(8, 'k');
  EXPECT_CALL(*memory_,
              loadN(child_storage_key_pointer, child_storage_key_size))
      .WillOnce(Return(child_storage_key));
  EXPECT_CALL(*memory_, loadN(key_pointer, key_size)).WillOnce(Return(key));

  Buffer prefixed_child_storage_key;
  if (GetParam()) {
    RootHash new_child_root = "123456"_hash256;
    Buffer new_child_root_buffer{scale::encode(new_child_root).value()};
    EXPECT_CALL(*trie_child_storage_batch_, commit())
        .WillOnce(Return(new_child_root));

    prefixed_child_storage_key =
        Buffer{kagome::storage::kChildStorageDefaultPrefix}.putBuffer(
            child_storage_key);
    EXPECT_CALL(*trie_batch_,
                put(prefixed_child_storage_key.view(), new_child_root_buffer))
        .WillOnce(Return(outcome::success()));
  }

  // logic
  EXPECT_CALL(*trie_child_storage_batch_, contains(key.view()))
      .WillOnce(Return(GetParam()));

  ASSERT_EQ(
      GetParam() ? GetParam().value() : 0,
      child_storage_extension_->ext_default_child_storage_exists_version_1(
          child_storage_key_span, key_span));
}

INSTANTIATE_TEST_SUITE_P(Instance,
                         VoidOutcomeParameterizedTest,
                         ::testing::Values<outcome::result<void>>(
                             /// success case
                             outcome::success(),
                             /// failure with arbitrary error code
                             outcome::failure(testutil::DummyError::ERROR))
                         // empty argument for the macro
);

INSTANTIATE_TEST_SUITE_P(
    Instance,
    ReadOutcomeParameterizedTest,
    ::testing::Values<outcome::result<std::optional<Buffer>>>(
        /// success case
        outcome::success(std::make_optional("08070605040302"_buf)),
        /// not found
        outcome::success(std::nullopt),
        /// failure with arbitrary error code
        outcome::failure(testutil::DummyError::ERROR))
    // empty argument for the macro
);

INSTANTIATE_TEST_SUITE_P(Instance,
                         BoolOutcomeParameterizedTest,
                         ::testing::Values<outcome::result<bool>>(
                             /// success case
                             outcome::success(true),
                             /// not found
                             outcome::success(false),
                             /// failure with arbitrary error code
                             outcome::failure(testutil::DummyError::ERROR))
                         // empty argument for the macro
);<|MERGE_RESOLUTION|>--- conflicted
+++ resolved
@@ -151,15 +151,9 @@
   }
 
   // 'func' (lambda)
-<<<<<<< HEAD
-  EXPECT_CALL(*trie_child_storage_batch_, get(key.view()))
-      .WillOnce(Return(kagome::common:: ()));
-=======
-
   auto &param = GetParam();
   auto param_ref = kagome::common::map_result_optional(
       param, [](auto &v) { return std::cref(v); });
->>>>>>> f2067753
 
   EXPECT_CALL(*trie_child_storage_batch_, tryGet(key.view()))
       .WillOnce(Return(param_ref));
@@ -249,11 +243,6 @@
   }
 
   // 'func' (lambda)
-
-<<<<<<< HEAD
-  EXPECT_CALL(*trie_child_storage_batch_, get(key.view()))
-      .WillOnce(Return(std::cref(GetParam())));
-=======
   auto &param = GetParam();
   EXPECT_CALL(*trie_child_storage_batch_, tryGet(key.view()))
       .WillOnce(Return([&]() -> outcome::result<std::optional<BufferConstRef>> {
@@ -262,7 +251,6 @@
         if (opt) return std::cref(opt.value());
         return std::nullopt;
       }()));
->>>>>>> f2067753
 
   // results
 
