/**
 * Copyright Quadrivium LLC
 * All Rights Reserved
 * SPDX-License-Identifier: Apache-2.0
 */

#include "host_api/impl/child_storage_extension.hpp"

#include <gtest/gtest.h>
#include <optional>
#include <scale/scale.hpp>

#include "common/monadic_utils.hpp"
#include "mock/core/runtime/memory_provider_mock.hpp"
#include "mock/core/runtime/trie_storage_provider_mock.hpp"
#include "mock/core/storage/trie/polkadot_trie_cursor_mock.h"
#include "mock/core/storage/trie/trie_batches_mock.hpp"
#include "runtime/ptr_size.hpp"
#include "scale/encode_append.hpp"
#include "scale/kagome_scale.hpp"
#include "storage/predefined_keys.hpp"
#include "storage/trie/polkadot_trie/trie_error.hpp"
#include "storage/trie/types.hpp"
#include "testutil/literals.hpp"
#include "testutil/outcome.hpp"
#include "testutil/outcome/dummy_error.hpp"
#include "testutil/prepare_loggers.hpp"
<<<<<<< HEAD
#include "testutil/scale_test_comparator.hpp"
=======
#include "testutil/runtime/memory.hpp"
>>>>>>> c8f1e990

using kagome::common::Buffer;
using kagome::common::BufferView;
using kagome::host_api::ChildStorageExtension;
using kagome::runtime::MemoryProviderMock;
using kagome::runtime::PtrSize;
using kagome::runtime::TestMemory;
using kagome::runtime::TrieStorageProviderMock;
using kagome::runtime::WasmOffset;
using kagome::runtime::WasmPointer;
using kagome::runtime::WasmSize;
using kagome::runtime::WasmSpan;
using kagome::storage::trie::PolkadotTrieCursorMock;
using kagome::storage::trie::RootHash;
using kagome::storage::trie::TrieBatchMock;
using kagome::storage::trie::TrieError;

using ::testing::_;
using ::testing::Invoke;
using ::testing::Return;

class ChildStorageExtensionTest : public ::testing::Test {
 public:
  static void SetUpTestCase() {
    testutil::prepareLoggers();
  }

  void SetUp() override {
    trie_child_storage_batch_ = std::make_shared<TrieBatchMock>();
    trie_batch_ = std::make_shared<TrieBatchMock>();
    storage_provider_ = std::make_shared<TrieStorageProviderMock>();
    EXPECT_CALL(*storage_provider_, getCurrentBatch())
        .WillRepeatedly(Return(trie_batch_));
    EXPECT_CALL(*storage_provider_, getChildBatchAt(_))
        .WillRepeatedly(
            Return(outcome::success(std::cref(*trie_child_storage_batch_))));
    EXPECT_CALL(*storage_provider_, getMutableChildBatchAt(_))
        .WillRepeatedly(
            Return(outcome::success(std::ref(*trie_child_storage_batch_))));
    memory_provider_ = std::make_shared<MemoryProviderMock>();
    EXPECT_CALL(*memory_provider_, getCurrentMemory())
        .WillRepeatedly(Return(std::ref(memory_)));
    child_storage_extension_ = std::make_shared<ChildStorageExtension>(
        storage_provider_, memory_provider_);
  }

 protected:
  std::shared_ptr<TrieBatchMock> trie_child_storage_batch_;
  std::shared_ptr<TrieBatchMock> trie_batch_;
  std::shared_ptr<TrieStorageProviderMock> storage_provider_;
  TestMemory memory_;
  std::shared_ptr<MemoryProviderMock> memory_provider_;
  std::shared_ptr<ChildStorageExtension> child_storage_extension_;
};

class VoidOutcomeParameterizedTest
    : public ChildStorageExtensionTest,
      public ::testing::WithParamInterface<outcome::result<void>> {};

class ReadOutcomeParameterizedTest
    : public ChildStorageExtensionTest,
      public ::testing::WithParamInterface<
          outcome::result<std::optional<Buffer>>> {};

class BoolOutcomeParameterizedTest
    : public ChildStorageExtensionTest,
      public ::testing::WithParamInterface<outcome::result<bool>> {};

/**
 * @given child storage key and key
 * @when invoke ext_default_child_storage_get_version_1
 * @then an expected value is fetched upon success or outcome::failure otherwise
 */
TEST_P(ReadOutcomeParameterizedTest, GetTest) {
  // executeOnChildStorage

  Buffer child_storage_key(8, 'l');
  Buffer key(8, 'k');

  // logic

  std::vector<uint8_t> encoded_opt_value;
  if (GetParam()) {
    encoded_opt_value =
        testutil::scaleEncodeAndCompareWithRef(GetParam().value()).value();
  }

  // 'func' (lambda)
  auto &param = GetParam();

  EXPECT_CALL(*trie_child_storage_batch_, tryGetMock(key.view()))
      .WillOnce(Return(param));

  // results
  auto call = [&] {
    return child_storage_extension_->ext_default_child_storage_get_version_1(
        memory_[child_storage_key], memory_[key]);
  };
  if (GetParam().has_error()) {
    ASSERT_THROW({ call(); }, std::runtime_error);
  } else {
    ASSERT_EQ(memory_[call()], encoded_opt_value);
  }
}

/**
 * @given child storage key, key, output buffer, offset
 * @when invoke ext_default_child_storage_read_version_1
 * @then upon success: read value from child storage by key, skip `offsset`
 * bytes, write rest of it to output buffer and return number of bytes written
 * upon failure: either TrieError::NO_VALUE or outcome::failure depending on
 * reason
 */
TEST_P(ReadOutcomeParameterizedTest, ReadTest) {
  // executeOnChildStorage

  Buffer child_storage_key(8, 'l');
  Buffer key(8, 'k');

  // logic

<<<<<<< HEAD
  WasmPointer value_pointer = 44;
  WasmSize value_size = 44;
  WasmSpan value_span = PtrSize(value_pointer, value_size).combine();
  auto encoded_result =
      testutil::scaleEncodeAndCompareWithRef<std::optional<uint32_t>>(
          std::nullopt)
          .value();

  WasmOffset offset = 4;
  Buffer offset_value_data;

  if (GetParam() && GetParam().value()) {
    auto &param = GetParam().value().value();
    offset_value_data = param.subbuffer(offset);
    ASSERT_EQ(offset_value_data.size(), param.size() - offset);
    EXPECT_OUTCOME_TRUE(
        encoded_opt_offset_val_size,
        testutil::scaleEncodeAndCompareWithRef(
            std::make_optional<uint32_t>(offset_value_data.size())));
    encoded_result = encoded_opt_offset_val_size;
    EXPECT_CALL(*memory_,
                storeBuffer(value_pointer, BufferView(offset_value_data)))
        .WillOnce(Return());
  }
=======
  WasmOffset offset = 4;
>>>>>>> c8f1e990

  // 'func' (lambda)
  auto &param = GetParam();
  EXPECT_CALL(*trie_child_storage_batch_, tryGetMock(key.view()))
      .WillOnce(Return(param));

  // results

  auto value_span = memory_.allocate2(2);
  auto call = [&] {
    return child_storage_extension_->ext_default_child_storage_read_version_1(
        memory_[child_storage_key], memory_[key], value_span.combine(), offset);
  };
  if (GetParam().has_error()) {
    ASSERT_THROW({ call(); }, std::runtime_error);
  } else {
    auto &param = GetParam().value();
    using Result = std::optional<uint32_t>;
    Result result;
    if (param) {
      result = param->size() - offset;
    }
    ASSERT_EQ(memory_.decode<Result>(call()), result);
    if (param) {
      auto n = std::min<size_t>(value_span.size, param->size());
      ASSERT_EQ(memory_.view(value_span.ptr, n).value(),
                SpanAdl{param->view(offset, n)});
    }
  }
}

/**
 * @given child storage key, key, value
 * @when invoke ext_default_child_storage_set_version_1
 * @then upon success: (over)write a value into child storage
 * upon failure: outcome::failure
 */
TEST_P(VoidOutcomeParameterizedTest, SetTest) {
  // executeOnChildStorage
  Buffer child_storage_key(8, 'l');
  Buffer key(8, 'k');

  if (GetParam()) {
    RootHash new_child_root = "123456"_hash256;
    EXPECT_CALL(*trie_child_storage_batch_, commit(_))
        .WillOnce(Return(new_child_root));
  }

  // logic
  Buffer value(8, 'v');
  EXPECT_CALL(*trie_child_storage_batch_, put(key.view(), value))
      .WillOnce(Return(GetParam()));

  child_storage_extension_->ext_default_child_storage_set_version_1(
      memory_[child_storage_key], memory_[key], memory_[value]);
  if (GetParam()) {
    child_storage_extension_->ext_default_child_storage_root_version_1(
        memory_[child_storage_key]);
  }
}

/**
 * @given child storage key, key
 * @when invoke ext_default_child_storage_clear_version_1
 * @then upon success: remove a value from child storage
 * upon failure: outcome::failure
 */
TEST_P(VoidOutcomeParameterizedTest, ClearTest) {
  // executeOnChildStorage
  Buffer child_storage_key(8, 'l');
  Buffer key(8, 'k');

  if (GetParam()) {
    RootHash new_child_root = "123456"_hash256;
    EXPECT_CALL(*trie_child_storage_batch_, commit(_))
        .WillOnce(Return(new_child_root));
  }

  // logic
  EXPECT_CALL(*trie_child_storage_batch_, remove(key.view()))
      .WillOnce(Return(GetParam()));

  child_storage_extension_->ext_default_child_storage_clear_version_1(
      memory_[child_storage_key], memory_[key]);
  if (GetParam()) {
    child_storage_extension_->ext_default_child_storage_root_version_1(
        memory_[child_storage_key]);
  }
}

/**
 * @note ext_default_child_storage_storage_kill_version_1 is a subvariant
 * of ext_default_child_storage_clear_prefix_version_1 with empty prefix
 * @given child storage key, prefix
 * @when invoke ext_default_child_storage_clear_prefix_version_1
 * @then remove all values with prefix from child storage. If child storage is
 * empty as a result, it will be pruned later.
 */
TEST_F(ChildStorageExtensionTest, ClearPrefixKillTest) {
  // executeOnChildStorage
  Buffer child_storage_key(8, 'l');
  Buffer prefix(8, 'p');

  RootHash new_child_root = "123456"_hash256;
  EXPECT_CALL(*trie_child_storage_batch_, commit(_))
      .WillOnce(Return(new_child_root));

  // logic
  std::optional<uint64_t> limit = std::nullopt;
  EXPECT_CALL(*trie_child_storage_batch_, clearPrefix(prefix.view(), limit))
      .WillOnce(Return(outcome::success(std::make_tuple(true, 33u))));

  child_storage_extension_->ext_default_child_storage_clear_prefix_version_1(
      memory_[child_storage_key], memory_[prefix]);
  child_storage_extension_->ext_default_child_storage_root_version_1(
      memory_[child_storage_key]);
}

/**
 * @given child storage key, key
 * @when invoke ext_default_child_storage_next_key_version_1
 * @then return next key after given one, in lexicographical order
 */
TEST_F(ChildStorageExtensionTest, NextKeyTest) {
  Buffer child_storage_key(8, 'l');
  Buffer key(8, 'k');
  EXPECT_CALL(*trie_child_storage_batch_, trieCursor())
      .WillOnce(Invoke([&key]() {
        auto cursor = std::make_unique<PolkadotTrieCursorMock>();
        EXPECT_CALL(*cursor, seekUpperBound(key.view()))
            .WillOnce(Return(outcome::success()));
        EXPECT_CALL(*cursor, key())
            .WillOnce(Return(std::make_optional<Buffer>("12345"_buf)));
        return cursor;
      }));

  memory_[child_storage_extension_
              ->ext_default_child_storage_next_key_version_1(
                  memory_[child_storage_key], memory_[key])];
}

/**
 * @given child storage key
 * @when invoke ext_default_child_storage_root_version_1
 * @then returns new child root value
 */
TEST_F(ChildStorageExtensionTest, RootTest) {
  Buffer child_storage_key(8, 'l');

  RootHash new_child_root = "123456"_hash256;
  EXPECT_CALL(*trie_child_storage_batch_, commit(_))
      .WillOnce(Return(new_child_root));

  ASSERT_EQ(memory_[child_storage_extension_
                        ->ext_default_child_storage_root_version_1(
                            memory_[child_storage_key])],
            new_child_root);
}

/**
 * @given child storage key, key
 * @when invoke ext_default_child_storage_exists_version_1
 * @then return 1 if value exists, 0 otherwise
 */
TEST_P(BoolOutcomeParameterizedTest, ExistsTest) {
  // executeOnChildStorage
  Buffer child_storage_key(8, 'l');
  Buffer key(8, 'k');

  // logic
  EXPECT_CALL(*trie_child_storage_batch_, contains(key.view()))
      .WillOnce(Return(GetParam()));

  ASSERT_EQ(
      GetParam() ? GetParam().value() : 0,
      child_storage_extension_->ext_default_child_storage_exists_version_1(
          memory_[child_storage_key], memory_[key]));
}

INSTANTIATE_TEST_SUITE_P(Instance,
                         VoidOutcomeParameterizedTest,
                         ::testing::Values<outcome::result<void>>(
                             /// success case
                             outcome::success(),
                             /// failure with arbitrary error code
                             outcome::failure(testutil::DummyError::ERROR))
                         // empty argument for the macro
);

INSTANTIATE_TEST_SUITE_P(
    Instance,
    ReadOutcomeParameterizedTest,
    ::testing::Values<outcome::result<std::optional<Buffer>>>(
        /// success case
        outcome::success(std::make_optional("08070605040302"_buf)),
        /// not found
        outcome::success(std::nullopt),
        /// failure with arbitrary error code
        outcome::failure(testutil::DummyError::ERROR))
    // empty argument for the macro
);

INSTANTIATE_TEST_SUITE_P(Instance,
                         BoolOutcomeParameterizedTest,
                         ::testing::Values<outcome::result<bool>>(
                             /// success case
                             outcome::success(true),
                             /// not found
                             outcome::success(false),
                             /// failure with arbitrary error code
                             outcome::failure(testutil::DummyError::ERROR))
                         // empty argument for the macro
);<|MERGE_RESOLUTION|>--- conflicted
+++ resolved
@@ -25,11 +25,8 @@
 #include "testutil/outcome.hpp"
 #include "testutil/outcome/dummy_error.hpp"
 #include "testutil/prepare_loggers.hpp"
-<<<<<<< HEAD
 #include "testutil/scale_test_comparator.hpp"
-=======
 #include "testutil/runtime/memory.hpp"
->>>>>>> c8f1e990
 
 using kagome::common::Buffer;
 using kagome::common::BufferView;
@@ -151,34 +148,7 @@
 
   // logic
 
-<<<<<<< HEAD
-  WasmPointer value_pointer = 44;
-  WasmSize value_size = 44;
-  WasmSpan value_span = PtrSize(value_pointer, value_size).combine();
-  auto encoded_result =
-      testutil::scaleEncodeAndCompareWithRef<std::optional<uint32_t>>(
-          std::nullopt)
-          .value();
-
   WasmOffset offset = 4;
-  Buffer offset_value_data;
-
-  if (GetParam() && GetParam().value()) {
-    auto &param = GetParam().value().value();
-    offset_value_data = param.subbuffer(offset);
-    ASSERT_EQ(offset_value_data.size(), param.size() - offset);
-    EXPECT_OUTCOME_TRUE(
-        encoded_opt_offset_val_size,
-        testutil::scaleEncodeAndCompareWithRef(
-            std::make_optional<uint32_t>(offset_value_data.size())));
-    encoded_result = encoded_opt_offset_val_size;
-    EXPECT_CALL(*memory_,
-                storeBuffer(value_pointer, BufferView(offset_value_data)))
-        .WillOnce(Return());
-  }
-=======
-  WasmOffset offset = 4;
->>>>>>> c8f1e990
 
   // 'func' (lambda)
   auto &param = GetParam();
