/**
 * Copyright Soramitsu Co., Ltd. All Rights Reserved.
 * SPDX-License-Identifier: Apache-2.0
 */

#include "host_api/impl/child_storage_extension.hpp"

#include <gtest/gtest.h>
#include <optional>
#include <scale/scale.hpp>

#include "common/monadic_utils.hpp"
#include "mock/core/runtime/memory_mock.hpp"
#include "mock/core/runtime/memory_provider_mock.hpp"
#include "mock/core/runtime/trie_storage_provider_mock.hpp"
#include "mock/core/storage/trie/polkadot_trie_cursor_mock.h"
#include "mock/core/storage/trie/trie_batches_mock.hpp"
#include "runtime/ptr_size.hpp"
#include "scale/encode_append.hpp"
#include "scale/kagome_scale.hpp"
#include "storage/predefined_keys.hpp"
#include "storage/trie/polkadot_trie/trie_error.hpp"
#include "storage/trie/types.hpp"
#include "testutil/literals.hpp"
#include "testutil/outcome.hpp"
#include "testutil/outcome/dummy_error.hpp"
#include "testutil/prepare_loggers.hpp"
#include "testutil/scale_test_comparator.hpp"

using kagome::common::Buffer;
using kagome::host_api::ChildStorageExtension;
using kagome::runtime::Memory;
using kagome::runtime::MemoryMock;
using kagome::runtime::MemoryProviderMock;
using kagome::runtime::PtrSize;
using kagome::runtime::TrieStorageProviderMock;
using kagome::runtime::WasmOffset;
using kagome::runtime::WasmPointer;
using kagome::runtime::WasmSize;
using kagome::runtime::WasmSpan;
using kagome::storage::trie::PolkadotTrieCursorMock;
using kagome::storage::trie::RootHash;
using kagome::storage::trie::TrieBatchMock;
using kagome::storage::trie::TrieError;

using ::testing::_;
using ::testing::Invoke;
using ::testing::Return;

class ChildStorageExtensionTest : public ::testing::Test {
 public:
  static void SetUpTestCase() {
    testutil::prepareLoggers();
  }

  void SetUp() override {
    trie_child_storage_batch_ = std::make_shared<TrieBatchMock>();
    trie_batch_ = std::make_shared<TrieBatchMock>();
    storage_provider_ = std::make_shared<TrieStorageProviderMock>();
    EXPECT_CALL(*storage_provider_, getCurrentBatch())
        .WillRepeatedly(Return(trie_batch_));
    EXPECT_CALL(*storage_provider_, getChildBatchAt(_))
        .WillRepeatedly(
            Return(outcome::success(std::cref(*trie_child_storage_batch_))));
    EXPECT_CALL(*storage_provider_, getMutableChildBatchAt(_))
        .WillRepeatedly(
            Return(outcome::success(std::ref(*trie_child_storage_batch_))));
    memory_provider_ = std::make_shared<MemoryProviderMock>();
    memory_ = std::make_shared<MemoryMock>();
    EXPECT_CALL(*memory_provider_, getCurrentMemory())
        .WillRepeatedly(
            Return(std::optional<std::reference_wrapper<Memory>>(*memory_)));
    child_storage_extension_ = std::make_shared<ChildStorageExtension>(
        storage_provider_, memory_provider_);
  }

 protected:
  std::shared_ptr<TrieBatchMock> trie_child_storage_batch_;
  std::shared_ptr<TrieBatchMock> trie_batch_;
  std::shared_ptr<TrieStorageProviderMock> storage_provider_;
  std::shared_ptr<MemoryMock> memory_;
  std::shared_ptr<MemoryProviderMock> memory_provider_;
  std::shared_ptr<ChildStorageExtension> child_storage_extension_;
};

class VoidOutcomeParameterizedTest
    : public ChildStorageExtensionTest,
      public ::testing::WithParamInterface<outcome::result<void>> {};

class ReadOutcomeParameterizedTest
    : public ChildStorageExtensionTest,
      public ::testing::WithParamInterface<
          outcome::result<std::optional<Buffer>>> {};

class BoolOutcomeParameterizedTest
    : public ChildStorageExtensionTest,
      public ::testing::WithParamInterface<outcome::result<bool>> {};

/**
 * @given child storage key and key
 * @when invoke ext_default_child_storage_get_version_1
 * @then an expected value is fetched upon success or outcome::failure otherwise
 */
TEST_P(ReadOutcomeParameterizedTest, GetTest) {
  // executeOnChildStorage

  WasmPointer child_storage_key_pointer = 42;
  WasmSize child_storage_key_size = 42;
  WasmSpan child_storage_key_span =
      PtrSize(child_storage_key_pointer, child_storage_key_size).combine();
  Buffer child_storage_key(8, 'l');
  WasmPointer key_pointer = 43;
  WasmSize key_size = 43;
  WasmSpan key_span = PtrSize(key_pointer, key_size).combine();
  Buffer key(8, 'k');
  EXPECT_CALL(*memory_,
              loadN(child_storage_key_pointer, child_storage_key_size))
      .WillOnce(Return(child_storage_key));
  EXPECT_CALL(*memory_, loadN(key_pointer, key_size)).WillOnce(Return(key));

  // logic

  WasmPointer value_pointer = 44;
  WasmSize value_size = 44;
  WasmSpan value_span = PtrSize(value_pointer, value_size).combine();

  std::vector<uint8_t> encoded_opt_value;
  if (GetParam()) {
<<<<<<< HEAD
    encoded_opt_value = compareWithRef4(GetParam().value()).value();
=======
    encoded_opt_value =
        testutil::scaleEncodeAndCompareWithRef(GetParam().value()).value();
>>>>>>> 800e0a71
  }

  // 'func' (lambda)
  auto &param = GetParam();

  EXPECT_CALL(*trie_child_storage_batch_, tryGetMock(key.view()))
      .WillOnce(Return(param));

  // results
  if (GetParam().has_error()) {
    ASSERT_THROW(
        {
          child_storage_extension_->ext_default_child_storage_get_version_1(
              child_storage_key_span, key_span);
        },
        std::runtime_error);
  } else {
    EXPECT_CALL(*memory_,
                storeBuffer(gsl::span<const uint8_t>(encoded_opt_value)))
        .WillOnce(Return(value_span));

    ASSERT_EQ(value_span,
              child_storage_extension_->ext_default_child_storage_get_version_1(
                  child_storage_key_span, key_span));
  }
}

/**
 * @given child storage key, key, output buffer, offset
 * @when invoke ext_default_child_storage_read_version_1
 * @then upon success: read value from child storage by key, skip `offsset`
 * bytes, write rest of it to output buffer and return number of bytes written
 * upon failure: either TrieError::NO_VALUE or outcome::failure depending on
 * reason
 */
TEST_P(ReadOutcomeParameterizedTest, ReadTest) {
  // executeOnChildStorage

  WasmPointer child_storage_key_pointer = 42;
  WasmSize child_storage_key_size = 42;
  WasmSpan child_storage_key_span =
      PtrSize(child_storage_key_pointer, child_storage_key_size).combine();
  Buffer child_storage_key(8, 'l');
  WasmPointer key_pointer = 43;
  WasmSize key_size = 43;
  WasmSpan key_span = PtrSize(key_pointer, key_size).combine();
  Buffer key(8, 'k');
  EXPECT_CALL(*memory_,
              loadN(child_storage_key_pointer, child_storage_key_size))
      .WillOnce(Return(child_storage_key));
  EXPECT_CALL(*memory_, loadN(key_pointer, key_size)).WillOnce(Return(key));

  // logic

  WasmPointer value_pointer = 44;
  WasmSize value_size = 44;
  WasmSpan value_span = PtrSize(value_pointer, value_size).combine();
  auto encoded_result =
<<<<<<< HEAD
      compareWithRef4<std::optional<uint32_t>>(std::nullopt).value();
=======
      testutil::scaleEncodeAndCompareWithRef<std::optional<uint32_t>>(
          std::nullopt)
          .value();
>>>>>>> 800e0a71

  WasmOffset offset = 4;
  Buffer offset_value_data;

  if (GetParam() && GetParam().value()) {
    auto &param = GetParam().value().value();
    offset_value_data = param.subbuffer(offset);
    ASSERT_EQ(offset_value_data.size(), param.size() - offset);
<<<<<<< HEAD
    EXPECT_OUTCOME_TRUE(encoded_opt_offset_val_size,
                        compareWithRef4(std::make_optional<uint32_t>(
                            offset_value_data.size())));
=======
    EXPECT_OUTCOME_TRUE(
        encoded_opt_offset_val_size,
        testutil::scaleEncodeAndCompareWithRef(
            std::make_optional<uint32_t>(offset_value_data.size())));
>>>>>>> 800e0a71
    encoded_result = encoded_opt_offset_val_size;
    EXPECT_CALL(
        *memory_,
        storeBuffer(value_pointer, gsl::span<const uint8_t>(offset_value_data)))
        .WillOnce(Return());
  }

  // 'func' (lambda)
  auto &param = GetParam();
  EXPECT_CALL(*trie_child_storage_batch_, tryGetMock(key.view()))
      .WillOnce(Return(param));

  // results

  if (GetParam().has_error()) {
    ASSERT_THROW(
        {
          child_storage_extension_->ext_default_child_storage_read_version_1(
              child_storage_key_span, key_span, value_span, offset);
        },
        std::runtime_error);
  } else {
    WasmSpan res_wasm_span = 1337;
    EXPECT_CALL(*memory_, storeBuffer(gsl::span<const uint8_t>(encoded_result)))
        .WillOnce(Return(res_wasm_span));

    ASSERT_EQ(
        res_wasm_span,
        child_storage_extension_->ext_default_child_storage_read_version_1(
            child_storage_key_span, key_span, value_span, offset));
  }
}

/**
 * @given child storage key, key, value
 * @when invoke ext_default_child_storage_set_version_1
 * @then upon success: (over)write a value into child storage
 * upon failure: outcome::failure
 */
TEST_P(VoidOutcomeParameterizedTest, SetTest) {
  // executeOnChildStorage
  WasmPointer child_storage_key_pointer = 42;
  WasmSize child_storage_key_size = 42;
  WasmSpan child_storage_key_span =
      PtrSize(child_storage_key_pointer, child_storage_key_size).combine();
  Buffer child_storage_key(8, 'l');
  WasmPointer key_pointer = 43;
  WasmSize key_size = 43;
  WasmSpan key_span = PtrSize(key_pointer, key_size).combine();
  Buffer key(8, 'k');
  EXPECT_CALL(*memory_,
              loadN(child_storage_key_pointer, child_storage_key_size))
      .WillRepeatedly(Return(child_storage_key));
  EXPECT_CALL(*memory_, loadN(key_pointer, key_size)).WillOnce(Return(key));

  if (GetParam()) {
    RootHash new_child_root = "123456"_hash256;
    EXPECT_CALL(*trie_child_storage_batch_, commit(_))
        .WillOnce(Return(new_child_root));
  }

  // logic
  WasmPointer value_pointer = 44;
  WasmSize value_size = 44;
  WasmSpan value_span = PtrSize(value_pointer, value_size).combine();
  Buffer value(8, 'v');
  EXPECT_CALL(*memory_, loadN(value_pointer, value_size))
      .WillOnce(Return(value));
  EXPECT_CALL(*trie_child_storage_batch_, put(key.view(), value))
      .WillOnce(Return(GetParam()));

  child_storage_extension_->ext_default_child_storage_set_version_1(
      child_storage_key_span, key_span, value_span);
  if (GetParam()) {
    child_storage_extension_->ext_default_child_storage_root_version_1(
        child_storage_key_span);
  }
}

/**
 * @given child storage key, key
 * @when invoke ext_default_child_storage_clear_version_1
 * @then upon success: remove a value from child storage
 * upon failure: outcome::failure
 */
TEST_P(VoidOutcomeParameterizedTest, ClearTest) {
  // executeOnChildStorage
  WasmPointer child_storage_key_pointer = 42;
  WasmSize child_storage_key_size = 42;
  WasmSpan child_storage_key_span =
      PtrSize(child_storage_key_pointer, child_storage_key_size).combine();
  Buffer child_storage_key(8, 'l');
  WasmPointer key_pointer = 43;
  WasmSize key_size = 43;
  WasmSpan key_span = PtrSize(key_pointer, key_size).combine();
  Buffer key(8, 'k');
  EXPECT_CALL(*memory_,
              loadN(child_storage_key_pointer, child_storage_key_size))
      .WillRepeatedly(Return(child_storage_key));
  EXPECT_CALL(*memory_, loadN(key_pointer, key_size)).WillOnce(Return(key));

  if (GetParam()) {
    RootHash new_child_root = "123456"_hash256;
    EXPECT_CALL(*trie_child_storage_batch_, commit(_))
        .WillOnce(Return(new_child_root));
  }

  // logic
  EXPECT_CALL(*trie_child_storage_batch_, remove(key.view()))
      .WillOnce(Return(GetParam()));

  child_storage_extension_->ext_default_child_storage_clear_version_1(
      child_storage_key_span, key_span);
  if (GetParam()) {
    child_storage_extension_->ext_default_child_storage_root_version_1(
        child_storage_key_span);
  }
}

/**
 * @note ext_default_child_storage_storage_kill_version_1 is a subvariant
 * of ext_default_child_storage_clear_prefix_version_1 with empty prefix
 * @given child storage key, prefix
 * @when invoke ext_default_child_storage_clear_prefix_version_1
 * @then remove all values with prefix from child storage. If child storage is
 * empty as a result, it will be pruned later.
 */
TEST_F(ChildStorageExtensionTest, ClearPrefixKillTest) {
  // executeOnChildStorage
  WasmPointer child_storage_key_pointer = 42;
  WasmSize child_storage_key_size = 42;
  WasmSpan child_storage_key_span =
      PtrSize(child_storage_key_pointer, child_storage_key_size).combine();
  Buffer child_storage_key(8, 'l');
  WasmPointer prefix_pointer = 40;
  WasmSize prefix_size = 40;
  WasmSpan prefix_span = PtrSize(prefix_pointer, prefix_size).combine();
  Buffer prefix(8, 'p');
  EXPECT_CALL(*memory_,
              loadN(child_storage_key_pointer, child_storage_key_size))
      .WillRepeatedly(Return(child_storage_key));
  EXPECT_CALL(*memory_, loadN(prefix_pointer, prefix_size))
      .WillOnce(Return(prefix));

  RootHash new_child_root = "123456"_hash256;
  EXPECT_CALL(*trie_child_storage_batch_, commit(_))
      .WillOnce(Return(new_child_root));

  // logic
  std::optional<uint64_t> limit = std::nullopt;
  EXPECT_CALL(*trie_child_storage_batch_, clearPrefix(prefix.view(), limit))
      .WillOnce(Return(outcome::success(std::make_tuple(true, 33u))));

  child_storage_extension_->ext_default_child_storage_clear_prefix_version_1(
      child_storage_key_span, prefix_span);
  child_storage_extension_->ext_default_child_storage_root_version_1(
      child_storage_key_span);
}

/**
 * @given child storage key, key
 * @when invoke ext_default_child_storage_next_key_version_1
 * @then return next key after given one, in lexicographical order
 */
TEST_F(ChildStorageExtensionTest, NextKeyTest) {
  WasmPointer child_storage_key_pointer = 42;
  WasmSize child_storage_key_size = 42;
  WasmSpan child_storage_key_span =
      PtrSize(child_storage_key_pointer, child_storage_key_size).combine();
  Buffer child_storage_key(8, 'l');
  Buffer prefixed_child_storage_key =
      Buffer{kagome::storage::kChildStorageDefaultPrefix}.put(
          child_storage_key);
  WasmPointer key_pointer = 43;
  WasmSize key_size = 43;
  WasmSpan key_span = PtrSize(key_pointer, key_size).combine();
  Buffer key(8, 'k');
  EXPECT_CALL(*memory_,
              loadN(child_storage_key_pointer, child_storage_key_size))
      .WillOnce(Return(child_storage_key));
  EXPECT_CALL(*memory_, loadN(key_pointer, key_size)).WillOnce(Return(key));
  EXPECT_CALL(*trie_child_storage_batch_, trieCursor())
      .WillOnce(Invoke([&key]() {
        auto cursor = std::make_unique<PolkadotTrieCursorMock>();
        EXPECT_CALL(*cursor, seekUpperBound(key.view()))
            .WillOnce(Return(outcome::success()));
        EXPECT_CALL(*cursor, key())
            .WillOnce(Return(std::make_optional<Buffer>("12345"_buf)));
        return cursor;
      }));

  WasmPointer res_pointer = 44;
  WasmSize res_size = 44;
  WasmSpan res_span = PtrSize(res_pointer, res_size).combine();
  EXPECT_CALL(*memory_, storeBuffer(_)).WillOnce(Return(res_span));

  ASSERT_EQ(
      res_span,
      child_storage_extension_->ext_default_child_storage_next_key_version_1(
          child_storage_key_span, key_span));
}

/**
 * @given child storage key
 * @when invoke ext_default_child_storage_root_version_1
 * @then returns new child root value
 */
TEST_F(ChildStorageExtensionTest, RootTest) {
  WasmPointer child_storage_key_pointer = 42;
  WasmSize child_storage_key_size = 42;
  WasmSpan child_storage_key_span =
      PtrSize(child_storage_key_pointer, child_storage_key_size).combine();
  Buffer child_storage_key(8, 'l');
  Buffer prefixed_child_storage_key =
      Buffer{kagome::storage::kChildStorageDefaultPrefix}.put(
          child_storage_key);
  EXPECT_CALL(*memory_,
              loadN(child_storage_key_pointer, child_storage_key_size))
      .WillOnce(Return(child_storage_key));

  RootHash new_child_root = "123456"_hash256;
  WasmPointer new_child_root_ptr = 1984;
  WasmPointer new_child_root_size = 12;
  WasmSpan new_child_root_span =
      PtrSize(new_child_root_ptr, new_child_root_size).combine();
  EXPECT_CALL(*trie_child_storage_batch_, commit(_))
      .WillOnce(Return(new_child_root));
  EXPECT_CALL(*memory_, storeBuffer(gsl::span<const uint8_t>(new_child_root)))
      .WillOnce(Return(new_child_root_span));

  ASSERT_EQ(new_child_root_span,
            child_storage_extension_->ext_default_child_storage_root_version_1(
                child_storage_key_span));
}

/**
 * @given child storage key, key
 * @when invoke ext_default_child_storage_exists_version_1
 * @then return 1 if value exists, 0 otherwise
 */
TEST_P(BoolOutcomeParameterizedTest, ExistsTest) {
  // executeOnChildStorage
  WasmPointer child_storage_key_pointer = 42;
  WasmSize child_storage_key_size = 42;
  WasmSpan child_storage_key_span =
      PtrSize(child_storage_key_pointer, child_storage_key_size).combine();
  Buffer child_storage_key(8, 'l');
  WasmPointer key_pointer = 43;
  WasmSize key_size = 43;
  WasmSpan key_span = PtrSize(key_pointer, key_size).combine();
  Buffer key(8, 'k');
  EXPECT_CALL(*memory_,
              loadN(child_storage_key_pointer, child_storage_key_size))
      .WillOnce(Return(child_storage_key));
  EXPECT_CALL(*memory_, loadN(key_pointer, key_size)).WillOnce(Return(key));

  // logic
  EXPECT_CALL(*trie_child_storage_batch_, contains(key.view()))
      .WillOnce(Return(GetParam()));

  ASSERT_EQ(
      GetParam() ? GetParam().value() : 0,
      child_storage_extension_->ext_default_child_storage_exists_version_1(
          child_storage_key_span, key_span));
}

INSTANTIATE_TEST_SUITE_P(Instance,
                         VoidOutcomeParameterizedTest,
                         ::testing::Values<outcome::result<void>>(
                             /// success case
                             outcome::success(),
                             /// failure with arbitrary error code
                             outcome::failure(testutil::DummyError::ERROR))
                         // empty argument for the macro
);

INSTANTIATE_TEST_SUITE_P(
    Instance,
    ReadOutcomeParameterizedTest,
    ::testing::Values<outcome::result<std::optional<Buffer>>>(
        /// success case
        outcome::success(std::make_optional("08070605040302"_buf)),
        /// not found
        outcome::success(std::nullopt),
        /// failure with arbitrary error code
        outcome::failure(testutil::DummyError::ERROR))
    // empty argument for the macro
);

INSTANTIATE_TEST_SUITE_P(Instance,
                         BoolOutcomeParameterizedTest,
                         ::testing::Values<outcome::result<bool>>(
                             /// success case
                             outcome::success(true),
                             /// not found
                             outcome::success(false),
                             /// failure with arbitrary error code
                             outcome::failure(testutil::DummyError::ERROR))
                         // empty argument for the macro
);<|MERGE_RESOLUTION|>--- conflicted
+++ resolved
@@ -126,12 +126,8 @@
 
   std::vector<uint8_t> encoded_opt_value;
   if (GetParam()) {
-<<<<<<< HEAD
-    encoded_opt_value = compareWithRef4(GetParam().value()).value();
-=======
     encoded_opt_value =
         testutil::scaleEncodeAndCompareWithRef(GetParam().value()).value();
->>>>>>> 800e0a71
   }
 
   // 'func' (lambda)
@@ -190,13 +186,9 @@
   WasmSize value_size = 44;
   WasmSpan value_span = PtrSize(value_pointer, value_size).combine();
   auto encoded_result =
-<<<<<<< HEAD
-      compareWithRef4<std::optional<uint32_t>>(std::nullopt).value();
-=======
       testutil::scaleEncodeAndCompareWithRef<std::optional<uint32_t>>(
           std::nullopt)
           .value();
->>>>>>> 800e0a71
 
   WasmOffset offset = 4;
   Buffer offset_value_data;
@@ -205,16 +197,10 @@
     auto &param = GetParam().value().value();
     offset_value_data = param.subbuffer(offset);
     ASSERT_EQ(offset_value_data.size(), param.size() - offset);
-<<<<<<< HEAD
-    EXPECT_OUTCOME_TRUE(encoded_opt_offset_val_size,
-                        compareWithRef4(std::make_optional<uint32_t>(
-                            offset_value_data.size())));
-=======
     EXPECT_OUTCOME_TRUE(
         encoded_opt_offset_val_size,
         testutil::scaleEncodeAndCompareWithRef(
             std::make_optional<uint32_t>(offset_value_data.size())));
->>>>>>> 800e0a71
     encoded_result = encoded_opt_offset_val_size;
     EXPECT_CALL(
         *memory_,
