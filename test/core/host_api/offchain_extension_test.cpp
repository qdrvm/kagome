--- conflicted
+++ resolved
@@ -19,12 +19,10 @@
 #include "offchain/types.hpp"
 #include "runtime/ptr_size.hpp"
 #include "scale/encode_append.hpp"
-#include "scale/kagome_scale.hpp"
 #include "testutil/literals.hpp"
 #include "testutil/outcome.hpp"
 #include "testutil/outcome/dummy_error.hpp"
 #include "testutil/prepare_loggers.hpp"
-#include "testutil/scale_test_comparator.hpp"
 
 using kagome::common::Buffer;
 using kagome::common::BufferView;
@@ -167,8 +165,7 @@
   auto result_span = 44;
 
   EXPECT_CALL(*memory_, loadN(data_pointer, data_size))
-      .WillOnce(
-          Return(Buffer{testutil::scaleEncodeAndCompareWithRef(xt).value()}));
+      .WillOnce(Return(Buffer{scale::encode(xt).value()}));
   EXPECT_CALL(*offchain_worker_, submitTransaction(_))
       .WillOnce(Return(Success{}));
   EXPECT_CALL(*memory_, storeBuffer(_)).WillOnce(Return(result_span));
@@ -479,12 +476,7 @@
   EXPECT_CALL(*memory_, loadN(chunk_pointer, chunk_size))
       .WillOnce(Return(chunk));
   EXPECT_CALL(*memory_, loadN(deadline_pointer, deadline_size))
-<<<<<<< HEAD
-      .WillOnce(Return(Buffer{gsl::make_span(
-          testutil::scaleEncodeAndCompareWithRef(deadline_opt).value())}));
-=======
       .WillOnce(Return(Buffer{scale::encode(deadline_opt).value()}));
->>>>>>> ee15e3d6
   EXPECT_CALL(*offchain_worker_, httpRequestWriteBody(id, chunk, deadline_opt))
       .WillOnce(Return(result));
 
@@ -529,12 +521,7 @@
   EXPECT_CALL(*memory_, loadN(ids_pointer, ids_size))
       .WillOnce(Return(Buffer{scale::encode(ids).value()}));
   EXPECT_CALL(*memory_, loadN(deadline_pointer, deadline_size))
-<<<<<<< HEAD
-      .WillOnce(Return(Buffer{gsl::make_span(
-          testutil::scaleEncodeAndCompareWithRef(deadline_opt).value())}));
-=======
       .WillOnce(Return(Buffer{scale::encode(deadline_opt).value()}));
->>>>>>> ee15e3d6
   EXPECT_CALL(*offchain_worker_, httpResponseWait(ids, deadline_opt))
       .WillOnce(Return(result));
 
@@ -650,12 +637,7 @@
   WasmSize nodes_pos_size = 43;
   std::vector<Buffer> nodes{Buffer("asd"_peerid.toVector())};
   EXPECT_CALL(*memory_, loadN(nodes_pos_pointer, nodes_pos_size))
-<<<<<<< HEAD
-      .WillOnce(Return(Buffer{gsl::make_span(
-          testutil::scaleEncodeAndCompareWithRef(nodes).value())}));
-=======
       .WillOnce(Return(Buffer{scale::encode(nodes).value()}));
->>>>>>> ee15e3d6
   EXPECT_CALL(*offchain_worker_, setAuthorizedNodes(_, true))
       .WillOnce(Return());
   offchain_extension_->ext_offchain_set_authorized_nodes_version_1(
