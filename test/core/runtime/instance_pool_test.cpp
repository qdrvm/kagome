/**
 * Copyright Quadrivium LLC All Rights Reserved.
 * SPDX-License-Identifier: Apache-2.0
 */

#include <gtest/gtest.h>

#include <algorithm>
#include <random>
#include <ranges>

#include "testutil/literals.hpp"
#include "testutil/outcome.hpp"

#include "runtime/common/runtime_instances_pool.hpp"

#include "mock/core/runtime/module_factory_mock.hpp"
#include "mock/core/runtime/module_instance_mock.hpp"
#include "mock/core/runtime/module_mock.hpp"

using kagome::common::Buffer;
using kagome::runtime::ModuleFactoryMock;
using kagome::runtime::ModuleInstanceMock;
using kagome::runtime::ModuleMock;
using kagome::runtime::RuntimeInstancesPool;

RuntimeInstancesPool::CodeHash make_code_hash(int i) {
  return RuntimeInstancesPool::CodeHash::fromString(
             fmt::format("{: >32}", fmt::format("code_hash_{:0>3}", i)))
      .value();
}

TEST(InstancePoolTest, HeavilyMultithreadedCompilation) {
  using namespace std::chrono_literals;

  auto module_instance_mock = std::make_shared<ModuleInstanceMock>();

  auto module_mock = std::make_shared<ModuleMock>();
  ON_CALL(*module_mock, instantiate())
      .WillByDefault(testing::Return(module_instance_mock));

  std::atomic_int times_make_called{};

  auto module_factory = std::make_shared<ModuleFactoryMock>();
  const Buffer code = "runtime_code"_buf;
  ON_CALL(*module_factory, make(code.view()))
      .WillByDefault(testing::Invoke([module_mock, &times_make_called](auto) {
        std::this_thread::sleep_for(1s);
        times_make_called++;
        return module_mock;
      }));

  static constexpr int THREAD_NUM = 100;
  static constexpr int POOL_SIZE = 10;

  RuntimeInstancesPool pool{module_factory, POOL_SIZE};

  std::vector<std::thread> threads;
  for (int i = 0; i < THREAD_NUM; i++) {
<<<<<<< HEAD
    threads.emplace_back(std::thread([&pool, &code, i]() {
      ASSERT_OUTCOME_SUCCESS_TRY(pool.instantiateFromCode(
          make_code_hash(i % POOL_SIZE), code, RuntimeInstancesPool::Config{}));
    }));
=======
    threads.emplace_back([&pool, &code, i]() {
      ASSERT_OUTCOME_SUCCESS_TRY(
          pool.instantiateFromCode(make_code_hash(i % POOL_SIZE), code));
    });
>>>>>>> 64689306
  }

  for (auto &t : threads) {
    t.join();
  }

  // check that 'make' was only called 5 times
  ASSERT_EQ(times_make_called.load(), POOL_SIZE);

  // check that all POOL_SIZE instances are in cache
  for (int i = 0; i < POOL_SIZE; i++) {
    ASSERT_OUTCOME_SUCCESS_TRY(pool.instantiateFromCode(
        make_code_hash(i), code.view(), RuntimeInstancesPool::Config{}));
  }
  ASSERT_EQ(times_make_called.load(), POOL_SIZE);
}<|MERGE_RESOLUTION|>--- conflicted
+++ resolved
@@ -57,17 +57,10 @@
 
   std::vector<std::thread> threads;
   for (int i = 0; i < THREAD_NUM; i++) {
-<<<<<<< HEAD
-    threads.emplace_back(std::thread([&pool, &code, i]() {
-      ASSERT_OUTCOME_SUCCESS_TRY(pool.instantiateFromCode(
-          make_code_hash(i % POOL_SIZE), code, RuntimeInstancesPool::Config{}));
-    }));
-=======
     threads.emplace_back([&pool, &code, i]() {
       ASSERT_OUTCOME_SUCCESS_TRY(
-          pool.instantiateFromCode(make_code_hash(i % POOL_SIZE), code));
+          pool.instantiateFromCode(make_code_hash(i % POOL_SIZE), code, RuntimeInstancesPool::Config{}));
     });
->>>>>>> 64689306
   }
 
   for (auto &t : threads) {
