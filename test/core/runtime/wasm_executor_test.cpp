/**
 * Copyright Soramitsu Co., Ltd. All Rights Reserved.
 * SPDX-License-Identifier: Apache-2.0
 */

#include "runtime/binaryen/wasm_executor.hpp"

#include <binaryen/shell-interface.h>
#include <gtest/gtest.h>

#include <boost/filesystem.hpp>
#include <crypto/pbkdf2/impl/pbkdf2_provider_impl.hpp>
#include <crypto/random_generator/boost_generator.hpp>
#include <fstream>

#include "crypto/bip39/impl/bip39_provider_impl.hpp"
#include "crypto/crypto_store/crypto_store_impl.hpp"
#include "crypto/ed25519/ed25519_provider_impl.hpp"
#include "crypto/hasher/hasher_impl.hpp"
#include "crypto/secp256k1/secp256k1_provider_impl.hpp"
#include "crypto/sr25519/sr25519_provider_impl.hpp"
#include "extensions/impl/extension_factory_impl.hpp"
#include "mock/core/storage/changes_trie/changes_tracker_mock.hpp"
#include "runtime/binaryen/module/wasm_module_factory_impl.hpp"
#include "runtime/binaryen/runtime_manager.hpp"
#include "runtime/common/trie_storage_provider_impl.hpp"
#include "storage/in_memory/in_memory_storage.hpp"
#include "storage/trie/impl/trie_storage_backend_impl.hpp"
#include "storage/trie/impl/trie_storage_impl.hpp"
#include "storage/trie/polkadot_trie/polkadot_trie_factory_impl.hpp"
#include "storage/trie/serialization/polkadot_codec.hpp"
#include "storage/trie/serialization/trie_serializer_impl.hpp"
#include "testutil/outcome.hpp"
#include "testutil/runtime/common/basic_wasm_provider.hpp"

using kagome::common::Buffer;
using kagome::crypto::Bip39ProviderImpl;
using kagome::crypto::BoostRandomGenerator;
using kagome::crypto::CryptoStoreImpl;
using kagome::crypto::ED25519ProviderImpl;
using kagome::crypto::HasherImpl;
using kagome::crypto::Pbkdf2ProviderImpl;
using kagome::crypto::Secp256k1ProviderImpl;
using kagome::crypto::SR25519ProviderImpl;
using kagome::runtime::TrieStorageProvider;
using kagome::runtime::TrieStorageProviderImpl;
using kagome::runtime::binaryen::RuntimeManager;
using kagome::runtime::binaryen::WasmExecutor;
using kagome::storage::changes_trie::ChangesTrackerMock;
using kagome::storage::trie::PolkadotCodec;
using kagome::storage::trie::PolkadotTrieFactoryImpl;
using kagome::storage::trie::PolkadotTrieImpl;
using kagome::storage::trie::TrieSerializerImpl;
using kagome::storage::trie::TrieStorage;
using kagome::storage::trie::TrieStorageImpl;

namespace fs = boost::filesystem;

class WasmExecutorTest : public ::testing::Test {
 public:
  void SetUp() override {
    // path to a file with wasm code in wasm/ subfolder
    auto wasm_path =
        fs::path(__FILE__).parent_path().string() + "/wasm/sumtwo.wasm";
    auto wasm_provider =
        std::make_shared<kagome::runtime::BasicWasmProvider>(wasm_path);

    auto backend =
        std::make_shared<kagome::storage::trie::TrieStorageBackendImpl>(
            std::make_shared<kagome::storage::InMemoryStorage>(),
            kagome::common::Buffer{});

    auto trie_factory = std::make_shared<PolkadotTrieFactoryImpl>();
    auto codec = std::make_shared<PolkadotCodec>();
    auto serializer =
        std::make_shared<TrieSerializerImpl>(trie_factory, codec, backend);

    auto trieDb = kagome::storage::trie::TrieStorageImpl::createEmpty(
                      trie_factory, codec, serializer, boost::none)
                      .value();

    storage_provider_ =
        std::make_shared<TrieStorageProviderImpl>(std::move(trieDb));

    auto random_generator = std::make_shared<BoostRandomGenerator>();
    auto sr25519_provider =
        std::make_shared<SR25519ProviderImpl>(random_generator);
    auto ed25519_provider = std::make_shared<ED25519ProviderImpl>();
    auto secp256k1_provider = std::make_shared<Secp256k1ProviderImpl>();
    auto hasher = std::make_shared<HasherImpl>();
    auto pbkdf2_provider = std::make_shared<Pbkdf2ProviderImpl>();
    auto bip39_provider = std::make_shared<Bip39ProviderImpl>(pbkdf2_provider);
    auto crypto_store = std::make_shared<CryptoStoreImpl>(ed25519_provider,
                                                          sr25519_provider,
                                                          secp256k1_provider,
                                                          bip39_provider,
                                                          random_generator);

    auto extension_factory =
        std::make_shared<kagome::extensions::ExtensionFactoryImpl>(
<<<<<<< HEAD
            std::make_shared<ChangesTrackerMock>(),
            sr25519_provider,
            ed25519_provider,
            secp256k1_provider,
            hasher,
            crypto_store,
            bip39_provider);
=======
            std::make_shared<ChangesTrackerMock>());

    auto module_factory =
        std::make_shared<kagome::runtime::binaryen::WasmModuleFactoryImpl>();

    auto hasher = std::make_shared<kagome::crypto::HasherImpl>();
>>>>>>> 6c67910d

    runtime_manager_ =
        std::make_shared<RuntimeManager>(std::move(wasm_provider),
                                         std::move(extension_factory),
                                         std::move(module_factory),
                                         storage_provider_,
                                         std::move(hasher));

    executor_ = std::make_shared<WasmExecutor>();
  }

 protected:
  std::shared_ptr<WasmExecutor> executor_;
  std::shared_ptr<RuntimeManager> runtime_manager_;
  std::shared_ptr<TrieStorageProvider> storage_provider_;
};

/**
 * @given wasm executor
 * @when call is invoked with wasm code with addTwo function
 * @then proper result is returned
 */
TEST_F(WasmExecutorTest, ExecuteCode) {
  EXPECT_OUTCOME_TRUE(environment,
                      runtime_manager_->createEphemeralRuntimeEnvironment());
  auto &&[module, memory, opt_batch] = std::move(environment);

  auto res = executor_->call(
      *module, "addTwo", wasm::LiteralList{wasm::Literal(1), wasm::Literal(2)});

  ASSERT_TRUE(res) << res.error().message();
  ASSERT_EQ(res.value().geti32(), 3);
}<|MERGE_RESOLUTION|>--- conflicted
+++ resolved
@@ -98,7 +98,6 @@
 
     auto extension_factory =
         std::make_shared<kagome::extensions::ExtensionFactoryImpl>(
-<<<<<<< HEAD
             std::make_shared<ChangesTrackerMock>(),
             sr25519_provider,
             ed25519_provider,
@@ -106,14 +105,9 @@
             hasher,
             crypto_store,
             bip39_provider);
-=======
-            std::make_shared<ChangesTrackerMock>());
 
     auto module_factory =
         std::make_shared<kagome::runtime::binaryen::WasmModuleFactoryImpl>();
-
-    auto hasher = std::make_shared<kagome::crypto::HasherImpl>();
->>>>>>> 6c67910d
 
     runtime_manager_ =
         std::make_shared<RuntimeManager>(std::move(wasm_provider),
