/**
 * Copyright Soramitsu Co., Ltd. All Rights Reserved.
 * SPDX-License-Identifier: Apache-2.0
 */

#ifndef KAGOME_RUNTIME_TEST_HPP
#define KAGOME_RUNTIME_TEST_HPP

#include <gtest/gtest.h>

#include <boost/filesystem/path.hpp>
#include <fstream>
#include <memory>

<<<<<<< HEAD
#include "mock/core/storage/trie_db_overlay/trie_db_overlay_mock.hpp"
=======
#include "mock/core/storage/trie/trie_db_mock.hpp"
#include "crypto/hasher/hasher_impl.hpp"
>>>>>>> b124a596
#include "extensions/impl/extension_factory_impl.hpp"
#include "primitives/block.hpp"
#include "primitives/block_header.hpp"
#include "primitives/block_id.hpp"
#include "runtime/binaryen/runtime_manager.hpp"
#include "runtime/binaryen/wasm_memory_impl.hpp"
#include "testutil/outcome.hpp"
#include "testutil/runtime/common/basic_wasm_provider.hpp"

class RuntimeTest : public ::testing::Test {
 public:
  using Buffer = kagome::common::Buffer;
  using Block = kagome::primitives::Block;
  using BlockId = kagome::primitives::BlockId;
  using BlockHeader = kagome::primitives::BlockHeader;
  using Extrinsic = kagome::primitives::Extrinsic;
  using Digest = kagome::primitives::Digest;

  void SetUp() override {
<<<<<<< HEAD
    trie_db_ = std::make_shared<kagome::storage::trie_db_overlay::TrieDbOverlayMock>();
    extension_factory_ =
        std::make_shared<kagome::extensions::ExtensionFactoryImpl>(trie_db_, nullptr);
    std::string wasm_path =
        boost::filesystem::path(__FILE__).parent_path().string()
        + "/wasm/polkadot_runtime.compact.wasm";
    wasm_provider_ = std::make_shared<kagome::runtime::BasicWasmProvider>(wasm_path);
=======
    auto trie_db = std::make_shared<kagome::storage::trie::TrieDbMock>();
    auto extension_factory =
        std::make_shared<kagome::extensions::ExtensionFactoryImpl>(trie_db);
    auto wasm_path = boost::filesystem::path(__FILE__).parent_path().string()
                     + "/wasm/polkadot_runtime.compact.wasm";
    auto wasm_provider =
        std::make_shared<kagome::runtime::BasicWasmProvider>(wasm_path);
    auto hasher = std::make_shared<kagome::crypto::HasherImpl>();

    runtime_manager_ =
        std::make_shared<kagome::runtime::binaryen::RuntimeManager>(
            std::move(wasm_provider),
            std::move(extension_factory),
            std::move(hasher));
>>>>>>> b124a596
  }

  kagome::primitives::BlockHeader createBlockHeader() {
    kagome::common::Hash256 parent_hash;
    parent_hash.fill('p');

    size_t number = 1;

    kagome::common::Hash256 state_root;
    state_root.fill('s');

    kagome::common::Hash256 extrinsics_root;
    extrinsics_root.fill('e');

    Digest digest;

    return BlockHeader{
        parent_hash, number, state_root, extrinsics_root, {digest}};
  }

  kagome::primitives::Block createBlock() {
    auto header = createBlockHeader();

    std::vector<Extrinsic> xts;

    xts.emplace_back(Extrinsic{Buffer{'a', 'b', 'c'}});
    xts.emplace_back(Extrinsic{Buffer{'1', '2', '3'}});

    return Block{header, xts};
  }

  kagome::primitives::BlockId createBlockId() {
    BlockId res = kagome::primitives::BlockNumber{0};
    return res;
  }

 protected:
<<<<<<< HEAD
  std::shared_ptr<kagome::storage::trie_db_overlay::TrieDbOverlayMock> trie_db_;
  std::shared_ptr<kagome::extensions::ExtensionFactory> extension_factory_;
  std::shared_ptr<kagome::runtime::BasicWasmProvider> wasm_provider_;
=======
  std::shared_ptr<kagome::runtime::binaryen::RuntimeManager> runtime_manager_;
>>>>>>> b124a596
};

#endif  // KAGOME_RUNTIME_TEST_HPP<|MERGE_RESOLUTION|>--- conflicted
+++ resolved
@@ -12,12 +12,8 @@
 #include <fstream>
 #include <memory>
 
-<<<<<<< HEAD
-#include "mock/core/storage/trie_db_overlay/trie_db_overlay_mock.hpp"
-=======
 #include "mock/core/storage/trie/trie_db_mock.hpp"
 #include "crypto/hasher/hasher_impl.hpp"
->>>>>>> b124a596
 #include "extensions/impl/extension_factory_impl.hpp"
 #include "primitives/block.hpp"
 #include "primitives/block_header.hpp"
@@ -37,15 +33,6 @@
   using Digest = kagome::primitives::Digest;
 
   void SetUp() override {
-<<<<<<< HEAD
-    trie_db_ = std::make_shared<kagome::storage::trie_db_overlay::TrieDbOverlayMock>();
-    extension_factory_ =
-        std::make_shared<kagome::extensions::ExtensionFactoryImpl>(trie_db_, nullptr);
-    std::string wasm_path =
-        boost::filesystem::path(__FILE__).parent_path().string()
-        + "/wasm/polkadot_runtime.compact.wasm";
-    wasm_provider_ = std::make_shared<kagome::runtime::BasicWasmProvider>(wasm_path);
-=======
     auto trie_db = std::make_shared<kagome::storage::trie::TrieDbMock>();
     auto extension_factory =
         std::make_shared<kagome::extensions::ExtensionFactoryImpl>(trie_db);
@@ -60,7 +47,6 @@
             std::move(wasm_provider),
             std::move(extension_factory),
             std::move(hasher));
->>>>>>> b124a596
   }
 
   kagome::primitives::BlockHeader createBlockHeader() {
@@ -98,13 +84,7 @@
   }
 
  protected:
-<<<<<<< HEAD
-  std::shared_ptr<kagome::storage::trie_db_overlay::TrieDbOverlayMock> trie_db_;
-  std::shared_ptr<kagome::extensions::ExtensionFactory> extension_factory_;
-  std::shared_ptr<kagome::runtime::BasicWasmProvider> wasm_provider_;
-=======
   std::shared_ptr<kagome::runtime::binaryen::RuntimeManager> runtime_manager_;
->>>>>>> b124a596
 };
 
 #endif  // KAGOME_RUNTIME_TEST_HPP