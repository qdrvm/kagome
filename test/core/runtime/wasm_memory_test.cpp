/**
 * Copyright Soramitsu Co., Ltd. All Rights Reserved.
 * SPDX-License-Identifier: Apache-2.0
 */

#include <gtest/gtest.h>

#include "runtime/binaryen/wasm_memory_impl.hpp"

<<<<<<< HEAD
using kagome::runtime::binaryen::WasmMemoryImpl;

class MemoryHeapTest : public ::testing::Test {
 protected:
  wasm::ShellExternalInterface interface_;
  const static uint32_t memory_size_ = 4096;  // one page size
  WasmMemoryImpl memory_{&interface_.memory, memory_size_};
=======
using kagome::runtime::binaryen::kDefaultHeapBase;
using kagome::runtime::binaryen::kInitialMemorySize;
using kagome::runtime::binaryen::roundUpAlign;
using kagome::runtime::binaryen::WasmMemoryImpl;

class MemoryHeapTest : public ::testing::Test, public WasmMemoryImpl {
 public:
  MemoryHeapTest() : WasmMemoryImpl(getNewShellExternalInterface()) {}

 protected:
  const static uint32_t memory_size_ = kInitialMemorySize;

  static wasm::ShellExternalInterface::Memory *getNewShellExternalInterface() {
    static std::unique_ptr<wasm::ShellExternalInterface::Memory> interface_;
    interface_ = std::make_unique<wasm::ShellExternalInterface::Memory>();
    return interface_.get();
  }
>>>>>>> 9b0317c0
};

/**
 * @given memory of arbitrary size
 * @when trying to allocate memory of size 0
 * @then zero pointer is returned
 */
TEST_F(MemoryHeapTest, Return0WhenSize0) {
  ASSERT_EQ(memory_.allocate(0), 0);
}

/**
 * @given memory of size memory_size_
 * @when trying to allocate memory of size bigger than memory_size_ but less
 * than max memory size
 * @then -1 is not returned by allocate method indicating that memory was
 * allocated
 */
TEST_F(MemoryHeapTest, AllocatedMoreThanMemorySize) {
  const auto allocated_memory = memory_size_ + 1;
  ASSERT_NE(memory_.allocate(allocated_memory), -1);
}

/**
 * @given memory of size memory_size_ that is fully allocated
 * @when trying to allocate memory of size bigger than
 * (kMaxMemorySize-memory_size_)
 * @then -1 is not returned by allocate method indicating that memory was not
 * allocated
 */
TEST_F(MemoryHeapTest, AllocatedTooBigMemoryFailed) {
  // fully allocate memory
  auto ptr1 = memory_.allocate(memory_size_);
  // check that ptr1 is not -1, thus memory was allocated
  ASSERT_NE(ptr1, -1);

  // The memory size that can be allocated is within interval (0, kMaxMemorySize
  // - memory_size_]. Trying to allocate more
  auto big_memory_size = WasmMemoryImpl::kMaxMemorySize - memory_size_ + 1;
  ASSERT_EQ(memory_.allocate(big_memory_size), 0);
}

/**
 * @given memory with already allocated memory of size1
 * @when allocate memory with size2
 * @then the pointer pointing to the end of the first memory chunk is returned
 */
TEST_F(MemoryHeapTest, ReturnOffsetWhenAllocated) {
  const size_t size1 = 2049;
  const size_t size2 = 2045;

  // allocate memory of size 1
<<<<<<< HEAD
  auto ptr1 = memory_.allocate(size1);
  // first memory chunk is always allocated at 1
  ASSERT_EQ(ptr1, 1);
=======
  auto ptr1 = allocate(size1);
  // first memory chunk is always allocated at min non-zero aligned address
  ASSERT_EQ(ptr1, kDefaultHeapBase);
>>>>>>> 9b0317c0

  // allocated second memory chunk
  auto ptr2 = memory_.allocate(size2);
  // second memory chunk is placed right after the first one (alligned by 4)
  ASSERT_EQ(ptr2, roundUpAlign(size1 + ptr1));
}

/**
 * @given memory with allocated memory chunk
 * @when this memory is deallocated
 * @then the size of this memory chunk is returned
 */
TEST_F(MemoryHeapTest, DeallocateExisingMemoryChunk) {
  const size_t size1 = 3;

  auto ptr1 = memory_.allocate(size1);

  auto opt_deallocated_size = memory_.deallocate(ptr1);
  ASSERT_TRUE(opt_deallocated_size.has_value());
  ASSERT_EQ(*opt_deallocated_size, size1);
}

/**
 * @given memory with memory chunk allocated at the beginning
 * @when deallocate is invoked with ptr that does not point to any memory
 * chunk
 * @then deallocate returns none
 */
TEST_F(MemoryHeapTest, DeallocateNonexistingMemoryChunk) {
  const size_t size1 = 2047;

  memory_.allocate(size1);

  auto ptr_to_nonexisting_chunk = 2;
  auto opt_deallocated_size = memory_.deallocate(ptr_to_nonexisting_chunk);
  ASSERT_FALSE(opt_deallocated_size.has_value());
}

/**
 * @given memory with two memory chunk filling entire memory
 * @when first memory chunk of size size1 is deallocated @and new memory chunk
 * of the same size is trying to be allocated on that memory
 * @then it is allocated on the place of the first memory chunk
 */
TEST_F(MemoryHeapTest, AllocateAfterDeallocate) {
  auto available_memory_size = kInitialMemorySize - kDefaultHeapBase;

  // two memory sizes totalling to the total memory size
<<<<<<< HEAD
  const size_t size1 = 2045;
  const size_t size2 = 2047;
=======
  const size_t size1 = available_memory_size / 3 + 1;
  const size_t size2 = available_memory_size / 3 + 1;
>>>>>>> 9b0317c0

  // allocate two memory chunks with total size equal to the memory size
  auto ptr1 = memory_.allocate(size1);
  memory_.allocate(size2);

  // deallocate first memory chunk
  memory_.deallocate(ptr1);

  // allocate new memory chunk
  auto ptr1_1 = memory_.allocate(size1);
  // expected that it will be allocated on the same place as the first memory
  // chunk that was deallocated
  ASSERT_EQ(ptr1, ptr1_1);
}

/**
 * @given full memory with deallocated memory chunk of size1
 * @when allocate memory chunk of size bigger than size1
 * @then allocate returns memory of size bigger
 */
TEST_F(MemoryHeapTest, AllocateTooBigMemoryAfterDeallocate) {
  // two memory sizes totalling to the total memory size
  const size_t size1 = 2047;
  const size_t size2 = 2049;

  // allocate two memory chunks with total size equal to the memory size
  auto ptr1 = memory_.allocate(size1);
  auto ptr2 = memory_.allocate(size2);

  // calculate memory offset after two allocations
  auto mem_offset = ptr2 + size2;

  // deallocate first memory chunk
  memory_.deallocate(ptr1);

  // allocate new memory chunk with bigger size than the space left in the
  // memory
  auto ptr3 = memory_.allocate(size1 + 1);

  // memory is allocated on mem offset (aligned by 4)
  ASSERT_EQ(ptr3, kagome::runtime::binaryen::roundUpAlign(mem_offset));
}

/**
 * @given arbitrary buffer of size N
 * @when this buffer is stored in memory heap @and then load of N bytes is done
 * @then the same buffer is returned
 */
TEST_F(MemoryHeapTest, LoadNTest) {
  const size_t N = 3;

  kagome::common::Buffer b(N, 'c');

  auto ptr = memory_.allocate(N);

  memory_.storeBuffer(ptr, b);

  auto res_b = memory_.loadN(ptr, N);
  ASSERT_EQ(b, res_b);
}

/**
 * @given Some memory is allocated
 * @when Memory is reset
 * @then Allocated memory's offset is 1
 */
TEST_F(MemoryHeapTest, ResetTest) {
  const size_t N = 42;
<<<<<<< HEAD
  ASSERT_EQ(memory_.allocate(N), 1);
  memory_.reset();
  ASSERT_EQ(memory_.allocate(N), 1);
=======

  ASSERT_EQ(allocate(N), kDefaultHeapBase);

  reset();
  ASSERT_EQ(allocate(N), kDefaultHeapBase);

  auto newHeapBase = roundUpAlign(kDefaultHeapBase + 12345);
  setHeapBase(newHeapBase);
  reset();
  ASSERT_EQ(allocate(N), newHeapBase);
>>>>>>> 9b0317c0
}<|MERGE_RESOLUTION|>--- conflicted
+++ resolved
@@ -7,24 +7,12 @@
 
 #include "runtime/binaryen/wasm_memory_impl.hpp"
 
-<<<<<<< HEAD
-using kagome::runtime::binaryen::WasmMemoryImpl;
-
-class MemoryHeapTest : public ::testing::Test {
- protected:
-  wasm::ShellExternalInterface interface_;
-  const static uint32_t memory_size_ = 4096;  // one page size
-  WasmMemoryImpl memory_{&interface_.memory, memory_size_};
-=======
 using kagome::runtime::binaryen::kDefaultHeapBase;
 using kagome::runtime::binaryen::kInitialMemorySize;
 using kagome::runtime::binaryen::roundUpAlign;
 using kagome::runtime::binaryen::WasmMemoryImpl;
 
-class MemoryHeapTest : public ::testing::Test, public WasmMemoryImpl {
- public:
-  MemoryHeapTest() : WasmMemoryImpl(getNewShellExternalInterface()) {}
-
+class MemoryHeapTest : public ::testing::Test {
  protected:
   const static uint32_t memory_size_ = kInitialMemorySize;
 
@@ -33,7 +21,8 @@
     interface_ = std::make_unique<wasm::ShellExternalInterface::Memory>();
     return interface_.get();
   }
->>>>>>> 9b0317c0
+  WasmMemoryImpl memory_{getNewShellExternalInterface()};
+
 };
 
 /**
@@ -86,15 +75,9 @@
   const size_t size2 = 2045;
 
   // allocate memory of size 1
-<<<<<<< HEAD
-  auto ptr1 = memory_.allocate(size1);
-  // first memory chunk is always allocated at 1
-  ASSERT_EQ(ptr1, 1);
-=======
-  auto ptr1 = allocate(size1);
+  auto ptr1 = memory_.allocate(size1);
   // first memory chunk is always allocated at min non-zero aligned address
   ASSERT_EQ(ptr1, kDefaultHeapBase);
->>>>>>> 9b0317c0
 
   // allocated second memory chunk
   auto ptr2 = memory_.allocate(size2);
@@ -143,13 +126,8 @@
   auto available_memory_size = kInitialMemorySize - kDefaultHeapBase;
 
   // two memory sizes totalling to the total memory size
-<<<<<<< HEAD
-  const size_t size1 = 2045;
-  const size_t size2 = 2047;
-=======
   const size_t size1 = available_memory_size / 3 + 1;
   const size_t size2 = available_memory_size / 3 + 1;
->>>>>>> 9b0317c0
 
   // allocate two memory chunks with total size equal to the memory size
   auto ptr1 = memory_.allocate(size1);
@@ -218,20 +196,14 @@
  */
 TEST_F(MemoryHeapTest, ResetTest) {
   const size_t N = 42;
-<<<<<<< HEAD
-  ASSERT_EQ(memory_.allocate(N), 1);
+
+  ASSERT_EQ(memory_.allocate(N), kDefaultHeapBase);
+
   memory_.reset();
-  ASSERT_EQ(memory_.allocate(N), 1);
-=======
-
-  ASSERT_EQ(allocate(N), kDefaultHeapBase);
-
-  reset();
-  ASSERT_EQ(allocate(N), kDefaultHeapBase);
+  ASSERT_EQ(memory_.allocate(N), kDefaultHeapBase);
 
   auto newHeapBase = roundUpAlign(kDefaultHeapBase + 12345);
-  setHeapBase(newHeapBase);
-  reset();
-  ASSERT_EQ(allocate(N), newHeapBase);
->>>>>>> 9b0317c0
+  memory_.setHeapBase(newHeapBase);
+  memory_.reset();
+  ASSERT_EQ(memory_.allocate(N), newHeapBase);
 }