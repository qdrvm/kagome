/**
 * Copyright Quadrivium LLC
 * All Rights Reserved
 * SPDX-License-Identifier: Apache-2.0
 */

#include <filesystem>
#include <string_view>

#include <gtest/gtest.h>
#include <rocksdb/options.h>
#include <libp2p/crypto/random_generator/boost_generator.hpp>
<<<<<<< HEAD
#include "blockchain/impl/block_header_repository_impl.hpp"
#include "crypto/bip39/impl/bip39_provider_impl.hpp"
#include "crypto/crypto_store/crypto_store_impl.hpp"
#include "crypto/ecdsa/ecdsa_provider_impl.hpp"
#include "crypto/ed25519/ed25519_provider_impl.hpp"
#include "crypto/elliptic_curves/elliptic_curves_impl.hpp"
#include "crypto/hasher/hasher_impl.hpp"
#include "crypto/pbkdf2/impl/pbkdf2_provider_impl.hpp"
#include "crypto/secp256k1/secp256k1_provider_impl.hpp"
#include "crypto/sr25519/sr25519_provider_impl.hpp"
#include "host_api/impl/host_api_factory_impl.hpp"
#include "offchain/impl/offchain_persistent_storage.hpp"
#include "offchain/impl/offchain_worker_pool_impl.hpp"
#include "runtime/common/runtime_properties_cache_impl.hpp"
=======

#include "blockchain/impl/block_header_repository_impl.hpp"  //header_repo
#include "crypto/bip39/impl/bip39_provider_impl.hpp"         //bip39_provider
#include "crypto/ecdsa/ecdsa_provider_impl.hpp"              //ecdsa_provider
#include "crypto/ed25519/ed25519_provider_impl.hpp"          //ed25519_provider
#include "crypto/hasher/hasher_impl.hpp"                     //hasher
#include "crypto/key_store/key_store_impl.hpp"               //crypto_store
#include "crypto/pbkdf2/impl/pbkdf2_provider_impl.hpp"       //pbkdf2_provider
#include "crypto/secp256k1/secp256k1_provider_impl.hpp"  //secp256k1_provider
#include "crypto/sr25519/sr25519_provider_impl.hpp"      //sr25519_provider
#include "host_api/impl/host_api_factory_impl.hpp"       // host_api_factory
#include "mock/core/application/app_state_manager_mock.hpp"
#include "offchain/impl/offchain_persistent_storage.hpp"  //offchain_persistent_store
#include "offchain/impl/offchain_worker_pool_impl.hpp"  //offchain_worker_pool
#include "runtime/common/runtime_properties_cache_impl.hpp"  // cache
>>>>>>> 9b12f3a7
#include "runtime/executor.hpp"
#include "runtime/memory_provider.hpp"
#include "runtime/runtime_context.hpp"
#include "runtime/wavm/compartment_wrapper.hpp"           // compartment
#include "runtime/wavm/instance_environment_factory.hpp"  // instance_env_factory
#include "runtime/wavm/intrinsics/intrinsic_module.hpp"   // intrinsic_module
#include "runtime/wavm/module_factory_impl.hpp"           // module_factory
#include "runtime/wavm/module_params.hpp"                 //module_params
#include "storage/in_memory/in_memory_spaced_storage.hpp"   // storage
#include "storage/rocksdb/rocksdb.hpp"                      //database
#include "storage/trie/impl/trie_storage_backend_impl.hpp"  // storage_backend
#include "storage/trie/impl/trie_storage_impl.hpp"          // trie_storage
#include "storage/trie/polkadot_trie/polkadot_trie_factory_impl.hpp"  // trie_factory
#include "storage/trie/serialization/polkadot_codec.hpp"              //codec
#include "storage/trie/serialization/trie_serializer_impl.hpp"  // serializer
#include "storage/trie_pruner/impl/dummy_pruner.hpp"            // trie_pruner
#include "testutil/outcome.hpp"
#include "testutil/prepare_loggers.hpp"
#include "testutil/runtime/common/basic_code_provider.hpp"

#include "core/runtime/wavm/runtime_paths.hpp"

class WavmModuleInitTest : public ::testing::TestWithParam<std::string_view> {
 public:
  static void SetUpTestCase() {
    testutil::prepareLoggers();
  }

  void SetUp() override {
    std::filesystem::path base_path{std::filesystem::temp_directory_path()
                                    / "wasm_module_init_test"};

    auto compartment =
        std::make_shared<kagome::runtime::wavm::CompartmentWrapper>(
            "WAVM Compartment");
    auto module_params =
        std::make_shared<kagome::runtime::wavm::ModuleParams>();

    auto trie_factory =
        std::make_shared<kagome::storage::trie::PolkadotTrieFactoryImpl>();
    auto codec = std::make_shared<kagome::storage::trie::PolkadotCodec>();
    auto storage = std::make_shared<kagome::storage::InMemorySpacedStorage>();
    auto node_storage_backend =
        std::make_shared<kagome::storage::trie::TrieStorageBackendImpl>(
            storage);
    auto serializer =
        std::make_shared<kagome::storage::trie::TrieSerializerImpl>(
            trie_factory, codec, node_storage_backend);
    auto state_pruner =
        std::make_shared<kagome::storage::trie_pruner::DummyPruner>();
    std::shared_ptr<kagome::storage::trie::TrieStorageImpl> trie_storage =
        kagome::storage::trie::TrieStorageImpl::createEmpty(
            trie_factory, codec, serializer, state_pruner)
            .value();
    auto intrinsic_module =
        std::make_shared<kagome::runtime::wavm::IntrinsicModule>(
            compartment, module_params->intrinsicMemoryType);

<<<<<<< HEAD
    auto hasher = std::make_shared<kagome::crypto::HasherImpl>();
    auto sr25519_provider =
        std::make_shared<kagome::crypto::Sr25519ProviderImpl>();
    auto ecdsa_provider =
        std::make_shared<kagome::crypto::EcdsaProviderImpl>(hasher);
    auto ed25519_provider =
        std::make_shared<kagome::crypto::Ed25519ProviderImpl>(hasher);
    auto secp256k1_provider =
        std::make_shared<kagome::crypto::Secp256k1ProviderImpl>();
    auto elliptic_curves =
        std::shared_ptr<kagome::crypto::EllipticCurvesImpl>();
    auto pbkdf2_provider =
        std::make_shared<kagome::crypto::Pbkdf2ProviderImpl>();
    auto bip39_provider = std::make_shared<kagome::crypto::Bip39ProviderImpl>(
        pbkdf2_provider, hasher);
    auto ecdsa_suite =
        std::make_shared<kagome::crypto::EcdsaSuite>(ecdsa_provider);
    auto ed_suite =
        std::make_shared<kagome::crypto::Ed25519Suite>(ed25519_provider);
    auto sr_suite =
        std::make_shared<kagome::crypto::Sr25519Suite>(sr25519_provider);
    std::shared_ptr<kagome::crypto::KeyFileStorage> key_fs =
        kagome::crypto::KeyFileStorage::createAt(
            "/tmp/kagome_vawm_tmp_key_storage")
            .value();
=======
    using namespace kagome::crypto;
    auto hasher = std::make_shared<HasherImpl>();
>>>>>>> 9b12f3a7
    auto csprng =
        std::make_shared<libp2p::crypto::random::BoostRandomGenerator>();
    auto ecdsa_provider = std::make_shared<EcdsaProviderImpl>(hasher);
    auto ed25519_provider = std::make_shared<Ed25519ProviderImpl>(hasher);
    auto sr25519_provider = std::make_shared<Sr25519ProviderImpl>();

    auto secp256k1_provider = std::make_shared<Secp256k1ProviderImpl>();
    auto pbkdf2_provider = std::make_shared<Pbkdf2ProviderImpl>();
    auto bip39_provider =
        std::make_shared<Bip39ProviderImpl>(std::move(pbkdf2_provider), hasher);
    std::shared_ptr key_file_storage =
        kagome::crypto::KeyFileStorage::createAt(base_path).value();
    KeyStore::Config config{base_path};
    auto key_store = std::make_shared<KeyStore>(
        std::make_unique<KeySuiteStoreImpl<Sr25519Provider>>(
            std::move(sr25519_provider),
            bip39_provider,
            csprng,
            key_file_storage),
        std::make_unique<KeySuiteStoreImpl<Ed25519Provider>>(
            ed25519_provider, bip39_provider, csprng, key_file_storage),
        std::make_unique<KeySuiteStoreImpl<EcdsaProvider>>(
            std::move(ecdsa_provider),
            bip39_provider,
            csprng,
            key_file_storage),
        ed25519_provider,
        std::make_shared<kagome::application::AppStateManagerMock>(),
        config);

    rocksdb::Options db_options{};
    db_options.create_if_missing = true;
    std::shared_ptr<kagome::storage::RocksDb> database =
        kagome::storage::RocksDb::create(base_path / "db", db_options).value();

    auto header_repo =
        std::make_shared<kagome::blockchain::BlockHeaderRepositoryImpl>(
            database, hasher);
    auto offchain_persistent_storage =
        std::make_shared<kagome::offchain::OffchainPersistentStorageImpl>(
            database);
    auto offchain_worker_pool =
        std::make_shared<kagome::offchain::OffchainWorkerPoolImpl>();

    auto host_api_factory =
        std::make_shared<kagome::host_api::HostApiFactoryImpl>(
            kagome::host_api::OffchainExtensionConfig{},
            sr25519_provider,
            ecdsa_provider,
            ed25519_provider,
            secp256k1_provider,
            elliptic_curves,
            hasher,
            key_store,
            offchain_persistent_storage,
            offchain_worker_pool);

    auto cache =
        std::make_shared<kagome::runtime::RuntimePropertiesCacheImpl>();

    module_factory_ =
        std::make_shared<kagome::runtime::wavm::ModuleFactoryImpl>(
            compartment,
            module_params,
            host_api_factory,
            trie_storage,
            serializer,
            intrinsic_module,
            std::nullopt,
            hasher);

    auto instance_env_factory = std::make_shared<
        const kagome::runtime::wavm::InstanceEnvironmentFactory>(
        trie_storage, serializer, host_api_factory, module_factory_);
  }

  std::shared_ptr<kagome::runtime::ModuleFactory> module_factory_;
  kagome::log::Logger log_ = kagome::log::createLogger("Test");
};

TEST_P(WavmModuleInitTest, DISABLED_SingleModule) {
  auto wasm = GetParam();
  SL_INFO(log_, "Trying {}", wasm);
  auto code_provider = std::make_shared<kagome::runtime::BasicCodeProvider>(
      std::string(kBasePath) + std::string(wasm));
  EXPECT_OUTCOME_TRUE(code, code_provider->getCodeAt({}));
  EXPECT_OUTCOME_TRUE(runtime_context,
                      kagome::runtime::RuntimeContextFactory::fromCode(
                          *module_factory_, *code, {}));
  EXPECT_OUTCOME_TRUE(response,
                      runtime_context.module_instance->callExportFunction(
                          runtime_context, "Core_version", {}));
  auto memory = runtime_context.module_instance->getEnvironment()
                    .memory_provider->getCurrentMemory();
  GTEST_ASSERT_TRUE(memory.has_value());
  EXPECT_OUTCOME_TRUE(cv, scale::decode<kagome::primitives::Version>(response));
  SL_INFO(log_,
          "Module initialized - spec {}-{}, impl {}-{}",
          cv.spec_name,
          cv.spec_version,
          cv.impl_name,
          cv.impl_version);
}

INSTANTIATE_TEST_SUITE_P(SingleModule,
                         WavmModuleInitTest,
                         testing::ValuesIn(kKusamaParachains));<|MERGE_RESOLUTION|>--- conflicted
+++ resolved
@@ -10,54 +10,38 @@
 #include <gtest/gtest.h>
 #include <rocksdb/options.h>
 #include <libp2p/crypto/random_generator/boost_generator.hpp>
-<<<<<<< HEAD
+
 #include "blockchain/impl/block_header_repository_impl.hpp"
 #include "crypto/bip39/impl/bip39_provider_impl.hpp"
-#include "crypto/crypto_store/crypto_store_impl.hpp"
 #include "crypto/ecdsa/ecdsa_provider_impl.hpp"
 #include "crypto/ed25519/ed25519_provider_impl.hpp"
 #include "crypto/elliptic_curves/elliptic_curves_impl.hpp"
 #include "crypto/hasher/hasher_impl.hpp"
+#include "crypto/key_store/key_store_impl.hpp"
 #include "crypto/pbkdf2/impl/pbkdf2_provider_impl.hpp"
 #include "crypto/secp256k1/secp256k1_provider_impl.hpp"
 #include "crypto/sr25519/sr25519_provider_impl.hpp"
 #include "host_api/impl/host_api_factory_impl.hpp"
+#include "mock/core/application/app_state_manager_mock.hpp"
 #include "offchain/impl/offchain_persistent_storage.hpp"
 #include "offchain/impl/offchain_worker_pool_impl.hpp"
 #include "runtime/common/runtime_properties_cache_impl.hpp"
-=======
-
-#include "blockchain/impl/block_header_repository_impl.hpp"  //header_repo
-#include "crypto/bip39/impl/bip39_provider_impl.hpp"         //bip39_provider
-#include "crypto/ecdsa/ecdsa_provider_impl.hpp"              //ecdsa_provider
-#include "crypto/ed25519/ed25519_provider_impl.hpp"          //ed25519_provider
-#include "crypto/hasher/hasher_impl.hpp"                     //hasher
-#include "crypto/key_store/key_store_impl.hpp"               //crypto_store
-#include "crypto/pbkdf2/impl/pbkdf2_provider_impl.hpp"       //pbkdf2_provider
-#include "crypto/secp256k1/secp256k1_provider_impl.hpp"  //secp256k1_provider
-#include "crypto/sr25519/sr25519_provider_impl.hpp"      //sr25519_provider
-#include "host_api/impl/host_api_factory_impl.hpp"       // host_api_factory
-#include "mock/core/application/app_state_manager_mock.hpp"
-#include "offchain/impl/offchain_persistent_storage.hpp"  //offchain_persistent_store
-#include "offchain/impl/offchain_worker_pool_impl.hpp"  //offchain_worker_pool
-#include "runtime/common/runtime_properties_cache_impl.hpp"  // cache
->>>>>>> 9b12f3a7
 #include "runtime/executor.hpp"
 #include "runtime/memory_provider.hpp"
 #include "runtime/runtime_context.hpp"
-#include "runtime/wavm/compartment_wrapper.hpp"           // compartment
-#include "runtime/wavm/instance_environment_factory.hpp"  // instance_env_factory
-#include "runtime/wavm/intrinsics/intrinsic_module.hpp"   // intrinsic_module
-#include "runtime/wavm/module_factory_impl.hpp"           // module_factory
-#include "runtime/wavm/module_params.hpp"                 //module_params
-#include "storage/in_memory/in_memory_spaced_storage.hpp"   // storage
-#include "storage/rocksdb/rocksdb.hpp"                      //database
-#include "storage/trie/impl/trie_storage_backend_impl.hpp"  // storage_backend
-#include "storage/trie/impl/trie_storage_impl.hpp"          // trie_storage
-#include "storage/trie/polkadot_trie/polkadot_trie_factory_impl.hpp"  // trie_factory
-#include "storage/trie/serialization/polkadot_codec.hpp"              //codec
-#include "storage/trie/serialization/trie_serializer_impl.hpp"  // serializer
-#include "storage/trie_pruner/impl/dummy_pruner.hpp"            // trie_pruner
+#include "runtime/wavm/compartment_wrapper.hpp"
+#include "runtime/wavm/instance_environment_factory.hpp"
+#include "runtime/wavm/intrinsics/intrinsic_module.hpp"
+#include "runtime/wavm/module_factory_impl.hpp"
+#include "runtime/wavm/module_params.hpp"
+#include "storage/in_memory/in_memory_spaced_storage.hpp"
+#include "storage/rocksdb/rocksdb.hpp"
+#include "storage/trie/impl/trie_storage_backend_impl.hpp"
+#include "storage/trie/impl/trie_storage_impl.hpp"
+#include "storage/trie/polkadot_trie/polkadot_trie_factory_impl.hpp"
+#include "storage/trie/serialization/polkadot_codec.hpp"
+#include "storage/trie/serialization/trie_serializer_impl.hpp"
+#include "storage/trie_pruner/impl/dummy_pruner.hpp"
 #include "testutil/outcome.hpp"
 #include "testutil/prepare_loggers.hpp"
 #include "testutil/runtime/common/basic_code_provider.hpp"
@@ -100,36 +84,12 @@
         std::make_shared<kagome::runtime::wavm::IntrinsicModule>(
             compartment, module_params->intrinsicMemoryType);
 
-<<<<<<< HEAD
-    auto hasher = std::make_shared<kagome::crypto::HasherImpl>();
-    auto sr25519_provider =
-        std::make_shared<kagome::crypto::Sr25519ProviderImpl>();
-    auto ecdsa_provider =
-        std::make_shared<kagome::crypto::EcdsaProviderImpl>(hasher);
-    auto ed25519_provider =
-        std::make_shared<kagome::crypto::Ed25519ProviderImpl>(hasher);
-    auto secp256k1_provider =
-        std::make_shared<kagome::crypto::Secp256k1ProviderImpl>();
     auto elliptic_curves =
         std::shared_ptr<kagome::crypto::EllipticCurvesImpl>();
-    auto pbkdf2_provider =
-        std::make_shared<kagome::crypto::Pbkdf2ProviderImpl>();
-    auto bip39_provider = std::make_shared<kagome::crypto::Bip39ProviderImpl>(
-        pbkdf2_provider, hasher);
-    auto ecdsa_suite =
-        std::make_shared<kagome::crypto::EcdsaSuite>(ecdsa_provider);
-    auto ed_suite =
-        std::make_shared<kagome::crypto::Ed25519Suite>(ed25519_provider);
-    auto sr_suite =
-        std::make_shared<kagome::crypto::Sr25519Suite>(sr25519_provider);
-    std::shared_ptr<kagome::crypto::KeyFileStorage> key_fs =
-        kagome::crypto::KeyFileStorage::createAt(
-            "/tmp/kagome_vawm_tmp_key_storage")
-            .value();
-=======
+
     using namespace kagome::crypto;
     auto hasher = std::make_shared<HasherImpl>();
->>>>>>> 9b12f3a7
+
     auto csprng =
         std::make_shared<libp2p::crypto::random::BoostRandomGenerator>();
     auto ecdsa_provider = std::make_shared<EcdsaProviderImpl>(hasher);
