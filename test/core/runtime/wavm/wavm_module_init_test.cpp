--- conflicted
+++ resolved
@@ -6,46 +6,6 @@
 
 #include <gtest/gtest.h>
 
-<<<<<<< HEAD
-#include "blockchain/impl/block_header_repository_impl.hpp"
-#include "core/runtime/wavm/runtime_paths.hpp"
-#include "crypto/bandersnatch/bandersnatch_provider_impl.hpp"
-#include "crypto/bip39/impl/bip39_provider_impl.hpp"
-#include "crypto/ecdsa/ecdsa_provider_impl.hpp"
-#include "crypto/ed25519/ed25519_provider_impl.hpp"
-#include "crypto/hasher/hasher_impl.hpp"
-#include "crypto/key_store/key_store_impl.hpp"
-#include "crypto/pbkdf2/impl/pbkdf2_provider_impl.hpp"
-#include "crypto/secp256k1/secp256k1_provider_impl.hpp"
-#include "crypto/sr25519/sr25519_provider_impl.hpp"
-#include "host_api/impl/host_api_factory_impl.hpp"
-#include "mock/core/application/app_state_manager_mock.hpp"
-#include "offchain/impl/offchain_persistent_storage.hpp"
-#include "offchain/impl/offchain_worker_pool_impl.hpp"
-#include "runtime/common/runtime_properties_cache_impl.hpp"
-#include "runtime/executor.hpp"
-#include "runtime/memory_provider.hpp"
-#include "runtime/module.hpp"
-#include "runtime/runtime_context.hpp"
-#include "runtime/wavm/compartment_wrapper.hpp"
-#include "runtime/wavm/instance_environment_factory.hpp"
-#include "runtime/wavm/intrinsics/intrinsic_module.hpp"
-#include "runtime/wavm/module_factory_impl.hpp"
-#include "runtime/wavm/module_params.hpp"
-#include "storage/in_memory/in_memory_spaced_storage.hpp"
-#include "storage/rocksdb/rocksdb.hpp"
-#include "storage/trie/impl/trie_storage_backend_impl.hpp"
-#include "storage/trie/impl/trie_storage_impl.hpp"
-#include "storage/trie/polkadot_trie/polkadot_trie_factory_impl.hpp"
-#include "storage/trie/serialization/polkadot_codec.hpp"
-#include "storage/trie/serialization/trie_serializer_impl.hpp"
-#include "storage/trie_pruner/impl/dummy_pruner.hpp"
-#include "testutil/outcome.hpp"
-#include "testutil/prepare_loggers.hpp"
-#include "testutil/runtime/common/basic_code_provider.hpp"
-
-class WavmModuleInitTest : public ::testing::TestWithParam<std::string_view> {
-=======
 #include "core/runtime/wavm/wavm_runtime_test.hpp"
 
 #include "core/runtime/wavm/runtime_paths.hpp"
@@ -53,131 +13,13 @@
 
 class WavmModuleInitTest : public ::testing::TestWithParam<std::string_view>,
                            public WavmRuntimeTest {
->>>>>>> 8b0f1011
  public:
   static void SetUpTestCase() {
     testutil::prepareLoggers();
   }
 
   void SetUp() override {
-<<<<<<< HEAD
-    std::filesystem::path base_path{std::filesystem::temp_directory_path()
-                                    / "wasm_module_init_test"};
-
-    auto compartment =
-        std::make_shared<kagome::runtime::wavm::CompartmentWrapper>(
-            "WAVM Compartment");
-    auto module_params =
-        std::make_shared<kagome::runtime::wavm::ModuleParams>();
-
-    auto trie_factory =
-        std::make_shared<kagome::storage::trie::PolkadotTrieFactoryImpl>();
-    auto codec = std::make_shared<kagome::storage::trie::PolkadotCodec>();
-    auto storage = std::make_shared<kagome::storage::InMemorySpacedStorage>();
-    auto node_storage_backend =
-        std::make_shared<kagome::storage::trie::TrieStorageBackendImpl>(
-            storage);
-    auto serializer =
-        std::make_shared<kagome::storage::trie::TrieSerializerImpl>(
-            trie_factory, codec, node_storage_backend);
-    auto state_pruner =
-        std::make_shared<kagome::storage::trie_pruner::DummyPruner>();
-    std::shared_ptr<kagome::storage::trie::TrieStorageImpl> trie_storage =
-        kagome::storage::trie::TrieStorageImpl::createEmpty(
-            trie_factory, codec, serializer, state_pruner)
-            .value();
-    auto intrinsic_module =
-        std::make_shared<kagome::runtime::wavm::IntrinsicModule>(
-            compartment, module_params->intrinsicMemoryType);
-
-    using namespace kagome::crypto;
-    auto hasher = std::make_shared<HasherImpl>();
-    auto csprng =
-        std::make_shared<libp2p::crypto::random::BoostRandomGenerator>();
-    auto ecdsa_provider = std::make_shared<EcdsaProviderImpl>(hasher);
-    auto ed25519_provider = std::make_shared<Ed25519ProviderImpl>(hasher);
-    auto sr25519_provider = std::make_shared<Sr25519ProviderImpl>();
-    auto bandersnatch_provider = std::make_shared<BandersnatchProviderImpl>();
-
-    auto secp256k1_provider = std::make_shared<Secp256k1ProviderImpl>();
-    auto pbkdf2_provider = std::make_shared<Pbkdf2ProviderImpl>();
-    auto bip39_provider =
-        std::make_shared<Bip39ProviderImpl>(std::move(pbkdf2_provider), hasher);
-    std::shared_ptr key_file_storage =
-        kagome::crypto::KeyFileStorage::createAt(base_path).value();
-    KeyStore::Config config{base_path};
-    auto key_store = std::make_shared<KeyStore>(
-        std::make_unique<KeySuiteStoreImpl<Sr25519Provider>>(
-            std::move(sr25519_provider),
-            bip39_provider,
-            csprng,
-            key_file_storage),
-        std::make_unique<KeySuiteStoreImpl<Ed25519Provider>>(
-            ed25519_provider,  //
-            bip39_provider,
-            csprng,
-            key_file_storage),
-        std::make_unique<KeySuiteStoreImpl<EcdsaProvider>>(
-            std::move(ecdsa_provider),
-            bip39_provider,
-            csprng,
-            key_file_storage),
-        std::make_unique<KeySuiteStoreImpl<BandersnatchProvider>>(
-            std::move(bandersnatch_provider),
-            bip39_provider,
-            csprng,
-            key_file_storage),
-        ed25519_provider,
-        std::make_shared<kagome::application::AppStateManagerMock>(),
-        config);
-
-    rocksdb::Options db_options{};
-    db_options.create_if_missing = true;
-    std::shared_ptr<kagome::storage::RocksDb> database =
-        kagome::storage::RocksDb::create(base_path / "db", db_options).value();
-
-    auto header_repo =
-        std::make_shared<kagome::blockchain::BlockHeaderRepositoryImpl>(
-            database, hasher);
-    auto offchain_persistent_storage =
-        std::make_shared<kagome::offchain::OffchainPersistentStorageImpl>(
-            database);
-    auto offchain_worker_pool =
-        std::make_shared<kagome::offchain::OffchainWorkerPoolImpl>();
-
-    auto host_api_factory =
-        std::make_shared<kagome::host_api::HostApiFactoryImpl>(
-            kagome::host_api::OffchainExtensionConfig{},
-            ecdsa_provider,
-            ed25519_provider,
-            sr25519_provider,
-            bandersnatch_provider,
-            secp256k1_provider,
-            hasher,
-            key_store,
-            offchain_persistent_storage,
-            offchain_worker_pool);
-
-    auto cache =
-        std::make_shared<kagome::runtime::RuntimePropertiesCacheImpl>();
-
-    module_factory_ =
-        std::make_shared<kagome::runtime::wavm::ModuleFactoryImpl>(
-            compartment,
-            module_params,
-            host_api_factory,
-            trie_storage,
-            serializer,
-            intrinsic_module,
-            std::nullopt,
-            hasher);
-
-    auto instance_env_factory = std::make_shared<
-        const kagome::runtime::wavm::InstanceEnvironmentFactory>(
-        trie_storage, serializer, host_api_factory, module_factory_);
-=======
     SetUpImpl();
->>>>>>> 8b0f1011
   }
 
   kagome::log::Logger log_ = kagome::log::createLogger("Test");
