--- conflicted
+++ resolved
@@ -126,14 +126,6 @@
                         kagome::runtime::TrieStorageProviderMock>();
                     auto batch = std::make_shared<
                         kagome::storage::trie::PersistentTrieBatchMock>();
-<<<<<<< HEAD
-=======
-                    EXPECT_CALL(*storage_provider, tryGetPersistentBatch())
-                        .WillRepeatedly(Return(
-                            std::make_optional<std::shared_ptr<
-                                kagome::storage::trie::PersistentTrieBatch>>(
-                                std::move(batch))));
->>>>>>> 20d48f30
 
                     return std::make_unique<RuntimeEnvironment>(
                         module_instance,
@@ -211,14 +203,8 @@
   kagome::primitives::BlockInfo block_info2{43, "block_hash2"_hash256};
   kagome::primitives::BlockInfo block_info3{44, "block_hash3"_hash256};
 
-<<<<<<< HEAD
-  preparePersistentCall(
-      block_info1, "state_hash1"_hash256, 2, 3, 5, "state_hash2"_hash256);
-  auto env = executor.persistentAt(block_info1, "state_hash1"_hash256).value();
-=======
   preparePersistentCall(block_info1, "state_hash1"_hash256, 2, 3, 5);
   auto env = executor.persistentAt(block_info1.hash).value();
->>>>>>> 20d48f30
   EXPECT_EQ(executor.call<int>(*env, "addTwo", 2, 3).value(), 5);
 
   prepareEphemeralCall(block_info1, "state_hash2"_hash256, 7, 10, 17);
@@ -227,14 +213,8 @@
                           block_info1, "state_hash2"_hash256, "addTwo", 7, 10));
   ASSERT_EQ(res2, 17);
 
-<<<<<<< HEAD
-  preparePersistentCall(
-      block_info1, "state_hash2"_hash256, 0, 0, 0, "state_hash3"_hash256);
-  auto env3 = executor.persistentAt(block_info1, "state_hash2"_hash256).value();
-=======
   preparePersistentCall(block_info1, "state_hash2"_hash256, 0, 0, 0);
   auto env3 = executor.persistentAt(block_info1.hash).value();
->>>>>>> 20d48f30
   EXPECT_EQ(executor.call<int>(*env3, "addTwo", 0, 0).value(), 0);
 
   prepareEphemeralCall(block_info1, "state_hash3"_hash256, 7, 10, 17);
@@ -243,14 +223,8 @@
                           block_info1, "state_hash3"_hash256, "addTwo", 7, 10));
   ASSERT_EQ(res4, 17);
 
-<<<<<<< HEAD
-  preparePersistentCall(
-      block_info2, "state_hash4"_hash256, -5, 5, 0, "state_hash5"_hash256);
-  auto env5 = executor.persistentAt(block_info2, "state_hash4"_hash256).value();
-=======
   preparePersistentCall(block_info2, "state_hash4"_hash256, -5, 5, 0);
   auto env5 = executor.persistentAt(block_info2.hash).value();
->>>>>>> 20d48f30
   EXPECT_EQ(executor.call<int>(*env5, "addTwo", -5, 5).value(), 0);
 
   prepareEphemeralCall(block_info2, "state_hash5"_hash256, 7, 10, 17);
