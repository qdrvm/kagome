--- conflicted
+++ resolved
@@ -3,23 +3,14 @@
  * SPDX-License-Identifier: Apache-2.0
  */
 
-<<<<<<< HEAD
 #include "runtime/binaryen/runtime_api/block_builder_impl.hpp"
 
-=======
->>>>>>> 89074608
 #include <gtest/gtest.h>
 
 #include "core/runtime/runtime_test.hpp"
 #include "core/storage/trie/mock_trie_db.hpp"
-<<<<<<< HEAD
-#include "extensions/extension_impl.hpp"
+#include "extensions/impl/extension_impl.hpp"
 #include "runtime/common/wasm_memory_impl.hpp"
-=======
-#include "extensions/impl/extension_impl.hpp"
-#include "runtime/impl/block_builder_api_impl.hpp"
-#include "runtime/impl/wasm_memory_impl.hpp"
->>>>>>> 89074608
 #include "testutil/outcome.hpp"
 
 using namespace testing;
@@ -38,11 +29,7 @@
     RuntimeTest::SetUp();
 
     builder_ =
-<<<<<<< HEAD
-        std::make_unique<BlockBuilderImpl>(wasm_provider_, extension_);
-=======
-        std::make_unique<BlockBuilderApiImpl>(wasm_provider_, extension_factory_);
->>>>>>> 89074608
+        std::make_unique<BlockBuilderImpl>(wasm_provider_, extension_factory_);
   }
 
  protected:
