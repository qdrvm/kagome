/**
 * Copyright Quadrivium LLC
 * All Rights Reserved
 * SPDX-License-Identifier: Apache-2.0
 */

#pragma once

#include <gtest/gtest.h>

#include <fstream>
#include <memory>

#include "crypto/bip39/impl/bip39_provider_impl.hpp"
#include "crypto/crypto_store/crypto_store_impl.hpp"
#include "crypto/ecdsa/ecdsa_provider_impl.hpp"
#include "crypto/ed25519/ed25519_provider_impl.hpp"
#include "crypto/hasher/hasher_impl.hpp"
#include "crypto/pbkdf2/impl/pbkdf2_provider_impl.hpp"
#include "crypto/random_generator/boost_generator.hpp"
#include "crypto/secp256k1/secp256k1_provider_impl.hpp"
#include "crypto/sr25519/sr25519_provider_impl.hpp"
#include "filesystem/common.hpp"
#include "host_api/impl/host_api_factory_impl.hpp"
#include "mock/core/application/app_configuration_mock.hpp"
#include "mock/core/blockchain/block_header_repository_mock.hpp"
#include "mock/core/blockchain/block_storage_mock.hpp"
#include "mock/core/offchain/offchain_persistent_storage_mock.hpp"
#include "mock/core/offchain/offchain_worker_pool_mock.hpp"
#include "mock/core/runtime/runtime_properties_cache_mock.hpp"
#include "mock/core/runtime/trie_storage_provider_mock.hpp"
#include "mock/core/storage/spaced_storage_mock.hpp"
#include "mock/core/storage/trie/polkadot_trie_cursor_mock.h"
#include "mock/core/storage/trie/serialization/trie_serializer_mock.hpp"
#include "mock/core/storage/trie/trie_batches_mock.hpp"
#include "mock/core/storage/trie/trie_storage_mock.hpp"
#include "primitives/block.hpp"
#include "primitives/block_header.hpp"
#include "primitives/block_id.hpp"
#include "runtime/common/module_repository_impl.hpp"
#include "runtime/common/runtime_execution_error.hpp"
#include "runtime/common/runtime_instances_pool.hpp"
#include "runtime/common/runtime_upgrade_tracker_impl.hpp"
#include "runtime/core_api_factory.hpp"
#include "runtime/executor.hpp"
#include "runtime/module.hpp"
#include "runtime/runtime_context.hpp"
#include "storage/in_memory/in_memory_storage.hpp"
#include "testutil/literals.hpp"
#include "testutil/outcome.hpp"
#include "testutil/runtime/common/basic_code_provider.hpp"

using testing::_;
using testing::Invoke;
using testing::Return;

using namespace kagome;

class RuntimeTestBase : public ::testing::Test {
 public:
  using Buffer = common::Buffer;
  using Block = primitives::Block;
  using BlockId = primitives::BlockId;
  using BlockHeader = primitives::BlockHeader;
  using Extrinsic = primitives::Extrinsic;
  using Digest = primitives::Digest;
  using TrieBatchMock = storage::trie::TrieBatchMock;

  void initStorage() {
    using storage::trie::TrieBatch;

    auto random_generator = std::make_shared<crypto::BoostRandomGenerator>();
    hasher_ = std::make_shared<crypto::HasherImpl>();
    auto sr25519_provider = std::make_shared<crypto::Sr25519ProviderImpl>();
    auto ecdsa_provider = std::make_shared<crypto::EcdsaProviderImpl>(hasher_);
    auto ed25519_provider =
        std::make_shared<crypto::Ed25519ProviderImpl>(hasher_);
    auto secp256k1_provider = std::make_shared<crypto::Secp256k1ProviderImpl>();
    auto pbkdf2_provider = std::make_shared<crypto::Pbkdf2ProviderImpl>();
    auto bip39_provider =
        std::make_shared<crypto::Bip39ProviderImpl>(pbkdf2_provider, hasher_);
    auto keystore_path =
        filesystem::temp_directory_path() / filesystem::unique_path();
    auto crypto_store = std::make_shared<crypto::CryptoStoreImpl>(
        std::make_shared<crypto::EcdsaSuite>(ecdsa_provider),
        std::make_shared<crypto::Ed25519Suite>(ed25519_provider),
        std::make_shared<crypto::Sr25519Suite>(sr25519_provider),
        bip39_provider,
        random_generator,
        crypto::KeyFileStorage::createAt(keystore_path).value());
    offchain_storage_ =
        std::make_shared<offchain::OffchainPersistentStorageMock>();
    offchain_worker_pool_ =
        std::make_shared<offchain::OffchainWorkerPoolMock>();

    host_api_factory_ = std::make_shared<host_api::HostApiFactoryImpl>(
        kagome::host_api::OffchainExtensionConfig{},
        sr25519_provider,
        ecdsa_provider,
        ed25519_provider,
        secp256k1_provider,
        hasher_,
        crypto_store,
        offchain_storage_,
        offchain_worker_pool_);

    header_repo_ = std::make_shared<
        testing::NiceMock<blockchain::BlockHeaderRepositoryMock>>();

    ON_CALL(*header_repo_, getHashByNumber(0))
        .WillByDefault(testing::Return("genesis_hash"_hash256));
    EXPECT_CALL(*header_repo_, getBlockHeader("genesis_hash"_hash256))
        .WillRepeatedly(testing::Return(primitives::BlockHeader{
            0,                             // number
            {},                            // parent_hash
            "genesis state root"_hash256,  // state_root
            "genesis ext root"_hash256,    // extrinsics_root
            {},                            // digest
        }));
  }

  virtual std::shared_ptr<runtime::ModuleFactory> createModuleFactory() = 0;

  void SetUp() override {
    initStorage();
    trie_storage_ = std::make_shared<storage::trie::TrieStorageMock>();
    serializer_ = std::make_shared<storage::trie::TrieSerializerMock>();

    auto buffer_storage = std::make_shared<storage::InMemoryStorage>();
    auto spaced_storage = std::make_shared<storage::SpacedStorageMock>();
    EXPECT_CALL(*spaced_storage, getSpace(_))
        .WillRepeatedly(Return(buffer_storage));

    cache_ = std::make_shared<runtime::RuntimePropertiesCacheMock>();
    ON_CALL(*cache_, getVersion(_, _))
        .WillByDefault(
            Invoke([](const auto &hash, auto func) { return func(); }));
    ON_CALL(*cache_, getMetadata(_, _))
        .WillByDefault(
            Invoke([](const auto &hash, auto func) { return func(); }));

    auto module_factory = createModuleFactory();

    auto wasm_path = kagome::filesystem::path(__FILE__).parent_path().string()
                   + "/wasm/sub2dev.wasm";
    wasm_provider_ = std::make_shared<runtime::BasicCodeProvider>(wasm_path);

    std::shared_ptr<runtime::RuntimeUpgradeTrackerImpl> upgrade_tracker =
        runtime::RuntimeUpgradeTrackerImpl::create(
            header_repo_,
            spaced_storage,
            std::make_shared<primitives::CodeSubstituteBlockIds>(),
            std::make_shared<blockchain::BlockStorageMock>())
            .value();

    auto module_repo = std::make_shared<runtime::ModuleRepositoryImpl>(
<<<<<<< HEAD
        std::make_shared<runtime::RuntimeInstancesPoolImpl>(module_factory),
        hasher_,
=======
        std::make_shared<runtime::RuntimeInstancesPoolImpl>(
            module_factory, std::make_shared<runtime::InstrumentWasm>()),
>>>>>>> 982153e8
        upgrade_tracker,
        trie_storage_,
        module_factory,
        wasm_provider_);

    ctx_factory_ = std::make_shared<runtime::RuntimeContextFactoryImpl>(
        module_repo, header_repo_);

    executor_ = std::make_shared<runtime::Executor>(ctx_factory_, cache_);
  }

  void preparePersistentStorageExpects() {
    EXPECT_CALL(*trie_storage_, getPersistentBatchAt(_, _))
        .WillOnce(testing::Invoke([this](auto &root, auto &&) {
          auto batch = std::make_unique<TrieBatchMock>();
          prepareStorageBatchExpectations(*batch);
          return batch;
        }));
  }

  void prepareEphemeralStorageExpects() {
    ON_CALL(*trie_storage_, getEphemeralBatchAt(_))
        .WillByDefault(testing::Invoke([this](auto &root) {
          auto batch = std::make_unique<TrieBatchMock>();
          prepareStorageBatchExpectations(*batch);
          return batch;
        }));
  }

  template <typename BatchMock>
  void prepareStorageBatchExpectations(BatchMock &batch) {
    ON_CALL(batch, tryGetMock(_))
        .WillByDefault(testing::Return(common::Buffer{}));
    ON_CALL(batch, put(_, _))
        .WillByDefault(testing::Return(outcome::success()));
    ON_CALL(batch, remove(_))
        .WillByDefault(testing::Return(outcome::success()));
    ON_CALL(batch, clearPrefix(_, _))
        .WillByDefault(testing::Return(outcome::success()));
    ON_CALL(batch, trieCursor()).WillByDefault(testing::Invoke([] {
      auto cursor = std::make_unique<storage::trie::PolkadotTrieCursorMock>();
      ON_CALL(*cursor, seekUpperBound(_))
          .WillByDefault(Return(outcome::success()));
      return cursor;
    }));
    static auto heappages_key = ":heappages"_buf;
    EXPECT_CALL(batch, tryGetMock(heappages_key.view()))
        .Times(testing::AnyNumber());
  }

  primitives::BlockHeader createBlockHeader(const primitives::BlockHash &hash,
                                            primitives::BlockNumber number) {
    common::Hash256 parent_hash = "genesis_hash"_hash256;

    common::Hash256 state_root = "state_root"_hash256;

    common::Hash256 extrinsics_root = "extrinsics_root"_hash256;

    Digest digest{};

    ON_CALL(*header_repo_, getHashByNumber(number))
        .WillByDefault(testing::Return(hash));
    ON_CALL(*header_repo_, getNumberByHash(hash))
        .WillByDefault(testing::Return(number));

    BlockHeader header{
        number, parent_hash, state_root, extrinsics_root, digest};
    EXPECT_CALL(*header_repo_, getBlockHeader(hash))
        .WillRepeatedly(testing::Return(header));
    return header;
  }

  primitives::Block createBlock(const primitives::BlockHash &hash,
                                primitives::BlockNumber number) {
    auto header = createBlockHeader(hash, number);

    std::vector<Extrinsic> xts;

    return Block{header, xts};
  }

 protected:
  std::shared_ptr<testing::NiceMock<blockchain::BlockHeaderRepositoryMock>>
      header_repo_;
  std::shared_ptr<runtime::RuntimeCodeProvider> wasm_provider_;
  std::shared_ptr<storage::trie::TrieStorageMock> trie_storage_;
  std::shared_ptr<storage::trie::TrieSerializerMock> serializer_;
  std::shared_ptr<runtime::RuntimePropertiesCacheMock> cache_;
  std::shared_ptr<runtime::Executor> executor_;
  std::shared_ptr<runtime::RuntimeContextFactoryImpl> ctx_factory_;
  std::shared_ptr<offchain::OffchainPersistentStorageMock> offchain_storage_;
  std::shared_ptr<offchain::OffchainWorkerPoolMock> offchain_worker_pool_;
  std::shared_ptr<crypto::HasherImpl> hasher_;
  std::shared_ptr<host_api::HostApiFactory> host_api_factory_;
};<|MERGE_RESOLUTION|>--- conflicted
+++ resolved
@@ -154,13 +154,9 @@
             .value();
 
     auto module_repo = std::make_shared<runtime::ModuleRepositoryImpl>(
-<<<<<<< HEAD
-        std::make_shared<runtime::RuntimeInstancesPoolImpl>(module_factory),
-        hasher_,
-=======
         std::make_shared<runtime::RuntimeInstancesPoolImpl>(
             module_factory, std::make_shared<runtime::InstrumentWasm>()),
->>>>>>> 982153e8
+        hasher_,
         upgrade_tracker,
         trie_storage_,
         module_factory,
