/**
 * Copyright Soramitsu Co., Ltd. All Rights Reserved.
 * SPDX-License-Identifier: Apache-2.0
 */

#ifndef KAGOME_TEST_CORE_RUNTIME_RUNTIME_TEST_BASE_HPP
#define KAGOME_TEST_CORE_RUNTIME_RUNTIME_TEST_BASE_HPP

#include <gtest/gtest.h>

#include <boost/filesystem/path.hpp>
#include <fstream>
#include <memory>

#include "crypto/bip39/impl/bip39_provider_impl.hpp"
#include "crypto/crypto_store/crypto_store_impl.hpp"
#include "crypto/ed25519/ed25519_provider_impl.hpp"
#include "crypto/hasher/hasher_impl.hpp"
#include "crypto/pbkdf2/impl/pbkdf2_provider_impl.hpp"
#include "crypto/random_generator/boost_generator.hpp"
#include "crypto/secp256k1/secp256k1_provider_impl.hpp"
#include "crypto/sr25519/sr25519_provider_impl.hpp"
#include "host_api/impl/host_api_factory_impl.hpp"
#include "mock/core/application/app_configuration_mock.hpp"
#include "mock/core/blockchain/block_header_repository_mock.hpp"
#include "mock/core/offchain/offchain_persistent_storage_mock.hpp"
#include "mock/core/runtime/trie_storage_provider_mock.hpp"
#include "mock/core/storage/changes_trie/changes_tracker_mock.hpp"
#include "mock/core/storage/trie/polkadot_trie_cursor_mock.h"
#include "mock/core/storage/trie/trie_batches_mock.hpp"
#include "mock/core/storage/trie/trie_storage_mock.hpp"
#include "primitives/block.hpp"
#include "primitives/block_header.hpp"
#include "primitives/block_id.hpp"
#include "runtime/common/module_repository_impl.hpp"
#include "runtime/common/runtime_transaction_error.hpp"
#include "runtime/common/runtime_upgrade_tracker_impl.hpp"
#include "runtime/core_api_factory.hpp"
#include "runtime/executor.hpp"
#include "runtime/runtime_environment_factory.hpp"
#include "storage/in_memory/in_memory_storage.hpp"
#include "testutil/literals.hpp"
#include "testutil/outcome.hpp"
#include "testutil/runtime/common/basic_code_provider.hpp"

using testing::_;
using testing::Return;

using namespace kagome;

class RuntimeTestBase : public ::testing::Test {
 public:
  using Buffer = common::Buffer;
  using Block = primitives::Block;
  using BlockId = primitives::BlockId;
  using BlockHeader = primitives::BlockHeader;
  using Extrinsic = primitives::Extrinsic;
  using Digest = primitives::Digest;
  using PersistentTrieBatchMock = storage::trie::PersistentTrieBatchMock;
  using EphemeralTrieBatchMock = storage::trie::EphemeralTrieBatchMock;
  using TopperTrieBatchMock = storage::trie::TopperTrieBatchMock;

  void initStorage() {
    using storage::trie::PersistentTrieBatch;
    using storage::trie::TopperTrieBatchMock;

    auto random_generator = std::make_shared<crypto::BoostRandomGenerator>();
    auto sr25519_provider =
        std::make_shared<crypto::Sr25519ProviderImpl>(random_generator);
    auto ed25519_provider =
        std::make_shared<crypto::Ed25519ProviderImpl>(random_generator);
    auto secp256k1_provider = std::make_shared<crypto::Secp256k1ProviderImpl>();
    hasher_ = std::make_shared<crypto::HasherImpl>();
    auto pbkdf2_provider = std::make_shared<crypto::Pbkdf2ProviderImpl>();
    auto bip39_provider =
        std::make_shared<crypto::Bip39ProviderImpl>(pbkdf2_provider);
    auto keystore_path =
        boost::filesystem::temp_directory_path()
        / boost::filesystem::unique_path("kagome_keystore_test_dir");
    auto crypto_store = std::make_shared<crypto::CryptoStoreImpl>(
        std::make_shared<crypto::Ed25519Suite>(ed25519_provider),
        std::make_shared<crypto::Sr25519Suite>(sr25519_provider),
        bip39_provider,
        crypto::KeyFileStorage::createAt(keystore_path).value());
    changes_tracker_ =
        std::make_shared<storage::changes_trie::ChangesTrackerMock>();
    offchain_storage_ =
        std::make_shared<offchain::OffchainPersistentStorageMock>();

    host_api_factory_ =
        std::make_shared<host_api::HostApiFactoryImpl>(app_config_,
                                                       changes_tracker_,
                                                       sr25519_provider,
                                                       ed25519_provider,
                                                       secp256k1_provider,
                                                       hasher_,
                                                       crypto_store,
                                                       bip39_provider,
                                                       offchain_storage_);

    header_repo_ = std::make_shared<
        testing::NiceMock<blockchain::BlockHeaderRepositoryMock>>();

    ON_CALL(*header_repo_, getHashByNumber(0))
        .WillByDefault(testing::Return("genesis_hash"_hash256));
    EXPECT_CALL(*header_repo_,
                getBlockHeader(testing::AnyOf(
                    primitives::BlockId{0},
                    primitives::BlockId{"genesis_hash"_hash256})))
        .WillRepeatedly(testing::Return(primitives::BlockHeader{
            .parent_hash = {},
            .number = 0,
            .state_root = {"genesis state root"_hash256},
            .extrinsics_root = {"genesis ext root"_hash256},
            .digest = {}}));
  }

  virtual std::shared_ptr<runtime::ModuleFactory> createModuleFactory() = 0;

  void SetUp() override {
    initStorage();
    trie_storage_ = std::make_shared<storage::trie::TrieStorageMock>();

    auto module_factory = createModuleFactory();

    auto wasm_path = boost::filesystem::path(__FILE__).parent_path().string()
                     + "/wasm/sub2dev.wasm";
<<<<<<< HEAD
    wasm_provider_ = std::make_shared<runtime::BasicCodeProvider>(wasm_path);

    std::shared_ptr<runtime::RuntimeUpgradeTrackerImpl> upgrade_tracker =
        runtime::RuntimeUpgradeTrackerImpl::create(
            header_repo_,
            std::make_shared<storage::InMemoryStorage>(),
            std::make_shared<primitives::CodeSubstitutes>())
            .value();

    auto module_repo = std::make_shared<runtime::ModuleRepositoryImpl>(
=======
    wasm_provider_ =
        std::make_shared<kagome::runtime::BasicCodeProvider>(wasm_path);

    std::shared_ptr<kagome::runtime::RuntimeUpgradeTrackerImpl>
        upgrade_tracker =
            kagome::runtime::RuntimeUpgradeTrackerImpl::create(
                header_repo_,
                std::make_shared<kagome::storage::InMemoryStorage>(),
                std::make_shared<kagome::primitives::CodeSubstituteHashes>())
                .value();

    auto module_repo = std::make_shared<kagome::runtime::ModuleRepositoryImpl>(
>>>>>>> 1f874492
        upgrade_tracker, module_factory);

    runtime_env_factory_ = std::make_shared<runtime::RuntimeEnvironmentFactory>(
        std::move(wasm_provider_), std::move(module_repo), header_repo_);

    executor_ =
        std::make_shared<runtime::Executor>(header_repo_, runtime_env_factory_);
  }

  void preparePersistentStorageExpects() {
    EXPECT_CALL(*trie_storage_, getPersistentBatchAt(_))
        .WillOnce(testing::Invoke([this](auto &root) {
          auto batch = std::make_unique<PersistentTrieBatchMock>();
          prepareStorageBatchExpectations(*batch);
          return batch;
        }));
  }

  void prepareEphemeralStorageExpects() {
    EXPECT_CALL(*trie_storage_, getEphemeralBatchAt(_))
        .WillOnce(testing::Invoke([this](auto &root) {
          auto batch = std::make_unique<EphemeralTrieBatchMock>();
          prepareStorageBatchExpectations(*batch);
          return batch;
        }));
  }

  template <typename BatchMock>
  void prepareStorageBatchExpectations(BatchMock &batch) {
    ON_CALL(batch, get(_)).WillByDefault(testing::Invoke([](auto &key) {
      return common::Buffer();
    }));
    ON_CALL(batch, put(_, _))
        .WillByDefault(testing::Return(outcome::success()));
    ON_CALL(batch, remove(_))
        .WillByDefault(testing::Return(outcome::success()));
    ON_CALL(batch, clearPrefix(_, _))
        .WillByDefault(testing::Return(outcome::success()));
    ON_CALL(batch, trieCursor()).WillByDefault(testing::Invoke([] {
      auto cursor = std::make_unique<storage::trie::PolkadotTrieCursorMock>();
      ON_CALL(*cursor, seekUpperBound(_))
          .WillByDefault(Return(outcome::success()));
      return cursor;
    }));
    auto heappages_key = ":heappages"_buf;
    EXPECT_CALL(batch, get(heappages_key));
  }

  primitives::BlockHeader createBlockHeader(primitives::BlockHash const &hash,
                                            primitives::BlockNumber number) {
    common::Hash256 parent_hash = "genesis_hash"_hash256;

    common::Hash256 state_root = "state_root"_hash256;

    common::Hash256 extrinsics_root = "extrinsics_root"_hash256;

    Digest digest{};

    ON_CALL(*header_repo_, getHashByNumber(number))
        .WillByDefault(testing::Return(hash));
    ON_CALL(*header_repo_, getNumberByHash(hash))
        .WillByDefault(testing::Return(number));

    BlockHeader header{
        parent_hash, number, state_root, extrinsics_root, digest};
    EXPECT_CALL(*header_repo_, getBlockHeader(testing::AnyOf(hash, number)))
        .WillRepeatedly(testing::Return(header));
    return header;
  }

  primitives::Block createBlock(primitives::BlockHash const &hash,
                                primitives::BlockNumber number) {
    auto header = createBlockHeader(hash, number);

    std::vector<Extrinsic> xts;

    return Block{header, xts};
  }

 protected:
  application::AppConfigurationMock app_config_;
  std::shared_ptr<testing::NiceMock<blockchain::BlockHeaderRepositoryMock>>
      header_repo_;
  std::shared_ptr<runtime::RuntimeCodeProvider> wasm_provider_;
  std::shared_ptr<storage::trie::TrieStorageMock> trie_storage_;
  std::shared_ptr<runtime::RuntimeEnvironmentFactory> runtime_env_factory_;
  std::shared_ptr<runtime::Executor> executor_;
  std::shared_ptr<storage::changes_trie::ChangesTrackerMock> changes_tracker_;
  std::shared_ptr<offchain::OffchainPersistentStorageMock> offchain_storage_;
  std::shared_ptr<crypto::Hasher> hasher_;
  std::shared_ptr<host_api::HostApiFactory> host_api_factory_;
};

#endif  // KAGOME_TEST_CORE_RUNTIME_RUNTIME_TEST_BASE_HPP<|MERGE_RESOLUTION|>--- conflicted
+++ resolved
@@ -125,31 +125,18 @@
 
     auto wasm_path = boost::filesystem::path(__FILE__).parent_path().string()
                      + "/wasm/sub2dev.wasm";
-<<<<<<< HEAD
-    wasm_provider_ = std::make_shared<runtime::BasicCodeProvider>(wasm_path);
-
-    std::shared_ptr<runtime::RuntimeUpgradeTrackerImpl> upgrade_tracker =
-        runtime::RuntimeUpgradeTrackerImpl::create(
-            header_repo_,
-            std::make_shared<storage::InMemoryStorage>(),
-            std::make_shared<primitives::CodeSubstitutes>())
-            .value();
+    wasm_provider_ =
+        std::make_shared<runtime::BasicCodeProvider>(wasm_path);
+
+    std::shared_ptr<runtime::RuntimeUpgradeTrackerImpl>
+        upgrade_tracker =
+            runtime::RuntimeUpgradeTrackerImpl::create(
+                header_repo_,
+                std::make_shared<storage::InMemoryStorage>(),
+                std::make_shared<primitives::CodeSubstituteHashes>())
+                .value();
 
     auto module_repo = std::make_shared<runtime::ModuleRepositoryImpl>(
-=======
-    wasm_provider_ =
-        std::make_shared<kagome::runtime::BasicCodeProvider>(wasm_path);
-
-    std::shared_ptr<kagome::runtime::RuntimeUpgradeTrackerImpl>
-        upgrade_tracker =
-            kagome::runtime::RuntimeUpgradeTrackerImpl::create(
-                header_repo_,
-                std::make_shared<kagome::storage::InMemoryStorage>(),
-                std::make_shared<kagome::primitives::CodeSubstituteHashes>())
-                .value();
-
-    auto module_repo = std::make_shared<kagome::runtime::ModuleRepositoryImpl>(
->>>>>>> 1f874492
         upgrade_tracker, module_factory);
 
     runtime_env_factory_ = std::make_shared<runtime::RuntimeEnvironmentFactory>(
