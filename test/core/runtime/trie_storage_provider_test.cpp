/**
 * Copyright Soramitsu Co., Ltd. All Rights Reserved.
 * SPDX-License-Identifier: Apache-2.0
 */

#include <gtest/gtest.h>

#include "runtime/common/trie_storage_provider_impl.hpp"

#include "common/buffer.hpp"
#include "mock/core/storage/trie_pruner/trie_pruner_mock.hpp"
#include "runtime/common/runtime_transaction_error.hpp"
#include "storage/in_memory/in_memory_storage.hpp"
#include "storage/trie/impl/trie_storage_backend_impl.hpp"
#include "storage/trie/impl/trie_storage_impl.hpp"
#include "storage/trie/polkadot_trie/polkadot_trie_factory_impl.hpp"
#include "storage/trie/serialization/polkadot_codec.hpp"
#include "storage/trie/serialization/trie_serializer_impl.hpp"
#include "testutil/literals.hpp"
#include "testutil/outcome.hpp"
#include "testutil/prepare_loggers.hpp"

using kagome::common::Buffer;
using kagome::runtime::RuntimeTransactionError;

class TrieStorageProviderTest : public ::testing::Test {
 public:
  static void SetUpTestCase() {
    testutil::prepareLoggers();
  }

  void SetUp() override {
    auto trie_factory =
        std::make_shared<kagome::storage::trie::PolkadotTrieFactoryImpl>();

    auto codec = std::make_shared<kagome::storage::trie::PolkadotCodec>();

    storage_ = std::make_shared<kagome::storage::InMemoryStorage>();

    auto backend =
        std::make_shared<kagome::storage::trie::TrieStorageBackendImpl>(
            storage_);

    auto serializer =
        std::make_shared<kagome::storage::trie::TrieSerializerImpl>(
            trie_factory, codec, backend);

<<<<<<< HEAD
    auto state_pruner =
        std::make_shared<kagome::storage::trie_pruner::TriePrunerMock>();

    auto trieDb =
        kagome::storage::trie::TrieStorageImpl::createEmpty(
            trie_factory, codec, serializer, std::nullopt, state_pruner)
            .value();
=======
    auto trieDb = kagome::storage::trie::TrieStorageImpl::createEmpty(
                      trie_factory, codec, serializer)
                      .value();
>>>>>>> 8b37ed3d

    storage_provider_ =
        std::make_shared<kagome::runtime::TrieStorageProviderImpl>(
            std::move(trieDb), serializer);

    ASSERT_OUTCOME_SUCCESS_TRY(storage_provider_->setToPersistentAt(
        serializer->getEmptyRootHash(), std::nullopt));
  }

 protected:
  std::shared_ptr<kagome::storage::BufferStorage> storage_;
  std::shared_ptr<kagome::runtime::TrieStorageProvider> storage_provider_;
};

TEST_F(TrieStorageProviderTest, StartTransaction) {
  ASSERT_OUTCOME_SUCCESS_TRY(storage_provider_->startTransaction());
}

TEST_F(TrieStorageProviderTest, FinishTransactionWithoutStart) {
  ASSERT_OUTCOME_ERROR(storage_provider_->rollbackTransaction(),
                       RuntimeTransactionError::NO_TRANSACTIONS_WERE_STARTED);

  ASSERT_OUTCOME_ERROR(storage_provider_->commitTransaction(),
                       RuntimeTransactionError::NO_TRANSACTIONS_WERE_STARTED);
}

// Concatenate values gotten by keys: A, B, C, D, E
// and compare it with template string
auto checkBatchValues(const kagome::storage::trie::TrieBatch &batch,
                      std::string_view expected_view) {
  std::string actual_view;
  for (std::string_view key : {"A", "B", "C", "D", "E"}) {
    ASSERT_OUTCOME_SUCCESS(
        val, batch.get(Buffer(std::vector<uint8_t>(key.begin(), key.end()))));
    actual_view += val.mut().asString();
  }
  EXPECT_EQ(actual_view, expected_view);
}

TEST_F(TrieStorageProviderTest, NestedTransactions) {
  /// @given batch with cells A, B, C, D, E with value '-' (means is unchanged)
  auto batch0 = storage_provider_->getCurrentBatch();
  ASSERT_OUTCOME_SUCCESS_TRY(batch0->put("A"_buf, "-"_buf));
  ASSERT_OUTCOME_SUCCESS_TRY(batch0->put("B"_buf, "-"_buf));
  ASSERT_OUTCOME_SUCCESS_TRY(batch0->put("C"_buf, "-"_buf));
  ASSERT_OUTCOME_SUCCESS_TRY(batch0->put("D"_buf, "-"_buf));
  ASSERT_OUTCOME_SUCCESS_TRY(batch0->put("E"_buf, "-"_buf));
  checkBatchValues(*batch0, "-----");

  /// @when 1. start tx 1
  {  // Transaction 1 - will be committed
    ASSERT_OUTCOME_SUCCESS_TRY(storage_provider_->startTransaction());
    auto batch1 = storage_provider_->getCurrentBatch();

    /// @that 1. top level state is not changed, tx1 state like top level state
    checkBatchValues(*batch0, "-----");
    checkBatchValues(*batch1, "-----");

    /// @when 2. change one of values
    ASSERT_OUTCOME_SUCCESS_TRY(batch1->put("A"_buf, "1"_buf));

    /// @that 2. top level state is not changed, tx1 state is changed
    checkBatchValues(*batch0, "-----");
    checkBatchValues(*batch1, "1----");

    {
      /// @when 3. start tx 2
      ASSERT_OUTCOME_SUCCESS_TRY(storage_provider_->startTransaction());
      auto batch2 = storage_provider_->getCurrentBatch();

      /// @that 3. top level and tx1 state are not changed, tx2 state like tx1
      /// state
      checkBatchValues(*batch0, "-----");
      checkBatchValues(*batch1, "1----");
      checkBatchValues(*batch2, "1----");

      /// @when 4. change next value
      ASSERT_OUTCOME_SUCCESS_TRY(batch2->put("B"_buf, "2"_buf));

      /// @that 4. top level and tx1 state are not changed, tx2 state is changed
      checkBatchValues(*batch0, "-----");
      checkBatchValues(*batch1, "1----");
      checkBatchValues(*batch2, "12---");

      {
        /// @when 5. start tx 3
        ASSERT_OUTCOME_SUCCESS_TRY(storage_provider_->startTransaction());
        auto batch3 = storage_provider_->getCurrentBatch();

        /// @that 5. top level, tx1, tx2 state are not changed, tx3 state like
        /// tx2 state
        checkBatchValues(*batch0, "-----");
        checkBatchValues(*batch1, "1----");
        checkBatchValues(*batch2, "12---");
        checkBatchValues(*batch3, "12---");

        /// @when 6. change next value
        ASSERT_OUTCOME_SUCCESS_TRY(batch3->put("C"_buf, "3"_buf));

        /// @that 6. top level, tx1 and tx2 state are not changed, tx3 state is
        /// changed
        checkBatchValues(*batch0, "-----");
        checkBatchValues(*batch1, "1----");
        checkBatchValues(*batch2, "12---");
        checkBatchValues(*batch3, "123--");

        /// @when 7. commit tx3
        ASSERT_OUTCOME_SUCCESS_TRY(storage_provider_->commitTransaction());

        /// @that 7. top level and tx1 state are not changed, tx2 state became
        /// like tx3
        checkBatchValues(*batch0, "-----");
        checkBatchValues(*batch1, "1----");
        checkBatchValues(*batch2, "123--");
        checkBatchValues(*batch3, "123--");
      }

      /// @when 8. change next value
      ASSERT_OUTCOME_SUCCESS_TRY(batch2->put("D"_buf, "2"_buf));

      /// @that 8. top level and tx1 state are not changed, tx2 state is changed
      checkBatchValues(*batch0, "-----");
      checkBatchValues(*batch1, "1----");
      checkBatchValues(*batch2, "1232-");

      /// @when 9. rollback tx2
      ASSERT_OUTCOME_SUCCESS_TRY(storage_provider_->rollbackTransaction());

      /// @that 9. top level and tx1 state are not changed, tx2 state does not
      /// matter anymore
      checkBatchValues(*batch0, "-----");
      checkBatchValues(*batch1, "1----");
    }

    /// @when 10. change next value
    ASSERT_OUTCOME_SUCCESS_TRY(batch1->put("E"_buf, "1"_buf));

    /// @that 10. top level is not changed, tx1 state is changed
    checkBatchValues(*batch0, "-----");
    checkBatchValues(*batch1, "1---1");

    /// @when 11. commit tx3
    ASSERT_OUTCOME_SUCCESS_TRY(storage_provider_->commitTransaction());

    /// @that 11. top level became like tx1 state
    checkBatchValues(*batch0, "1---1");
    checkBatchValues(*batch1, "1---1");
  }
}

TEST_F(TrieStorageProviderTest, ChildTreeTransactions) {
  ASSERT_OUTCOME_SUCCESS(
      base_batch_1,
      storage_provider_->getMutableChildBatchAt("child_root_1"_buf));
  ASSERT_OUTCOME_SUCCESS_TRY(base_batch_1.get().put("A"_buf, "1"_buf));
  ASSERT_OUTCOME_SUCCESS_TRY(base_batch_1.get().put("B"_buf, "2"_buf));
  ASSERT_OUTCOME_SUCCESS_TRY(base_batch_1.get().put("C"_buf, "3"_buf));
  ASSERT_OUTCOME_SUCCESS_TRY(base_batch_1.get().put("D"_buf, "-"_buf));
  ASSERT_OUTCOME_SUCCESS_TRY(base_batch_1.get().put("E"_buf, "-"_buf));
  checkBatchValues(base_batch_1, "123--");

  ASSERT_OUTCOME_SUCCESS(
      base_batch_2,
      storage_provider_->getMutableChildBatchAt("child_root_2"_buf));
  ASSERT_OUTCOME_SUCCESS_TRY(base_batch_2.get().put("A"_buf, "4"_buf));
  ASSERT_OUTCOME_SUCCESS_TRY(base_batch_2.get().put("B"_buf, "5"_buf));
  ASSERT_OUTCOME_SUCCESS_TRY(base_batch_2.get().put("C"_buf, "6"_buf));
  ASSERT_OUTCOME_SUCCESS_TRY(base_batch_2.get().put("D"_buf, "-"_buf));
  ASSERT_OUTCOME_SUCCESS_TRY(base_batch_2.get().put("E"_buf, "-"_buf));
  checkBatchValues(base_batch_2, "456--");

  // First transaction
  ASSERT_OUTCOME_SUCCESS_TRY(storage_provider_->startTransaction());
  ASSERT_OUTCOME_SUCCESS(
      tr1_batch_1,
      storage_provider_->getMutableChildBatchAt("child_root_1"_buf));
  ASSERT_OUTCOME_SUCCESS(
      tr1_batch_2,
      storage_provider_->getMutableChildBatchAt("child_root_2"_buf));
  checkBatchValues(tr1_batch_1, "123--");
  checkBatchValues(tr1_batch_2, "456--");

  ASSERT_OUTCOME_SUCCESS_TRY(tr1_batch_1.get().put("A"_buf, "a"_buf));
  ASSERT_OUTCOME_SUCCESS_TRY(tr1_batch_2.get().put("A"_buf, "d"_buf));
  checkBatchValues(tr1_batch_1, "a23--");
  checkBatchValues(tr1_batch_2, "d56--");
  checkBatchValues(base_batch_1, "123--");
  checkBatchValues(base_batch_2, "456--");

  // Nested transaction
  ASSERT_OUTCOME_SUCCESS_TRY(storage_provider_->startTransaction());
  ASSERT_OUTCOME_SUCCESS(
      tr2_batch_1,
      storage_provider_->getMutableChildBatchAt("child_root_1"_buf));
  ASSERT_OUTCOME_SUCCESS(
      tr2_batch_2,
      storage_provider_->getMutableChildBatchAt("child_root_2"_buf));
  checkBatchValues(tr2_batch_1, "a23--");
  checkBatchValues(tr2_batch_2, "d56--");

  ASSERT_OUTCOME_SUCCESS_TRY(tr2_batch_1.get().put("A"_buf, "0"_buf));
  ASSERT_OUTCOME_SUCCESS_TRY(tr2_batch_2.get().put("A"_buf, "1"_buf));
  checkBatchValues(tr2_batch_1, "023--");
  checkBatchValues(tr2_batch_2, "156--");
  checkBatchValues(tr1_batch_1, "a23--");
  checkBatchValues(tr1_batch_2, "d56--");
  checkBatchValues(base_batch_1, "123--");
  checkBatchValues(base_batch_2, "456--");

  ASSERT_OUTCOME_SUCCESS_TRY(storage_provider_->commitTransaction());
  checkBatchValues(tr1_batch_1, "023--");
  checkBatchValues(tr1_batch_2, "156--");
  checkBatchValues(base_batch_1, "123--");
  checkBatchValues(base_batch_2, "456--");

  ASSERT_OUTCOME_SUCCESS_TRY(storage_provider_->commitTransaction());
  checkBatchValues(base_batch_1, "023--");
  checkBatchValues(base_batch_2, "156--");

  // Second transaction
  ASSERT_OUTCOME_SUCCESS_TRY(storage_provider_->startTransaction());
  ASSERT_OUTCOME_SUCCESS(
      tr3_batch_1,
      storage_provider_->getMutableChildBatchAt("child_root_1"_buf));
  ASSERT_OUTCOME_SUCCESS(
      tr3_batch_2,
      storage_provider_->getMutableChildBatchAt("child_root_2"_buf));
  checkBatchValues(tr3_batch_1, "023--");
  checkBatchValues(tr3_batch_2, "156--");

  ASSERT_OUTCOME_SUCCESS_TRY(tr3_batch_1.get().put("A"_buf, "a"_buf));
  ASSERT_OUTCOME_SUCCESS_TRY(tr3_batch_2.get().put("A"_buf, "d"_buf));
  checkBatchValues(tr3_batch_1, "a23--");
  checkBatchValues(tr3_batch_2, "d56--");
  checkBatchValues(base_batch_1, "023--");
  checkBatchValues(base_batch_2, "156--");

  ASSERT_OUTCOME_SUCCESS_TRY(storage_provider_->rollbackTransaction());
  checkBatchValues(base_batch_1, "023--");
  checkBatchValues(base_batch_2, "156--");
}<|MERGE_RESOLUTION|>--- conflicted
+++ resolved
@@ -45,19 +45,13 @@
         std::make_shared<kagome::storage::trie::TrieSerializerImpl>(
             trie_factory, codec, backend);
 
-<<<<<<< HEAD
     auto state_pruner =
         std::make_shared<kagome::storage::trie_pruner::TriePrunerMock>();
 
     auto trieDb =
         kagome::storage::trie::TrieStorageImpl::createEmpty(
-            trie_factory, codec, serializer, std::nullopt, state_pruner)
+            trie_factory, codec, serializer, state_pruner)
             .value();
-=======
-    auto trieDb = kagome::storage::trie::TrieStorageImpl::createEmpty(
-                      trie_factory, codec, serializer)
-                      .value();
->>>>>>> 8b37ed3d
 
     storage_provider_ =
         std::make_shared<kagome::runtime::TrieStorageProviderImpl>(
