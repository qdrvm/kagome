#
# Copyright Soramitsu Co., Ltd. All Rights Reserved.
# SPDX-License-Identifier: Apache-2.0
#

addtest(wasm_result_test
    wasm_result_test.cpp
    )

addtest(storage_code_provider_test
    storage_code_provider_test.cpp
    )
target_link_libraries(storage_code_provider_test
    storage_code_provider
    logger_for_tests
    )

addtest(trie_storage_provider_test
    trie_storage_provider_test.cpp
    )
target_link_libraries(trie_storage_provider_test
    trie_storage_provider
    in_memory_storage
    trie_storage_backend
    polkadot_trie_factory
    trie_serializer
    logger_for_tests
    )

addtest(uncompress_code_test
    uncompress_code_test.cpp
    )
target_link_libraries(uncompress_code_test
    log_configurator
    storage_code_provider
    )

addtest(executor_test
    executor_test.cpp
    )
target_link_libraries(executor_test
    executor
    buffer
    basic_code_provider
    scale
    logger
    log_configurator
    )

addtest(runtime_upgrade_tracker_test
    runtime_upgrade_tracker_test.cpp
    )
target_link_libraries(runtime_upgrade_tracker_test
    runtime_upgrade_tracker
    blob
    buffer
    in_memory_storage
    logger
    log_configurator
<<<<<<< HEAD
    scale
    )
=======
    )

addtest(small_lru_cache_test
        small_lru_cache_test.cpp
        )
target_link_libraries(small_lru_cache_test
        module_repository
        blob
        WAVM::libWAVM
        )
>>>>>>> 3299b10b
<|MERGE_RESOLUTION|>--- conflicted
+++ resolved
@@ -57,10 +57,7 @@
     in_memory_storage
     logger
     log_configurator
-<<<<<<< HEAD
     scale
-    )
-=======
     )
 
 addtest(small_lru_cache_test
@@ -70,5 +67,4 @@
         module_repository
         blob
         WAVM::libWAVM
-        )
->>>>>>> 3299b10b
+        )