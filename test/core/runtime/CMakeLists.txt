--- conflicted
+++ resolved
@@ -27,15 +27,10 @@
     logger_for_tests
     )
 
-<<<<<<< HEAD
-add_subdirectory(binaryen)
-add_subdirectory(wavm)
-=======
 addtest(uncompress_code_test
     uncompress_code_test.cpp
     )
 target_link_libraries(uncompress_code_test
     log_configurator
-    storage_wasm_provider
-    )
->>>>>>> 09b38724
+    storage_code_provider
+    )