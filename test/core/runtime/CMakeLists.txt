--- conflicted
+++ resolved
@@ -29,8 +29,7 @@
     )
 target_link_libraries(core_integration_test
     core
-<<<<<<< HEAD
-    Boost::filesystem
+    wasm_test
     )
 
 addtest(tagged_transaction_queue_test
@@ -39,9 +38,6 @@
 target_link_libraries(tagged_transaction_queue_test
     tagged_transaction_queue
     Boost::filesystem
-=======
-    wasm_test
->>>>>>> 9f52b5e6
     )
 
 addtest(wasm_executor_test
@@ -49,10 +45,5 @@
     )
 target_link_libraries(wasm_executor_test
     wasm_executor
-<<<<<<< HEAD
-    Boost::filesystem
-)
-=======
     wasm_test
     )
->>>>>>> 9f52b5e6
