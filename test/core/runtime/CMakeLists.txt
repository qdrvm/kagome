--- conflicted
+++ resolved
@@ -56,8 +56,6 @@
     buffer
     logger
     log_configurator
-<<<<<<< HEAD
-=======
     )
 
 
@@ -68,5 +66,4 @@
     module_repository
     blob
     WAVM::libWAVM
->>>>>>> 9a800bee
     )