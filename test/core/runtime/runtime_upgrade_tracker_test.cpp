--- conflicted
+++ resolved
@@ -57,14 +57,9 @@
     header_repo_ =
         std::make_shared<kagome::blockchain::BlockHeaderRepositoryMock>();
     block_tree_ = std::make_shared<kagome::blockchain::BlockTreeMock>();
-<<<<<<< HEAD
-    sub_engine_ = std::make_shared<
-        kagome::primitives::events::StorageSubscriptionEngine>();
     storage_ = std::make_shared<kagome::storage::InMemoryStorage>();
-=======
     sub_engine_ =
         std::make_shared<kagome::primitives::events::ChainSubscriptionEngine>();
->>>>>>> 3299b10b
     tracker_ = std::make_unique<kagome::runtime::RuntimeUpgradeTrackerImpl>(
         header_repo_, storage_, code_substitutes_);
   }
@@ -99,8 +94,10 @@
  * THEN genesis state is returned
  */
 TEST_F(RuntimeUpgradeTrackerTest, NullBlockTree) {
-  EXPECT_OUTCOME_TRUE(id, tracker_->getRuntimeChangeBlock(block_42));
-  ASSERT_EQ(boost::get<kagome::primitives::BlockNumber>(id), 0);
+  EXPECT_CALL(*header_repo_, getBlockHeader(kagome::primitives::BlockId{0}))
+      .WillOnce(testing::Return(genesis_block_header));
+  EXPECT_OUTCOME_TRUE(state, tracker_->getLastCodeUpdateState(block_42));
+  ASSERT_EQ(state, genesis_block_header.state_root);
 }
 
 /*
@@ -115,8 +112,8 @@
   EXPECT_CALL(*header_repo_,
               getBlockHeader(kagome::primitives::BlockId{block_42.hash}))
       .WillOnce(testing::Return(block_42_header));
-  EXPECT_OUTCOME_TRUE(id, tracker_->getRuntimeChangeBlock(block_42));
-  ASSERT_EQ(boost::get<kagome::primitives::BlockHash>(id), block_42.hash);
+  EXPECT_OUTCOME_TRUE(state, tracker_->getLastCodeUpdateState(block_42));
+  ASSERT_EQ(state, block_42_header.state_root);
 }
 
 /*
@@ -130,21 +127,14 @@
   EXPECT_CALL(*header_repo_,
               getBlockHeader(kagome::primitives::BlockId{block_2.hash}))
       .WillRepeatedly(testing::Return(block_2_header));
-  EXPECT_OUTCOME_TRUE(id2, tracker_->getRuntimeChangeBlock(block_2));
-  ASSERT_EQ(boost::get<kagome::primitives::BlockHash>(id2), block_2.hash);
+  EXPECT_OUTCOME_TRUE(state, tracker_->getLastCodeUpdateState(block_2));
+  ASSERT_EQ(state, block_2_header.state_root);
 
   EXPECT_CALL(*block_tree_, getLastFinalized())
       .WillRepeatedly(testing::Return(block_42));
-<<<<<<< HEAD
-  EXPECT_CALL(*block_tree_, getChildren(block_1.hash))
-      .WillOnce(testing::Return(
-          std::vector<kagome::primitives::BlockHash>{block_2.hash}));
-  EXPECT_OUTCOME_TRUE(id42, tracker_->getRuntimeChangeBlock(block_42));
-=======
   EXPECT_OUTCOME_TRUE(state42, tracker_->getLastCodeUpdateState(block_42));
->>>>>>> 3299b10b
   // picking 2 instead of 42 because that's the latest known upgrade
-  ASSERT_EQ(boost::get<kagome::primitives::BlockHash>(id42), block_2.hash);
+  ASSERT_EQ(state42, block_2_header.state_root);
 }
 
 TEST_F(RuntimeUpgradeTrackerTest, CorrectUpgradeScenario) {
@@ -157,8 +147,8 @@
               getBlockHeader(kagome::primitives::BlockId{genesis_block.hash}))
       .WillRepeatedly(testing::Return(genesis_block_header));
 
-  EXPECT_OUTCOME_TRUE(id1, tracker_->getRuntimeChangeBlock(genesis_block));
-  ASSERT_EQ(boost::get<kagome::primitives::BlockHash>(id1), genesis_block.hash);
+  EXPECT_OUTCOME_TRUE(state1, tracker_->getLastCodeUpdateState(genesis_block));
+  ASSERT_EQ(state1, genesis_block_header.state_root);
 
   // then we upgrade in block #42
   auto block_41_header = makeBlockHeader(41);
@@ -169,8 +159,8 @@
               getBlockHeader(kagome::primitives::BlockId{block_42.hash}))
       .WillOnce(testing::Return(block_42_header));
 
-  EXPECT_OUTCOME_TRUE(id42, tracker_->getRuntimeChangeBlock(block_41));
-  ASSERT_EQ(boost::get<kagome::primitives::BlockNumber>(id42), 0);
+  EXPECT_OUTCOME_TRUE(state42, tracker_->getLastCodeUpdateState(block_41));
+  ASSERT_EQ(state42, genesis_block_header.state_root);
   // during execution of 42 we upgrade the code
   sub_engine_->notify(
       kagome::primitives::events::ChainEventType::kNewRuntime,
@@ -186,13 +176,12 @@
               getBlockHeader(kagome::primitives::BlockId{block_42.hash}))
       .WillRepeatedly(testing::Return(block_42_header));
 
-  EXPECT_OUTCOME_TRUE(id43, tracker_->getRuntimeChangeBlock(block_42));
-  ASSERT_EQ(boost::get<kagome::primitives::BlockNumber>(id43),
-            genesis_block.number);
+  EXPECT_OUTCOME_TRUE(state43, tracker_->getLastCodeUpdateState(block_42));
+  ASSERT_EQ(state43, block_42_header.state_root);
 
   // then block #44
-  EXPECT_OUTCOME_TRUE(id44, tracker_->getRuntimeChangeBlock(block_43));
-  ASSERT_EQ(boost::get<kagome::primitives::BlockHash>(id44), block_42.hash);
+  EXPECT_OUTCOME_TRUE(state44, tracker_->getLastCodeUpdateState(block_43));
+  ASSERT_EQ(state44, block_42_header.state_root);
 }
 
 /*
@@ -207,37 +196,37 @@
 
   tracker_->subscribeToBlockchainEvents(sub_engine_, block_tree_);
   auto block1 = makeBlockInfo(5200000);  // took a block before code update!!!
-  EXPECT_CALL(*header_repo_, getNumberByHash(block1.hash))
-      .WillOnce(testing::Return(5200000));
-  sub_engine_->notify(":code"_buf, "5200001"_buf, block1.hash);
-
-  auto block3 = makeBlockInfo(5203203);
-  code_substitutes_ = {{block3.hash, "5203203"_buf}};
+  auto block1_header = makeBlockHeader(5200000);
+  EXPECT_CALL(*header_repo_,
+              getBlockHeader(kagome::primitives::BlockId{block1.hash}))
+      .WillOnce(testing::Return(block1_header));
+  sub_engine_->notify(
+      kagome::primitives::events::ChainEventType::kNewRuntime,
+      kagome::primitives::events::NewRuntimeEventParams{block1.hash});
+
+  auto block2 = makeBlockInfo(5203203);
+  auto block2_header = makeBlockHeader(5203203);
+  EXPECT_CALL(*header_repo_,
+              getBlockHeader(kagome::primitives::BlockId{block2.hash}))
+      .WillRepeatedly(testing::Return(block2_header));
+  code_substitutes_ = {{block2.hash, "5203203"_buf}};
 
   // reset tracker
   tracker_ = std::make_unique<kagome::runtime::RuntimeUpgradeTrackerImpl>(
       header_repo_, storage_, code_substitutes_);
   tracker_->subscribeToBlockchainEvents(sub_engine_, block_tree_);
 
-  auto block2 = makeBlockInfo(5200001);
-  EXPECT_CALL(*block_tree_, getChildren(block1.hash))
-      .WillOnce(testing::Return(
-          std::vector<kagome::primitives::BlockHash>{block2.hash}));
-  EXPECT_CALL(*header_repo_,
-              getBlockHeader(kagome::primitives::BlockId{block2.hash}))
-      .WillOnce(testing::Return(makeBlockHeader(5200001)));
-
-  EXPECT_OUTCOME_TRUE(id3, tracker_->getRuntimeChangeBlock(block3));
-  ASSERT_EQ(boost::get<kagome::primitives::BlockHash>(id3), block2.hash);
+  EXPECT_OUTCOME_TRUE(state2, tracker_->getLastCodeUpdateState(block2));
+  ASSERT_EQ(state2, block2_header.state_root);
 
   // reset tracker
   tracker_ = std::make_unique<kagome::runtime::RuntimeUpgradeTrackerImpl>(
       header_repo_, storage_, code_substitutes_);
   tracker_->subscribeToBlockchainEvents(sub_engine_, block_tree_);
 
-  auto block4 = makeBlockInfo(5203204);
-  EXPECT_OUTCOME_TRUE(id4, tracker_->getRuntimeChangeBlock(block4));
-  ASSERT_EQ(boost::get<kagome::primitives::BlockHash>(id4), block3.hash);
+  auto block3 = makeBlockInfo(5203204);
+  EXPECT_OUTCOME_TRUE(state3, tracker_->getLastCodeUpdateState(block3));
+  ASSERT_EQ(state3, block2_header.state_root);
 }
 
 TEST_F(RuntimeUpgradeTrackerTest, UpgradeAfterCodeSubstitute) {
@@ -251,34 +240,30 @@
   tracker_->subscribeToBlockchainEvents(sub_engine_, block_tree_);
 
   auto block1 = makeBlockInfo(5203203);
+  auto block1_header = makeBlockHeader(5203203);
   code_substitutes_ = {{block1.hash, "5203203"_buf}};
 
   EXPECT_CALL(*header_repo_,
               getBlockHeader(kagome::primitives::BlockId{block1.hash}))
-      .WillRepeatedly(testing::Return(makeBlockHeader(block1.number)));
-  EXPECT_OUTCOME_TRUE(id1, tracker_->getRuntimeChangeBlock(block1));
+      .WillOnce(testing::Return(block1_header));
+  EXPECT_OUTCOME_TRUE_1(tracker_->getLastCodeUpdateState(block1));
 
   // @see https://polkadot.subscan.io/event?module=system&event=codeupdated
-  auto block2 = makeBlockInfo(5661441);  // took a block before code update!!!
-  EXPECT_CALL(*header_repo_, getNumberByHash(block2.hash))
-      .WillOnce(testing::Return(5661441));
-  sub_engine_->notify(":code"_buf, "5661442"_buf, block2.hash);
-
-  auto block3 = makeBlockInfo(5661442);
-
-  EXPECT_OUTCOME_TRUE(id3, tracker_->getRuntimeChangeBlock(block3));
-  ASSERT_EQ(boost::get<kagome::primitives::BlockHash>(id3), block1.hash);
-
-  EXPECT_CALL(*header_repo_,
-              getBlockHeader(kagome::primitives::BlockId{block3.hash}))
-      .WillOnce(testing::Return(makeBlockHeader(5661442)));
-  EXPECT_CALL(*block_tree_, getChildren(block2.hash))
-      .WillOnce(testing::Return(
-          std::vector<kagome::primitives::BlockHash>{block3.hash}));
-
-  auto block4 = makeBlockInfo(5661443);
-  EXPECT_OUTCOME_TRUE(id4, tracker_->getRuntimeChangeBlock(block4));
-  ASSERT_EQ(boost::get<kagome::primitives::BlockHash>(id4), block3.hash);
+  auto block2 = makeBlockInfo(5661442);
+  auto block2_header = makeBlockHeader(5661442);
+  EXPECT_CALL(*header_repo_,
+              getBlockHeader(kagome::primitives::BlockId{block2.hash}))
+      .WillRepeatedly(testing::Return(block2_header));
+  sub_engine_->notify(
+      kagome::primitives::events::ChainEventType::kNewRuntime,
+      kagome::primitives::events::NewRuntimeEventParams{block2.hash});
+
+  EXPECT_OUTCOME_TRUE(state2, tracker_->getLastCodeUpdateState(block2));
+  ASSERT_EQ(state2, block2_header.state_root);
+
+  auto block3 = makeBlockInfo(5661443);
+  EXPECT_OUTCOME_TRUE(state3, tracker_->getLastCodeUpdateState(block3));
+  ASSERT_EQ(state3, block2_header.state_root);
 }
 
 TEST_F(RuntimeUpgradeTrackerTest, OrphanBlock) {
