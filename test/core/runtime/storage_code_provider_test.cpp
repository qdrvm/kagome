/**
 * Copyright Soramitsu Co., Ltd. All Rights Reserved.
 * SPDX-License-Identifier: Apache-2.0
 */

#include "runtime/common/storage_code_provider.hpp"

#include <gtest/gtest.h>

#include "mock/core/application/chain_spec_mock.hpp"
#include "mock/core/runtime/runtime_upgrade_tracker_mock.hpp"
#include "mock/core/storage/trie/trie_batches_mock.hpp"
#include "mock/core/storage/trie/trie_storage_mock.hpp"
#include "storage/predefined_keys.hpp"
#include "testutil/literals.hpp"
#include "testutil/outcome.hpp"
#include "testutil/prepare_loggers.hpp"

using namespace kagome;  // NOLINT

using ::testing::_;
using ::testing::Invoke;
using ::testing::Return;

class StorageCodeProviderTest : public ::testing::Test {
 public:
  static void SetUpTestCase() {
    testutil::prepareLoggers();
  }

  void SetUp() override {
    state_code_ = common::Buffer{1, 3, 3, 7};
  }

 protected:
  common::Buffer state_code_;
};

/**
 * @given storage with "first_state_root" as merkle hash and "state_code" stored
 * by runtime key @and wasm provider initialized with this storage
 * @when state code is obtained by wasm provider
 * @then obtained state code and "state_code" are equal
 */
TEST_F(StorageCodeProviderTest, GetCodeWhenNoStorageUpdates) {
  // TODO(Harrm): fix it for the new upgrade logic
  auto trie_db = std::make_shared<storage::trie::TrieStorageMock>();
  auto tracker = std::make_shared<runtime::RuntimeUpgradeTrackerMock>();
  storage::trie::RootHash first_state_root{{1, 1, 1, 1}};

  // given
<<<<<<< HEAD
  EXPECT_CALL(*trie_db, getRootHash()).WillOnce(Return(first_state_root));
  EXPECT_CALL(*trie_db, getEphemeralBatch()).WillOnce(Invoke([this]() {
    auto batch = std::make_unique<storage::trie::EphemeralTrieBatchMock>();
    EXPECT_CALL(*batch, get(common::BufferView{storage::kRuntimeCodeKey}))
        .WillOnce(Return(state_code_));
    return batch;
  }));
=======
  EXPECT_CALL(*trie_db, getEphemeralBatchAt(first_state_root))
      .WillOnce(Invoke([this]() {
        auto batch = std::make_unique<storage::trie::EphemeralTrieBatchMock>();
        EXPECT_CALL(*batch, get(storage::kRuntimeCodeKey))
            .WillOnce(Return(state_code_));
        return batch;
      }));
  EXPECT_CALL(*tracker, getLastCodeUpdateHash(first_state_root))
      .WillOnce(Return(first_state_root));
>>>>>>> 8af13dd2
  auto wasm_provider = std::make_shared<runtime::StorageCodeProvider>(
      trie_db,
      tracker,
      std::make_shared<primitives::CodeSubstituteHashes>(),
      std::make_shared<application::ChainSpecMock>());

  // when
  EXPECT_OUTCOME_TRUE(obtained_state_code,
                      wasm_provider->getCodeAt(first_state_root));

  // then
  ASSERT_EQ(obtained_state_code,
            gsl::span<const uint8_t>(state_code_.data(),
                                     state_code_.data() + state_code_.size()));
}

/**
 * @given storage with "first_state_root" as merkle hash and "state_code" stored
 * by runtime key @and wasm provider initialized with this storage
 * @when storage root is updated by "second_state_root" and "new_state_code" is
 * put into the storage @and state code is obtained by wasm provider
 * @then obtained state code and "new_state_code" are equal
 */
TEST_F(StorageCodeProviderTest, DISABLED_GetCodeWhenStorageUpdates) {
  // TODO(Harrm): fix it for the new upgrade logic
  auto trie_db = std::make_shared<storage::trie::TrieStorageMock>();
  auto tracker = std::make_shared<runtime::RuntimeUpgradeTrackerMock>();
  storage::trie::RootHash first_state_root{{1, 1, 1, 1}};
  storage::trie::RootHash second_state_root{{2, 2, 2, 2}};

  // given
<<<<<<< HEAD
  EXPECT_CALL(*trie_db, getRootHash()).WillOnce(Return(first_state_root));
  EXPECT_CALL(*trie_db, getEphemeralBatch()).WillOnce(Invoke([this]() {
    auto batch = std::make_unique<storage::trie::EphemeralTrieBatchMock>();
    EXPECT_CALL(*batch, get(common::BufferView{storage::kRuntimeCodeKey}))
        .WillOnce(Return(state_code_));
    return batch;
  }));
=======
  EXPECT_CALL(*trie_db, getEphemeralBatchAt(first_state_root))
      .WillOnce(Invoke([this]() {
        auto batch = std::make_unique<storage::trie::EphemeralTrieBatchMock>();
        EXPECT_CALL(*batch, get(storage::kRuntimeCodeKey))
            .WillOnce(Return(state_code_));
        return batch;
      }));
>>>>>>> 8af13dd2
  auto wasm_provider = std::make_shared<runtime::StorageCodeProvider>(
      trie_db,
      tracker,
      std::make_shared<primitives::CodeSubstituteHashes>(),
      std::make_shared<application::ChainSpecMock>());

  common::Buffer new_state_code{{1, 3, 3, 8}};
  EXPECT_CALL(*trie_db, getEphemeralBatchAt(second_state_root))
      .WillOnce(Invoke([&new_state_code](auto &) {
        auto batch = std::make_unique<storage::trie::EphemeralTrieBatchMock>();
        EXPECT_CALL(*batch, get(common::BufferView{storage::kRuntimeCodeKey}))
            .WillOnce(Return(new_state_code));
        return batch;
      }));

  // when
  EXPECT_OUTCOME_TRUE(obtained_state_code,
                      wasm_provider->getCodeAt(second_state_root));

  // then
  ASSERT_EQ(obtained_state_code, gsl::span<const uint8_t>(state_code_));
}<|MERGE_RESOLUTION|>--- conflicted
+++ resolved
@@ -49,25 +49,14 @@
   storage::trie::RootHash first_state_root{{1, 1, 1, 1}};
 
   // given
-<<<<<<< HEAD
-  EXPECT_CALL(*trie_db, getRootHash()).WillOnce(Return(first_state_root));
-  EXPECT_CALL(*trie_db, getEphemeralBatch()).WillOnce(Invoke([this]() {
+  EXPECT_CALL(*trie_db, getEphemeralBatchAt(first_state_root)).WillOnce(Invoke([this]() {
     auto batch = std::make_unique<storage::trie::EphemeralTrieBatchMock>();
     EXPECT_CALL(*batch, get(common::BufferView{storage::kRuntimeCodeKey}))
         .WillOnce(Return(state_code_));
     return batch;
   }));
-=======
-  EXPECT_CALL(*trie_db, getEphemeralBatchAt(first_state_root))
-      .WillOnce(Invoke([this]() {
-        auto batch = std::make_unique<storage::trie::EphemeralTrieBatchMock>();
-        EXPECT_CALL(*batch, get(storage::kRuntimeCodeKey))
-            .WillOnce(Return(state_code_));
-        return batch;
-      }));
   EXPECT_CALL(*tracker, getLastCodeUpdateHash(first_state_root))
       .WillOnce(Return(first_state_root));
->>>>>>> 8af13dd2
   auto wasm_provider = std::make_shared<runtime::StorageCodeProvider>(
       trie_db,
       tracker,
@@ -99,23 +88,12 @@
   storage::trie::RootHash second_state_root{{2, 2, 2, 2}};
 
   // given
-<<<<<<< HEAD
-  EXPECT_CALL(*trie_db, getRootHash()).WillOnce(Return(first_state_root));
-  EXPECT_CALL(*trie_db, getEphemeralBatch()).WillOnce(Invoke([this]() {
+  EXPECT_CALL(*trie_db, getEphemeralBatchAt(first_state_root)).WillOnce(Invoke([this]() {
     auto batch = std::make_unique<storage::trie::EphemeralTrieBatchMock>();
     EXPECT_CALL(*batch, get(common::BufferView{storage::kRuntimeCodeKey}))
         .WillOnce(Return(state_code_));
     return batch;
   }));
-=======
-  EXPECT_CALL(*trie_db, getEphemeralBatchAt(first_state_root))
-      .WillOnce(Invoke([this]() {
-        auto batch = std::make_unique<storage::trie::EphemeralTrieBatchMock>();
-        EXPECT_CALL(*batch, get(storage::kRuntimeCodeKey))
-            .WillOnce(Return(state_code_));
-        return batch;
-      }));
->>>>>>> 8af13dd2
   auto wasm_provider = std::make_shared<runtime::StorageCodeProvider>(
       trie_db,
       tracker,
