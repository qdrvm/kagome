#
# Copyright Quadrivium LLC
# All Rights Reserved
# SPDX-License-Identifier: Apache-2.0
#

add_library(binaryen_runtime_test INTERFACE)
target_link_libraries(binaryen_runtime_test INTERFACE
    filesystem
    sr25519_provider
    ecdsa_provider
    ed25519_provider
    pbkdf2_provider
    bip39_provider
    secp256k1_provider
    hasher
    key_store
    host_api
    host_api_factory
    core_api
    binaryen_module_factory
    binaryen_wasm_memory_factory
    module_repository
    runtime_upgrade_tracker
    storage
    )

addtest(tagged_transaction_queue_test
    tagged_transaction_queue_test.cpp
    )
target_link_libraries(tagged_transaction_queue_test
    binaryen_runtime_test
    tagged_transaction_queue_api
    testutil_primitives_generator
    basic_code_provider
    core_api
    core_api_factory
    logger_for_tests
    filesystem
    in_memory_storage
    )

addtest(block_builder_api_test
    block_builder_api_test.cpp
    )
target_link_libraries(block_builder_api_test
    binaryen_runtime_test
    block_builder_api
    basic_code_provider
    core_api
    filesystem
    logger_for_tests
    in_memory_storage
    )

addtest(binaryen_parachain_test
    parachain_test.cpp
    )
target_link_libraries(binaryen_parachain_test
    binaryen_runtime_test
    parachain_host_api
    basic_code_provider
    core_api
    core_api_factory
    filesystem
    hasher
    pbkdf2_provider
    network
<<<<<<< HEAD
    in_memory_storage
=======
    logger_for_tests
>>>>>>> d6c01fa8
    )

addtest(metadata_test
    metadata_test.cpp
    )
target_link_libraries(metadata_test
    binaryen_runtime_test
    metadata_api
    basic_code_provider
    storage
    core_api
    core_api_factory
    logger_for_tests
    in_memory_storage
    )

addtest(runtime_external_interface_test
    runtime_external_interface_test.cpp
    )
target_link_libraries(runtime_external_interface_test
    binaryen_runtime_external_interface
    executor
    blob
    logger_for_tests
    )

addtest(binaryen_memory_test
    wasm_memory_test.cpp
    )
target_link_libraries(binaryen_memory_test
    binaryen_wasm_memory
    binaryen_runtime_external_interface
    log_configurator
    hexutil
    )<|MERGE_RESOLUTION|>--- conflicted
+++ resolved
@@ -66,11 +66,8 @@
     hasher
     pbkdf2_provider
     network
-<<<<<<< HEAD
     in_memory_storage
-=======
     logger_for_tests
->>>>>>> d6c01fa8
     )
 
 addtest(metadata_test
