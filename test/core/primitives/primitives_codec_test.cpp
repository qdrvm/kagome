/**
 * Copyright Soramitsu Co., Ltd. All Rights Reserved.
 * SPDX-License-Identifier: Apache-2.0
 */

#include "primitives/impl/scale_codec_impl.hpp"

#include <gtest/gtest.h>
#include <boost/variant.hpp>
#include <outcome/outcome.hpp>
#include "common/visitor.hpp"
#include "primitives/block.hpp"
#include "primitives/version.hpp"
#include "scale/byte_array_stream.hpp"
#include "testutil/outcome.hpp"

using kagome::common::Buffer;
<<<<<<< HEAD
using kagome::primitives::AuthorityId;
=======
using kagome::common::Hash256;
>>>>>>> 4f9be430
using kagome::primitives::Block;
using kagome::primitives::BlockHeader;
using kagome::primitives::BlockId;
using kagome::primitives::Extrinsic;
using kagome::primitives::Invalid;
using kagome::primitives::ScaleCodec;
using kagome::primitives::ScaleCodecImpl;
using kagome::primitives::TransactionValidity;
using kagome::primitives::Unknown;
using kagome::primitives::Valid;
using kagome::primitives::Version;
using kagome::scale::ByteArrayStream;

Hash256 createHash(std::initializer_list<uint8_t> bytes) {
  Hash256 h;
  h.fill(0);
  std::copy(bytes.begin(), bytes.end(), h.begin());
  return h;
}

/**
 * @class Primitives is a test fixture which contains useful data
 */
class Primitives : public testing::Test {
  void SetUp() override {
    block_id_hash_ = Hash256::fromHex(
                         "000102030405060708090A0B0C0D0E0F"
                         "101112131415161718191A1B1C1D1E1F")
                         .value();

    codec_ = std::make_shared<ScaleCodecImpl>();
  }

 protected:
  /// block header and corresponding scale representation
  BlockHeader block_header_{createHash({0}),  // parent_hash
                            2,                // number: number
                            createHash({1}),  // state_root
                            createHash({2}),  // extrinsic root
                            {5}};             // buffer: digest;
  Buffer encoded_header_ = [](){
    Buffer h;
    // SCALE-encoded
    h.put(std::vector<uint8_t>(32, 0)); // parent_hash: hash256 with value 0
    h.putUint8(2).put(std::vector<uint8_t>(7, 0)); // number: 2
    h.putUint8(1).put(std::vector<uint8_t>(31, 0)); // state_root: hash256 with value 1
    h.putUint8(2).put(std::vector<uint8_t>(31, 0)); // extrinsic_root: hash256 with value 2
    h.putUint8(4).putUint8(5); // digest: buffer with element 5
    return h;
  }();
  /// Extrinsic instance and corresponding scale representation
  Extrinsic extrinsic_{{12,  /// sequence of 3 bytes: 1, 2, 3; 12 == (3 << 2)
                        1, 2, 3}};
  Buffer encoded_extrinsic_{12, 1, 2, 3};
  /// block instance and corresponding scale representation
  Block block_{block_header_, {extrinsic_}};
  Buffer encoded_block_ =
      Buffer(encoded_header_)
          .putBuffer({4,              // (1 << 2) number of extrinsics
                      12, 1, 2, 3});  // extrinsic itself {1, 2, 3}
  /// Version instance and corresponding scale representation
  Version version_{
      "qwe",                                           // spec name
      "asd",                                           // impl_name
      1,                                               // auth version
      2,                                               // impl version
      {{{'1', '2', '3', '4', '5', '6', '7', '8'}, 1},  // ApiId_1
       {{'8', '7', '6', '5', '4', '3', '2', '1'}, 2}}  // ApiId_2
  };
  Buffer encoded_version_{
      12, 'q', 'w', 'e',                           // spec name
      12, 'a', 's', 'd',                           // impl name
      1,  0,   0,   0,                             // auth version
      2,  0,   0,   0,                             // impl version
      8,                                           // collection of 2 items
      '1', '2', '3', '4', '5', '6', '7', '8',  // id1
      1,  0,   0,   0,                             // id1 version
      '8', '7', '6', '5', '4', '3', '2', '1',  // id2
      2,  0,   0,   0,                             // id2 version
  };
  /// block id variant number alternative and corresponding scale representation
  BlockId block_id_number_{1ull};
  Buffer encoded_block_id_number_{1, 1, 0, 0, 0, 0, 0, 0, 0};
  /// block id variant hash alternative and corresponding scale representation
  BlockId block_id_hash_;
  Buffer encoded_block_id_hash_{
      0,    // variant type order
      0x0,  0x1,  0x2,  0x3,  0x4,  0x5,  0x6,  0x7,  0x8,  0x9,  0xA,
      0xB,  0xC,  0xD,  0xE,  0xF,  0x10, 0x11, 0x12, 0x13, 0x14, 0x15,
      0x16, 0x17, 0x18, 0x19, 0x1A, 0x1B, 0x1C, 0x1D, 0x1E, 0x1F};
  /// TransactionValidity variant instance as Valid alternative and
  /// corresponding scale representation
  Valid valid_transaction_{1,                    // priority
                           {{0, 1}, {2, 3}},     // requires
                           {{4, 5}, {6, 7, 8}},  // provides
                           2};                   // longivity
  Buffer encoded_valid_transaction_{
      1,                       // variant type order
      1, 0, 0, 0, 0, 0, 0, 0,  // priority
      8,                       // compact-encoded collection size (2)
      // collection of collections
      8,     // compact-encoded collection size (2)
      0, 1,  // collection items
      8,     // compact-encoded collection size (2)
      2, 3,  // collection items
      8,     // compact-encoded collection size (2)
      // collection of collections
      8,                       // compact-encoded collection size (2)
      4, 5,                    // collection items
      12,                      // compact-encoded collection size (3)
      6, 7, 8,                 // collection items
      2, 0, 0, 0, 0, 0, 0, 0,  // longevity
  };

  Buffer encoded_authority_ids_ = {
      {12,  /// sequence of 3 authority ids: 1, 2, 3; 12 == (3 << 2)
       1, 2, 3}};

  std::vector<AuthorityId> decoded_authority_ids_ = {1, 2, 3};

  /// ScaleCodec impl instance
  std::shared_ptr<ScaleCodec> codec_;
};

/**
 * @given predefined block header
 * @when encodeBlockHeader is applied
 * @then expected result obtained
 */
TEST_F(Primitives, encodeBlockHeader) {
  auto &&res = codec_->encodeBlockHeader(block_header_);

  ASSERT_TRUE(res);
  ASSERT_EQ(res.value(), encoded_header_);
}

/**
 * @given scale-encoded block header
 * @when decodeBlockHeader is applied
 * @then decoded instance of BlockHeader matches predefined block header
 */
TEST_F(Primitives, decodeBlockHeader) {
  ByteArrayStream stream{encoded_header_};

  auto &&res = codec_->decodeBlockHeader(stream);
  ASSERT_TRUE(res);

  auto &&val = res.value();

  ASSERT_EQ(val.parentHash(), block_header_.parentHash());
  ASSERT_EQ(val.number(), block_header_.number());
  ASSERT_EQ(val.stateRoot(), block_header_.stateRoot());
  ASSERT_EQ(val.extrinsicsRoot(), block_header_.extrinsicsRoot());
  ASSERT_EQ(val.digest(), block_header_.digest());
}

/**
 * @given predefined extrinsic containing sequence {12, 1, 2, 3}
 * @when encodeExtrinsic is applied
 * @then the same expected buffer obtained {12, 1, 2, 3}
 */
TEST_F(Primitives, encodeExtrinsic) {
  auto &&res = codec_->encodeExtrinsic(extrinsic_);
  ASSERT_TRUE(res);

  auto &&val = res.value();
  ASSERT_EQ(val, encoded_extrinsic_);
}

/**
 * @given encoded extrinsic
 * @when decodeExtrinsic is applied
 * @then decoded instance of Extrinsic matches predefined block header
 */
TEST_F(Primitives, decodeExtrinsic) {
  ByteArrayStream stream{encoded_extrinsic_};
  auto &&res = codec_->decodeExtrinsic(stream);
  ASSERT_TRUE(res);
  ASSERT_EQ(res.value().data(), extrinsic_.data());
}

/**
 * @given predefined instance of Block
 * @when encodeBlock is applied
 * @then expected result obtained
 */
TEST_F(Primitives, encodeBlock) {
  auto &&res = codec_->encodeBlock(block_);
  ASSERT_TRUE(res);
  ASSERT_EQ(res.value(), encoded_block_);
}

/**
 * @given encoded block
 * @when decodeBlock is applied
 * @then decoded instance of Block matches predefined Block instance
 */
TEST_F(Primitives, decodeBlock) {
  ByteArrayStream stream{encoded_block_};
  auto &&res = codec_->decodeBlock(stream);
  ASSERT_TRUE(res);

  auto &&h = res.value().header();

  ASSERT_EQ(h.parentHash(), block_header_.parentHash());
  ASSERT_EQ(h.number(), block_header_.number());
  ASSERT_EQ(h.stateRoot(), block_header_.stateRoot());
  ASSERT_EQ(h.extrinsicsRoot(), block_header_.extrinsicsRoot());
  ASSERT_EQ(h.digest(), block_header_.digest());

  auto &&extrinsics = res.value().extrinsics();

  ASSERT_EQ(extrinsics.size(), 1);
  ASSERT_EQ(extrinsics[0].data(), extrinsic_.data());
}

/// Version

/**
 * @given version instance and predefined match for encoded instance
 * @when codec_->encodeVersion() is applied
 * @then obtained result equal to predefined match
 */
TEST_F(Primitives, encodeVersion) {
  auto &&res = codec_->encodeVersion(version_);
  ASSERT_TRUE(res);
  ASSERT_EQ(res.value(), encoded_version_);
}

/**
 * @given byte array containing encoded version and predefined version
 * @when codec_->decodeVersion() is applied
 * @then obtained result matches predefined version instance
 */
TEST_F(Primitives, decodeVersion) {
  auto stream = ByteArrayStream(encoded_version_);
  auto &&res = codec_->decodeVersion(stream);
  ASSERT_TRUE(res);
  auto &&ver = res.value();
  ASSERT_EQ(ver.specName(), version_.specName());
  ASSERT_EQ(ver.implName(), version_.implName());
  ASSERT_EQ(ver.authoringVersion(), version_.authoringVersion());
  ASSERT_EQ(ver.apis(), version_.apis());
}

/// BlockId

/**
 * @given block id constructed as hash256 and predefined match
 * @when codec_->encodeBlockId() is applied
 * @then obtained result matches predefined value
 */
TEST_F(Primitives, encodeBlockIdHash256) {
  auto &&res = codec_->encodeBlockId(block_id_hash_);
  ASSERT_TRUE(res);
  ASSERT_EQ(res.value(), encoded_block_id_hash_);
}

/**
 * @given block id constructed as BlockNumber and predefined match
 * @when codec_->encodeBlockId() is applied
 * @then obtained result matches predefined value
 */
TEST_F(Primitives, encodeBlockIdBlockNumber) {
  auto &&res = codec_->encodeBlockId(block_id_number_);
  ASSERT_TRUE(res);
  ASSERT_EQ(res.value(), (encoded_block_id_number_));
}

/**
 * @given byte array containing encoded block id
 * and predefined block id as Hash256
 * @when codec_->decodeBlockId() is applied
 * @thenobtained result matches predefined block id instance
 */
TEST_F(Primitives, decodeBlockIdHash) {
  auto stream = ByteArrayStream(encoded_block_id_hash_);
  auto &&res = codec_->decodeBlockId(stream);
  ASSERT_TRUE(res);
  // ASSERT_EQ has problems with pretty-printing variants
  ASSERT_TRUE(res.value() == block_id_hash_);
}

/**
 * @given byte array containing encoded block id
 * and predefined block id as BlockNumber
 * @when codec_->decodeBlockId() is applied
 * @thenobtained result matches predefined block id instance
 */
TEST_F(Primitives, decodeBlockIdNumber) {
  auto stream = ByteArrayStream(encoded_block_id_number_);
  auto &&res = codec_->decodeBlockId(stream);
  ASSERT_TRUE(res);
  // ASSERT_EQ has problems with pretty-printing variants
  ASSERT_TRUE(res.value() == block_id_number_);
}

/// TransactionValidity

/**
 * @given TransactionValidity instance as Invalid and predefined match
 * @when codec_->encodeTransactionValidity() is applied
 * @then obtained result matches predefined value
 */
TEST_F(Primitives, encodeTransactionValidityInvalid) {
  TransactionValidity invalid = Invalid{1};
  auto &&res = codec_->encodeTransactionValidity(invalid);
  ASSERT_TRUE(res);
  ASSERT_EQ(res.value(), (Buffer{0, 1}));
}

/**
 * @given TransactionValidity instance as Unknown and predefined match
 * @when codec_->encodeTransactionValidity() is applied
 * @then obtained result matches predefined value
 */
TEST_F(Primitives, encodeTransactionValidityUnknown) {
  TransactionValidity unknown = Unknown{2};
  auto &&res = codec_->encodeTransactionValidity(unknown);
  ASSERT_TRUE(res);
  ASSERT_EQ(res.value(), (Buffer{2, 2}));
}

/**
 * @given TransactionValidity instance as Valid and predefined match
 * @when codec_->encodeTransactionValidity() is applied
 * @then obtained result matches predefined value
 */
TEST_F(Primitives, encodeTransactionValidity) {
  auto &&res = codec_->encodeTransactionValidity(valid_transaction_);
  ASSERT_TRUE(res);
  ASSERT_EQ(res.value(), encoded_valid_transaction_);
}

/**
 * @given byte array containing encoded
 * and TransactionValidity instance as Valid
 * @when codec_->decodeBlockId() is applied
 * @thenobtained result matches predefined block id instance
 */
TEST_F(Primitives, decodeTransactionValidityInvalid) {
  Buffer bytes = {0, 1};
  auto stream = ByteArrayStream(bytes);
  auto &&res = codec_->decodeTransactionValidity(stream);
  ASSERT_TRUE(res);
  TransactionValidity value = res.value();
  kagome::visit_in_place(value,                                       // value
                         [](Invalid &v) { ASSERT_EQ(v.error_, 1); },  // ok
                         [](Unknown &v) { FAIL(); },                  // fail
                         [](Valid &v) { FAIL(); });                   // fail
}

/**
 * @given byte array containing encoded
 * and TransactionValidity instance as Valid
 * @when codec_->decodeBlockId() is applied
 * @then obtained result matches predefined block id instance
 */
TEST_F(Primitives, decodeTransactionValidityUnknown) {
  Buffer bytes = {2, 2};
  auto stream = ByteArrayStream(bytes);
  auto &&res = codec_->decodeTransactionValidity(stream);
  ASSERT_TRUE(res);
  TransactionValidity value = res.value();
  kagome::visit_in_place(value,                                       // value
                         [](Invalid &v) { FAIL(); },                  // fail
                         [](Unknown &v) { ASSERT_EQ(v.error_, 2); },  // ok
                         [](Valid &v) { FAIL(); }                     // fail
  );
}

/**
 * @given byte array containing encoded
 * and TransactionValidity instance as Valid
 * @when codec_->decodeBlockId() is applied
 * @then obtained result matches predefined block id instance
 */
TEST_F(Primitives, decodeTransactionValidityValid) {
  auto stream = ByteArrayStream(encoded_valid_transaction_);
  auto &&res = codec_->decodeTransactionValidity(stream);
  ASSERT_TRUE(res);
  TransactionValidity value = res.value();
  kagome::visit_in_place(value,                       // value
                         [](Invalid &v) { FAIL(); },  // fail
                         [](Unknown &v) { FAIL(); },  // fail
                         [this](Valid &v) {           // ok
                           auto &valid = valid_transaction_;
                           ASSERT_EQ(v.priority_, valid.priority_);
                           ASSERT_EQ(v.requires_, valid.requires_);
                           ASSERT_EQ(v.provides_, valid.provides_);
                           ASSERT_EQ(v.longevity_, valid.longevity_);
                         });
<<<<<<< HEAD
}

/**
 * @given vector of authority ids
 * @when encode and decode this vector using scale codec
 * @then decoded vector of authority ids matches the original one
 */
TEST_F(Primitives, EncodeDecodeAuthorityIds) {
  std::vector<AuthorityId> original{1234, 4321};

  EXPECT_OUTCOME_TRUE(res, codec_->encodeAuthorityIds(original));

  ByteArrayStream stream(res);

  EXPECT_OUTCOME_TRUE(decoded, codec_->decodeAuthorityIds(stream));
  ASSERT_EQ(original, decoded);
=======
>>>>>>> 4f9be430
}<|MERGE_RESOLUTION|>--- conflicted
+++ resolved
@@ -15,11 +15,8 @@
 #include "testutil/outcome.hpp"
 
 using kagome::common::Buffer;
-<<<<<<< HEAD
+using kagome::common::Hash256;
 using kagome::primitives::AuthorityId;
-=======
-using kagome::common::Hash256;
->>>>>>> 4f9be430
 using kagome::primitives::Block;
 using kagome::primitives::BlockHeader;
 using kagome::primitives::BlockId;
@@ -412,7 +409,6 @@
                            ASSERT_EQ(v.provides_, valid.provides_);
                            ASSERT_EQ(v.longevity_, valid.longevity_);
                          });
-<<<<<<< HEAD
 }
 
 /**
@@ -429,6 +425,4 @@
 
   EXPECT_OUTCOME_TRUE(decoded, codec_->decodeAuthorityIds(stream));
   ASSERT_EQ(original, decoded);
-=======
->>>>>>> 4f9be430
 }