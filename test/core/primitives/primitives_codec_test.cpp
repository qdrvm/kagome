--- conflicted
+++ resolved
@@ -166,12 +166,7 @@
  * @then decoded instance of BlockHeader matches predefined block header
  */
 TEST_F(Primitives, DecodeBlockHeaderSuccess) {
-<<<<<<< HEAD
-  ScaleDecoderStream stream{encoded_header_};
-  EXPECT_OUTCOME_TRUE(val, decode<BlockHeader>(stream))
-=======
   EXPECT_OUTCOME_TRUE(val, decode<BlockHeader>(encoded_header_))
->>>>>>> 8e3375d7
   ASSERT_EQ(val.parent_hash, block_header_.parent_hash);
   ASSERT_EQ(val.number, block_header_.number);
   ASSERT_EQ(val.state_root, block_header_.state_root);
@@ -195,12 +190,7 @@
  * @then decoded instance of Extrinsic matches predefined block header
  */
 TEST_F(Primitives, DecodeExtrinsicSuccess) {
-<<<<<<< HEAD
-  ScaleDecoderStream stream{encoded_extrinsic_};
-  EXPECT_OUTCOME_TRUE(res, decode<Extrinsic>(stream))
-=======
   EXPECT_OUTCOME_TRUE(res, decode<Extrinsic>(encoded_extrinsic_))
->>>>>>> 8e3375d7
   ASSERT_EQ(res.data, extrinsic_.data);
 }
 
@@ -220,12 +210,7 @@
  * @then decoded instance of Block matches predefined Block instance
  */
 TEST_F(Primitives, DecodeBlockSuccess) {
-<<<<<<< HEAD
-  ScaleDecoderStream stream{encoded_block_};
-  EXPECT_OUTCOME_TRUE(val, decode<Block>(stream));
-=======
   EXPECT_OUTCOME_TRUE(val, decode<Block>(encoded_block_));
->>>>>>> 8e3375d7
   auto &&h = val.header;
   ASSERT_EQ(h.parent_hash, block_header_.parent_hash);
   ASSERT_EQ(h.number, block_header_.number);
@@ -256,12 +241,7 @@
  * @then obtained result matches predefined version instance
  */
 TEST_F(Primitives, DecodeVersionSuccess) {
-<<<<<<< HEAD
-  auto stream = ScaleDecoderStream(encoded_version_);
-  EXPECT_OUTCOME_TRUE(ver, decode<Version>(stream));
-=======
   EXPECT_OUTCOME_TRUE(ver, decode<Version>(encoded_version_))
->>>>>>> 8e3375d7
   ASSERT_EQ(ver.spec_name, version_.spec_name);
   ASSERT_EQ(ver.impl_name, version_.impl_name);
   ASSERT_EQ(ver.authoring_version, version_.authoring_version);
@@ -297,12 +277,7 @@
  * @thenobtained result matches predefined block id instance
  */
 TEST_F(Primitives, DecodeBlockIdHashSuccess) {
-<<<<<<< HEAD
-  auto stream = ScaleDecoderStream(encoded_block_id_hash_);
-  EXPECT_OUTCOME_TRUE(val, decode<BlockId>(stream));
-=======
   EXPECT_OUTCOME_TRUE(val, decode<BlockId>(encoded_block_id_hash_));
->>>>>>> 8e3375d7
   // ASSERT_EQ has problems with pretty-printing variants
   ASSERT_TRUE(val == block_id_hash_);
 }
@@ -314,12 +289,7 @@
  * @thenobtained result matches predefined block id instance
  */
 TEST_F(Primitives, DecodeBlockIdNumberSuccess) {
-<<<<<<< HEAD
-  auto stream = ScaleDecoderStream(encoded_block_id_number_);
-  EXPECT_OUTCOME_TRUE(val, decode<BlockId>(stream))
-=======
   EXPECT_OUTCOME_TRUE(val, decode<BlockId>(encoded_block_id_number_))
->>>>>>> 8e3375d7
   // ASSERT_EQ has problems with pretty-printing variants
   ASSERT_TRUE(val == block_id_number_);
 }
@@ -367,12 +337,7 @@
  */
 TEST_F(Primitives, DecodeTransactionValidityInvalidSuccess) {
   Buffer bytes = {0, 1};
-<<<<<<< HEAD
-  auto stream = ScaleDecoderStream(bytes);
-  EXPECT_OUTCOME_TRUE(val, decode<TransactionValidity>(stream))
-=======
   EXPECT_OUTCOME_TRUE(val, decode<TransactionValidity>(bytes))
->>>>>>> 8e3375d7
   kagome::visit_in_place(
       val,                                               // value
       [](Invalid const &v) { ASSERT_EQ(v.error, 1); },  // ok
@@ -388,12 +353,7 @@
  */
 TEST_F(Primitives, DecodeTransactionValidityUnknownSuccess) {
   Buffer bytes = {2, 2};
-<<<<<<< HEAD
-  auto stream = ScaleDecoderStream(bytes);
-  auto &&res = decode<TransactionValidity>(stream);
-=======
   auto &&res = decode<TransactionValidity>(bytes);
->>>>>>> 8e3375d7
   ASSERT_TRUE(res);
   TransactionValidity value = res.value();
   kagome::visit_in_place(
@@ -411,29 +371,17 @@
  * @then obtained result matches predefined block id instance
  */
 TEST_F(Primitives, DecodeTransactionValidityValidSuccess) {
-<<<<<<< HEAD
-  auto stream = ScaleDecoderStream(encoded_valid_transaction_);
-  EXPECT_OUTCOME_TRUE(val, decode<TransactionValidity>(stream))
-=======
   EXPECT_OUTCOME_TRUE(val, decode<TransactionValidity>(encoded_valid_transaction_))
->>>>>>> 8e3375d7
   kagome::visit_in_place(
       val,                               // value
       [](Invalid const &v) { FAIL(); },  // fail
       [](Unknown const &v) { FAIL(); },  // fail
       [this](Valid const &v) {           // ok
         auto &valid = valid_transaction_;
-<<<<<<< HEAD
-        ASSERT_EQ(v.priority_, valid.priority_);
-        ASSERT_EQ(v.requires_, valid.requires_);
-        ASSERT_EQ(v.provides_, valid.provides_);
-        ASSERT_EQ(v.longevity_, valid.longevity_);
-=======
         ASSERT_EQ(v.priority, valid.priority);
         ASSERT_EQ(v.requires, valid.requires);
         ASSERT_EQ(v.provides, valid.provides);
         ASSERT_EQ(v.longevity, valid.longevity);
->>>>>>> 8e3375d7
       });
 }
 
@@ -449,12 +397,7 @@
   std::vector<AuthorityId> original{id1, id2};
   EXPECT_OUTCOME_TRUE(res, encode(original))
 
-<<<<<<< HEAD
-  ScaleDecoderStream stream(res);
-  EXPECT_OUTCOME_TRUE(decoded, decode<std::vector<AuthorityId>>(stream))
-=======
   EXPECT_OUTCOME_TRUE(decoded, decode<std::vector<AuthorityId>>(res))
->>>>>>> 8e3375d7
   ASSERT_EQ(original, decoded);
 }
 
@@ -486,12 +429,7 @@
   ASSERT_EQ(data.getData(id3).value(), b4);
 
   EXPECT_OUTCOME_TRUE(enc_data, encode(data))
-<<<<<<< HEAD
-  ScaleDecoderStream s(enc_data);
-  EXPECT_OUTCOME_TRUE(dec_data, decode<InherentData>(s));
-=======
   EXPECT_OUTCOME_TRUE(dec_data, decode<InherentData>(enc_data))
->>>>>>> 8e3375d7
 
   EXPECT_EQ(data.getDataCollection(), dec_data.getDataCollection());
 }