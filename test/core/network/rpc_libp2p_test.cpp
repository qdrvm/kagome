/**
 * Copyright Soramitsu Co., Ltd. All Rights Reserved.
 * SPDX-License-Identifier: Apache-2.0
 */

#include "network/rpc.hpp"

#include <gtest/gtest.h>

#include "mock/libp2p/basic/read_writer_mock.hpp"
#include "mock/libp2p/connection/stream_mock.hpp"
#include "mock/libp2p/host/host_mock.hpp"
#include "network/helpers/scale_message_read_writer.hpp"
#include "network/types/blocks_response.hpp"
#include "scale/scale.hpp"
#include "testutil/libp2p/message_read_writer_helper.hpp"
#include "testutil/literals.hpp"

using namespace kagome;
using namespace network;

using namespace libp2p;
using namespace basic;
using namespace peer;
using namespace connection;

using testing::_;

using ScaleRPC = RPC<ScaleMessageReadWriter>;

class RpcLibp2pTest : public testing::Test {
 public:
  std::shared_ptr<ReadWriterMock> read_writer_ =
      std::make_shared<ReadWriterMock>();
  std::shared_ptr<StreamMock> stream_ = std::make_shared<StreamMock>();

  HostMock host_;
  PeerInfo peer_info_{"my_peer"_peerid, {}};
  Protocol protocol_{"/test/2.2.8"};

  // we are not interested in the exact semantics, so let BlocksResponse be both
  // request and response
  BlocksResponse request_{1}, response_{2};
  kagome::common::Buffer encoded_request_{scale::encode(request_).value()},
      encoded_response_{scale::encode(response_).value()};
};

/**
 * @given RPCLibp2p
 * @when reading a message @and answering with a response
 * @then operation completes successfully
 */
TEST_F(RpcLibp2pTest, ReadWithResponse) {
  setReadExpectations(read_writer_, encoded_request_.asVector());
  setWriteExpectations(read_writer_, encoded_response_.asVector());

  auto finished = false;
  ScaleRPC::read<BlocksResponse, BlocksResponse>(
      read_writer_,
      [this, &finished](auto &&received_request) mutable {
        EXPECT_EQ(received_request.id, request_.id);
        finished = true;
        return response_;
      },
      [](auto &&err) { FAIL() << err.error().message(); });

  ASSERT_TRUE(finished);
}

/**
 * @given RPCLibp2p
 * @when reading a message @and answering with an error
 * @then that error is properly handled
 */
TEST_F(RpcLibp2pTest, ReadWithResponseErroredResponse) {
  setReadExpectations(read_writer_, encoded_request_.asVector());

  auto finished = false;
  ScaleRPC::read<BlocksResponse, BlocksResponse>(
      read_writer_,
      [this](auto &&received_request) {
        EXPECT_EQ(received_request.id, request_.id);
        return ::outcome::failure(boost::system::error_code{});
      },
      [&finished](auto &&err) mutable { finished = true; });

  ASSERT_TRUE(finished);
}

/**
 * @given RPCLibp2p
 * @when reading a message without waiting for a response
 * @then operation completes successfully
 */
TEST_F(RpcLibp2pTest, ReadWithoutResponse) {
  setReadExpectations(read_writer_, encoded_request_.asVector());

  auto finished = false;
  ScaleRPC::read<BlocksResponse>(
      read_writer_, [this, &finished](auto &&received_request) mutable {
        EXPECT_TRUE(received_request);
        EXPECT_EQ(received_request.value().id, request_.id);
        finished = true;
      });

  ASSERT_TRUE(finished);
}

/**
 * @given RPCLibp2p
 * @when writing a message @and waiting for a response
 * @then response is received
 */
TEST_F(RpcLibp2pTest, WriteWithResponse) {
<<<<<<< HEAD
  EXPECT_CALL(host_, newStream(peer_info_, protocol_, _, _))
=======
  EXPECT_CALL(
      host_,
      newStream(peer_info_, protocol_, _, std::chrono::milliseconds::zero()))
>>>>>>> 7db76885
      .WillOnce(testing::InvokeArgument<2>(stream_));

  setWriteExpectations(stream_, encoded_request_.asVector());
  setReadExpectations(stream_, encoded_response_.asVector());

  auto finished = false;
  ScaleRPC::write<BlocksResponse, BlocksResponse>(
      host_,
      peer_info_,
      protocol_,
      request_,
      [this, &finished](auto &&response_res) mutable {
        ASSERT_TRUE(response_res);
        ASSERT_EQ(response_res.value().id, response_.id);
        finished = true;
      });

  ASSERT_TRUE(finished);
}

/**
 * @given RPCLibp2p
 * @when writing a message @and waiting for a response @and the error arrives
 * @then the error is properly handled
 */
TEST_F(RpcLibp2pTest, WriteWithResponseErroredResponse) {
<<<<<<< HEAD
  EXPECT_CALL(host_, newStream(peer_info_, protocol_, _, _))
=======
  EXPECT_CALL(
      host_,
      newStream(peer_info_, protocol_, _, std::chrono::milliseconds::zero()))
>>>>>>> 7db76885
      .WillOnce(testing::InvokeArgument<2>(stream_));

  setWriteExpectations(stream_, encoded_request_.asVector());
  EXPECT_CALL(*stream_, read(_, _, _))
      .WillOnce(testing::InvokeArgument<2>(
          ::outcome::failure(boost::system::error_code{})));

  auto finished = false;
  ScaleRPC::write<BlocksResponse, BlocksResponse>(
      host_,
      peer_info_,
      protocol_,
      request_,
      [&finished](auto &&response_res) mutable {
        ASSERT_FALSE(response_res);
        finished = true;
      });

  ASSERT_TRUE(finished);
}

/**
 * @given RPCLibp2p
 * @when writing a message without waiting for a response
 * @then operation completes successfully
 */
TEST_F(RpcLibp2pTest, WriteWithoutResponse) {
<<<<<<< HEAD
  EXPECT_CALL(host_, newStream(peer_info_, protocol_, _, _))
=======
  EXPECT_CALL(
      host_,
      newStream(peer_info_, protocol_, _, std::chrono::milliseconds::zero()))
>>>>>>> 7db76885
      .WillOnce(testing::InvokeArgument<2>(stream_));

  setWriteExpectations(stream_, encoded_request_.asVector());

  auto finished = false;
  ScaleRPC::write<BlocksResponse>(host_,
                                  peer_info_,
                                  protocol_,
                                  request_,
                                  [&finished](auto &&write_res) mutable {
                                    ASSERT_TRUE(write_res);
                                    finished = true;
                                  });

  ASSERT_TRUE(finished);
}<|MERGE_RESOLUTION|>--- conflicted
+++ resolved
@@ -112,13 +112,9 @@
  * @then response is received
  */
 TEST_F(RpcLibp2pTest, WriteWithResponse) {
-<<<<<<< HEAD
-  EXPECT_CALL(host_, newStream(peer_info_, protocol_, _, _))
-=======
   EXPECT_CALL(
       host_,
       newStream(peer_info_, protocol_, _, std::chrono::milliseconds::zero()))
->>>>>>> 7db76885
       .WillOnce(testing::InvokeArgument<2>(stream_));
 
   setWriteExpectations(stream_, encoded_request_.asVector());
@@ -145,13 +141,9 @@
  * @then the error is properly handled
  */
 TEST_F(RpcLibp2pTest, WriteWithResponseErroredResponse) {
-<<<<<<< HEAD
-  EXPECT_CALL(host_, newStream(peer_info_, protocol_, _, _))
-=======
   EXPECT_CALL(
       host_,
       newStream(peer_info_, protocol_, _, std::chrono::milliseconds::zero()))
->>>>>>> 7db76885
       .WillOnce(testing::InvokeArgument<2>(stream_));
 
   setWriteExpectations(stream_, encoded_request_.asVector());
@@ -179,13 +171,9 @@
  * @then operation completes successfully
  */
 TEST_F(RpcLibp2pTest, WriteWithoutResponse) {
-<<<<<<< HEAD
-  EXPECT_CALL(host_, newStream(peer_info_, protocol_, _, _))
-=======
   EXPECT_CALL(
       host_,
       newStream(peer_info_, protocol_, _, std::chrono::milliseconds::zero()))
->>>>>>> 7db76885
       .WillOnce(testing::InvokeArgument<2>(stream_));
 
   setWriteExpectations(stream_, encoded_request_.asVector());
