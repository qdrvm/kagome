/**
 * Copyright Soramitsu Co., Ltd. All Rights Reserved.
 * SPDX-License-Identifier: Apache-2.0
 */

#include "libp2p/muxer/yamux/yamuxed_connection.hpp"

#include <gtest/gtest.h>
#include "core/libp2p/transport_fixture/transport_fixture.hpp"
#include "libp2p/multi/multiaddress.hpp"
#include "libp2p/muxer/yamux/yamux_frame.hpp"
#include "libp2p/muxer/yamux/yamux_stream.hpp"
#include "libp2p/transport/all.hpp"
#include "testutil/outcome.hpp"

using namespace libp2p::muxer;
using namespace libp2p::transport;
using namespace libp2p::stream;
using namespace kagome::common;
using namespace libp2p::multi;

using std::chrono_literals::operator""ms;

class YamuxIntegrationTest : public libp2p::testing::TransportFixture {
 public:
  void SetUp() override {
    libp2p::testing::TransportFixture::SetUp();

    // create a listener, which is going to wrap new connections to YamuxedConnection
    transport_listener_ = transport_->createListener(
        [this](std::shared_ptr<Connection> c) mutable {  // NOLINT
          ASSERT_FALSE(c->isClosed());
          ASSERT_TRUE(c) << "createListener: connection is nullptr";

          // here, our YamuxedConnection instance is going to be a server, as a new
          // connection is accepted
          yamux_ = std::make_shared<YamuxedConnection>(
              std::move(c),
              [this](std::unique_ptr<Stream> new_stream) mutable {
                accepted_streams_.push_back(std::move(new_stream));
              },
              YamuxConfig{true});

          ASSERT_TRUE(yamux_) << "cannot create YamuxedConnection from a new connection";
          yamux_->start();
        });
    defaultDial();

    // let YamuxedConnection be created
    context_.run_for(10ms);
    ASSERT_TRUE(yamux_);
  }

  /**
   * Get a pointer to a new stream
   * @param expected_stream_id - id, which is expected to be assigned to that
   * stream
   * @return pointer to the stream
   */
<<<<<<< HEAD
  std::unique_ptr<Stream> getNewStream(
      YamuxedConnection::StreamId expected_stream_id = kDefaulExpectedStreamId) {
=======
  std::unique_ptr<libp2p::stream::Stream> getNewStream(
      libp2p::muxer::Yamux::StreamId expected_stream_id =
          kDefaulExpectedStreamId) {
>>>>>>> 909118aa
    auto stream = yamux_->newStream().value();

    auto new_stream_msg = newStreamMsg(expected_stream_id);
    auto rcvd_msg = std::make_shared<Buffer>(new_stream_msg.size(), 0);
    connection_->asyncRead(boost::asio::buffer(rcvd_msg->toVector()),
                           new_stream_msg.size(),
                           [&new_stream_msg, rcvd_msg](auto &&ec, auto &&n) {
                             CHECK_IO_SUCCESS(ec, n, new_stream_msg.size())
                             EXPECT_EQ(*rcvd_msg, new_stream_msg);  // NOLINT
                           });
    context_.run_for(10ms);

    return stream;
  }

<<<<<<< HEAD
  boost::asio::io_context context_;

  std::shared_ptr<YamuxedConnection> yamux_;
  std::vector<std::unique_ptr<Stream>> accepted_streams_;

  std::unique_ptr<Transport> transport_;
  std::shared_ptr<TransportListener> transport_listener_;
  std::shared_ptr<Multiaddress> multiaddress_;
  std::shared_ptr<Connection> connection_;

  static constexpr YamuxedConnection::StreamId kDefaulExpectedStreamId = 2;
=======
  std::shared_ptr<libp2p::muxer::Yamux> yamux_;
  std::vector<std::unique_ptr<libp2p::stream::Stream>> accepted_streams_;

  static constexpr libp2p::muxer::Yamux::StreamId kDefaulExpectedStreamId = 2;
>>>>>>> 909118aa
};

/**
 * @given initialized Yamux
 * @when creating a new stream from the client's side
 * @then stream is created @and corresponding ack message is sent to the client
 */
TEST_F(YamuxIntegrationTest, StreamFromClient) {
  constexpr YamuxedConnection::StreamId created_stream_id = 1;

  auto new_stream_ack_msg_rcv =
      std::make_shared<Buffer>(YamuxFrame::kHeaderLength, 0);
  auto new_stream_msg = newStreamMsg(created_stream_id);

  connection_->asyncWrite(
      boost::asio::buffer(new_stream_msg.toVector()),
      [this, &new_stream_msg, new_stream_ack_msg_rcv, created_stream_id](
          auto &&ec, auto &&n) {
        CHECK_IO_SUCCESS(ec, n, new_stream_msg.size())

        connection_->asyncRead(
            boost::asio::buffer(new_stream_ack_msg_rcv->toVector()),
            YamuxFrame::kHeaderLength,
            [this, new_stream_ack_msg_rcv, created_stream_id](auto &&ec,
                                                              auto &&n) {
              // check a new stream is in our 'accepted_streams'
              ASSERT_EQ(accepted_streams_.size(), 1);

              CHECK_IO_SUCCESS(ec, n, YamuxFrame::kHeaderLength)

              // check our yamux has sent an ack message for that
              // stream
              auto parsed_ack_opt =
                  parseFrame(new_stream_ack_msg_rcv->toVector());
              ASSERT_TRUE(parsed_ack_opt);
              ASSERT_EQ(parsed_ack_opt->stream_id_, created_stream_id);
            });
      });

  launchContext();
}

/**
 * @given initialized Yamux
 * @when creating a new stream from the server's side
 * @then stream is created @and corresponding new stream message is received by
 * the client
 */
TEST_F(YamuxIntegrationTest, StreamFromServer) {
  constexpr YamuxedConnection::StreamId expected_stream_id = 2;

  auto stream_res = yamux_->newStream();
  ASSERT_TRUE(stream_res);

  auto stream = std::move(stream_res.value());
  ASSERT_FALSE(stream->isClosedForRead());
  ASSERT_FALSE(stream->isClosedForWrite());
  ASSERT_FALSE(stream->isClosedEntirely());

  auto expected_new_stream_msg = newStreamMsg(expected_stream_id);
  auto new_stream_msg_buf =
      std::make_shared<Buffer>(YamuxFrame::kHeaderLength, 0);
  connection_->asyncRead(
      boost::asio::buffer(new_stream_msg_buf->toVector()),
      YamuxFrame::kHeaderLength,
      [new_stream_msg_buf, &expected_new_stream_msg](auto &&ec, auto &&n) {
        CHECK_IO_SUCCESS(ec, n, YamuxFrame::kHeaderLength)

        ASSERT_EQ(*new_stream_msg_buf, expected_new_stream_msg);
      });

  launchContext();
}

/**
 * @given initialized Yamux @and streams, multiplexed by that Yamux
 * @When writing to that stream
 * @then the operation is succesfully executed
 */
TEST_F(YamuxIntegrationTest, StreamWrite) {
  auto stream = getNewStream();

  Buffer data{{0x12, 0x34, 0xAA}};
  auto expected_data_msg = dataMsg(kDefaulExpectedStreamId, data);
  auto received_data_msg =
      std::make_shared<Buffer>(expected_data_msg.size(), 0);

  stream->writeAsync(
      data,
      [this, &data, &expected_data_msg, received_data_msg](auto &&ec,
                                                           auto &&n) {
        CHECK_IO_SUCCESS(ec, n, data.size())

        // check that our written data has achieved the destination
        connection_->asyncRead(
            boost::asio::buffer(received_data_msg->toVector()),
            expected_data_msg.size(),
            [&expected_data_msg, received_data_msg](auto &&ec, auto &&n) {
              CHECK_IO_SUCCESS(ec, n, expected_data_msg.size())

              ASSERT_EQ(*received_data_msg, expected_data_msg);
            });
      });

  launchContext();
}

/**
 * @given initialized Yamux @and streams, multiplexed by that Yamux
 * @when reading from that stream
 * @then the operation is successfully executed
 */
TEST_F(YamuxIntegrationTest, StreamRead) {
  auto stream = getNewStream();

  Buffer data{{0x12, 0x34, 0xAA}};
  auto written_data_msg = dataMsg(kDefaulExpectedStreamId, data);

  connection_->asyncWrite(
      boost::asio::buffer(written_data_msg.toVector()),
      [&written_data_msg, &stream, &data](auto &&ec, auto &&n) mutable {
        CHECK_IO_SUCCESS(ec, n, written_data_msg.size())

        stream->readAsync([&data](Stream::NetworkMessageOutcome msg_res) {
          ASSERT_TRUE(msg_res);
          ASSERT_EQ(msg_res.value(), data);
        });
      });

  launchContext();
}

/**
 * @given initialized Yamux @and stream over it
 * @when closing that stream for writes
 * @then the stream is closed for writes @and corresponding message is received
 * on the other side
 */
TEST_F(YamuxIntegrationTest, CloseForWrites) {
  auto stream = getNewStream();

  ASSERT_FALSE(stream->isClosedForWrite());
  stream->close();
  ASSERT_TRUE(stream->isClosedForWrite());

  auto expected_close_stream_msg = closeStreamMsg(kDefaulExpectedStreamId);
  auto close_stream_msg_rcv =
      std::make_shared<Buffer>(YamuxFrame::kHeaderLength, 0);

  connection_->asyncRead(
      boost::asio::buffer(close_stream_msg_rcv->toVector()),
      YamuxFrame::kHeaderLength,
      [&expected_close_stream_msg, close_stream_msg_rcv](auto &&ec, auto &&n) {
        CHECK_IO_SUCCESS(ec, n, YamuxFrame::kHeaderLength)

        ASSERT_EQ(*close_stream_msg_rcv, expected_close_stream_msg);
      });

  launchContext();
}

/**
 * @given initialized Yamux @and stream over it
 * @when the other side sends a close message for that stream
 * @then the stream is closed for reads
 */
TEST_F(YamuxIntegrationTest, CloseForReads) {
  auto stream = getNewStream();

  ASSERT_FALSE(stream->isClosedForRead());

  auto sent_close_stream_msg = closeStreamMsg(kDefaulExpectedStreamId);

  connection_->asyncWrite(boost::asio::buffer(sent_close_stream_msg.toVector()),
                          [&sent_close_stream_msg](auto &&ec, auto &&n) {
                            CHECK_IO_SUCCESS(ec, n,
                                             sent_close_stream_msg.size())
                          });

  launchContext();
  ASSERT_TRUE(stream->isClosedForRead());
}

/**
 * @given initialized Yamux @and stream over it
 * @when close message is sent over the stream @and the other side responses
 * with a close message as well
 * @then the stream is closed entirely - removed from Yamux
 */
TEST_F(YamuxIntegrationTest, CloseEntirely) {
  auto stream = getNewStream();

  ASSERT_FALSE(stream->isClosedForWrite());
  stream->close();
  ASSERT_TRUE(stream->isClosedForWrite());

  auto expected_close_stream_msg = closeStreamMsg(kDefaulExpectedStreamId);
  auto close_stream_msg_rcv =
      std::make_shared<Buffer>(YamuxFrame::kHeaderLength, 0);

  connection_->asyncRead(
      boost::asio::buffer(close_stream_msg_rcv->toVector()),
      YamuxFrame::kHeaderLength,
      [this, &expected_close_stream_msg, close_stream_msg_rcv](auto &&ec,
                                                               auto &&n) {
        CHECK_IO_SUCCESS(ec, n, YamuxFrame::kHeaderLength)
        ASSERT_EQ(*close_stream_msg_rcv, expected_close_stream_msg);

        connection_->asyncWrite(
            boost::asio::buffer(expected_close_stream_msg.toVector()),
            [&expected_close_stream_msg](auto &&ec, auto &&n) {
              CHECK_IO_SUCCESS(ec, n, expected_close_stream_msg.size())
            });
      });

  launchContext();
  ASSERT_TRUE(stream->isClosedEntirely());
}

/**
 * @given initialized Yamux
 * @when a ping message arrives to Yamux
 * @then Yamux sends a ping response back
 */
TEST_F(YamuxIntegrationTest, Ping) {
  static constexpr uint32_t ping_value = 42;

  auto ping_in_msg = pingOutMsg(ping_value);
  auto ping_out_msg = pingResponseMsg(ping_value);
  auto received_ping = std::make_shared<Buffer>(ping_out_msg.size(), 0);

  connection_->asyncWrite(boost::asio::buffer(ping_in_msg.toVector()),
                          [&ping_in_msg](auto &&ec, auto &&n) {
                            CHECK_IO_SUCCESS(ec, n, ping_in_msg.size())
                          });
  connection_->asyncRead(boost::asio::buffer(received_ping->toVector()),
                         ping_out_msg.size(),
                         [&ping_out_msg, received_ping](auto &&ec, auto &&n) {
                           CHECK_IO_SUCCESS(ec, n, ping_out_msg.size())
                           ASSERT_EQ(*received_ping, ping_out_msg);
                         });
  launchContext();
}

/**
 * @given initialized Yamux @and stream over it
 * @when a reset message is sent over that stream
 * @then the stream is closed entirely - removed from Yamux @and the other side
 * receives a corresponding message
 */
TEST_F(YamuxIntegrationTest, Reset) {
  auto stream = getNewStream();

  ASSERT_FALSE(stream->isClosedEntirely());
  stream->reset();
  ASSERT_TRUE(stream->isClosedEntirely());

  auto expected_reset_msg = resetStreamMsg(kDefaulExpectedStreamId);
  auto rcvd_msg = std::make_shared<Buffer>(expected_reset_msg.size(), 0);

  connection_->asyncRead(boost::asio::buffer(rcvd_msg->toVector()),
                         expected_reset_msg.size(),
                         [&expected_reset_msg, rcvd_msg](auto &&ec, auto &&n) {
                           CHECK_IO_SUCCESS(ec, n, rcvd_msg->size())
                           ASSERT_EQ(*rcvd_msg, expected_reset_msg);
                         });

  launchContext();
}

/**
 * @given initialized Yamux
 * @when Yamux is closed
 * @then an underlying connection is closed @and the other side receives a
 * corresponding message
 */
TEST_F(YamuxIntegrationTest, GoAway) {
  yamux_->close();
  ASSERT_TRUE(yamux_->isClosed());
}<|MERGE_RESOLUTION|>--- conflicted
+++ resolved
@@ -3,7 +3,7 @@
  * SPDX-License-Identifier: Apache-2.0
  */
 
-#include "libp2p/muxer/yamux/yamuxed_connection.hpp"
+#include "libp2p/muxer/yamux/yamux.hpp"
 
 #include <gtest/gtest.h>
 #include "core/libp2p/transport_fixture/transport_fixture.hpp"
@@ -26,27 +26,27 @@
   void SetUp() override {
     libp2p::testing::TransportFixture::SetUp();
 
-    // create a listener, which is going to wrap new connections to YamuxedConnection
+    // create a listener, which is going to wrap new connections to Yamux
     transport_listener_ = transport_->createListener(
         [this](std::shared_ptr<Connection> c) mutable {  // NOLINT
           ASSERT_FALSE(c->isClosed());
           ASSERT_TRUE(c) << "createListener: connection is nullptr";
 
-          // here, our YamuxedConnection instance is going to be a server, as a new
+          // here, our Yamux instance is going to be a server, as a new
           // connection is accepted
-          yamux_ = std::make_shared<YamuxedConnection>(
+          yamux_ = std::make_shared<Yamux>(
               std::move(c),
               [this](std::unique_ptr<Stream> new_stream) mutable {
                 accepted_streams_.push_back(std::move(new_stream));
               },
               YamuxConfig{true});
 
-          ASSERT_TRUE(yamux_) << "cannot create YamuxedConnection from a new connection";
+          ASSERT_TRUE(yamux_) << "cannot create Yamux from a new connection";
           yamux_->start();
         });
     defaultDial();
 
-    // let YamuxedConnection be created
+    // let Yamux be created
     context_.run_for(10ms);
     ASSERT_TRUE(yamux_);
   }
@@ -57,14 +57,9 @@
    * stream
    * @return pointer to the stream
    */
-<<<<<<< HEAD
-  std::unique_ptr<Stream> getNewStream(
-      YamuxedConnection::StreamId expected_stream_id = kDefaulExpectedStreamId) {
-=======
   std::unique_ptr<libp2p::stream::Stream> getNewStream(
       libp2p::muxer::Yamux::StreamId expected_stream_id =
           kDefaulExpectedStreamId) {
->>>>>>> 909118aa
     auto stream = yamux_->newStream().value();
 
     auto new_stream_msg = newStreamMsg(expected_stream_id);
@@ -80,24 +75,10 @@
     return stream;
   }
 
-<<<<<<< HEAD
-  boost::asio::io_context context_;
-
-  std::shared_ptr<YamuxedConnection> yamux_;
-  std::vector<std::unique_ptr<Stream>> accepted_streams_;
-
-  std::unique_ptr<Transport> transport_;
-  std::shared_ptr<TransportListener> transport_listener_;
-  std::shared_ptr<Multiaddress> multiaddress_;
-  std::shared_ptr<Connection> connection_;
-
-  static constexpr YamuxedConnection::StreamId kDefaulExpectedStreamId = 2;
-=======
   std::shared_ptr<libp2p::muxer::Yamux> yamux_;
   std::vector<std::unique_ptr<libp2p::stream::Stream>> accepted_streams_;
 
   static constexpr libp2p::muxer::Yamux::StreamId kDefaulExpectedStreamId = 2;
->>>>>>> 909118aa
 };
 
 /**
@@ -106,7 +87,7 @@
  * @then stream is created @and corresponding ack message is sent to the client
  */
 TEST_F(YamuxIntegrationTest, StreamFromClient) {
-  constexpr YamuxedConnection::StreamId created_stream_id = 1;
+  constexpr Yamux::StreamId created_stream_id = 1;
 
   auto new_stream_ack_msg_rcv =
       std::make_shared<Buffer>(YamuxFrame::kHeaderLength, 0);
@@ -147,7 +128,7 @@
  * the client
  */
 TEST_F(YamuxIntegrationTest, StreamFromServer) {
-  constexpr YamuxedConnection::StreamId expected_stream_id = 2;
+  constexpr Yamux::StreamId expected_stream_id = 2;
 
   auto stream_res = yamux_->newStream();
   ASSERT_TRUE(stream_res);
