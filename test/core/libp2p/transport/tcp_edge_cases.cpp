--- conflicted
+++ resolved
@@ -52,21 +52,12 @@
  * @then each client is expected to receive sent message
  */
 TEST(TCP, SingleListenerCanAcceptManyClients) {
-<<<<<<< HEAD
-  const int kClients = 1;
-=======
   const int kClients = 4;
->>>>>>> dad79190
   const int kSize = 1500;
   const int kRetries = 10;
 
   size_t counter = 0;  // number of answers
   boost::asio::io_context context;
-<<<<<<< HEAD
-  auto transport = std::make_unique<TcpTransport>(context);
-  auto listener =
-      transport->createListener([&counter](std::shared_ptr<Connection> c) {
-=======
   auto transport = std::make_unique<TransportImpl>(context);
   auto listener =
       transport->createListener([&counter](std::shared_ptr<Connection> c) {
@@ -78,7 +69,6 @@
           std::cout << "recv from " << ma.value().getStringAddress()
                     << " thread id " << std::this_thread::get_id() << "\n";
         }
->>>>>>> dad79190
         c->readAsync([c, &counter](outcome::result<Buffer> result) {
           EXPECT_OUTCOME_TRUE(data, result);
 
