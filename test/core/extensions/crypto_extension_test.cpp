/**
 * Copyright Soramitsu Co., Ltd. All Rights Reserved.
 * SPDX-License-Identifier: Apache-2.0
 */

#include "extensions/impl/crypto_extension.hpp"

#include <algorithm>

#include <gtest/gtest.h>
#include <gsl/span>
#include "core/runtime/mock_memory.hpp"
#include "crypto/bip39/impl/bip39_provider_impl.hpp"
#include "crypto/ed25519/ed25519_provider_impl.hpp"
#include "crypto/hasher/hasher_impl.hpp"
#include "crypto/pbkdf2/impl/pbkdf2_provider_impl.hpp"
#include "crypto/random_generator/boost_generator.hpp"
#include "crypto/secp256k1/secp256k1_provider_impl.hpp"
#include "crypto/sr25519/sr25519_provider_impl.hpp"
<<<<<<< HEAD
#include "crypto/typed_key_storage/typed_key_storage_impl.hpp"
=======
#include "runtime/wasm_result.hpp"
#include "scale/scale.hpp"
>>>>>>> 58dd6bc0
#include "testutil/literals.hpp"
#include "testutil/outcome.hpp"

using namespace kagome::extensions;
using kagome::common::Buffer;
using kagome::crypto::Bip39Provider;
using kagome::crypto::Bip39ProviderImpl;
using kagome::crypto::BoostRandomGenerator;
using kagome::crypto::CSPRNG;
using kagome::crypto::ED25519Provider;
using kagome::crypto::ED25519ProviderImpl;
using kagome::crypto::ED25519Signature;
using kagome::crypto::Hasher;
using kagome::crypto::HasherImpl;
<<<<<<< HEAD
using kagome::crypto::Pbkdf2Provider;
using kagome::crypto::Pbkdf2ProviderImpl;
=======
using kagome::crypto::Secp256k1Provider;
using kagome::crypto::Secp256k1ProviderImpl;
>>>>>>> 58dd6bc0
using kagome::crypto::SR25519Keypair;
using kagome::crypto::SR25519Provider;
using kagome::crypto::SR25519ProviderImpl;
using kagome::crypto::SR25519PublicKey;
using kagome::crypto::SR25519SecretKey;
using kagome::crypto::SR25519Signature;
<<<<<<< HEAD
using kagome::crypto::storage::TypedKeyStorage;
using kagome::crypto::storage::TypedKeyStorageImpl;
=======
using kagome::crypto::secp256k1::CompressedPublicKey;
using kagome::crypto::secp256k1::ExpandedPublicKey;
using kagome::crypto::secp256k1::MessageHash;
using kagome::crypto::secp256k1::RSVSignature;
>>>>>>> 58dd6bc0
using kagome::runtime::MockMemory;
using kagome::runtime::WasmPointer;
using kagome::runtime::WasmResult;
using kagome::runtime::WasmSize;
using kagome::runtime::WasmSpan;

using ::testing::Return;

namespace sr25519_constants = kagome::crypto::constants::sr25519;
namespace ed25519_constants = kagome::crypto::constants::ed25519;

class CryptoExtensionTest : public ::testing::Test {
 public:
  void SetUp() override {
    memory_ = std::make_shared<MockMemory>();

    random_generator_ = std::make_shared<BoostRandomGenerator>();
    sr25519_provider_ =
        std::make_shared<SR25519ProviderImpl>(random_generator_);
    ed25519_provider_ = std::make_shared<ED25519ProviderImpl>();
    secp256k1_provider_ = std::make_shared<Secp256k1ProviderImpl>();
    hasher_ = std::make_shared<HasherImpl>();
<<<<<<< HEAD
    key_storage_ = std::make_shared<TypedKeyStorageImpl>();
    bip39_provider_ = std::make_shared<Bip39ProviderImpl>(
        std::make_shared<Pbkdf2ProviderImpl>());
    crypto_ext_ = std::make_shared<CryptoExtension>(memory_,
                                                    sr25519_provider_,
                                                    ed25519_provider_,
                                                    hasher_,
                                                    key_storage_,
                                                    bip39_provider_);
=======
    crypto_ext_ = std::make_shared<CryptoExtension>(memory_,
                                                    sr25519_provider_,
                                                    ed25519_provider_,
                                                    secp256k1_provider_,
                                                    hasher_);
>>>>>>> 58dd6bc0

    sr25519_keypair = sr25519_provider_->generateKeypair();
    sr25519_signature = sr25519_provider_->sign(sr25519_keypair, input).value();

    std::copy_n(secp_message_vector.begin(),
                secp_message_vector.size(),
                secp_message_hash.begin());
    std::copy_n(secp_public_key_bytes.begin(),
                secp_public_key_bytes.size(),
                secp_uncompressed_public_key.begin());
    std::copy_n(secp_public_key_compressed_bytes.begin(),
                secp_public_key_compressed_bytes.size(),
                secp_compressed_pyblic_key.begin());
    std::copy_n(secp_signature_bytes.begin(),
                secp_signature_bytes.size(),
                secp_signature.begin());

    EXPECT_OUTCOME_TRUE(tmp1,
                        kagome::scale::encode(secp_uncompressed_public_key));
    scale_encoded_secp_uncompressed_public_key = Buffer(std::move(tmp1));
    EXPECT_OUTCOME_TRUE(tmp2,
                        kagome::scale::encode(secp_compressed_pyblic_key));
    scale_encoded_secp_compressed_public_key = Buffer(std::move(tmp2));
  }

 protected:
  std::shared_ptr<MockMemory> memory_;
  std::shared_ptr<CSPRNG> random_generator_;
  std::shared_ptr<SR25519Provider> sr25519_provider_;
  std::shared_ptr<ED25519Provider> ed25519_provider_;
  std::shared_ptr<Secp256k1Provider> secp256k1_provider_;
  std::shared_ptr<Hasher> hasher_;
  std::shared_ptr<TypedKeyStorage> key_storage_;
  std::shared_ptr<CryptoExtension> crypto_ext_;
  std::shared_ptr<Bip39Provider> bip39_provider_;

  Buffer input{"6920616d2064617461"_unhex};

  SR25519Signature sr25519_signature{};
  SR25519Keypair sr25519_keypair{};

  Buffer blake2b_128_result{"de944c5c12e55ee9a07cf5bf4b674995"_unhex};

  Buffer blake2b_256_result{
      "ba67336efd6a3df3a70eeb757860763036785c182ff4cf587541a0068d09f5b2"_unhex};

  Buffer keccak_result{
      "65aac3ad8b88cb79396da4c8b6a8cb6b5b74b0f6534a3e4e5e8ad68658feccf4"_unhex};

  Buffer twox_input{"414243444546"_unhex};

  Buffer twox128_result{
      184, 65, 176, 250, 243, 129, 181, 3, 77, 82, 63, 150, 129, 221, 191, 251};

  Buffer twox256_result{184, 65,  176, 250, 243, 129, 181, 3,   77,  82, 63,
                        150, 129, 221, 191, 251, 33,  226, 149, 136, 6,  232,
                        81,  118, 200, 28,  69,  219, 120, 179, 208, 237};

  std::vector<uint8_t> secp_public_key_bytes{
      "04e32df42865e97135acfb65f3bae71bdc86f4d49150ad6a440b6f15878109880a0a2b2667f7e725ceea70c673093bf67663e0312623c8e091b13cf2c0f11ef652"_unhex};
  std::vector<uint8_t> secp_public_key_compressed_bytes{
      "02e32df42865e97135acfb65f3bae71bdc86f4d49150ad6a440b6f15878109880a"_unhex};
  std::vector<uint8_t> secp_signature_bytes{
      "90f27b8b488db00b00606796d2987f6a5f59ae62ea05effe84fef5b8b0e549984a691139ad57a3f0b906637673aa2f63d1f55cb1a69199d4009eea23ceaddc9301"_unhex};
  std::vector<uint8_t> secp_message_vector{
      "ce0677bb30baa8cf067c88db9811f4333d131bf8bcf12fe7065d211dce971008"_unhex};
  MessageHash secp_message_hash{};

  RSVSignature secp_signature{};
  ExpandedPublicKey secp_uncompressed_public_key{};
  CompressedPublicKey secp_compressed_pyblic_key{};
  Buffer scale_encoded_secp_uncompressed_public_key;
  Buffer scale_encoded_secp_compressed_public_key;
};

/**
 * @given initialized crypto extension @and data, which can be
 * blake2b_128-hashed
 * @when hashing that data
 * @then resulting hash is correct
 */
TEST_F(CryptoExtensionTest, Blake2_128Valid) {
  WasmPointer data = 0;
  WasmSize size = input.size();
  WasmPointer out_ptr = 42;

  EXPECT_CALL(*memory_, loadN(data, size)).WillOnce(Return(input));
  EXPECT_CALL(
      *memory_,
      storeBuffer(out_ptr, gsl::span<const uint8_t>(blake2b_128_result)))
      .Times(1);

  crypto_ext_->ext_blake2_128(data, size, out_ptr);
}

/**
 * @given initialized crypto extension @and data, which can be
 * blake2b_256-hashed
 * @when hashing that data
 * @then resulting hash is correct
 */
TEST_F(CryptoExtensionTest, Blake2_256Valid) {
  WasmPointer data = 0;
  WasmSize size = input.size();
  WasmPointer out_ptr = 42;

  EXPECT_CALL(*memory_, loadN(data, size)).WillOnce(Return(input));
  EXPECT_CALL(
      *memory_,
      storeBuffer(out_ptr, gsl::span<const uint8_t>(blake2b_256_result)))
      .Times(1);

  crypto_ext_->ext_blake2_256(data, size, out_ptr);
}

/**
 * @given initialized crypto extension @and data, which can be keccak-hashed
 * @when hashing that data
 * @then resulting hash is correct
 */
TEST_F(CryptoExtensionTest, KeccakValid) {
  WasmPointer data = 0;
  WasmSize size = input.size();
  WasmPointer out_ptr = 42;

  EXPECT_CALL(*memory_, loadN(data, size)).WillOnce(Return(input));
  EXPECT_CALL(*memory_,
              storeBuffer(out_ptr, gsl::span<const uint8_t>(keccak_result)))
      .Times(1);

  crypto_ext_->ext_keccak_256(data, size, out_ptr);
}

/**
 * @given initialized crypto extension @and ed25519-signed message
 * @when verifying signature of this message
 * @then verification is successful
 */
TEST_F(CryptoExtensionTest, Ed25519VerifySuccess) {
  EXPECT_OUTCOME_TRUE(keypair, ed25519_provider_->generateKeypair());
  EXPECT_OUTCOME_TRUE(signature, ed25519_provider_->sign(keypair, input));

  Buffer pubkey_buf(keypair.public_key);
  Buffer sig_buf(signature);

  WasmPointer input_data = 0;
  WasmSize input_size = input.size();
  WasmPointer sig_data_ptr = 42;
  WasmPointer pub_key_data_ptr = 123;

  EXPECT_CALL(*memory_, loadN(input_data, input_size)).WillOnce(Return(input));
  EXPECT_CALL(*memory_, loadN(pub_key_data_ptr, ed25519_constants::PUBKEY_SIZE))
      .WillOnce(Return(pubkey_buf));
  EXPECT_CALL(*memory_, loadN(sig_data_ptr, ed25519_constants::SIGNATURE_SIZE))
      .WillOnce(Return(sig_buf));

  ASSERT_EQ(crypto_ext_->ext_ed25519_verify(
                input_data, input_size, sig_data_ptr, pub_key_data_ptr),
            0);
}

/**
 * @given initialized crypto extension @and incorrect ed25519 signature for
 some
 * message
 * @when verifying signature of this message
 * @then verification fails
 */
TEST_F(CryptoExtensionTest, Ed25519VerifyFailure) {
  EXPECT_OUTCOME_TRUE(keypair, ed25519_provider_->generateKeypair());
  ED25519Signature invalid_signature;
  invalid_signature.fill(0x11);

  Buffer pubkey_buf(keypair.public_key);
  Buffer invalid_sig_buf(invalid_signature);

  WasmPointer input_data = 0;
  WasmSize input_size = input.size();
  WasmPointer sig_data_ptr = 42;
  WasmPointer pub_key_data_ptr = 123;

  EXPECT_CALL(*memory_, loadN(input_data, input_size)).WillOnce(Return(input));
  EXPECT_CALL(*memory_, loadN(pub_key_data_ptr, ed25519_constants::PUBKEY_SIZE))
      .WillOnce(Return(pubkey_buf));
  EXPECT_CALL(*memory_, loadN(sig_data_ptr, ed25519_constants::SIGNATURE_SIZE))
      .WillOnce(Return(invalid_sig_buf));

  ASSERT_EQ(crypto_ext_->ext_ed25519_verify(
                input_data, input_size, sig_data_ptr, pub_key_data_ptr),
            5);
}

/**
 * @given initialized crypto extension @and sr25519-signed message
 * @when verifying signature of this message
 * @then verification is successful
 */
TEST_F(CryptoExtensionTest, Sr25519VerifySuccess) {
  auto pub_key = gsl::span<uint8_t>(sr25519_keypair.public_key);
  WasmPointer input_data = 0;
  WasmSize input_size = input.size();
  WasmPointer sig_data_ptr = 42;
  WasmPointer pub_key_data_ptr = 123;

  EXPECT_CALL(*memory_, loadN(input_data, input_size)).WillOnce(Return(input));
  EXPECT_CALL(*memory_, loadN(pub_key_data_ptr, sr25519_constants::PUBLIC_SIZE))
      .WillOnce(Return(Buffer(pub_key)));
  EXPECT_CALL(*memory_, loadN(sig_data_ptr, sr25519_constants::SIGNATURE_SIZE))
      .WillOnce(Return(Buffer(sr25519_signature)));

  ASSERT_EQ(crypto_ext_->ext_sr25519_verify(
                input_data, input_size, sig_data_ptr, pub_key_data_ptr),
            0);
}

/**
 * @given initialized crypto extension @and sr25519-signed message
 * @when verifying signature of this message
 * @then verification fails
 */
TEST_F(CryptoExtensionTest, Sr25519VerifyFailure) {
  auto pub_key = gsl::span<uint8_t>(sr25519_keypair.public_key);
  auto false_signature = Buffer(sr25519_signature);
  ++false_signature[0];
  ++false_signature[1];
  ++false_signature[2];
  ++false_signature[3];

  WasmPointer input_data = 0;
  WasmSize input_size = input.size();
  WasmPointer sig_data_ptr = 42;
  WasmPointer pub_key_data_ptr = 123;

  EXPECT_CALL(*memory_, loadN(input_data, input_size)).WillOnce(Return(input));
  EXPECT_CALL(*memory_, loadN(pub_key_data_ptr, sr25519_constants::PUBLIC_SIZE))
      .WillOnce(Return(Buffer(pub_key)));
  EXPECT_CALL(*memory_, loadN(sig_data_ptr, sr25519_constants::SIGNATURE_SIZE))
      .WillOnce(Return(false_signature));

  ASSERT_EQ(crypto_ext_->ext_sr25519_verify(
                input_data, input_size, sig_data_ptr, pub_key_data_ptr),
            5);
}

/**
 * @given initialized crypto extensions @and some bytes
 * @when XX-hashing those bytes to get 16-byte hash
 * @then resulting hash is correct
 */
TEST_F(CryptoExtensionTest, Twox128) {
  WasmPointer twox_input_data = 0;
  WasmSize twox_input_size = twox_input.size();
  WasmPointer out_ptr = 42;

  EXPECT_CALL(*memory_, loadN(twox_input_data, twox_input_size))
      .WillOnce(Return(twox_input));
  EXPECT_CALL(*memory_,
              storeBuffer(out_ptr, gsl::span<const uint8_t>(twox128_result)))
      .Times(1);

  crypto_ext_->ext_twox_128(twox_input_data, twox_input_size, out_ptr);
}

/**
 * @given initialized crypto extensions @and some bytes
 * @when XX-hashing those bytes to get 32-byte hash
 * @then resulting hash is correct
 */
TEST_F(CryptoExtensionTest, Twox256) {
  WasmPointer twox_input_data = 0;
  WasmSize twox_input_size = twox_input.size();
  WasmPointer out_ptr = 42;

  EXPECT_CALL(*memory_, loadN(twox_input_data, twox_input_size))
      .WillOnce(Return(twox_input));
  EXPECT_CALL(*memory_,
              storeBuffer(out_ptr, gsl::span<const uint8_t>(twox256_result)))
      .Times(1);

  crypto_ext_->ext_twox_256(twox_input_data, twox_input_size, out_ptr);
}

/**
 * @given initialized crypto extensions @and secp256k1 signature and message
 * @when call recovery public secp256k1 uncompressed key
 * @then resulting public key is correct
 */
TEST_F(CryptoExtensionTest, Secp256k1RecoverUncompressed) {
  WasmPointer sig = 1;
  WasmPointer msg = 10;
  WasmSpan res = WasmResult(20, 20).combine();
  auto &sig_input = secp_signature;
  auto &msg_input = secp_message_hash;

  EXPECT_CALL(*memory_, loadN(sig, sig_input.size()))
      .WillOnce(Return(Buffer(sig_input)));

  EXPECT_CALL(*memory_, loadN(msg, msg_input.size()))
      .WillOnce(Return(Buffer(msg_input)));

  EXPECT_CALL(*memory_,
              storeBuffer(gsl::span<const uint8_t>(
                  scale_encoded_secp_uncompressed_public_key)))
      .WillOnce(Return(res));

  auto ptrsize = crypto_ext_->ext_crypto_secp256k1_ecdsa_recover_v1(sig, msg);
  ASSERT_EQ(ptrsize, res);
}

/**
 * @given initialized crypto extensions @and secp256k1 signature and message
 * @when call recovery public secp256k1 compressed key
 * @then resulting public key is correct
 */
TEST_F(CryptoExtensionTest, Secp256k1RecoverCompressed) {
  WasmPointer sig = 1;
  WasmPointer msg = 10;
  WasmSpan res = WasmResult(20, 20).combine();
  auto &sig_input = secp_signature;
  auto &msg_input = secp_message_hash;

  EXPECT_CALL(*memory_, loadN(sig, sig_input.size()))
      .WillOnce(Return(Buffer(sig_input)));

  EXPECT_CALL(*memory_, loadN(msg, msg_input.size()))
      .WillOnce(Return(Buffer(msg_input)));

  EXPECT_CALL(*memory_,
              storeBuffer(gsl::span<const uint8_t>(
                  scale_encoded_secp_compressed_public_key)))
      .WillOnce(Return(res));

  auto ptrsize =
      crypto_ext_->ext_crypto_secp256k1_ecdsa_recover_compressed_v1(sig, msg);
  ASSERT_EQ(ptrsize, res);
}<|MERGE_RESOLUTION|>--- conflicted
+++ resolved
@@ -17,12 +17,9 @@
 #include "crypto/random_generator/boost_generator.hpp"
 #include "crypto/secp256k1/secp256k1_provider_impl.hpp"
 #include "crypto/sr25519/sr25519_provider_impl.hpp"
-<<<<<<< HEAD
 #include "crypto/typed_key_storage/typed_key_storage_impl.hpp"
-=======
 #include "runtime/wasm_result.hpp"
 #include "scale/scale.hpp"
->>>>>>> 58dd6bc0
 #include "testutil/literals.hpp"
 #include "testutil/outcome.hpp"
 
@@ -37,28 +34,22 @@
 using kagome::crypto::ED25519Signature;
 using kagome::crypto::Hasher;
 using kagome::crypto::HasherImpl;
-<<<<<<< HEAD
 using kagome::crypto::Pbkdf2Provider;
 using kagome::crypto::Pbkdf2ProviderImpl;
-=======
 using kagome::crypto::Secp256k1Provider;
 using kagome::crypto::Secp256k1ProviderImpl;
->>>>>>> 58dd6bc0
 using kagome::crypto::SR25519Keypair;
 using kagome::crypto::SR25519Provider;
 using kagome::crypto::SR25519ProviderImpl;
 using kagome::crypto::SR25519PublicKey;
 using kagome::crypto::SR25519SecretKey;
 using kagome::crypto::SR25519Signature;
-<<<<<<< HEAD
 using kagome::crypto::storage::TypedKeyStorage;
 using kagome::crypto::storage::TypedKeyStorageImpl;
-=======
 using kagome::crypto::secp256k1::CompressedPublicKey;
 using kagome::crypto::secp256k1::ExpandedPublicKey;
 using kagome::crypto::secp256k1::MessageHash;
 using kagome::crypto::secp256k1::RSVSignature;
->>>>>>> 58dd6bc0
 using kagome::runtime::MockMemory;
 using kagome::runtime::WasmPointer;
 using kagome::runtime::WasmResult;
@@ -81,23 +72,16 @@
     ed25519_provider_ = std::make_shared<ED25519ProviderImpl>();
     secp256k1_provider_ = std::make_shared<Secp256k1ProviderImpl>();
     hasher_ = std::make_shared<HasherImpl>();
-<<<<<<< HEAD
     key_storage_ = std::make_shared<TypedKeyStorageImpl>();
     bip39_provider_ = std::make_shared<Bip39ProviderImpl>(
         std::make_shared<Pbkdf2ProviderImpl>());
     crypto_ext_ = std::make_shared<CryptoExtension>(memory_,
                                                     sr25519_provider_,
                                                     ed25519_provider_,
+                                                   secp256k1_provider_,
                                                     hasher_,
                                                     key_storage_,
                                                     bip39_provider_);
-=======
-    crypto_ext_ = std::make_shared<CryptoExtension>(memory_,
-                                                    sr25519_provider_,
-                                                    ed25519_provider_,
-                                                    secp256k1_provider_,
-                                                    hasher_);
->>>>>>> 58dd6bc0
 
     sr25519_keypair = sr25519_provider_->generateKeypair();
     sr25519_signature = sr25519_provider_->sign(sr25519_keypair, input).value();
