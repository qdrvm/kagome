/**
 * Copyright Soramitsu Co., Ltd. All Rights Reserved.
 * SPDX-License-Identifier: Apache-2.0
 */

#include <gtest/gtest.h>

#include "storage/in_memory/in_memory_storage.hpp"
#include "storage/trie/impl/polkadot_trie_db.hpp"
#include "storage/trie/impl/trie_error.hpp"
#include "storage/trie/impl/trie_storage_backend_impl.hpp"
#include "testutil/literals.hpp"
#include "testutil/outcome.hpp"
#include "testutil/storage/base_leveldb_test.hpp"

using kagome::common::Buffer;
using kagome::common::Hash256;
using kagome::storage::LevelDB;
using kagome::storage::trie::PolkadotTrieDb;
using kagome::storage::trie::TrieStorageBackendImpl;

static const Buffer kNodePrefix{1};

/**
 * Automation of operations over a trie
 */
enum class Command { PUT, REMOVE, GET, CONTAINS };

struct TrieCommand {
  Buffer key;
  boost::optional<Buffer> value;
  Command command;
};

class TrieTest
    : public test::BaseLevelDB_Test,
      public ::testing::WithParamInterface<std::vector<TrieCommand>> {
 public:
  TrieTest() : BaseLevelDB_Test("/tmp/leveldb_test") {}

  void SetUp() override {
    open();
<<<<<<< HEAD
    trie = PolkadotTrieDb::createEmpty(std::make_shared<TrieStorageBackendImpl>(
        std::move(db_), kNodePrefix));
=======
    trie = PolkadotTrieDb::createEmpty(
        std::make_shared<TrieDbBackendImpl>(std::move(db_), kNodePrefix));
>>>>>>> 046b3ebb
  }

  static const std::vector<std::pair<Buffer, Buffer>> data;

  std::unique_ptr<PolkadotTrieDb> trie;
};

const std::vector<std::pair<Buffer, Buffer>> TrieTest::data = {
    {"123456"_hex2buf, "42"_hex2buf},
    {"1234"_hex2buf, "1234"_hex2buf},
    {"010203"_hex2buf, "0a0b"_hex2buf},
    {"010a0b"_hex2buf, "1337"_hex2buf},
    {"0a0b0c"_hex2buf, "deadbeef"_hex2buf}};

void FillSmallTree(PolkadotTrieDb &trie) {
  for (auto &entry : TrieTest::data) {
    EXPECT_OUTCOME_TRUE_1(trie.put(entry.first, entry.second));
  }
}

/**
 * Runs a sequence of commands provided as a test parameter and checks the
 * result of their execution
 */
TEST_P(TrieTest, RunCommand) {
  for (auto &command : GetParam()) {
    switch (command.command) {
      case Command::CONTAINS:
        ASSERT_TRUE(trie->contains(command.key));
        break;
      case Command::GET: {
        if (command.value) {
          EXPECT_OUTCOME_TRUE(val, trie->get(command.key));
          ASSERT_EQ(val, command.value.get());
        } else {
          EXPECT_OUTCOME_FALSE(err, trie->get(command.key));
          ASSERT_EQ(
              err.value(),
              static_cast<int>(kagome::storage::trie::TrieError::NO_VALUE));
        }
        break;
      }
      case Command::PUT: {
        EXPECT_OUTCOME_TRUE_1(trie->put(command.key, command.value.get()));
        break;
      }
      case Command::REMOVE: {
        EXPECT_OUTCOME_TRUE_1(trie->remove(command.key));
        break;
      }
    }
  }
}

template <typename T>
inline std::vector<T> concat(const std::vector<T> &v1,
                             const std::vector<T> &v2) {
  std::vector<T> v(v1);
  v.insert(v.end(), v2.begin(), v2.end());
  return v;
}

/**
 * Create a small trie with one branch and several leaves
 */
std::vector<TrieCommand> BuildSmallTrie = {
    {"0135"_hex2buf, "pen"_buf, Command::PUT},
    {"013579"_hex2buf, "penguin"_buf, Command::PUT},
    {"f2"_hex2buf, "feather"_buf, Command::PUT},
    {"09d3"_hex2buf, "noot"_buf, Command::PUT},
    {Buffer{}, "floof"_buf, Command::PUT},
    {"013507"_hex2buf, "odd"_buf, Command::PUT}};
/**
 * Create a tree with a branch and check that every inserted value is
 * accessible
 */
std::vector<TrieCommand> PutAndGetBranch = {
    {"0135"_hex2buf, ("spaghetti"_buf), Command::PUT},
    {"013579"_hex2buf, ("gnocchi"_buf), Command::PUT},
    {"07"_hex2buf, ("ramen"_buf), Command::PUT},
    {"f2"_hex2buf, ("pho"_buf), Command::PUT},
    {"noot"_buf, boost::none, Command::GET},
    {"00"_hex2buf, boost::none, Command::GET},
    {"0135"_hex2buf, ("spaghetti"_buf), Command::GET},
    {"013579"_hex2buf, ("gnocchi"_buf), Command::GET},
    {"07"_hex2buf, ("ramen"_buf), Command::GET},
    {"f2"_hex2buf, ("pho"_buf), Command::GET}};
/**
 * As key is decomposed to nibbles (4 bit pieces), odd length might be
 * processed incorrectly, which is checked here
 */
std::vector<TrieCommand> PutAndGetOddKeyLengths = {
    {"43c1"_hex2buf, "noot"_buf, Command::PUT},
    {"4929"_hex2buf, "nootagain"_buf, Command::PUT},
    {"430c"_hex2buf, "odd"_buf, Command::PUT},
    {"4f4d"_hex2buf, "stuff"_buf, Command::PUT},
    {"4fbc"_hex2buf, "stuffagain"_buf, Command::PUT},
    {"43c1"_hex2buf, "noot"_buf, Command::GET},
    {"4929"_hex2buf, "nootagain"_buf, Command::GET},
    {"430c"_hex2buf, "odd"_buf, Command::GET},
    {"4f4d"_hex2buf, "stuff"_buf, Command::GET},
    {"4fbc"_hex2buf, "stuffagain"_buf, Command::GET}};
/**
 * Deletion from a small trie. BuildSmallTrie must be applied before this case
 */
std::vector<TrieCommand> DeleteSmall = {
    {{}, "floof"_buf, Command::REMOVE},
    {{}, boost::none, Command::GET},
    {{}, "floof"_buf, Command::PUT},

    {"09d3"_hex2buf, "noot"_buf, Command::REMOVE},
    {"09d3"_hex2buf, boost::none, Command::GET},
    {"0135"_hex2buf, "pen"_buf, Command::GET},
    {"013579"_hex2buf, "penguin"_buf, Command::GET},
    {"09d3"_hex2buf, "noot"_buf, Command::PUT},

    {"f2"_hex2buf, "feather"_buf, Command::REMOVE},
    {"f2"_hex2buf, boost::none, Command::GET},
    {"f2"_hex2buf, "feather"_buf, Command::PUT},

    {{}, "floof"_buf, Command::REMOVE},
    {"f2"_hex2buf, "feather"_buf, Command::REMOVE},
    {{}, boost::none, Command::GET},
    {"0135"_hex2buf, "pen"_buf, Command::GET},
    {"013579"_hex2buf, "penguin"_buf, Command::GET},
    {{}, "floof"_buf, Command::PUT},
    {"f2"_hex2buf, "feather"_buf, Command::PUT},

    {"013579"_hex2buf, "penguin"_buf, Command::REMOVE},
    {"013579"_hex2buf, boost::none, Command::GET},
    {"0135"_hex2buf, "pen"_buf, Command::GET},
    {"013579"_hex2buf, "penguin"_buf, Command::PUT},

    {"0135"_hex2buf, "pen"_buf, Command::REMOVE},
    {"0135"_hex2buf, boost::none, Command::GET},
    {"013579"_hex2buf, "penguin"_buf, Command::GET},
    {"0135"_hex2buf, "pen"_buf, Command::PUT},

    {"013507"_hex2buf, "odd"_buf, Command::REMOVE},
    {"013579"_hex2buf, "penguin"_buf, Command::GET},
    {"0135"_hex2buf, "pen"_buf, Command::GET},
};
/**
 * Deletion from a complex branch. BuildSmallTrie must be applied before this
 * suit
 */
std::vector<TrieCommand> DeleteCombineBranch = {
    {"013546"_hex2buf, "raccoon"_buf, Command::PUT},
    {"01354677"_hex2buf, "rat"_buf, Command::PUT},
    {"09d3"_hex2buf, "noot"_buf, Command::REMOVE},
    {"09d3"_hex2buf, boost::none, Command::GET},
};
/**
 * Deletion from a branch
 */
std::vector<TrieCommand> DeleteFromBranch = {
    {"0615fc"_hex2buf, "noot"_buf, Command::PUT},
    {"062ba9"_hex2buf, "nootagain"_buf, Command::PUT},
    {"06afb1"_hex2buf, "odd"_buf, Command::PUT},
    {"06a3ff"_hex2buf, "stuff"_buf, Command::PUT},
    {"4321"_hex2buf, "stuffagain"_buf, Command::PUT},
    {"0615fc"_hex2buf, "noot"_buf, Command::GET},
    {"062ba9"_hex2buf, "nootagain"_buf, Command::GET},
    {"0615fc"_hex2buf, "noot"_buf, Command::REMOVE},
    {"0615fc"_hex2buf, boost::none, Command::GET},
    {"062ba9"_hex2buf, "nootagain"_buf, Command::GET},
    {"06afb1"_hex2buf, "odd"_buf, Command::GET},
    {"06afb1"_hex2buf, "odd"_buf, Command::REMOVE},
    {"062ba9"_hex2buf, "nootagain"_buf, Command::GET},
    {"06a3ff"_hex2buf, "stuff"_buf, Command::GET},
    {"06a3ff"_hex2buf, "stuff"_buf, Command::REMOVE},
    {"062ba9"_hex2buf, "nootagain"_buf, Command::GET}};
/**
 * Deletion on keys with odd length, which might be a problem as a key is
 * decomposed to 4 bit pieces
 */
std::vector<TrieCommand> DeleteOddKeyLengths = {
    {"43c1"_hex2buf, "noot"_buf, Command::PUT},
    {"43c1"_hex2buf, "noot"_buf, Command::GET},
    {"4929"_hex2buf, "nootagain"_buf, Command::PUT},
    {"4929"_hex2buf, "nootagain"_buf, Command::GET},
    {"430c"_hex2buf, "odd"_buf, Command::PUT},
    {"430c"_hex2buf, "odd"_buf, Command::GET},
    {"4f4d"_hex2buf, "stuff"_buf, Command::PUT},
    {"4f4d"_hex2buf, "stuff"_buf, Command::GET},
    {"430c"_hex2buf, "odd"_buf, Command::REMOVE},
    {"430c"_hex2buf, boost::none, Command::GET},
    {"f4bc"_hex2buf, "spaghetti"_buf, Command::PUT},
    {"f4bc"_hex2buf, "spaghetti"_buf, Command::GET},
    {"4f4d"_hex2buf, "stuff"_buf, Command::GET},
    {"43c1"_hex2buf, "noot"_buf, Command::GET}};

INSTANTIATE_TEST_CASE_P(GolkadotSuite,
                        TrieTest,
                        testing::ValuesIn({PutAndGetBranch,
                                           PutAndGetOddKeyLengths,
                                           concat(BuildSmallTrie, DeleteSmall),
                                           concat(BuildSmallTrie,
                                                  DeleteCombineBranch),
                                           DeleteFromBranch,
                                           DeleteOddKeyLengths}));

/**
 * @given an empty trie
 * @when putting some entries into it
 * @then all inserted entries are accessible from the trie
 */
TEST_F(TrieTest, Put) {
  FillSmallTree(*trie);

  for (auto &entry : data) {
    EXPECT_OUTCOME_TRUE(res, trie->get(entry.first));
    ASSERT_EQ(res, entry.second);
  }
  EXPECT_OUTCOME_TRUE_1(trie->put("102030"_hex2buf, "0a0b0c"_hex2buf));
  EXPECT_OUTCOME_TRUE_1(trie->put("104050"_hex2buf, "0a0b0c"_hex2buf));
  EXPECT_OUTCOME_TRUE_1(trie->put("102030"_hex2buf, "010203"_hex2buf));
  EXPECT_OUTCOME_TRUE(v1, trie->get("102030"_hex2buf));
  ASSERT_EQ(v1, "010203"_hex2buf);
  EXPECT_OUTCOME_TRUE(v2, trie->get("104050"_hex2buf));
  ASSERT_EQ(v2, "0a0b0c"_hex2buf);
  EXPECT_OUTCOME_TRUE_1(trie->put("1332"_hex2buf, ""_buf));
  EXPECT_OUTCOME_TRUE(v3, trie->get("1332"_hex2buf));
  ASSERT_EQ(v3, ""_buf);
}

/**
 * @given a small trie
 * @when removing some entries from it
 * @then removed entries are no longer in the trie, while the rest of them
 * stays
 */
TEST_F(TrieTest, Remove) {
  FillSmallTree(*trie);

  for (auto i : {2, 3, 4}) {
    EXPECT_OUTCOME_TRUE_1(trie->remove(data[i].first));
  }

  for (auto i : {2, 3, 4}) {
    ASSERT_FALSE(trie->contains(data[i].first));
  }
  ASSERT_TRUE(trie->contains(data[0].first));
  ASSERT_TRUE(trie->contains(data[1].first));
}

/**
 * @given a small trie
 * @when replacing an entry in it (put a data with an existing key)
 * @then the value on the key is updated
 */
TEST_F(TrieTest, Replace) {
  FillSmallTree(*trie);

  EXPECT_OUTCOME_TRUE_1(trie->put(data[1].first, data[3].second));
  EXPECT_OUTCOME_TRUE(res, trie->get(data[1].first));
  ASSERT_EQ(res, data[3].second);
}

/**
 * @given a trie
 * @when deleting entries in it that start with a prefix
 * @then there is no entries with such prefix in the trie
 */
TEST_F(TrieTest, ClearPrefix) {
  std::vector<std::pair<Buffer, Buffer>> data = {{"bark"_buf, "123"_buf},
                                                 {"barnacle"_buf, "456"_buf},
                                                 {"bat"_buf, "789"_buf},
                                                 {"batch"_buf, "0-="_buf}};
  for (auto &entry : data) {
    EXPECT_OUTCOME_TRUE_1(trie->put(entry.first, entry.second));
  }
  EXPECT_OUTCOME_TRUE_1(trie->clearPrefix("bar"_buf));
  ASSERT_TRUE(trie->contains("bat"_buf));
  ASSERT_TRUE(trie->contains("batch"_buf));
  ASSERT_FALSE(trie->contains("bark"_buf));
  ASSERT_FALSE(trie->contains("barnacle"_buf));

  EXPECT_OUTCOME_TRUE_1(trie->clearPrefix("batc"_buf));
  ASSERT_TRUE(trie->contains("bat"_buf));
  ASSERT_FALSE(trie->contains("batch"_buf));

  EXPECT_OUTCOME_TRUE_1(trie->clearPrefix("b"_buf));
  ASSERT_FALSE(trie->contains("bat"_buf));
  ASSERT_TRUE(trie->empty());
}

/**
 * @given an empty trie
 * @when putting something into the trie
 * @then the trie is empty no more
 */
TEST_F(TrieTest, EmptyTrie) {
  ASSERT_TRUE(trie->empty());
  EXPECT_OUTCOME_TRUE_1(trie->put({0}, "asdasd"_buf));
  ASSERT_FALSE(trie->empty());
}

/**
 * @given an empty persistent trie with LevelDb backend
 * @when putting a value into it @and its intance is destroyed @and a new
 * instance initialsed with the same DB
 * @then the new instance contains the same data
 */
TEST(TriePersistencyTest, CreateDestroyCreate) {
  Buffer root;
  {
    leveldb::Options options;
    options.create_if_missing = true;  // intentionally
    EXPECT_OUTCOME_TRUE(
        level_db,
        LevelDB::create("/tmp/kagome_leveldb_persistency_test", options));
<<<<<<< HEAD
    auto db =
        PolkadotTrieDb::createEmpty(std::make_shared<TrieStorageBackendImpl>(
            std::move(level_db), kNodePrefix));
=======
    auto db = PolkadotTrieDb::createEmpty(
        std::make_shared<TrieDbBackendImpl>(std::move(level_db), kNodePrefix));
>>>>>>> 046b3ebb
    EXPECT_OUTCOME_TRUE_1(db->put("123"_buf, "abc"_buf));
    EXPECT_OUTCOME_TRUE_1(db->put("345"_buf, "def"_buf));
    EXPECT_OUTCOME_TRUE_1(db->put("678"_buf, "xyz"_buf));
    root = db->getRootHash();
  }
  EXPECT_OUTCOME_TRUE(new_level_db,
                      LevelDB::create("/tmp/kagome_leveldb_persistency_test"));
<<<<<<< HEAD
  auto db = PolkadotTrieDb::createFromStorage(root, std::make_shared<TrieStorageBackendImpl>(
          std::move(new_level_db), kNodePrefix));
=======
  auto db = PolkadotTrieDb::createFromStorage(
      root,
      std::make_shared<TrieDbBackendImpl>(std::move(new_level_db),
                                          kNodePrefix));
>>>>>>> 046b3ebb
  EXPECT_OUTCOME_TRUE(v1, db->get("123"_buf));
  ASSERT_EQ(v1, "abc"_buf);
  EXPECT_OUTCOME_TRUE(v2, db->get("345"_buf));
  ASSERT_EQ(v2, "def"_buf);
  EXPECT_OUTCOME_TRUE(v3, db->get("678"_buf));
  ASSERT_EQ(v3, "xyz"_buf);

  fs::remove_all("/tmp/kagome_leveldb_persistency_test");
}<|MERGE_RESOLUTION|>--- conflicted
+++ resolved
@@ -40,13 +40,8 @@
 
   void SetUp() override {
     open();
-<<<<<<< HEAD
-    trie = PolkadotTrieDb::createEmpty(std::make_shared<TrieStorageBackendImpl>(
-        std::move(db_), kNodePrefix));
-=======
     trie = PolkadotTrieDb::createEmpty(
         std::make_shared<TrieDbBackendImpl>(std::move(db_), kNodePrefix));
->>>>>>> 046b3ebb
   }
 
   static const std::vector<std::pair<Buffer, Buffer>> data;
@@ -359,14 +354,8 @@
     EXPECT_OUTCOME_TRUE(
         level_db,
         LevelDB::create("/tmp/kagome_leveldb_persistency_test", options));
-<<<<<<< HEAD
-    auto db =
-        PolkadotTrieDb::createEmpty(std::make_shared<TrieStorageBackendImpl>(
-            std::move(level_db), kNodePrefix));
-=======
     auto db = PolkadotTrieDb::createEmpty(
         std::make_shared<TrieDbBackendImpl>(std::move(level_db), kNodePrefix));
->>>>>>> 046b3ebb
     EXPECT_OUTCOME_TRUE_1(db->put("123"_buf, "abc"_buf));
     EXPECT_OUTCOME_TRUE_1(db->put("345"_buf, "def"_buf));
     EXPECT_OUTCOME_TRUE_1(db->put("678"_buf, "xyz"_buf));
@@ -374,15 +363,10 @@
   }
   EXPECT_OUTCOME_TRUE(new_level_db,
                       LevelDB::create("/tmp/kagome_leveldb_persistency_test"));
-<<<<<<< HEAD
-  auto db = PolkadotTrieDb::createFromStorage(root, std::make_shared<TrieStorageBackendImpl>(
-          std::move(new_level_db), kNodePrefix));
-=======
   auto db = PolkadotTrieDb::createFromStorage(
       root,
       std::make_shared<TrieDbBackendImpl>(std::move(new_level_db),
                                           kNodePrefix));
->>>>>>> 046b3ebb
   EXPECT_OUTCOME_TRUE(v1, db->get("123"_buf));
   ASSERT_EQ(v1, "abc"_buf);
   EXPECT_OUTCOME_TRUE(v2, db->get("345"_buf));
