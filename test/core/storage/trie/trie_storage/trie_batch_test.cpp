--- conflicted
+++ resolved
@@ -25,8 +25,8 @@
 using kagome::common::BufferView;
 using kagome::common::Hash256;
 using kagome::primitives::BlockHash;
+using kagome::storage::Space;
 using kagome::storage::trie::StateVersion;
-using kagome::storage::Space;
 using kagome::subscription::SubscriptionEngine;
 using testing::_;
 using testing::Invoke;
@@ -60,7 +60,6 @@
 
   std::unique_ptr<TrieStorage> trie;
   RootHash empty_hash;
-
 };
 
 #define ASSERT_OUTCOME_IS_TRUE(Expression)        \
@@ -110,13 +109,8 @@
 TEST_F(TrieBatchTest, Put) {
   auto batch = trie->getPersistentBatchAt(empty_hash).value();
   FillSmallTrieWithBatch(*batch);
-<<<<<<< HEAD
   // changes are not yet commited
   auto new_batch = trie->getEphemeralBatchAt(empty_hash, {}).value();
-=======
-  // changes are not yet committed
-  auto new_batch = trie->getEphemeralBatchAt(empty_hash).value();
->>>>>>> 5b402545
   for (auto &entry : data) {
     ASSERT_OUTCOME_ERROR(new_batch->get(entry.first),
                          kagome::storage::trie::TrieError::NO_VALUE);
@@ -201,9 +195,7 @@
   auto factory = std::make_shared<PolkadotTrieFactoryImpl>();
   auto codec = std::make_shared<PolkadotCodec>();
   auto serializer = std::make_shared<TrieSerializerImpl>(
-      factory,
-      codec,
-      std::make_shared<TrieStorageBackendImpl>(std::move(db)));
+      factory, codec, std::make_shared<TrieStorageBackendImpl>(std::move(db)));
   auto trie =
       TrieStorageImpl::createEmpty(factory, codec, serializer, std::nullopt)
           .value();
