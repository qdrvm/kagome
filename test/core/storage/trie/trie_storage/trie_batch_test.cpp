/**
 * Copyright Soramitsu Co., Ltd. All Rights Reserved.
 * SPDX-License-Identifier: Apache-2.0
 */

#include <gmock/gmock.h>
#include <gtest/gtest.h>

#include "storage/changes_trie/impl/storage_changes_tracker_impl.hpp"
#include "storage/in_memory/in_memory_storage.hpp"
#include "storage/trie/impl/trie_storage_backend_impl.hpp"
#include "storage/trie/impl/trie_storage_impl.hpp"
#include "storage/trie/polkadot_trie/polkadot_trie_factory_impl.hpp"
#include "storage/trie/polkadot_trie/trie_error.hpp"
#include "storage/trie/serialization/trie_serializer_impl.hpp"
#include "storage/trie/trie_batches.hpp"
#include "testutil/literals.hpp"
#include "testutil/outcome.hpp"
#include "testutil/storage/base_rocksdb_test.hpp"

using namespace kagome::storage::trie;
using kagome::api::Session;
using kagome::common::Buffer;
using kagome::common::BufferOrView;
using kagome::common::BufferView;
using kagome::common::Hash256;
using kagome::primitives::BlockHash;
<<<<<<< HEAD
using kagome::storage::face::WriteBatch;
using kagome::storage::trie::StateVersion;
=======
>>>>>>> e04d88b0
using kagome::subscription::SubscriptionEngine;
using testing::_;
using testing::Invoke;
using testing::Return;

using SessionPtr = std::shared_ptr<Session>;
using SubscriptionEngineType =
    SubscriptionEngine<Buffer, SessionPtr, Buffer, BlockHash>;

class TrieBatchTest : public test::BaseRocksDB_Test {
 public:
  TrieBatchTest() : BaseRocksDB_Test("/tmp/rocksdbtest") {}

  void SetUp() override {
    open();
    auto factory = std::make_shared<PolkadotTrieFactoryImpl>();
    auto codec = std::make_shared<PolkadotCodec>();
    auto serializer = std::make_shared<TrieSerializerImpl>(
        factory,
        codec,
        std::make_shared<TrieStorageBackendImpl>(std::move(db_), kNodePrefix));

    empty_hash = serializer->getEmptyRootHash();

    trie =
        TrieStorageImpl::createEmpty(factory, codec, serializer, std::nullopt)
            .value();
  }

  static const std::vector<std::pair<Buffer, Buffer>> data;

  std::unique_ptr<TrieStorage> trie;
  RootHash empty_hash;

  static const Buffer kNodePrefix;
};

#define ASSERT_OUTCOME_IS_TRUE(Expression)        \
  {                                               \
    ASSERT_OUTCOME_SUCCESS(result, (Expression)); \
    ASSERT_TRUE(result);                          \
  }
#define ASSERT_OUTCOME_IS_FALSE(Expression)       \
  {                                               \
    ASSERT_OUTCOME_SUCCESS(result, (Expression)); \
    ASSERT_FALSE(result);                         \
  }

const Buffer TrieBatchTest::kNodePrefix{1};

const std::vector<std::pair<Buffer, Buffer>> TrieBatchTest::data = {
    {"123456"_hex2buf, "42"_hex2buf},
    {"1234"_hex2buf, "1234"_hex2buf},
    {"010203"_hex2buf, "0a0b"_hex2buf},
    {"010a0b"_hex2buf, "1337"_hex2buf},
    {"0a0b0c"_hex2buf, "deadbeef"_hex2buf}};

void FillSmallTrieWithBatch(TrieBatch &batch) {
  for (auto &entry : TrieBatchTest::data) {
    ASSERT_OUTCOME_SUCCESS_TRY(
        batch.put(entry.first, BufferView{entry.second}));
  }
}

class MockDb : public kagome::storage::InMemoryStorage {
 public:
  MOCK_METHOD(outcome::result<void>, put, (const BufferView &, const Buffer &));
  outcome::result<void> put(const BufferView &k, BufferOrView &&v) override {
    return put(k, v.mut());
  }

  // to retain the ability to call the actual implementation of put from the
  // superclass
  outcome::result<void> true_put(const BufferView &key, const Buffer &value) {
    return InMemoryStorage::put(key, BufferView{value});
  }
};

/**
 * @given an empty trie
 * @when putting some entries into it using a batch
 * @then all inserted entries are accessible from the trie
 */
TEST_F(TrieBatchTest, Put) {
  auto batch = trie->getPersistentBatchAt(empty_hash).value();
  FillSmallTrieWithBatch(*batch);
  // changes are not yet commited
  auto new_batch = trie->getEphemeralBatchAt(empty_hash).value();
  for (auto &entry : data) {
    ASSERT_OUTCOME_ERROR(new_batch->get(entry.first),
                         kagome::storage::trie::TrieError::NO_VALUE);
  }
  ASSERT_OUTCOME_SUCCESS(root_hash,
                         batch->commit(StateVersion::TODO_NotSpecified));
  // changes are commited
  new_batch = trie->getEphemeralBatchAt(root_hash).value();
  for (auto &entry : data) {
    ASSERT_OUTCOME_SUCCESS(res, new_batch->get(entry.first));
    ASSERT_EQ(res, entry.second);
  }

  ASSERT_OUTCOME_SUCCESS_TRY(
      new_batch->put("102030"_hex2buf, "010203"_hex2buf));
  ASSERT_OUTCOME_SUCCESS_TRY(
      new_batch->put("104050"_hex2buf, "0a0b0c"_hex2buf));
  ASSERT_OUTCOME_SUCCESS(v1, new_batch->get("102030"_hex2buf));
  ASSERT_EQ(v1, "010203"_hex2buf);
  ASSERT_OUTCOME_SUCCESS(v2, new_batch->get("104050"_hex2buf));
  ASSERT_EQ(v2, "0a0b0c"_hex2buf);
}

/**
 * @given a small trie
 * @when removing some entries from it using a batch
 * @then removed entries are no longer in the trie, while the rest of them stays
 */
TEST_F(TrieBatchTest, Remove) {
  auto batch = trie->getPersistentBatchAt(empty_hash).value();
  FillSmallTrieWithBatch(*batch);

  ASSERT_OUTCOME_SUCCESS_TRY(batch->remove(data[2].first));
  ASSERT_OUTCOME_SUCCESS_TRY(batch->remove(data[3].first));
  ASSERT_OUTCOME_SUCCESS_TRY(batch->remove(data[4].first));

  ASSERT_OUTCOME_SUCCESS(root_hash,
                         batch->commit(StateVersion::TODO_NotSpecified));

  auto read_batch = trie->getEphemeralBatchAt(root_hash).value();
  for (auto i : {2, 3, 4}) {
    ASSERT_OUTCOME_IS_FALSE(read_batch->contains(data[i].first));
  }
  ASSERT_OUTCOME_IS_TRUE(read_batch->contains(data[0].first));
  ASSERT_OUTCOME_IS_TRUE(read_batch->contains(data[1].first));
}

/**
 * @given a small trie
 * @when replacing an entry in it (put a data with an existing key) using a
 * batch
 * @then the value on the key is updated
 */
TEST_F(TrieBatchTest, Replace) {
  auto batch = trie->getPersistentBatchAt(empty_hash).value();
<<<<<<< HEAD
  ASSERT_OUTCOME_SUCCESS_TRY(batch->put(data[1].first, data[3].second));
  ASSERT_OUTCOME_SUCCESS(root_hash,
                         batch->commit(StateVersion::TODO_NotSpecified));
=======
  ASSERT_OUTCOME_SUCCESS_TRY(
      batch->put(data[1].first, BufferView{data[3].second}));
  ASSERT_OUTCOME_SUCCESS(root_hash, batch->commit());
>>>>>>> e04d88b0
  auto read_batch = trie->getEphemeralBatchAt(root_hash).value();
  ASSERT_OUTCOME_SUCCESS(res, read_batch->get(data[1].first));
  ASSERT_EQ(res, data[3].second);
}

/**
 * @given a trie and its batch
 * @when commiting a batch during which an error occurs
 * @then no changes from the failing batch reach the trie, thus guaranteeing its
 * consistency
 */
TEST_F(TrieBatchTest, ConsistentOnFailure) {
  auto db = std::make_unique<MockDb>();
  /**
   * First time the storage will function correctly, after which it will yield
   * an error
   */
  auto &&expectation = EXPECT_CALL(*db, put(_, _))
                           .Times(1)
                           .WillRepeatedly(Invoke(db.get(), &MockDb::true_put));

  EXPECT_CALL(*db, put(_, _))
      .After(expectation)
      .WillOnce(Return(PolkadotCodec::Error::UNKNOWN_NODE_TYPE));

  auto factory = std::make_shared<PolkadotTrieFactoryImpl>();
  auto codec = std::make_shared<PolkadotCodec>();
  auto serializer = std::make_shared<TrieSerializerImpl>(
      factory,
      codec,
      std::make_shared<TrieStorageBackendImpl>(std::move(db), kNodePrefix));
  auto trie =
      TrieStorageImpl::createEmpty(factory, codec, serializer, std::nullopt)
          .value();
  auto batch = trie->getPersistentBatchAt(empty_hash).value();

  ASSERT_OUTCOME_SUCCESS_TRY(batch->put("123"_buf, "111"_buf));
  ASSERT_OUTCOME_SUCCESS_TRY(batch->commit(StateVersion::TODO_NotSpecified));

  ASSERT_OUTCOME_SUCCESS_TRY(batch->put("133"_buf, "111"_buf));
  ASSERT_OUTCOME_SUCCESS_TRY(batch->put("124"_buf, "111"_buf));
  ASSERT_OUTCOME_SUCCESS_TRY(batch->put("154"_buf, "111"_buf));
  ASSERT_FALSE(batch->commit(StateVersion::TODO_NotSpecified));
}

TEST_F(TrieBatchTest, TopperBatchAtomic) {
  std::shared_ptr<PersistentTrieBatch> p_batch =
      trie->getPersistentBatchAt(empty_hash).value();
  ASSERT_OUTCOME_SUCCESS_TRY(p_batch->put("123"_buf, "abc"_buf));
  ASSERT_OUTCOME_SUCCESS_TRY(p_batch->put("678"_buf, "abc"_buf));

  auto t_batch = p_batch->batchOnTop();

  ASSERT_OUTCOME_SUCCESS_TRY(t_batch->put("123"_buf, "abc"_buf))
  ASSERT_OUTCOME_IS_TRUE(t_batch->contains("123"_buf))
  ASSERT_OUTCOME_SUCCESS_TRY(t_batch->put("345"_buf, "cde"_buf))
  ASSERT_OUTCOME_IS_TRUE(t_batch->contains("345"_buf))
  ASSERT_OUTCOME_SUCCESS_TRY(t_batch->remove("123"_buf))
  ASSERT_OUTCOME_IS_FALSE(t_batch->contains("123"_buf))
  ASSERT_OUTCOME_IS_TRUE(t_batch->contains("678"_buf))

  ASSERT_OUTCOME_IS_FALSE(p_batch->contains("345"_buf))
  ASSERT_OUTCOME_IS_TRUE(p_batch->contains("678"_buf))
  ASSERT_OUTCOME_IS_TRUE(p_batch->contains("123"_buf))

  ASSERT_OUTCOME_SUCCESS_TRY(t_batch->writeBack())

  ASSERT_OUTCOME_IS_TRUE(p_batch->contains("345"_buf))
  ASSERT_OUTCOME_IS_TRUE(p_batch->contains("678"_buf))
  ASSERT_OUTCOME_IS_FALSE(p_batch->contains("123"_buf))
}

/**
 * GIVEN a key present in a persistent batch but not present in its child topper
 * batch WHEN issuing a remove of this key from the topper batch THEN the key
 * must be removed from the persistent batch after a writeback of the topper
 * batch
 */
TEST_F(TrieBatchTest, TopperBatchRemove) {
  std::shared_ptr<PersistentTrieBatch> p_batch =
      trie->getPersistentBatchAt(empty_hash).value();

  ASSERT_OUTCOME_SUCCESS_TRY(p_batch->put("102030"_hex2buf, "010203"_hex2buf));

  auto t_batch = p_batch->batchOnTop();

  t_batch->remove("102030"_hex2buf).value();
  t_batch->writeBack().value();

  ASSERT_FALSE(p_batch->contains("102030"_hex2buf).value());
}

// TODO(Harrm): #595 test clearPrefix<|MERGE_RESOLUTION|>--- conflicted
+++ resolved
@@ -25,11 +25,7 @@
 using kagome::common::BufferView;
 using kagome::common::Hash256;
 using kagome::primitives::BlockHash;
-<<<<<<< HEAD
-using kagome::storage::face::WriteBatch;
 using kagome::storage::trie::StateVersion;
-=======
->>>>>>> e04d88b0
 using kagome::subscription::SubscriptionEngine;
 using testing::_;
 using testing::Invoke;
@@ -173,15 +169,10 @@
  */
 TEST_F(TrieBatchTest, Replace) {
   auto batch = trie->getPersistentBatchAt(empty_hash).value();
-<<<<<<< HEAD
-  ASSERT_OUTCOME_SUCCESS_TRY(batch->put(data[1].first, data[3].second));
+  ASSERT_OUTCOME_SUCCESS_TRY(
+      batch->put(data[1].first, BufferView{data[3].second}));
   ASSERT_OUTCOME_SUCCESS(root_hash,
                          batch->commit(StateVersion::TODO_NotSpecified));
-=======
-  ASSERT_OUTCOME_SUCCESS_TRY(
-      batch->put(data[1].first, BufferView{data[3].second}));
-  ASSERT_OUTCOME_SUCCESS(root_hash, batch->commit());
->>>>>>> e04d88b0
   auto read_batch = trie->getEphemeralBatchAt(root_hash).value();
   ASSERT_OUTCOME_SUCCESS(res, read_batch->get(data[1].first));
   ASSERT_EQ(res, data[3].second);
