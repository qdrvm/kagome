/**
 * Copyright Quadrivium LLC
 * All Rights Reserved
 * SPDX-License-Identifier: Apache-2.0
 */

#include <gtest/gtest.h>

#include <iostream>
#include <libp2p/crypto/key.hpp>
#include <memory>
#include <random>
#include <utility>

#include <qtils/test/outcome.hpp>

#include "crypto/hasher/hasher_impl.hpp"
#include "mock/core/application/app_configuration_mock.hpp"
#include "mock/core/application/app_state_manager_mock.hpp"
#include "mock/core/blockchain/block_tree_mock.hpp"
#include "mock/core/storage/generic_storage_mock.hpp"
#include "mock/core/storage/spaced_storage_mock.hpp"
#include "mock/core/storage/trie/polkadot_trie_cursor_mock.h"
#include "mock/core/storage/trie/serialization/codec_mock.hpp"
#include "mock/core/storage/trie/serialization/trie_serializer_mock.hpp"
#include "mock/core/storage/trie/trie_storage_backend_mock.hpp"
#include "mock/core/storage/write_batch_mock.hpp"
#include "storage/database_error.hpp"
#include "storage/trie/polkadot_trie/polkadot_trie_factory_impl.hpp"
#include "storage/trie/polkadot_trie/polkadot_trie_impl.hpp"
#include "storage/trie/serialization/polkadot_codec.hpp"
#include "storage/trie/serialization/trie_serializer_impl.hpp"
#include "storage/trie_pruner/impl/trie_pruner_impl.hpp"
#include "testutil/literals.hpp"
#include "testutil/prepare_loggers.hpp"

using namespace kagome::storage;
using namespace kagome::storage::trie_pruner;
using namespace kagome::common;
namespace primitives = kagome::primitives;
namespace crypto = kagome::crypto;
using kagome::primitives::BlockHash;
using kagome::primitives::BlockHeader;
using kagome::primitives::BlockInfo;
using kagome::primitives::BlockNumber;
using kagome::scale::encode;
using testing::_;
using testing::A;
using testing::An;
using testing::Invoke;
using testing::Return;
using testing::ReturnRef;

auto hash_from_str(std::string_view str) {
  Hash256 hash;
  std::copy_n(str.begin(), str.size(), hash.begin());
  return hash;
}

auto hash_from_header(BlockHeader &header) {
  static crypto::HasherImpl hasher;
  primitives::calculateBlockHash(header, hasher);
  return header.hash();
}

class PolkadotTrieMock final : public trie::PolkadotTrie {
 public:
  explicit PolkadotTrieMock(NodePtr root) : root{std::move(root)} {
    BOOST_ASSERT(this->root != nullptr);
  }

  outcome::result<bool> contains(const face::View<Buffer> &key) const override {
    throw std::runtime_error{"Not implemented"};
  }

  outcome::result<face::OwnedOrView<Buffer>> get(
      const face::View<Buffer> &key) const override {
    throw std::runtime_error{"Not implemented"};
  }

  outcome::result<std::optional<BufferOrView>> tryGet(
      const face::View<Buffer> &key) const override {
    throw std::runtime_error{"Not implemented"};
  }

  outcome::result<void> put(const BufferView &key,
                            BufferOrView &&value) override {
    throw std::runtime_error{"Not implemented"};
  }

  outcome::result<void> remove(const BufferView &key) override {
    throw std::runtime_error{"Not implemented"};
  }

  outcome::result<std::tuple<bool, uint32_t>> clearPrefix(
      const BufferView &prefix,
      std::optional<uint64_t> limit,
      const OnDetachCallback &callback) override {
    throw std::runtime_error{"Not implemented"};
  }

  NodePtr getRoot() override {
    return root;
  }

  ConstNodePtr getRoot() const override {
    return root;
  }

  outcome::result<ConstNodePtr> retrieveChild(const trie::BranchNode &parent,
                                              uint8_t idx) const override {
    throw std::runtime_error{"Not implemented"};
  }

  outcome::result<NodePtr> retrieveChild(const trie::BranchNode &parent,
                                         uint8_t idx) override {
    throw std::runtime_error{"Not implemented"};
  }

  outcome::result<void> retrieveValue(
      trie::ValueAndHash &value) const override {
    throw std::runtime_error{"Not implemented"};
  }

  outcome::result<NodePtr> getNode(
      ConstNodePtr parent, const trie::NibblesView &key_nibbles) override {
    throw std::runtime_error{"Not implemented"};
  }

  outcome::result<ConstNodePtr> getNode(
      ConstNodePtr parent,
      const trie::NibblesView &key_nibbles) const override {
    throw std::runtime_error{"Not implemented"};
  }

  outcome::result<void> forNodeInPath(
      ConstNodePtr parent,
      const trie::NibblesView &path,
      const std::function<outcome::result<void>(
          const trie::BranchNode &, uint8_t, const trie::TrieNode &)> &callback)
      const override {
    throw std::runtime_error{"Not implemented"};
  }

  std::unique_ptr<trie::PolkadotTrieCursor> trieCursor() const override {
    auto cursor =
        std::make_unique<kagome::storage::trie::PolkadotTrieCursorMock>();
    EXPECT_CALL(*cursor, seekLowerBound(_))
        .WillRepeatedly(testing::Return(outcome::success()));
    return cursor;
  }
  NodePtr root;
};

enum NodeType { NODE, DUMMY };

struct TrieNodeDesc {
  NodeType type;
  Hash256 merkle_value;
  std::map<uint8_t, TrieNodeDesc> children;
};

class TriePrunerTest : public testing::Test {
 public:
  void SetUp() override {
    testutil::prepareLoggers(soralog::Level::DEBUG);
    auto config_mock =
        std::make_shared<kagome::application::AppConfigurationMock>();
    ON_CALL(*config_mock, statePruningDepth()).WillByDefault(Return(16));
    ON_CALL(*config_mock, enableThoroughPruning()).WillByDefault(Return(true));

    trie_node_storage_mock.reset(
        new testing::NiceMock<trie::TrieStorageBackendMock>());
    persistent_storage_mock.reset(
        new testing::NiceMock<kagome::storage::SpacedStorageMock>);
    serializer_mock.reset(new testing::NiceMock<trie::TrieSerializerMock>);
    codec_mock.reset(new trie::CodecMock);
    hasher = std::make_shared<crypto::HasherImpl>();

    pruner_space = std::make_shared<testing::NiceMock<BufferStorageMock>>();
    trie_pruner::TriePrunerImpl::TriePrunerInfo info{.last_pruned_block = {}};
    auto info_enc = encode(info).value();
    static auto key = ":trie_pruner:info"_buf;
    ON_CALL(*pruner_space, tryGetMock(key.view()))
        .WillByDefault(
            Return(outcome::success(std::make_optional(Buffer{info_enc}))));
    ON_CALL(*pruner_space, put(key.view(), _))
        .WillByDefault(Return(outcome::success()));

    ON_CALL(*persistent_storage_mock, getSpace(kDefault))
        .WillByDefault(Invoke([this](auto) { return pruner_space; }));

    pruner = std::make_unique<TriePrunerImpl>(
        std::make_shared<kagome::application::AppStateManagerMock>(),
        trie_node_storage_mock,
        serializer_mock,
        codec_mock,
        persistent_storage_mock,
        hasher,
        config_mock,
        std::make_shared<kagome::common::WorkerThreadPool>(
            kagome::TestThreadPool{}));
    ASSERT_TRUE(pruner->prepare());
  }

  void initOnLastPrunedBlock(BlockInfo last_pruned,
                             const kagome::blockchain::BlockTree &block_tree) {
    auto config_mock =
        std::make_shared<kagome::application::AppConfigurationMock>();
    ON_CALL(*config_mock, statePruningDepth()).WillByDefault(Return(16));
    ON_CALL(*config_mock, enableThoroughPruning()).WillByDefault(Return(true));
    trie_pruner::TriePrunerImpl::TriePrunerInfo info{.last_pruned_block =
                                                         last_pruned};

    auto info_enc = encode(info).value();
    static auto key = ":trie_pruner:info"_buf;
    ON_CALL(*pruner_space, tryGetMock(key.view()))
        .WillByDefault(
            Return(outcome::success(std::make_optional(Buffer{info_enc}))));

    pruner = std::make_unique<TriePrunerImpl>(
        std::make_shared<kagome::application::AppStateManagerMock>(),
        trie_node_storage_mock,
        serializer_mock,
        codec_mock,
        persistent_storage_mock,
        hasher,
        config_mock,
        std::make_shared<kagome::common::WorkerThreadPool>(
            kagome::TestThreadPool{}));
    BOOST_ASSERT(pruner->prepare());
    ASSERT_OUTCOME_SUCCESS(pruner->recoverState(block_tree));
  }

  auto makeTrie(const TrieNodeDesc &desc) const {
    auto trie = std::make_shared<PolkadotTrieMock>(
        std::static_pointer_cast<trie::TrieNode>(makeNode(desc)));

    return trie;
  }

  std::shared_ptr<trie::OpaqueTrieNode> makeNode(TrieNodeDesc desc) const {
    if (desc.type == NODE) {
      if (desc.children.empty()) {
        auto node = std::make_shared<trie::LeafNode>(
            trie::KeyNibbles{},
            trie::ValueAndHash{Buffer{desc.merkle_value}, {}});
        return node;
      }
      auto node = std::make_shared<trie::BranchNode>(trie::KeyNibbles{},
                                                     Buffer{desc.merkle_value});
      for (const auto &[idx, child] : desc.children) {
        node->setChild(idx, makeNode(child));
      }
      return node;
    }
    if (desc.type == DUMMY) {
      return std::make_shared<trie::DummyNode>(desc.merkle_value);
    }
    return nullptr;
  }

  std::shared_ptr<trie::TrieNode> makeTransparentNode(
      const TrieNodeDesc &desc) const {
    BOOST_ASSERT(desc.type != DUMMY);
    return std::static_pointer_cast<trie::TrieNode>(makeNode(desc));
  }

  std::unique_ptr<TriePrunerImpl> pruner;
  std::shared_ptr<trie::TrieSerializerMock> serializer_mock;
  std::shared_ptr<trie::TrieStorageBackendMock> trie_node_storage_mock;
  std::shared_ptr<testing::NiceMock<SpacedStorageMock>> persistent_storage_mock;
  std::shared_ptr<trie::CodecMock> codec_mock;
  std::shared_ptr<crypto::Hasher> hasher;
  std::shared_ptr<testing::NiceMock<BufferStorageMock>> pruner_space;
};

struct NodeRetriever {
  template <typename F>
  outcome::result<trie::PolkadotTrie::NodePtr> operator()(
      const trie::DummyNode &node, const F &) {
    auto decoded = decoded_nodes.at(*node.db_key.asHash());
    return decoded;
  }

  std::map<Hash256, std::shared_ptr<trie::TrieNode>> decoded_nodes;
};

auto setCodecExpectations(trie::CodecMock &mock, trie::Codec &codec) {
  EXPECT_CALL(mock, encodeNode(_, _, _, _))
      .WillRepeatedly(
          Invoke([&codec](auto &node, auto ver, auto policy, auto &visitor) {
            return codec.encodeNode(node, ver, policy, visitor);
          }));
  EXPECT_CALL(mock, decodeNode(_)).WillRepeatedly(Invoke([&codec](auto n) {
    return codec.decodeNode(n);
  }));
  EXPECT_CALL(mock, merkleValue(_)).WillRepeatedly(Invoke([&codec](auto &val) {
    return codec.merkleValue(val);
  }));
  EXPECT_CALL(mock, merkleValue(_, _, _, _))
      .WillRepeatedly(Invoke([&codec](auto &node, auto ver, auto policy, auto) {
        return codec.merkleValue(node, ver, policy);
      }));
  EXPECT_CALL(mock, hash256(_)).WillRepeatedly(Invoke([&codec](auto &val) {
    return codec.hash256(val);
  }));
  EXPECT_CALL(mock, shouldBeHashed(_, _))
      .WillRepeatedly(Invoke([&codec](auto &value, auto version) {
        return codec.shouldBeHashed(value, version);
      }));
}

TEST_F(TriePrunerTest, BasicScenario) {
  auto codec = std::make_shared<trie::PolkadotCodec>();

  ON_CALL(*codec_mock, merkleValue(_, _, _, _))
      .WillByDefault(Invoke([](auto &node, auto version, auto, auto) {
        return trie::MerkleValue::create(
                   *static_cast<const trie::TrieNode &>(node).getValue().value)
            .value();
      }));

  auto trie = makeTrie(
      {NODE,
       "root1"_hash256,
       {{0, {NODE, "_0"_hash256, {}}}, {5, {NODE, "_5"_hash256, {}}}}});
<<<<<<< HEAD
  ON_CALL(*serializer_mock,
          retrieveNode(A<const std::shared_ptr<trie::OpaqueTrieNode> &>(), _))
      .WillByDefault(
          Invoke([](const std::shared_ptr<trie::OpaqueTrieNode> &node, auto) {
            return std::dynamic_pointer_cast<trie::TrieNode>(node);
          }));
  ASSERT_OUTCOME_SUCCESS(pruner->addNewState(*trie, trie::StateVersion::V1));
=======

  ASSERT_OUTCOME_SUCCESS_TRY(
      pruner->addNewState(*trie, trie::StateVersion::V1));
>>>>>>> f258af66
  ASSERT_EQ(pruner->getTrackedNodesNum(), 3);

  auto trie_1 = makeTrie(
      {NODE,
       "root2"_hash256,
       {{0, {NODE, "_0"_hash256, {}}}, {5, {NODE, "_5"_hash256, {}}}}});
  ASSERT_OUTCOME_SUCCESS(pruner->addNewState(*trie_1, trie::StateVersion::V1));
  EXPECT_EQ(pruner->getTrackedNodesNum(), 4);

  EXPECT_CALL(*serializer_mock,
              retrieveNode(testing::A<const trie::DummyNode &>(), _))
      .WillRepeatedly(testing::Invoke(NodeRetriever{
          {{"_0"_hash256, makeTransparentNode({NODE, "_0"_hash256, {}})},
           {"_5"_hash256, makeTransparentNode({NODE, "_5"_hash256, {}})}}}));

  EXPECT_CALL(*trie_node_storage_mock, batch()).WillRepeatedly(Invoke([]() {
    auto batch = std::make_unique<face::WriteBatchMock<Buffer, Buffer>>();
    EXPECT_CALL(*batch, remove(_)).WillRepeatedly(Return(outcome::success()));
    EXPECT_CALL(*batch, commit()).WillOnce(Return(outcome::success()));
    return batch;
  }));
  EXPECT_CALL(*serializer_mock, retrieveTrie("root1"_hash256, _))
      .WillOnce(testing::Return(trie));
  BlockHeader header1{.number = 1, .state_root = "root1"_hash256};
  primitives::calculateBlockHash(header1, *hasher);
<<<<<<< HEAD
  ASSERT_OUTCOME_SUCCESS(pruner->pruneFinalized(header1));
=======
  ASSERT_OUTCOME_SUCCESS_TRY(
      pruner->pruneFinalized(header1.state_root, header1.blockInfo()));
>>>>>>> f258af66
  ASSERT_EQ(pruner->getTrackedNodesNum(), 3);

  EXPECT_CALL(*serializer_mock, retrieveTrie("root2"_hash256, _))
      .WillOnce(testing::Return(trie_1));
  BlockHeader header2{.number = 2, .state_root = "root2"_hash256};
  primitives::calculateBlockHash(header2, *hasher);
<<<<<<< HEAD
  ASSERT_OUTCOME_SUCCESS(pruner->pruneFinalized(header2));
=======
  ASSERT_OUTCOME_SUCCESS_TRY(
      pruner->pruneFinalized(header2.state_root, header2.blockInfo()));
>>>>>>> f258af66
  ASSERT_EQ(pruner->getTrackedNodesNum(), 0);
}

template <typename RandomDevice>
Buffer randomBuffer(RandomDevice &rand) {
  Buffer buf;
  int size = rand() % 8;
  for (int i = 0; i < size; i++) {
    buf.putUint8(rand());
  }
  return buf;
}

template <typename F>
void forAllNodes(trie::PolkadotTrie &trie, trie::TrieNode &root, const F &f) {
  f(root);
  if (root.isBranch()) {
    const auto &branch = static_cast<const trie::BranchNode &>(root);
    uint8_t idx = 0;
    for (const auto &child : branch.getChildren()) {
      if (child != nullptr) {
        auto loaded_child = trie.retrieveChild(branch, idx).value();
        forAllNodes(trie, *loaded_child, f);
      }
      idx++;
    }
  }
}

std::set<Hash256> collectReferencedNodes(trie::PolkadotTrie &trie,
                                         const trie::PolkadotCodec &codec) {
  std::set<Hash256> res;
  if (trie.getRoot() == nullptr) {
    return {};
  }
  forAllNodes(trie, *trie.getRoot(), [&res, &codec](auto &node) {
    auto enc = codec
                   .encodeNode(node,
                               trie::StateVersion::V1,
                               trie::Codec::TraversePolicy::UncachedOnly,
                               nullptr)
                   .value();
    res.insert(*codec.merkleValue(enc).asHash());
  });
  return res;
}

void generateRandomTrie(size_t inserts,
                        trie::PolkadotTrie &trie,
                        std::set<Buffer> &inserted_keys) {
  std::mt19937 rand;
  rand.seed(42);

  for (unsigned j = 0; j < inserts; j++) {
<<<<<<< HEAD
    auto k = randomBuffer(rand);
    inserted_keys.insert(k);
    ASSERT_OUTCOME_SUCCESS(trie.put(k, randomBuffer(rand)));
=======
    auto key = randomBuffer(rand);
    inserted_keys.insert(key);
    ASSERT_OUTCOME_SUCCESS_TRY(trie.put(key, randomBuffer(rand)));
>>>>>>> f258af66
  }
}

template <typename RandomDevice>
void makeRandomTrieChanges(size_t inserts,
                           size_t removes,
                           trie::PolkadotTrie &trie,
                           std::set<Buffer> &inserted_keys,
                           RandomDevice &rand) {
  for (unsigned j = 0; j < inserts; j++) {
<<<<<<< HEAD
    auto k = randomBuffer(rand);
    inserted_keys.insert(k);
    ASSERT_OUTCOME_SUCCESS(trie.put(k, randomBuffer(rand)));
=======
    auto key = randomBuffer(rand);
    inserted_keys.insert(key);
    ASSERT_OUTCOME_SUCCESS_TRY(trie.put(key, randomBuffer(rand)));
>>>>>>> f258af66
  }
  for (unsigned j = 0; j < removes; j++) {
    auto it = inserted_keys.begin();
    std::advance(it, rand() % inserted_keys.size());
<<<<<<< HEAD
    auto &k = *it;
    ASSERT_OUTCOME_SUCCESS(trie.remove(k));
    inserted_keys.erase(k);
=======
    const auto &key = *it;
    ASSERT_OUTCOME_SUCCESS_TRY(trie.remove(key));
    inserted_keys.erase(key);
>>>>>>> f258af66
  }
}

TEST_F(TriePrunerTest, RandomTree) {
  constexpr unsigned STATES_NUM = 30;
  constexpr unsigned INSERT_PER_STATE = 100;
  constexpr unsigned REMOVES_PER_STATE = 25;

  auto trie = trie::PolkadotTrieImpl::createEmpty();
  auto codec = std::make_shared<trie::PolkadotCodec>();
  setCodecExpectations(*codec_mock, *codec);
  auto trie_factory = std::make_shared<trie::PolkadotTrieFactoryImpl>();

  std::map<Buffer, Buffer> node_storage;
  std::set<Buffer> inserted_keys;

  EXPECT_CALL(*trie_node_storage_mock, get(_))
      .WillRepeatedly(
          Invoke([&node_storage](auto &k) -> outcome::result<BufferOrView> {
            auto it = node_storage.find(k);
            if (it == node_storage.end()) {
              return DatabaseError::NOT_FOUND;
            }
            return BufferOrView{it->second.view()};
          }));

  trie::TrieSerializerImpl serializer{
      trie_factory, codec, trie_node_storage_mock};
  std::vector<std::pair<Buffer, Buffer>> kv;
  std::mt19937 rand;
  rand.seed(42);

  std::vector<trie::RootHash> roots;

  std::set<Hash256> total_set;

  EXPECT_CALL(*serializer_mock, retrieveTrie(_, _))
      .WillRepeatedly(Invoke([&serializer](auto root, const auto &) {
        return serializer.retrieveTrie(root, nullptr);
      }));
  EXPECT_CALL(*serializer_mock, retrieveNode(A<const trie::DummyNode &>(), _))
      .WillRepeatedly(Invoke([&serializer](auto &node, auto &) {
        return serializer.retrieveNode(node, nullptr);
      }));

  for (unsigned i = 0; i < STATES_NUM; i++) {
    EXPECT_CALL(*trie_node_storage_mock, batch())
        .WillOnce(Invoke([&node_storage]() {
          auto batch_mock =
              std::make_unique<face::WriteBatchMock<Buffer, Buffer>>();
          EXPECT_CALL(*batch_mock, put(_, _))
              .WillRepeatedly(Invoke([&node_storage](auto &k, auto &v) {
                node_storage[k] = v;
                return outcome::success();
              }));
          EXPECT_CALL(*batch_mock, commit())
              .WillRepeatedly(Return(outcome::success()));
          return batch_mock;
        }));

    for (unsigned j = 0; j < INSERT_PER_STATE; j++) {
      auto k = randomBuffer(rand);
      inserted_keys.insert(k);
      ASSERT_OUTCOME_SUCCESS(trie->put(k, randomBuffer(rand)));
    }
    for (unsigned j = 0; j < REMOVES_PER_STATE; j++) {
      auto it = inserted_keys.begin();
      std::advance(it, rand() % inserted_keys.size());
<<<<<<< HEAD
      auto &k = *it;
      ASSERT_OUTCOME_SUCCESS(trie->remove(k));
      inserted_keys.erase(k);
=======
      const auto &key = *it;
      ASSERT_OUTCOME_SUCCESS_TRY(trie->remove(key));
      inserted_keys.erase(key);
>>>>>>> f258af66
    }
    ASSERT_OUTCOME_SUCCESS(
        trie->clearPrefix(Buffer(static_cast<uint8_t>(rand() % 256)),
                          std::nullopt,
                          [](auto &, auto) -> outcome::result<void> {
                            return outcome::success();
                          }));
    auto new_set = collectReferencedNodes(*trie, *codec);
    total_set.merge(new_set);
    ASSERT_OUTCOME_SUCCESS(pruner->addNewState(*trie, trie::StateVersion::V0));
    std::set<Hash256> tracked_set;
    pruner->forRefCounts(
        [&](auto &node, auto count) { tracked_set.insert(node); });
    std::set<Hash256> diff;
    std::set_symmetric_difference(total_set.begin(),
                                  total_set.end(),
                                  tracked_set.begin(),
                                  tracked_set.end(),
                                  std::inserter(diff, diff.begin()));
    ASSERT_OUTCOME_SUCCESS(root_and_batch,
                           serializer.storeTrie(*trie, trie::StateVersion::V0));
    auto &[root, batch] = root_and_batch;
    ASSERT_OUTCOME_SUCCESS_TRY(batch->commit());
    roots.push_back(root);

    if (i >= 16) {
      EXPECT_CALL(*trie_node_storage_mock, batch())
          .WillOnce(Invoke([&node_storage]() {
            auto batch =
                std::make_unique<face::WriteBatchMock<Buffer, Buffer>>();
            EXPECT_CALL(*batch, remove(_))
                .WillRepeatedly(Invoke([&node_storage](auto &k) {
                  node_storage.erase(k);
                  return outcome::success();
                }));
            EXPECT_CALL(*batch, commit()).WillOnce(Return(outcome::success()));
            return batch;
          }));

      const auto &root = roots[i - 16];

      BlockHeader header{.number = i - 16, .state_root = root};
      primitives::calculateBlockHash(header, *hasher);
<<<<<<< HEAD
      ASSERT_OUTCOME_SUCCESS(pruner->pruneFinalized(header));
=======
      ASSERT_OUTCOME_SUCCESS_TRY(
          pruner->pruneFinalized(header.state_root, header.blockInfo()));
>>>>>>> f258af66
    }
  }
  for (unsigned i = STATES_NUM - 16; i < STATES_NUM; i++) {
    EXPECT_CALL(*trie_node_storage_mock, batch())
        .WillOnce(Invoke([&node_storage]() {
          auto batch = std::make_unique<face::WriteBatchMock<Buffer, Buffer>>();
          EXPECT_CALL(*batch, remove(_))
              .WillRepeatedly(Invoke([&node_storage](auto &k) {
                node_storage.erase(k);
                return outcome::success();
              }));
          EXPECT_CALL(*batch, commit()).WillOnce(Return(outcome::success()));
          return batch;
        }));

    auto &root = roots[i];
    BlockHeader header{.number = i, .state_root = root};
    primitives::calculateBlockHash(header, *hasher);
<<<<<<< HEAD
    ASSERT_OUTCOME_SUCCESS(pruner->pruneFinalized(header));
=======
    ASSERT_OUTCOME_SUCCESS_TRY(
        pruner->pruneFinalized(header.state_root, header.blockInfo()));
>>>>>>> f258af66
  }
  for (auto &[hash, node] : node_storage) {
    std::cout << hash << "\n";
  }

  ASSERT_EQ(node_storage.size(), 0);
}

TEST_F(TriePrunerTest, RestoreStateFromGenesis) {
  auto block_tree = std::make_shared<kagome::blockchain::BlockTreeMock>();
  auto genesis_hash = "genesis"_hash256;
  ON_CALL(*block_tree, getGenesisBlockHash())
      .WillByDefault(ReturnRef(genesis_hash));

  std::map<BlockNumber, BlockHeader> headers;
  std::map<BlockHash, BlockNumber> hash_to_number;
  for (BlockNumber n = 1; n <= 6; n++) {
    auto parent_hash = headers.contains(n - 1)
                         ? hash_from_header(headers.at(n - 1))
                         : "genesis"_hash256;
    headers[n] = BlockHeader{
        .number = n,                 // number
        .parent_hash = parent_hash,  // parent_hash
        .state_root =
            hash_from_str("root_hash" + std::to_string(n))  // state_root
    };
    primitives::calculateBlockHash(headers[n], *hasher);
    hash_to_number[hash_from_header(headers.at(n))] = n;
  }

  ON_CALL(*block_tree, getBlockHash(_))
      .WillByDefault(Invoke([&headers](auto number) {
        return hash_from_header(headers.at(number));
      }));

  ON_CALL(*block_tree, getBlockHeader(_)).WillByDefault(Invoke([&](auto &hash) {
    if (hash == "genesis"_hash256) {
      return BlockHeader{.state_root = "genesis_root"_hash256};
    }
    return headers.at(hash_to_number.at(hash));
  }));

  ON_CALL(*block_tree, getChildren(_))
      .WillByDefault(Return(std::vector<kagome::primitives::BlockHash>{}));

  ON_CALL(*block_tree, bestBlock())
      .WillByDefault(Return(BlockInfo{6, hash_from_header(headers.at(6))}));

  ON_CALL(*block_tree, bestBlock())
      .WillByDefault(Return(BlockInfo{6, hash_from_header(headers.at(6))}));

  // ON_CALL(*block_tree, bestLeaf())
  //     .WillByDefault(Return(BlockInfo{6, hash_from_header(headers.at(6))}));

  auto mock_block = [&](unsigned int number) {
    auto str_number = std::to_string(number);

    primitives::BlockHeader header = headers.at(number);
    auto root_hash = header.state_root;
    auto hash = hash_from_header(header);
    ON_CALL(*block_tree, getChildren(header.parent_hash))
        .WillByDefault(Return(std::vector{hash}));

    auto trie = trie::PolkadotTrieImpl::createEmpty();
    trie->put(Buffer::fromString("key" + str_number),
              Buffer::fromString("val" + str_number))
        .value();
    EXPECT_CALL(*serializer_mock, retrieveTrie(root_hash, _))
        .WillOnce(Return(trie));
    EXPECT_CALL(*codec_mock,
                merkleValue(testing::Ref(*trie->getRoot()), _, _, _))
        .WillRepeatedly(Return(
            trie::MerkleValue(hash_from_str("merkle_val" + str_number))));
    auto enc = Buffer::fromString("encoded_node" + str_number);
    ON_CALL(*codec_mock, encodeNode(testing::Ref(*trie->getRoot()), _, _, _))
        .WillByDefault(Return(enc));
    ON_CALL(*codec_mock, hash256(testing::ElementsAreArray(enc)))
        .WillByDefault(Return(root_hash));
  };
  mock_block(4);
  mock_block(5);
  mock_block(6);

  trie_pruner::TriePrunerImpl::TriePrunerInfo info{
      .last_pruned_block = BlockInfo{3, hash_from_header(headers.at(3))}};
  auto info_enc = encode(info).value();
  static auto key = ":trie_pruner:info"_buf;
  ON_CALL(*pruner_space, tryGetMock(key.view()))
      .WillByDefault(
          Return(outcome::success(std::make_optional(Buffer{info_enc}))));

  ON_CALL(*block_tree, getLastFinalized())
      .WillByDefault(Return(BlockInfo{3, hash_from_header(headers.at(3))}));

  initOnLastPrunedBlock(BlockInfo{3, hash_from_header(headers.at(3))},
                        *block_tree);

  ASSERT_EQ(pruner->getTrackedNodesNum(), 3);
}

std::shared_ptr<trie::PolkadotTrie> clone(const trie::PolkadotTrie &trie) {
  auto new_trie = trie::PolkadotTrieImpl::createEmpty();
  auto cursor = trie.trieCursor();
  EXPECT_OUTCOME_SUCCESS(cursor->next());
  while (cursor->isValid()) {
    EXPECT_OUTCOME_SUCCESS(
        new_trie->put(cursor->key().value(), cursor->value().value()));
    EXPECT_OUTCOME_SUCCESS(cursor->next());
  }
  return new_trie;
}

TEST_F(TriePrunerTest, FastSyncScenario) {
  std::unordered_map<Buffer, Buffer> node_storage;
  constexpr size_t LAST_BLOCK_NUMBER = 100;

  auto block_tree =
      std::make_shared<testing::NiceMock<kagome::blockchain::BlockTreeMock>>();

  ON_CALL(*trie_node_storage_mock, get(_))
      .WillByDefault(Invoke(
          [&](auto &key) -> outcome::result<kagome::common::BufferOrView> {
            if (node_storage.count(key) == 0) {
              return DatabaseError::NOT_FOUND;
            }
            return kagome::common::BufferOrView{node_storage.at(key).view()};
          }));

  ON_CALL(*trie_node_storage_mock, batch()).WillByDefault(Invoke([&]() {
    auto batch = std::make_unique<
        testing::NiceMock<face::WriteBatchMock<Buffer, Buffer>>>();
    ON_CALL(*batch, put(_, _))
        .WillByDefault(Invoke([&](auto &key, auto &value) {
          node_storage[key] = value;
          return outcome::success();
        }));
    ON_CALL(*batch, remove(_)).WillByDefault(Invoke([&](auto &key) {
      node_storage.erase(key);
      return outcome::success();
    }));
    ON_CALL(*batch, commit()).WillByDefault(Return(outcome::success()));
    return batch;
  }));

  auto genesis_trie = trie::PolkadotTrieImpl::createEmpty();
  std::set<Buffer> inserted_keys;
  generateRandomTrie(100, *genesis_trie, inserted_keys);

  auto codec = std::make_shared<trie::PolkadotCodec>();
  setCodecExpectations(*codec_mock, *codec);

  auto trie_factory = std::make_shared<trie::PolkadotTrieFactoryImpl>();
  auto genesis_state_root =
      codec->hash256(codec
                         ->encodeNode(*genesis_trie->getRoot(),
                                      trie::StateVersion::V0,
                                      trie::Codec::TraversePolicy::UncachedOnly)
                         .value());

  trie::TrieSerializerImpl serializer{
      trie_factory, codec, trie_node_storage_mock};

  ON_CALL(*serializer_mock, retrieveTrie(genesis_state_root, _))
      .WillByDefault(Return(genesis_trie));

  ON_CALL(*serializer_mock, retrieveNode(A<const trie::DummyNode &>(), _))
      .WillByDefault(Invoke([&serializer](auto &node, auto &cb) {
        return serializer.retrieveNode(node, cb);
      }));
  ON_CALL(*serializer_mock, storeTrie(_, _))
      .WillByDefault(Invoke([&serializer](auto &trie, auto version) {
        return serializer.storeTrie(trie, version);
      }));

  ASSERT_OUTCOME_SUCCESS(
      serializer_mock->storeTrie(*genesis_trie, trie::StateVersion::V0));

  BlockHeader genesis_header{.number = 0, .state_root = genesis_state_root};

  ON_CALL(*block_tree, getBlockHeader(hash_from_header(genesis_header)))
      .WillByDefault(Return(genesis_header));

  ON_CALL(*block_tree, getGenesisBlockHash())
      .WillByDefault(
          testing::ReturnRefOfCopy(hash_from_header(genesis_header)));

  ON_CALL(*block_tree, getLastFinalized())
      .WillByDefault(Return(BlockInfo{0, hash_from_header(genesis_header)}));

  std::vector<BlockHeader> headers{genesis_header};
  headers.reserve(LAST_BLOCK_NUMBER);
  std::vector<BlockHash> hashes{hash_from_header(genesis_header)};
  headers.reserve(LAST_BLOCK_NUMBER);
  std::vector<std::shared_ptr<trie::PolkadotTrie>> tries{genesis_trie};
  std::mt19937 rand;
  rand.seed(42);

  auto mock_header_only = [&](BlockNumber n) {
    std::shared_ptr<trie::PolkadotTrie> block_trie{clone(*tries[n - 1])};
    tries.push_back(block_trie);
    makeRandomTrieChanges(30, 10, *block_trie, inserted_keys, rand);

    auto block_state_root = codec->hash256(
        codec
            ->encodeNode(*block_trie->getRoot(),
                         trie::StateVersion::V0,
                         trie::Codec::TraversePolicy::UncachedOnly)
            .value());

    BlockHeader block_header{n, hashes[n - 1], block_state_root, {}, {}};

    auto hash = hash_from_header(block_header);
    headers.push_back(block_header);
    hashes.push_back(hash);
    ON_CALL(*block_tree, getBlockHash(n)).WillByDefault(Return(hash));
    ON_CALL(*block_tree, getBlockHeader(hash))
        .WillByDefault(Return(block_header));
    ON_CALL(*block_tree, getChildren(hashes[n - 1]))
        .WillByDefault(Return(std::vector{hash}));
    ON_CALL(*block_tree, getChildren(hashes[n]))
        .WillByDefault(Return(std::vector<BlockHash>{}));
  };

  EXPECT_CALL(*serializer_mock, retrieveTrie(genesis_state_root, _))
      .WillRepeatedly(Return(genesis_trie));

  auto mock_full_block = [&](BlockNumber n) {
    mock_header_only(n);
    ASSERT_OUTCOME_SUCCESS(
        serializer_mock->storeTrie(*tries[n], trie::StateVersion::V0));
    EXPECT_CALL(*serializer_mock, retrieveTrie(headers[n].state_root, _))
        .WillRepeatedly(Return(tries[n]));
  };

  for (BlockNumber n = 1; n < 30; n++) {
    mock_full_block(n);
  }
  for (BlockNumber n = 30; n < 80; n++) {
    mock_header_only(n);
    EXPECT_CALL(*serializer_mock, retrieveTrie(headers[n].state_root, _))
        .WillRepeatedly(Return(DatabaseError::NOT_FOUND));
  }

  EXPECT_CALL(*block_tree, bestBlock()).WillOnce(Return(BlockInfo{1, {}}));
  ASSERT_OUTCOME_SUCCESS(pruner->recoverState(*block_tree));

  for (BlockNumber n = 80; n < LAST_BLOCK_NUMBER; n++) {
    mock_full_block(n);
    ASSERT_OUTCOME_SUCCESS(
        pruner->addNewState(*tries[n], trie::StateVersion::V0));
  }
  ASSERT_NE(node_storage.size(), 0);
  for (BlockNumber n = 0; n < LAST_BLOCK_NUMBER; n++) {
    EXPECT_CALL(*serializer_mock, retrieveTrie(headers[n].state_root, _))
        .WillOnce(Return(tries[n]));
    if (auto trie_res =
            serializer.retrieveTrie(headers[n].state_root, [](auto, auto) {});
        trie_res.has_value()) {
      auto &trie = trie_res.value();
      auto cursor = trie->cursor();
      ASSERT_OUTCOME_SUCCESS(cursor->next());
      while (cursor->isValid()) {
        ASSERT_TRUE(cursor->value().has_value());
        ASSERT_OUTCOME_SUCCESS(cursor->next());
      }
    }

<<<<<<< HEAD
    ASSERT_OUTCOME_SUCCESS(pruner->pruneFinalized(headers[n]));
=======
    ASSERT_OUTCOME_SUCCESS_TRY(
        pruner->pruneFinalized(headers[n].state_root, headers[n].blockInfo()));
>>>>>>> f258af66
  }
}<|MERGE_RESOLUTION|>--- conflicted
+++ resolved
@@ -325,19 +325,8 @@
       {NODE,
        "root1"_hash256,
        {{0, {NODE, "_0"_hash256, {}}}, {5, {NODE, "_5"_hash256, {}}}}});
-<<<<<<< HEAD
-  ON_CALL(*serializer_mock,
-          retrieveNode(A<const std::shared_ptr<trie::OpaqueTrieNode> &>(), _))
-      .WillByDefault(
-          Invoke([](const std::shared_ptr<trie::OpaqueTrieNode> &node, auto) {
-            return std::dynamic_pointer_cast<trie::TrieNode>(node);
-          }));
+
   ASSERT_OUTCOME_SUCCESS(pruner->addNewState(*trie, trie::StateVersion::V1));
-=======
-
-  ASSERT_OUTCOME_SUCCESS_TRY(
-      pruner->addNewState(*trie, trie::StateVersion::V1));
->>>>>>> f258af66
   ASSERT_EQ(pruner->getTrackedNodesNum(), 3);
 
   auto trie_1 = makeTrie(
@@ -363,24 +352,16 @@
       .WillOnce(testing::Return(trie));
   BlockHeader header1{.number = 1, .state_root = "root1"_hash256};
   primitives::calculateBlockHash(header1, *hasher);
-<<<<<<< HEAD
-  ASSERT_OUTCOME_SUCCESS(pruner->pruneFinalized(header1));
-=======
-  ASSERT_OUTCOME_SUCCESS_TRY(
+  ASSERT_OUTCOME_SUCCESS(
       pruner->pruneFinalized(header1.state_root, header1.blockInfo()));
->>>>>>> f258af66
   ASSERT_EQ(pruner->getTrackedNodesNum(), 3);
 
   EXPECT_CALL(*serializer_mock, retrieveTrie("root2"_hash256, _))
       .WillOnce(testing::Return(trie_1));
   BlockHeader header2{.number = 2, .state_root = "root2"_hash256};
   primitives::calculateBlockHash(header2, *hasher);
-<<<<<<< HEAD
-  ASSERT_OUTCOME_SUCCESS(pruner->pruneFinalized(header2));
-=======
-  ASSERT_OUTCOME_SUCCESS_TRY(
+  ASSERT_OUTCOME_SUCCESS(
       pruner->pruneFinalized(header2.state_root, header2.blockInfo()));
->>>>>>> f258af66
   ASSERT_EQ(pruner->getTrackedNodesNum(), 0);
 }
 
@@ -435,15 +416,9 @@
   rand.seed(42);
 
   for (unsigned j = 0; j < inserts; j++) {
-<<<<<<< HEAD
-    auto k = randomBuffer(rand);
-    inserted_keys.insert(k);
-    ASSERT_OUTCOME_SUCCESS(trie.put(k, randomBuffer(rand)));
-=======
     auto key = randomBuffer(rand);
     inserted_keys.insert(key);
-    ASSERT_OUTCOME_SUCCESS_TRY(trie.put(key, randomBuffer(rand)));
->>>>>>> f258af66
+    ASSERT_OUTCOME_SUCCESS(trie.put(key, randomBuffer(rand)));
   }
 }
 
@@ -454,28 +429,16 @@
                            std::set<Buffer> &inserted_keys,
                            RandomDevice &rand) {
   for (unsigned j = 0; j < inserts; j++) {
-<<<<<<< HEAD
-    auto k = randomBuffer(rand);
-    inserted_keys.insert(k);
-    ASSERT_OUTCOME_SUCCESS(trie.put(k, randomBuffer(rand)));
-=======
     auto key = randomBuffer(rand);
     inserted_keys.insert(key);
-    ASSERT_OUTCOME_SUCCESS_TRY(trie.put(key, randomBuffer(rand)));
->>>>>>> f258af66
+    ASSERT_OUTCOME_SUCCESS(trie.put(key, randomBuffer(rand)));
   }
   for (unsigned j = 0; j < removes; j++) {
     auto it = inserted_keys.begin();
     std::advance(it, rand() % inserted_keys.size());
-<<<<<<< HEAD
-    auto &k = *it;
-    ASSERT_OUTCOME_SUCCESS(trie.remove(k));
-    inserted_keys.erase(k);
-=======
     const auto &key = *it;
-    ASSERT_OUTCOME_SUCCESS_TRY(trie.remove(key));
+    ASSERT_OUTCOME_SUCCESS(trie.remove(key));
     inserted_keys.erase(key);
->>>>>>> f258af66
   }
 }
 
@@ -544,15 +507,9 @@
     for (unsigned j = 0; j < REMOVES_PER_STATE; j++) {
       auto it = inserted_keys.begin();
       std::advance(it, rand() % inserted_keys.size());
-<<<<<<< HEAD
-      auto &k = *it;
-      ASSERT_OUTCOME_SUCCESS(trie->remove(k));
-      inserted_keys.erase(k);
-=======
       const auto &key = *it;
-      ASSERT_OUTCOME_SUCCESS_TRY(trie->remove(key));
+      ASSERT_OUTCOME_SUCCESS(trie->remove(key));
       inserted_keys.erase(key);
->>>>>>> f258af66
     }
     ASSERT_OUTCOME_SUCCESS(
         trie->clearPrefix(Buffer(static_cast<uint8_t>(rand() % 256)),
@@ -596,12 +553,8 @@
 
       BlockHeader header{.number = i - 16, .state_root = root};
       primitives::calculateBlockHash(header, *hasher);
-<<<<<<< HEAD
-      ASSERT_OUTCOME_SUCCESS(pruner->pruneFinalized(header));
-=======
-      ASSERT_OUTCOME_SUCCESS_TRY(
+      ASSERT_OUTCOME_SUCCESS(
           pruner->pruneFinalized(header.state_root, header.blockInfo()));
->>>>>>> f258af66
     }
   }
   for (unsigned i = STATES_NUM - 16; i < STATES_NUM; i++) {
@@ -620,12 +573,8 @@
     auto &root = roots[i];
     BlockHeader header{.number = i, .state_root = root};
     primitives::calculateBlockHash(header, *hasher);
-<<<<<<< HEAD
-    ASSERT_OUTCOME_SUCCESS(pruner->pruneFinalized(header));
-=======
-    ASSERT_OUTCOME_SUCCESS_TRY(
+    ASSERT_OUTCOME_SUCCESS(
         pruner->pruneFinalized(header.state_root, header.blockInfo()));
->>>>>>> f258af66
   }
   for (auto &[hash, node] : node_storage) {
     std::cout << hash << "\n";
@@ -893,11 +842,7 @@
       }
     }
 
-<<<<<<< HEAD
-    ASSERT_OUTCOME_SUCCESS(pruner->pruneFinalized(headers[n]));
-=======
-    ASSERT_OUTCOME_SUCCESS_TRY(
+    ASSERT_OUTCOME_SUCCESS(
         pruner->pruneFinalized(headers[n].state_root, headers[n].blockInfo()));
->>>>>>> f258af66
   }
 }