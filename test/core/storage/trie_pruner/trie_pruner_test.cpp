/**
 * Copyright Soramitsu Co., Ltd. All Rights Reserved.
 * SPDX-License-Identifier: Apache-2.0
 */

#include <gtest/gtest.h>

#include <iostream>
#include <random>

#include "crypto/hasher/hasher_impl.hpp"
#include "mock/core/application/app_configuration_mock.hpp"
#include "mock/core/application/app_state_manager_mock.hpp"
#include "mock/core/blockchain/block_tree_mock.hpp"
#include "mock/core/storage/generic_storage_mock.hpp"
#include "mock/core/storage/spaced_storage_mock.hpp"
#include "mock/core/storage/trie/polkadot_trie_cursor_mock.h"
#include "mock/core/storage/trie/serialization/codec_mock.hpp"
#include "mock/core/storage/trie/serialization/trie_serializer_mock.hpp"
#include "mock/core/storage/trie/trie_storage_backend_mock.hpp"
#include "mock/core/storage/write_batch_mock.hpp"
#include "storage/database_error.hpp"
#include "storage/trie/polkadot_trie/polkadot_trie_factory_impl.hpp"
#include "storage/trie/polkadot_trie/polkadot_trie_impl.hpp"
#include "storage/trie/serialization/polkadot_codec.hpp"
#include "storage/trie/serialization/trie_serializer_impl.hpp"
#include "storage/trie_pruner/impl/trie_pruner_impl.hpp"
#include "testutil/literals.hpp"
#include "testutil/outcome.hpp"
#include "testutil/prepare_loggers.hpp"
#include "testutil/storage/polkadot_trie_printer.hpp"

using namespace kagome::storage;
using namespace kagome::storage::trie_pruner;
using namespace kagome::common;
namespace primitives = kagome::primitives;
namespace crypto = kagome::crypto;
using kagome::primitives::BlockHash;
using kagome::primitives::BlockHeader;
using kagome::primitives::BlockInfo;
using kagome::primitives::BlockNumber;
using testing::_;
using testing::A;
using testing::An;
using testing::Invoke;
using testing::Return;
using testing::ReturnRef;

auto hash_from_str(std::string_view str) {
  Hash256 hash;
  std::copy_n(str.begin(), str.size(), hash.begin());
  return hash;
}

auto hash_from_header(const BlockHeader &header) {
  static crypto::HasherImpl hasher;
  return hasher.blake2b_256(scale::encode(header).value());
}

class PolkadotTrieMock final : public trie::PolkadotTrie {
 public:
  PolkadotTrieMock(NodePtr root) : root{root} {
    BOOST_ASSERT(this->root != nullptr);
  }

  outcome::result<bool> contains(const face::View<Buffer> &key) const override {
    throw std::runtime_error{"Not implemented"};
  }

  bool empty() const override {
    throw std::runtime_error{"Not implemented"};
  }

  outcome::result<face::OwnedOrView<Buffer>> get(
      const face::View<Buffer> &key) const override {
    throw std::runtime_error{"Not implemented"};
  }

  outcome::result<std::optional<BufferOrView>> tryGet(
      const face::View<Buffer> &key) const override {
    throw std::runtime_error{"Not implemented"};
  }

  outcome::result<void> put(const BufferView &key,
                            BufferOrView &&value) override {
    throw std::runtime_error{"Not implemented"};
  }

  outcome::result<void> remove(const BufferView &key) override {
    throw std::runtime_error{"Not implemented"};
  }

  outcome::result<std::tuple<bool, uint32_t>> clearPrefix(
      const BufferView &prefix,
      std::optional<uint64_t> limit,
      const OnDetachCallback &callback) override {
    throw std::runtime_error{"Not implemented"};
  }

  NodePtr getRoot() override {
    return root;
  }

  ConstNodePtr getRoot() const override {
    return root;
  }

  outcome::result<ConstNodePtr> retrieveChild(const trie::BranchNode &parent,
                                              uint8_t idx) const override {
    throw std::runtime_error{"Not implemented"};
  }

  outcome::result<NodePtr> retrieveChild(const trie::BranchNode &parent,
                                         uint8_t idx) override {
    throw std::runtime_error{"Not implemented"};
  }

  outcome::result<void> retrieveValue(
      trie::ValueAndHash &value) const override {
    throw std::runtime_error{"Not implemented"};
  }

  outcome::result<NodePtr> getNode(
      ConstNodePtr parent, const trie::NibblesView &key_nibbles) override {
    throw std::runtime_error{"Not implemented"};
  }

  outcome::result<ConstNodePtr> getNode(
      ConstNodePtr parent,
      const trie::NibblesView &key_nibbles) const override {
    throw std::runtime_error{"Not implemented"};
  }

  outcome::result<void> forNodeInPath(
      ConstNodePtr parent,
      const trie::NibblesView &path,
      const std::function<outcome::result<void>(
          const trie::BranchNode &, uint8_t, const trie::TrieNode &)> &callback)
      const override {
    throw std::runtime_error{"Not implemented"};
  }

  std::unique_ptr<trie::PolkadotTrieCursor> trieCursor() const override {
    auto cursor =
        std::make_unique<kagome::storage::trie::PolkadotTrieCursorMock>();
    EXPECT_CALL(*cursor, seekLowerBound(_))
        .WillRepeatedly(testing::Return(outcome::success()));
    return cursor;
  }
  NodePtr root;
};

enum NodeType { NODE, DUMMY };

struct TrieNodeDesc {
  NodeType type;
  Hash256 merkle_value;
  std::map<uint8_t, TrieNodeDesc> children;
};

class TriePrunerTest : public testing::Test {
 public:
  void SetUp() {
    testutil::prepareLoggers(soralog::Level::DEBUG);
    auto config_mock =
        std::make_shared<kagome::application::AppConfigurationMock>();
    ON_CALL(*config_mock, statePruningDepth()).WillByDefault(Return(16));
    ON_CALL(*config_mock, enableThoroughPruning()).WillByDefault(Return(true));

    trie_node_storage_mock.reset(
        new testing::NiceMock<trie::TrieStorageBackendMock>());
    trie_value_storage_mock.reset(
        new testing::NiceMock<trie::TrieStorageBackendMock>());
    persistent_storage_mock.reset(
        new testing::NiceMock<kagome::storage::SpacedStorageMock>);
    serializer_mock.reset(new testing::NiceMock<trie::TrieSerializerMock>);
    codec_mock.reset(new trie::CodecMock);
    hasher = std::make_shared<crypto::HasherImpl>();

    pruner_space = std::make_shared<testing::NiceMock<BufferStorageMock>>();
    trie_pruner::TriePrunerImpl::TriePrunerInfo info{.last_pruned_block = {}};
    auto info_enc = scale::encode(info).value();
    static auto key = ":trie_pruner:info"_buf;
    ON_CALL(*pruner_space, tryGetMock(key.view()))
        .WillByDefault(
            Return(outcome::success(std::make_optional(Buffer{info_enc}))));
    ON_CALL(*pruner_space, put(key.view(), _))
        .WillByDefault(Return(outcome::success()));

    ON_CALL(*persistent_storage_mock, getSpace(kDefault))
        .WillByDefault(Invoke([this](auto) { return pruner_space; }));

    pruner.reset(new TriePrunerImpl(
        std::make_shared<kagome::application::AppStateManagerMock>(),
        trie_node_storage_mock,
        trie_value_storage_mock,
        serializer_mock,
        codec_mock,
        persistent_storage_mock,
        hasher,
        config_mock));
    ASSERT_TRUE(pruner->prepare());
  }

  void initOnLastPrunedBlock(BlockInfo last_pruned,
                             const kagome::blockchain::BlockTree &block_tree) {
    auto config_mock =
        std::make_shared<kagome::application::AppConfigurationMock>();
    ON_CALL(*config_mock, statePruningDepth()).WillByDefault(Return(16));
    ON_CALL(*config_mock, enableThoroughPruning()).WillByDefault(Return(true));
    trie_pruner::TriePrunerImpl::TriePrunerInfo info{.last_pruned_block =
                                                         last_pruned};

    auto info_enc = scale::encode(info).value();
    static auto key = ":trie_pruner:info"_buf;
    ON_CALL(*pruner_space, tryGetMock(key.view()))
        .WillByDefault(
            Return(outcome::success(std::make_optional(Buffer{info_enc}))));

    pruner.reset(new TriePrunerImpl(
        std::make_shared<kagome::application::AppStateManagerMock>(),
        trie_node_storage_mock,
        trie_value_storage_mock,
        serializer_mock,
        codec_mock,
        persistent_storage_mock,
        hasher,
        config_mock));
    BOOST_ASSERT(pruner->prepare());
    ASSERT_OUTCOME_SUCCESS_TRY(pruner->recoverState(block_tree));
  }

  auto makeTrie(TrieNodeDesc desc) const {
    auto trie = std::make_shared<PolkadotTrieMock>(
        std::static_pointer_cast<trie::TrieNode>(makeNode(desc)));

    return trie;
  }

  std::shared_ptr<trie::OpaqueTrieNode> makeNode(TrieNodeDesc desc) const {
    if (desc.type == NODE) {
      if (desc.children.empty()) {
        auto node = std::make_shared<trie::LeafNode>(
            trie::KeyNibbles{},
            trie::ValueAndHash{Buffer{desc.merkle_value}, {}});
        return node;
      }
      auto node = std::make_shared<trie::BranchNode>(trie::KeyNibbles{},
                                                     Buffer{desc.merkle_value});
      for (auto [idx, child] : desc.children) {
        node->children[idx] = makeNode(child);
      }
      return node;
    }
    if (desc.type == DUMMY) {
      return std::make_shared<trie::DummyNode>(desc.merkle_value);
    }
    return nullptr;
  }

  std::shared_ptr<trie::TrieNode> makeTransparentNode(TrieNodeDesc desc) const {
    BOOST_ASSERT(desc.type != DUMMY);
    return std::static_pointer_cast<trie::TrieNode>(makeNode(desc));
  }

  std::unique_ptr<TriePrunerImpl> pruner;
  std::shared_ptr<trie::TrieSerializerMock> serializer_mock;
  std::shared_ptr<trie::TrieStorageBackendMock> trie_node_storage_mock;
  std::shared_ptr<trie::TrieStorageBackendMock> trie_value_storage_mock;
  std::shared_ptr<testing::NiceMock<SpacedStorageMock>> persistent_storage_mock;
  std::shared_ptr<trie::CodecMock> codec_mock;
  std::shared_ptr<crypto::Hasher> hasher;
  std::shared_ptr<testing::NiceMock<BufferStorageMock>> pruner_space;
};

struct NodeRetriever {
  template <typename F>
  outcome::result<trie::PolkadotTrie::NodePtr> operator()(
      const std::shared_ptr<trie::OpaqueTrieNode> &node, const F &) {
    if (auto dummy = std::dynamic_pointer_cast<const trie::DummyNode>(node);
        dummy != nullptr) {
      auto decoded = decoded_nodes.at(*dummy->db_key.asHash());
      return decoded;
    }
    if (auto trie_node = std::dynamic_pointer_cast<trie::TrieNode>(node);
        trie_node != nullptr) {
      return trie_node;
    }
    return nullptr;
  }

  std::map<Hash256, std::shared_ptr<trie::TrieNode>> decoded_nodes;
};

auto setCodecExpectations(trie::CodecMock &mock, trie::Codec &codec) {
  EXPECT_CALL(mock, encodeNode(_, _, _))
      .WillRepeatedly(Invoke([&codec](auto &node, auto ver, auto &visitor) {
        return codec.encodeNode(node, ver, visitor);
      }));
  EXPECT_CALL(mock, decodeNode(_)).WillRepeatedly(Invoke([&codec](auto n) {
    return codec.decodeNode(n);
  }));
  EXPECT_CALL(mock, merkleValue(_)).WillRepeatedly(Invoke([&codec](auto &v) {
    return codec.merkleValue(v);
  }));
  EXPECT_CALL(mock, merkleValue(_, _, _))
      .WillRepeatedly(Invoke([&codec](auto &node, auto ver, auto) {
        return codec.merkleValue(node, ver);
      }));
  EXPECT_CALL(mock, hash256(_)).WillRepeatedly(Invoke([&codec](auto &v) {
    return codec.hash256(v);
  }));
  EXPECT_CALL(mock, shouldBeHashed(_, _))
      .WillRepeatedly(Invoke([&codec](auto &value, auto version) {
        return codec.shouldBeHashed(value, version);
      }));
}

TEST_F(TriePrunerTest, BasicScenario) {
  auto codec = std::make_shared<trie::PolkadotCodec>();

  ON_CALL(*codec_mock, merkleValue(_, _, _))
      .WillByDefault(Invoke([](auto &node, auto version, auto) {
        return trie::MerkleValue::create(
                   *static_cast<const trie::TrieNode &>(node).getValue().value)
            .value();
      }));

  auto trie = makeTrie(
      {NODE,
       "root1"_hash256,
       {{0, {NODE, "_0"_hash256, {}}}, {5, {NODE, "_5"_hash256, {}}}}});
  ON_CALL(*serializer_mock,
          retrieveNode(A<const std::shared_ptr<trie::OpaqueTrieNode> &>(), _))
      .WillByDefault(
          Invoke([](const std::shared_ptr<trie::OpaqueTrieNode> &node, auto) {
            return std::dynamic_pointer_cast<trie::TrieNode>(node);
          }));
  ASSERT_OUTCOME_SUCCESS_TRY(
      pruner->addNewState(*trie, trie::StateVersion::V1));
  ASSERT_EQ(pruner->getTrackedNodesNum(), 3);

  auto trie_1 = makeTrie(
      {NODE,
       "root2"_hash256,
       {{0, {NODE, "_0"_hash256, {}}}, {5, {NODE, "_5"_hash256, {}}}}});
  ASSERT_OUTCOME_SUCCESS_TRY(
      pruner->addNewState(*trie_1, trie::StateVersion::V1));
  EXPECT_EQ(pruner->getTrackedNodesNum(), 4);

  EXPECT_CALL(
      *serializer_mock,
      retrieveNode(testing::A<const std::shared_ptr<trie::OpaqueTrieNode> &>(),
                   _))
      .WillRepeatedly(testing::Invoke(NodeRetriever{
          {{"_0"_hash256, makeTransparentNode({NODE, "_0"_hash256, {}})},
           {"_5"_hash256, makeTransparentNode({NODE, "_5"_hash256, {}})}}}));

  EXPECT_CALL(*trie_node_storage_mock, batch()).WillRepeatedly(Invoke([]() {
    auto batch = std::make_unique<face::WriteBatchMock<Buffer, Buffer>>();
    EXPECT_CALL(*batch, remove(_)).WillRepeatedly(Return(outcome::success()));
    EXPECT_CALL(*batch, commit()).WillOnce(Return(outcome::success()));
    return batch;
  }));
  EXPECT_CALL(*serializer_mock, retrieveTrie("root1"_hash256, _))
      .WillOnce(testing::Return(trie));
  ASSERT_OUTCOME_SUCCESS_TRY(pruner->pruneFinalized(
      BlockHeader{.number = 1, .state_root = "root1"_hash256}));
  ASSERT_EQ(pruner->getTrackedNodesNum(), 3);

  EXPECT_CALL(*serializer_mock, retrieveTrie("root2"_hash256, _))
      .WillOnce(testing::Return(trie_1));
  ASSERT_OUTCOME_SUCCESS_TRY(pruner->pruneFinalized(
      BlockHeader{.number = 2, .state_root = "root2"_hash256}));
  ASSERT_EQ(pruner->getTrackedNodesNum(), 0);
}

template <typename RandomDevice>
Buffer randomBuffer(RandomDevice &rand) {
  Buffer buf;
  int size = rand() % 8;
  for (int i = 0; i < size; i++) {
    buf.putUint8(rand());
  }
  return buf;
}

template <typename F>
void forAllLoadedNodes(const trie::TrieNode &node, const F &f) {
  f(node);
  if (node.isBranch()) {
    auto &branch = static_cast<const trie::BranchNode &>(node);
    for (auto &child : branch.children) {
      if (auto transparent_child =
              dynamic_cast<const trie::TrieNode *>(child.get());
          transparent_child != nullptr) {
        forAllLoadedNodes(*transparent_child, f);
      }
    }
  }
}

template <typename F>
void forAllNodes(trie::PolkadotTrie &trie, trie::TrieNode &root, const F &f) {
  f(root);
  if (root.isBranch()) {
    auto &branch = static_cast<const trie::BranchNode &>(root);
    uint8_t idx = 0;
    for (auto &child : branch.children) {
      if (child != nullptr) {
        auto loaded_child = trie.retrieveChild(branch, idx).value();
        forAllNodes(trie, *loaded_child, f);
      }
      idx++;
    }
  }
}

std::set<Hash256> collectReferencedNodes(trie::PolkadotTrie &trie,
                                         const trie::PolkadotCodec &codec) {
  std::set<Hash256> res;
  if (trie.getRoot() == nullptr) {
    return {};
  }
  forAllNodes(trie, *trie.getRoot(), [&res, &codec](auto &node) {
    auto enc = codec.encodeNode(node, trie::StateVersion::V1, nullptr).value();
    res.insert(*codec.merkleValue(enc).asHash());
  });
  return res;
}

void generateRandomTrie(size_t inserts,
                        trie::PolkadotTrie &trie,
                        std::set<Buffer> &inserted_keys) {
  std::mt19937 rand;
  rand.seed(42);

  for (unsigned j = 0; j < inserts; j++) {
    auto k = randomBuffer(rand);
    inserted_keys.insert(k);
    ASSERT_OUTCOME_SUCCESS_TRY(trie.put(k, randomBuffer(rand)));
  }
}

template <typename RandomDevice>
void makeRandomTrieChanges(size_t inserts,
                           size_t removes,
                           trie::PolkadotTrie &trie,
                           std::set<Buffer> &inserted_keys,
                           RandomDevice &rand) {
  for (unsigned j = 0; j < inserts; j++) {
    auto k = randomBuffer(rand);
    inserted_keys.insert(k);
    ASSERT_OUTCOME_SUCCESS_TRY(trie.put(k, randomBuffer(rand)));
  }
  for (unsigned j = 0; j < removes; j++) {
    auto it = inserted_keys.begin();
    std::advance(it, rand() % inserted_keys.size());
    auto &k = *it;
    ASSERT_OUTCOME_SUCCESS_TRY(trie.remove(k));
    inserted_keys.erase(k);
  }
}

TEST_F(TriePrunerTest, RandomTree) {
  constexpr unsigned STATES_NUM = 30;
  constexpr unsigned INSERT_PER_STATE = 100;
  constexpr unsigned REMOVES_PER_STATE = 25;

  auto trie = trie::PolkadotTrieImpl::createEmpty();
  auto codec = std::make_shared<trie::PolkadotCodec>();
  setCodecExpectations(*codec_mock, *codec);
  auto trie_factory = std::make_shared<trie::PolkadotTrieFactoryImpl>();

  std::map<Buffer, Buffer> node_storage;
  std::set<Buffer> inserted_keys;

  EXPECT_CALL(*trie_node_storage_mock, get(_))
      .WillRepeatedly(
          Invoke([&node_storage](auto &k) -> outcome::result<BufferOrView> {
            auto it = node_storage.find(k);
            if (it == node_storage.end()) {
              return DatabaseError::NOT_FOUND;
            }
            return BufferOrView{it->second.view()};
          }));

  trie::TrieSerializerImpl serializer{
      trie_factory, codec, trie_node_storage_mock, trie_value_storage_mock};
  std::vector<std::pair<Buffer, Buffer>> kv;
  std::mt19937 rand;
  rand.seed(42);

  std::vector<trie::RootHash> roots;

  std::set<Hash256> total_set;

  EXPECT_CALL(*serializer_mock, retrieveTrie(_, _))
      .WillRepeatedly(Invoke([&serializer](auto root, const auto &) {
        return serializer.retrieveTrie(root, nullptr);
      }));
  EXPECT_CALL(
      *serializer_mock,
      retrieveNode(A<const std::shared_ptr<trie::OpaqueTrieNode> &>(), _))
      .WillRepeatedly(Invoke([&serializer](auto &node, auto &) {
        return serializer.retrieveNode(node, nullptr);
      }));

  for (unsigned i = 0; i < STATES_NUM; i++) {
    EXPECT_CALL(*trie_node_storage_mock, batch())
        .WillOnce(Invoke([&node_storage]() {
          auto batch_mock =
              std::make_unique<face::WriteBatchMock<Buffer, Buffer>>();
          EXPECT_CALL(*batch_mock, put(_, _))
              .WillRepeatedly(Invoke([&node_storage](auto &k, auto &v) {
                node_storage[k] = v;
                return outcome::success();
              }));
          EXPECT_CALL(*batch_mock, commit())
              .WillRepeatedly(Return(outcome::success()));
          return batch_mock;
        }));

    for (unsigned j = 0; j < INSERT_PER_STATE; j++) {
      auto k = randomBuffer(rand);
      inserted_keys.insert(k);
      ASSERT_OUTCOME_SUCCESS_TRY(trie->put(k, randomBuffer(rand)));
    }
    for (unsigned j = 0; j < REMOVES_PER_STATE; j++) {
      auto it = inserted_keys.begin();
      std::advance(it, rand() % inserted_keys.size());
      auto &k = *it;
      ASSERT_OUTCOME_SUCCESS_TRY(trie->remove(k));
      inserted_keys.erase(k);
    }
    ASSERT_OUTCOME_SUCCESS_TRY(
        trie->clearPrefix(Buffer(static_cast<uint8_t>(rand() % 256)),
                          std::nullopt,
                          [](auto &, auto) -> outcome::result<void> {
                            return outcome::success();
                          }));
    auto new_set = collectReferencedNodes(*trie, *codec);
    total_set.merge(new_set);
    ASSERT_OUTCOME_SUCCESS_TRY(
        pruner->addNewState(*trie, trie::StateVersion::V0));
    std::set<Hash256> tracked_set;
    pruner->forRefCounts(
        [&](auto &node, auto count) { tracked_set.insert(node); });
    std::set<Hash256> diff;
    std::set_symmetric_difference(total_set.begin(),
                                  total_set.end(),
                                  tracked_set.begin(),
                                  tracked_set.end(),
                                  std::inserter(diff, diff.begin()));
    ASSERT_OUTCOME_SUCCESS(root,
                           serializer.storeTrie(*trie, trie::StateVersion::V0));
    roots.push_back(root);

    if (i >= 16) {
      EXPECT_CALL(*trie_node_storage_mock, batch())
          .WillOnce(Invoke([&node_storage]() {
            auto batch =
                std::make_unique<face::WriteBatchMock<Buffer, Buffer>>();
            EXPECT_CALL(*batch, remove(_))
                .WillRepeatedly(Invoke([&node_storage](auto &k) {
                  node_storage.erase(k);
                  return outcome::success();
                }));
            EXPECT_CALL(*batch, commit()).WillOnce(Return(outcome::success()));
            return batch;
          }));

      auto &root = roots[i - 16];

      ASSERT_OUTCOME_SUCCESS_TRY(pruner->pruneFinalized(
          BlockHeader{.number = i - 16, .state_root = root}));
    }
  }
  for (unsigned i = STATES_NUM - 16; i < STATES_NUM; i++) {
    EXPECT_CALL(*trie_node_storage_mock, batch())
        .WillOnce(Invoke([&node_storage]() {
          auto batch = std::make_unique<face::WriteBatchMock<Buffer, Buffer>>();
          EXPECT_CALL(*batch, remove(_))
              .WillRepeatedly(Invoke([&node_storage](auto &k) {
                node_storage.erase(k);
                return outcome::success();
              }));
          EXPECT_CALL(*batch, commit()).WillOnce(Return(outcome::success()));
          return batch;
        }));

    auto &root = roots[i];
    ASSERT_OUTCOME_SUCCESS_TRY(
        pruner->pruneFinalized(BlockHeader{.number = i, .state_root = root}));
  }
  for (auto &[hash, node] : node_storage) {
    std::cout << hash << "\n";
  }

  ASSERT_EQ(node_storage.size(), 0);
}

TEST_F(TriePrunerTest, RestoreStateFromGenesis) {
  auto block_tree = std::make_shared<kagome::blockchain::BlockTreeMock>();
  auto genesis_hash = "genesis"_hash256;
  ON_CALL(*block_tree, getGenesisBlockHash())
      .WillByDefault(ReturnRef(genesis_hash));

  std::map<BlockNumber, BlockHeader> headers;
  std::map<BlockHash, BlockNumber> hash_to_number;
  for (BlockNumber n = 1; n <= 6; n++) {
    auto parent_hash = headers.count(n - 1)
                         ? hash_from_header(headers.at(n - 1))
                         : "genesis"_hash256;
    headers[n] = BlockHeader{
        .parent_hash = parent_hash,
        .number = n,
        .state_root = hash_from_str("root_hash" + std::to_string(n)),
    };
    hash_to_number[hash_from_header(headers.at(n))] = n;
  }

  ON_CALL(*block_tree, getBlockHash(_))
      .WillByDefault(Invoke([&headers](auto number) {
        return hash_from_header(headers.at(number));
      }));

  ON_CALL(*block_tree, getBlockHeader(_)).WillByDefault(Invoke([&](auto &hash) {
    if (hash == "genesis"_hash256) {
      return BlockHeader{.number = 0, .state_root = "genesis_root"_hash256};
    }
    return headers.at(hash_to_number.at(hash));
  }));

  ON_CALL(*block_tree, getChildren(_))
      .WillByDefault(Return(std::vector<kagome::primitives::BlockHash>{}));

<<<<<<< HEAD
  ON_CALL(*block_tree, bestLeaf())
      .WillByDefault(Return(BlockInfo{6, hash_from_header(headers.at(6))}));

  ON_CALL(*block_tree, bestLeaf())
=======
  ON_CALL(*block_tree, bestBlock())
      .WillByDefault(Return(BlockInfo{6, hash_from_header(headers.at(6))}));

  ON_CALL(*block_tree, bestBlock())
>>>>>>> 74e044b9
      .WillByDefault(Return(BlockInfo{6, hash_from_header(headers.at(6))}));

  auto mock_block = [&](unsigned int number) {
    auto str_number = std::to_string(number);

    primitives::BlockHeader header = headers.at(number);
    auto root_hash = header.state_root;
    auto hash = hash_from_header(header);
    ON_CALL(*block_tree, getChildren(header.parent_hash))
        .WillByDefault(Return(std::vector{hash}));

    auto trie = trie::PolkadotTrieImpl::createEmpty();
    trie->put(Buffer::fromString("key" + str_number),
              Buffer::fromString("val" + str_number))
        .value();
    EXPECT_CALL(*serializer_mock, retrieveTrie(root_hash, _))
        .WillOnce(Return(trie));
    EXPECT_CALL(*codec_mock, merkleValue(testing::Ref(*trie->getRoot()), _, _))
        .WillRepeatedly(Return(
            trie::MerkleValue(hash_from_str("merkle_val" + str_number))));
    auto enc = Buffer::fromString("encoded_node" + str_number);
    ON_CALL(*codec_mock, encodeNode(testing::Ref(*trie->getRoot()), _, _))
        .WillByDefault(Return(enc));
    ON_CALL(*codec_mock, hash256(testing::ElementsAreArray(enc)))
        .WillByDefault(Return(root_hash));
  };
  mock_block(4);
  mock_block(5);
  mock_block(6);

  trie_pruner::TriePrunerImpl::TriePrunerInfo info{
      .last_pruned_block = BlockInfo{3, hash_from_header(headers.at(3))}};
  auto info_enc = scale::encode(info).value();
  static auto key = ":trie_pruner:info"_buf;
  ON_CALL(*pruner_space, tryGetMock(key.view()))
      .WillByDefault(
          Return(outcome::success(std::make_optional(Buffer{info_enc}))));

  ON_CALL(*block_tree, getLastFinalized())
      .WillByDefault(Return(BlockInfo{3, hash_from_header(headers.at(3))}));

  initOnLastPrunedBlock(BlockInfo{3, hash_from_header(headers.at(3))},
                        *block_tree);

  ASSERT_EQ(pruner->getTrackedNodesNum(), 3);
}

std::shared_ptr<trie::PolkadotTrie> clone(const trie::PolkadotTrie &trie) {
  auto new_trie = trie::PolkadotTrieImpl::createEmpty();
  auto cursor = trie.trieCursor();
  EXPECT_OUTCOME_TRUE_1(cursor->next());
  while (cursor->isValid()) {
    EXPECT_OUTCOME_TRUE_1(
        new_trie->put(cursor->key().value(), cursor->value().value()));
    EXPECT_OUTCOME_TRUE_1(cursor->next());
  }
  return new_trie;
}

TEST_F(TriePrunerTest, FastSyncScenario) {
  std::unordered_map<Buffer, Buffer> node_storage;
  constexpr size_t LAST_BLOCK_NUMBER = 100;

  auto block_tree =
      std::make_shared<testing::NiceMock<kagome::blockchain::BlockTreeMock>>();

  ON_CALL(*trie_node_storage_mock, get(_))
      .WillByDefault(Invoke(
          [&](auto &key) -> outcome::result<kagome::common::BufferOrView> {
            if (node_storage.count(key) == 0) {
              return DatabaseError::NOT_FOUND;
            }
            return kagome::common::BufferOrView{node_storage.at(key).view()};
          }));

  ON_CALL(*trie_node_storage_mock, batch()).WillByDefault(Invoke([&]() {
    auto batch = std::make_unique<
        testing::NiceMock<face::WriteBatchMock<Buffer, Buffer>>>();
    ON_CALL(*batch, put(_, _))
        .WillByDefault(Invoke([&](auto &key, auto &value) {
          node_storage[key] = value;
          return outcome::success();
        }));
    ON_CALL(*batch, remove(_)).WillByDefault(Invoke([&](auto &key) {
      node_storage.erase(key);
      return outcome::success();
    }));
    ON_CALL(*batch, commit()).WillByDefault(Return(outcome::success()));
    return batch;
  }));

  auto genesis_trie = trie::PolkadotTrieImpl::createEmpty();
  std::set<Buffer> inserted_keys;
  generateRandomTrie(100, *genesis_trie, inserted_keys);

  auto codec = std::make_shared<trie::PolkadotCodec>();
  setCodecExpectations(*codec_mock, *codec);

  auto trie_factory = std::make_shared<trie::PolkadotTrieFactoryImpl>();
  auto genesis_state_root = codec->hash256(
      codec->encodeNode(*genesis_trie->getRoot(), trie::StateVersion::V0)
          .value());

  trie::TrieSerializerImpl serializer{
      trie_factory, codec, trie_node_storage_mock, trie_value_storage_mock};

  ON_CALL(*serializer_mock, retrieveTrie(genesis_state_root, _))
      .WillByDefault(Return(genesis_trie));

  ON_CALL(*serializer_mock,
          retrieveNode(A<const std::shared_ptr<trie::OpaqueTrieNode> &>(), _))
      .WillByDefault(Invoke([&serializer](auto &node, auto &cb) {
        return serializer.retrieveNode(node, cb);
      }));
  ON_CALL(*serializer_mock, storeTrie(_, _))
      .WillByDefault(Invoke([&serializer](auto &trie, auto version) {
        return serializer.storeTrie(trie, version);
      }));

  ASSERT_OUTCOME_SUCCESS_TRY(
      serializer_mock->storeTrie(*genesis_trie, trie::StateVersion::V0));

  BlockHeader genesis_header{
      .parent_hash = ""_hash256,
      .number = 0,
      .state_root = genesis_state_root,
  };
  ON_CALL(*block_tree, getBlockHeader(hash_from_header(genesis_header)))
      .WillByDefault(Return(genesis_header));

  ON_CALL(*block_tree, getGenesisBlockHash())
      .WillByDefault(
          testing::ReturnRefOfCopy(hash_from_header(genesis_header)));

  ON_CALL(*block_tree, getLastFinalized())
      .WillByDefault(Return(BlockInfo{0, hash_from_header(genesis_header)}));

  std::vector<BlockHeader> headers{genesis_header};
  headers.reserve(LAST_BLOCK_NUMBER);
  std::vector<BlockHash> hashes{hash_from_header(genesis_header)};
  headers.reserve(LAST_BLOCK_NUMBER);
  std::vector<std::shared_ptr<trie::PolkadotTrie>> tries{genesis_trie};
  std::mt19937 rand;
  rand.seed(42);

  auto mock_header_only = [&](BlockNumber n) {
    std::shared_ptr<trie::PolkadotTrie> block_trie{clone(*tries[n - 1])};
    tries.push_back(block_trie);
    makeRandomTrieChanges(30, 10, *block_trie, inserted_keys, rand);

    auto block_state_root = codec->hash256(
        codec->encodeNode(*block_trie->getRoot(), trie::StateVersion::V0)
            .value());

    BlockHeader block_header{
        .parent_hash = hashes[n - 1],
        .number = n,
        .state_root = block_state_root,
    };
    auto hash = hash_from_header(block_header);
    headers.push_back(block_header);
    hashes.push_back(hash);
    ON_CALL(*block_tree, getBlockHash(n)).WillByDefault(Return(hash));
    ON_CALL(*block_tree, getBlockHeader(hash))
        .WillByDefault(Return(block_header));
    ON_CALL(*block_tree, getChildren(hashes[n - 1]))
        .WillByDefault(Return(std::vector{hash}));
    ON_CALL(*block_tree, getChildren(hashes[n]))
        .WillByDefault(Return(std::vector<BlockHash>{}));
  };

  EXPECT_CALL(*serializer_mock, retrieveTrie(genesis_state_root, _))
      .WillRepeatedly(Return(genesis_trie));

  auto mock_full_block = [&](BlockNumber n) {
    mock_header_only(n);
    ASSERT_OUTCOME_SUCCESS_TRY(
        serializer_mock->storeTrie(*tries[n], trie::StateVersion::V0));
    EXPECT_CALL(*serializer_mock, retrieveTrie(headers[n].state_root, _))
        .WillRepeatedly(Return(tries[n]));
  };

  for (BlockNumber n = 1; n < 30; n++) {
    mock_full_block(n);
  }
  for (BlockNumber n = 30; n < 80; n++) {
    mock_header_only(n);
    EXPECT_CALL(*serializer_mock, retrieveTrie(headers[n].state_root, _))
        .WillRepeatedly(Return(DatabaseError::NOT_FOUND));
  }

  EXPECT_CALL(*block_tree, bestBlock()).WillOnce(Return(BlockInfo{1, {}}));
  ASSERT_OUTCOME_SUCCESS_TRY(pruner->recoverState(*block_tree));

  for (BlockNumber n = 80; n < LAST_BLOCK_NUMBER; n++) {
    mock_full_block(n);
    ASSERT_OUTCOME_SUCCESS_TRY(
        pruner->addNewState(*tries[n], trie::StateVersion::V0));
  }
  ASSERT_NE(node_storage.size(), 0);
  for (BlockNumber n = 0; n < LAST_BLOCK_NUMBER; n++) {
    EXPECT_CALL(*serializer_mock, retrieveTrie(headers[n].state_root, _))
        .WillOnce(Return(tries[n]));
    if (auto trie_res =
            serializer.retrieveTrie(headers[n].state_root, [](auto) {});
        trie_res.has_value()) {
      auto &trie = trie_res.value();
      auto cursor = trie->cursor();
      ASSERT_OUTCOME_SUCCESS_TRY(cursor->next());
      while (cursor->isValid()) {
        ASSERT_TRUE(cursor->value().has_value());
        ASSERT_OUTCOME_SUCCESS_TRY(cursor->next());
      }
    }

    ASSERT_OUTCOME_SUCCESS_TRY(pruner->pruneFinalized(headers[n]));
  }
}<|MERGE_RESOLUTION|>--- conflicted
+++ resolved
@@ -635,17 +635,13 @@
   ON_CALL(*block_tree, getChildren(_))
       .WillByDefault(Return(std::vector<kagome::primitives::BlockHash>{}));
 
-<<<<<<< HEAD
-  ON_CALL(*block_tree, bestLeaf())
-      .WillByDefault(Return(BlockInfo{6, hash_from_header(headers.at(6))}));
-
-  ON_CALL(*block_tree, bestLeaf())
-=======
   ON_CALL(*block_tree, bestBlock())
       .WillByDefault(Return(BlockInfo{6, hash_from_header(headers.at(6))}));
 
   ON_CALL(*block_tree, bestBlock())
->>>>>>> 74e044b9
+      .WillByDefault(Return(BlockInfo{6, hash_from_header(headers.at(6))}));
+
+  ON_CALL(*block_tree, bestLeaf())
       .WillByDefault(Return(BlockInfo{6, hash_from_header(headers.at(6))}));
 
   auto mock_block = [&](unsigned int number) {
