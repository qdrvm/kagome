--- conflicted
+++ resolved
@@ -813,12 +813,7 @@
         .WillRepeatedly(Return(DatabaseError::NOT_FOUND));
   }
 
-<<<<<<< HEAD
-  EXPECT_CALL(*block_tree, bestLeaf()).WillOnce(Return(BlockInfo{1, {}}));
-  ASSERT_OUTCOME_SUCCESS_TRY(recoverPrunerState(*pruner, *block_tree));
-=======
   ASSERT_OUTCOME_SUCCESS_TRY(pruner->recoverState(*block_tree));
->>>>>>> 28047c07
 
   for (BlockNumber n = 80; n < LAST_BLOCK_NUMBER; n++) {
     mock_full_block(n);
