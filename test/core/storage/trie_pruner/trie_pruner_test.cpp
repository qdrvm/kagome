--- conflicted
+++ resolved
@@ -21,6 +21,7 @@
 #include "mock/core/storage/trie/polkadot_trie_cursor_mock.h"
 #include "mock/core/storage/trie/serialization/codec_mock.hpp"
 #include "mock/core/storage/trie/serialization/trie_serializer_mock.hpp"
+#include "mock/core/storage/trie/trie_storage_backend_mock.hpp"
 #include "mock/core/storage/write_batch_mock.hpp"
 #include "storage/database_error.hpp"
 #include "storage/trie/polkadot_trie/polkadot_trie_factory_impl.hpp"
@@ -166,22 +167,12 @@
     ON_CALL(*config_mock, statePruningDepth()).WillByDefault(Return(16));
     ON_CALL(*config_mock, enableThoroughPruning()).WillByDefault(Return(true));
 
-<<<<<<< HEAD
-    trie_node_storage_mock =
-        std::make_shared<testing::NiceMock<BufferStorageMock>>();
-    persistent_storage_mock = std::make_shared<
-        testing::NiceMock<kagome::storage::SpacedStorageMock>>();
-    serializer_mock =
-        std::make_shared<testing::NiceMock<trie::TrieSerializerMock>>();
-    codec_mock = std::make_shared<trie::CodecMock>();
-=======
     trie_node_storage_mock.reset(
         new testing::NiceMock<trie::TrieStorageBackendMock>());
     persistent_storage_mock.reset(
         new testing::NiceMock<kagome::storage::SpacedStorageMock>);
     serializer_mock.reset(new testing::NiceMock<trie::TrieSerializerMock>);
     codec_mock.reset(new trie::CodecMock);
->>>>>>> 6b4a7ce9
     hasher = std::make_shared<crypto::HasherImpl>();
 
     pruner_space = std::make_shared<testing::NiceMock<BufferStorageMock>>();
@@ -508,29 +499,6 @@
         return serializer.retrieveNode(node, nullptr);
       }));
 
-<<<<<<< HEAD
-  EXPECT_CALL(*persistent_storage_mock, createBatch())
-      .WillRepeatedly(Invoke([&node_storage]() {
-        auto batch_mock =
-            std::make_unique<face::SpacedBatchMock<Space, Buffer, Buffer>>();
-        EXPECT_CALL(*batch_mock, put(Space::kTrieNode, _, _))
-            .WillRepeatedly(Invoke([&node_storage](Space, auto &key, auto &v) {
-              node_storage[key] = v;
-              return outcome::success();
-            }));
-        EXPECT_CALL(*batch_mock, remove(Space::kTrieNode, _))
-            .WillRepeatedly(Invoke([&node_storage](Space, auto &key) {
-              node_storage.erase(key);
-              return outcome::success();
-            }));
-
-        EXPECT_CALL(*batch_mock, commit())
-            .WillRepeatedly(Return(outcome::success()));
-        return batch_mock;
-      }));
-
-=======
->>>>>>> 6b4a7ce9
   for (unsigned i = 0; i < STATES_NUM; i++) {
     EXPECT_CALL(*trie_node_storage_mock, batch())
         .WillOnce(Invoke([&node_storage]() {
@@ -606,18 +574,10 @@
   for (unsigned i = STATES_NUM - 16; i < STATES_NUM; i++) {
     EXPECT_CALL(*trie_node_storage_mock, batch())
         .WillOnce(Invoke([&node_storage]() {
-<<<<<<< HEAD
-          auto batch =
-              std::make_unique<face::SpacedBatchMock<Space, Buffer, Buffer>>();
-          EXPECT_CALL(*batch, remove(Space::kTrieNode, _))
-              .WillRepeatedly(Invoke([&node_storage](Space, auto &key) {
-                node_storage.erase(key);
-=======
           auto batch = std::make_unique<face::WriteBatchMock<Buffer, Buffer>>();
           EXPECT_CALL(*batch, remove(_))
               .WillRepeatedly(Invoke([&node_storage](auto &k) {
                 node_storage.erase(k);
->>>>>>> 6b4a7ce9
                 return outcome::success();
               }));
           EXPECT_CALL(*batch, commit()).WillOnce(Return(outcome::success()));
