/**
 * Copyright Soramitsu Co., Ltd. All Rights Reserved.
 * SPDX-License-Identifier: Apache-2.0
 */

#include <gtest/gtest.h>

#include <iostream>
#include <random>

#include "crypto/hasher/hasher_impl.hpp"
#include "mock/core/application/app_configuration_mock.hpp"
#include "mock/core/application/app_state_manager_mock.hpp"
#include "mock/core/blockchain/block_tree_mock.hpp"
#include "mock/core/storage/persistent_map_mock.hpp"
#include "mock/core/storage/spaced_storage_mock.hpp"
#include "mock/core/storage/trie/polkadot_trie_cursor_mock.h"
#include "mock/core/storage/trie/serialization/codec_mock.hpp"
#include "mock/core/storage/trie/serialization/trie_serializer_mock.hpp"
#include "mock/core/storage/trie/trie_storage_backend_mock.hpp"
#include "mock/core/storage/write_batch_mock.hpp"
#include "storage/database_error.hpp"
#include "storage/trie/polkadot_trie/polkadot_trie_factory_impl.hpp"
#include "storage/trie/polkadot_trie/polkadot_trie_impl.hpp"
#include "storage/trie/serialization/polkadot_codec.hpp"
#include "storage/trie/serialization/trie_serializer_impl.hpp"
#include "storage/trie_pruner/impl/trie_pruner_impl.hpp"
#include "testutil/literals.hpp"
#include "testutil/outcome.hpp"
#include "testutil/prepare_loggers.hpp"
#include "testutil/storage/polkadot_trie_printer.hpp"

using namespace kagome::storage;
using namespace kagome::storage::trie_pruner;
using namespace kagome::common;
namespace primitives = kagome::primitives;
namespace crypto = kagome::crypto;
using kagome::primitives::BlockHash;
using kagome::primitives::BlockHeader;
using kagome::primitives::BlockInfo;
using kagome::primitives::BlockNumber;
using testing::_;
using testing::A;
using testing::An;
using testing::Invoke;
using testing::Return;
using testing::ReturnRef;

auto hash_from_str(std::string_view str) {
  Hash256 hash;
  std::copy_n(str.begin(), str.size(), hash.begin());
  return hash;
}

auto hash_from_header(const BlockHeader &header) {
  static crypto::HasherImpl hasher;
  return hasher.blake2b_256(scale::encode(header).value());
}

class PolkadotTrieMock final : public trie::PolkadotTrie {
 public:
  PolkadotTrieMock(NodePtr root) : root{root} {
    BOOST_ASSERT(this->root != nullptr);
  }

  outcome::result<bool> contains(const face::View<Buffer> &key) const override {
    throw std::runtime_error{"Not implemented"};
  }

  bool empty() const override {
    throw std::runtime_error{"Not implemented"};
  }

  outcome::result<face::OwnedOrView<Buffer>> get(
      const face::View<Buffer> &key) const override {
    throw std::runtime_error{"Not implemented"};
  }

  outcome::result<std::optional<BufferOrView>> tryGet(
      const face::View<Buffer> &key) const override {
    throw std::runtime_error{"Not implemented"};
  }

  outcome::result<void> put(const BufferView &key,
                            BufferOrView &&value) override {
    throw std::runtime_error{"Not implemented"};
  }

  outcome::result<void> remove(const BufferView &key) override {
    throw std::runtime_error{"Not implemented"};
  }

  outcome::result<std::tuple<bool, uint32_t>> clearPrefix(
      const BufferView &prefix,
      std::optional<uint64_t> limit,
      const OnDetachCallback &callback) override {
    throw std::runtime_error{"Not implemented"};
  }

  NodePtr getRoot() override {
    return root;
  }

  ConstNodePtr getRoot() const override {
    return root;
  }

  outcome::result<ConstNodePtr> retrieveChild(const trie::BranchNode &parent,
                                              uint8_t idx) const override {
    throw std::runtime_error{"Not implemented"};
  }

  outcome::result<NodePtr> retrieveChild(const trie::BranchNode &parent,
                                         uint8_t idx) override {
    throw std::runtime_error{"Not implemented"};
  }

  outcome::result<void> retrieveValue(
      trie::ValueAndHash &value) const override {
    throw std::runtime_error{"Not implemented"};
  }

  outcome::result<NodePtr> getNode(
      ConstNodePtr parent, const trie::NibblesView &key_nibbles) override {
    throw std::runtime_error{"Not implemented"};
  }

  outcome::result<ConstNodePtr> getNode(
      ConstNodePtr parent,
      const trie::NibblesView &key_nibbles) const override {
    throw std::runtime_error{"Not implemented"};
  }

  outcome::result<void> forNodeInPath(
      ConstNodePtr parent,
      const trie::NibblesView &path,
      const std::function<outcome::result<void>(
          const trie::BranchNode &, uint8_t, const trie::TrieNode &)> &callback)
      const override {
    throw std::runtime_error{"Not implemented"};
  }

  std::unique_ptr<trie::PolkadotTrieCursor> trieCursor() const override {
    auto cursor =
        std::make_unique<kagome::storage::trie::PolkadotTrieCursorMock>();
    EXPECT_CALL(*cursor, seekLowerBound(_))
        .WillRepeatedly(testing::Return(outcome::success()));
    return cursor;
  }
  NodePtr root;
};

enum NodeType { NODE, DUMMY };

struct TrieNodeDesc {
  NodeType type;
  Hash256 merkle_value;
  std::map<uint8_t, TrieNodeDesc> children;
};

class TriePrunerTest : public testing::Test {
 public:
  void SetUp() {
    testutil::prepareLoggers(soralog::Level::DEBUG);
    auto config_mock =
        std::make_shared<kagome::application::AppConfigurationMock>();
    ON_CALL(*config_mock, statePruningDepth()).WillByDefault(Return(16));
    ON_CALL(*config_mock, enableThoroughPruning()).WillByDefault(Return(true));

    trie_storage_mock.reset(
        new testing::NiceMock<trie::TrieStorageBackendMock>());
    persistent_storage_mock.reset(
        new testing::NiceMock<kagome::storage::SpacedStorageMock>);
    serializer_mock.reset(new testing::NiceMock<trie::TrieSerializerMock>);
    codec_mock.reset(new trie::CodecMock);
    hasher = std::make_shared<crypto::HasherImpl>();

    pruner_space = std::make_shared<testing::NiceMock<BufferStorageMock>>();
    trie_pruner::TriePrunerImpl::TriePrunerInfo info{.last_pruned_block = {}};
    auto info_enc = scale::encode(info).value();
    static auto key = ":trie_pruner:info"_buf;
    ON_CALL(*pruner_space, tryGetMock(key.view()))
        .WillByDefault(
            Return(outcome::success(std::make_optional(Buffer{info_enc}))));
    ON_CALL(*pruner_space, put(key.view(), _))
        .WillByDefault(Return(outcome::success()));

    ON_CALL(*persistent_storage_mock, getSpace(kDefault))
        .WillByDefault(Invoke([this](auto) { return pruner_space; }));

    pruner.reset(new TriePrunerImpl(
        std::make_shared<kagome::application::AppStateManagerMock>(),
        trie_storage_mock,
        serializer_mock,
        codec_mock,
        persistent_storage_mock,
        hasher,
        config_mock));
    ASSERT_TRUE(pruner->prepare());
  }

  void initOnLastPrunedBlock(BlockInfo last_pruned,
                             const kagome::blockchain::BlockTree &block_tree) {
    auto config_mock =
        std::make_shared<kagome::application::AppConfigurationMock>();
    ON_CALL(*config_mock, statePruningDepth()).WillByDefault(Return(16));
    ON_CALL(*config_mock, enableThoroughPruning()).WillByDefault(Return(true));
    trie_pruner::TriePrunerImpl::TriePrunerInfo info{.last_pruned_block =
                                                         last_pruned};

    auto info_enc = scale::encode(info).value();
    static auto key = ":trie_pruner:info"_buf;
    ON_CALL(*pruner_space, tryGetMock(key.view()))
        .WillByDefault(
            Return(outcome::success(std::make_optional(Buffer{info_enc}))));

    pruner.reset(new TriePrunerImpl(
        std::make_shared<kagome::application::AppStateManagerMock>(),
        trie_storage_mock,
        serializer_mock,
        codec_mock,
        persistent_storage_mock,
        hasher,
        config_mock));
    BOOST_ASSERT(pruner->prepare());
    ASSERT_OUTCOME_SUCCESS_TRY(pruner->recoverState(block_tree));
  }

  auto makeTrie(TrieNodeDesc desc) const {
    auto trie = std::make_shared<PolkadotTrieMock>(
        std::static_pointer_cast<trie::TrieNode>(makeNode(desc)));

    return trie;
  }

  std::shared_ptr<trie::OpaqueTrieNode> makeNode(TrieNodeDesc desc) const {
    if (desc.type == NODE) {
      if (desc.children.empty()) {
        auto node = std::make_shared<trie::LeafNode>(
            trie::KeyNibbles{},
            trie::ValueAndHash{Buffer{desc.merkle_value}, {}});
        return node;
      }
      auto node = std::make_shared<trie::BranchNode>(trie::KeyNibbles{},
                                                     Buffer{desc.merkle_value});
      for (auto [idx, child] : desc.children) {
        node->children[idx] = makeNode(child);
      }
      return node;
    }
    if (desc.type == DUMMY) {
      return std::make_shared<trie::DummyNode>(desc.merkle_value);
    }
    return nullptr;
  }

  std::shared_ptr<trie::TrieNode> makeTransparentNode(TrieNodeDesc desc) const {
    BOOST_ASSERT(desc.type != DUMMY);
    return std::static_pointer_cast<trie::TrieNode>(makeNode(desc));
  }

  std::unique_ptr<TriePrunerImpl> pruner;
  std::shared_ptr<trie::TrieSerializerMock> serializer_mock;
  std::shared_ptr<trie::TrieStorageBackendMock> trie_storage_mock;
  std::shared_ptr<testing::NiceMock<SpacedStorageMock>> persistent_storage_mock;
  std::shared_ptr<trie::CodecMock> codec_mock;
  std::shared_ptr<crypto::Hasher> hasher;
  std::shared_ptr<testing::NiceMock<BufferStorageMock>> pruner_space;
};

struct NodeRetriever {
  template <typename F>
  outcome::result<trie::PolkadotTrie::NodePtr> operator()(
      const std::shared_ptr<trie::OpaqueTrieNode> &node, const F &) {
    if (auto dummy = std::dynamic_pointer_cast<const trie::DummyNode>(node);
        dummy != nullptr) {
      auto decoded = decoded_nodes.at(*dummy->db_key.asHash());
      return decoded;
    }
    if (auto trie_node = std::dynamic_pointer_cast<trie::TrieNode>(node);
        trie_node != nullptr) {
      return trie_node;
    }
    return nullptr;
  }

  std::map<Hash256, std::shared_ptr<trie::TrieNode>> decoded_nodes;
};

auto setCodecExpectations(trie::CodecMock &mock, trie::Codec &codec) {
  EXPECT_CALL(mock, encodeNode(_, _, _))
      .WillRepeatedly(Invoke([&codec](auto &node, auto ver, auto &visitor) {
        return codec.encodeNode(node, ver, visitor);
      }));
  EXPECT_CALL(mock, decodeNode(_)).WillRepeatedly(Invoke([&codec](auto n) {
    return codec.decodeNode(n);
  }));
  EXPECT_CALL(mock, merkleValue(_)).WillRepeatedly(Invoke([&codec](auto &v) {
    return codec.merkleValue(v);
  }));
  EXPECT_CALL(mock, merkleValue(_, _, _))
      .WillRepeatedly(Invoke([&codec](auto &node, auto ver, auto) {
        return codec.merkleValue(node, ver);
      }));
  EXPECT_CALL(mock, hash256(_)).WillRepeatedly(Invoke([&codec](auto &v) {
    return codec.hash256(v);
  }));
  EXPECT_CALL(mock, shouldBeHashed(_, _))
      .WillRepeatedly(Invoke([&codec](auto &value, auto version) {
        return codec.shouldBeHashed(value, version);
      }));
}

TEST_F(TriePrunerTest, BasicScenario) {
  auto codec = std::make_shared<trie::PolkadotCodec>();

  ON_CALL(*codec_mock, merkleValue(_, _, _))
      .WillByDefault(Invoke([](auto &node, auto version, auto) {
        return trie::MerkleValue::create(
                   *static_cast<const trie::TrieNode &>(node).getValue().value)
            .value();
      }));

  auto trie = makeTrie(
      {NODE,
       "root1"_hash256,
       {{0, {NODE, "_0"_hash256, {}}}, {5, {NODE, "_5"_hash256, {}}}}});
  ON_CALL(*serializer_mock,
          retrieveNode(A<const std::shared_ptr<trie::OpaqueTrieNode> &>(), _))
      .WillByDefault(
          Invoke([](const std::shared_ptr<trie::OpaqueTrieNode> &node, auto) {
            return std::dynamic_pointer_cast<trie::TrieNode>(node);
          }));
  ASSERT_OUTCOME_SUCCESS_TRY(
      pruner->addNewState(*trie, trie::StateVersion::V1));
  ASSERT_EQ(pruner->getTrackedNodesNum(), 3);

  auto trie_1 = makeTrie(
      {NODE,
       "root2"_hash256,
       {{0, {NODE, "_0"_hash256, {}}}, {5, {NODE, "_5"_hash256, {}}}}});
  ASSERT_OUTCOME_SUCCESS_TRY(
      pruner->addNewState(*trie_1, trie::StateVersion::V1));
  EXPECT_EQ(pruner->getTrackedNodesNum(), 4);

  EXPECT_CALL(
      *serializer_mock,
      retrieveNode(testing::A<const std::shared_ptr<trie::OpaqueTrieNode> &>(),
                   _))
      .WillRepeatedly(testing::Invoke(NodeRetriever{
          {{"_0"_hash256, makeTransparentNode({NODE, "_0"_hash256, {}})},
           {"_5"_hash256, makeTransparentNode({NODE, "_5"_hash256, {}})}}}));

  EXPECT_CALL(*trie_storage_mock, batch()).WillRepeatedly(Invoke([]() {
    auto batch = std::make_unique<face::WriteBatchMock<Buffer, Buffer>>();
    EXPECT_CALL(*batch, remove(_)).WillRepeatedly(Return(outcome::success()));
    EXPECT_CALL(*batch, commit()).WillOnce(Return(outcome::success()));
    return batch;
  }));
  EXPECT_CALL(*serializer_mock, retrieveTrie("root1"_hash256, _))
      .WillOnce(testing::Return(trie));
  ASSERT_OUTCOME_SUCCESS_TRY(
      pruner->pruneFinalized(BlockHeader{1, {}, "root1"_hash256, {}, {}}));
  ASSERT_EQ(pruner->getTrackedNodesNum(), 3);

  EXPECT_CALL(*serializer_mock, retrieveTrie("root2"_hash256, _))
      .WillOnce(testing::Return(trie_1));
  ASSERT_OUTCOME_SUCCESS_TRY(
      pruner->pruneFinalized(BlockHeader{2, {}, "root2"_hash256, {}, {}}));
  ASSERT_EQ(pruner->getTrackedNodesNum(), 0);
}

template <typename RandomDevice>
Buffer randomBuffer(RandomDevice &rand) {
  Buffer buf;
  int size = rand() % 8;
  for (int i = 0; i < size; i++) {
    buf.putUint8(rand());
  }
  return buf;
}

template <typename F>
void forAllLoadedNodes(const trie::TrieNode &node, const F &f) {
  f(node);
  if (node.isBranch()) {
    auto &branch = static_cast<const trie::BranchNode &>(node);
    for (auto &child : branch.children) {
      if (auto transparent_child =
              dynamic_cast<const trie::TrieNode *>(child.get());
          transparent_child != nullptr) {
        forAllLoadedNodes(*transparent_child, f);
      }
    }
  }
}

template <typename F>
void forAllNodes(trie::PolkadotTrie &trie, trie::TrieNode &root, const F &f) {
  f(root);
  if (root.isBranch()) {
    auto &branch = static_cast<const trie::BranchNode &>(root);
    uint8_t idx = 0;
    for (auto &child : branch.children) {
      if (child != nullptr) {
        auto loaded_child = trie.retrieveChild(branch, idx).value();
        forAllNodes(trie, *loaded_child, f);
      }
      idx++;
    }
  }
}

std::set<Hash256> collectReferencedNodes(trie::PolkadotTrie &trie,
                                         const trie::PolkadotCodec &codec) {
  std::set<Hash256> res;
  if (trie.getRoot() == nullptr) {
    return {};
  }
  forAllNodes(trie, *trie.getRoot(), [&res, &codec](auto &node) {
    auto enc = codec.encodeNode(node, trie::StateVersion::V1, nullptr).value();
    res.insert(*codec.merkleValue(enc).asHash());
  });
  return res;
}

void generateRandomTrie(size_t inserts,
                        trie::PolkadotTrie &trie,
                        std::set<Buffer> &inserted_keys) {
  std::mt19937 rand;
  rand.seed(42);

  for (unsigned j = 0; j < inserts; j++) {
    auto k = randomBuffer(rand);
    inserted_keys.insert(k);
    ASSERT_OUTCOME_SUCCESS_TRY(trie.put(k, randomBuffer(rand)));
  }
}

template <typename RandomDevice>
void makeRandomTrieChanges(size_t inserts,
                           size_t removes,
                           trie::PolkadotTrie &trie,
                           std::set<Buffer> &inserted_keys,
                           RandomDevice &rand) {
  for (unsigned j = 0; j < inserts; j++) {
    auto k = randomBuffer(rand);
    inserted_keys.insert(k);
    ASSERT_OUTCOME_SUCCESS_TRY(trie.put(k, randomBuffer(rand)));
  }
  for (unsigned j = 0; j < removes; j++) {
    auto it = inserted_keys.begin();
    std::advance(it, rand() % inserted_keys.size());
    auto &k = *it;
    ASSERT_OUTCOME_SUCCESS_TRY(trie.remove(k));
    inserted_keys.erase(k);
  }
}

TEST_F(TriePrunerTest, RandomTree) {
  constexpr unsigned STATES_NUM = 30;
  constexpr unsigned INSERT_PER_STATE = 100;
  constexpr unsigned REMOVES_PER_STATE = 25;

  auto trie = trie::PolkadotTrieImpl::createEmpty();
  auto codec = std::make_shared<trie::PolkadotCodec>();
  setCodecExpectations(*codec_mock, *codec);
  auto trie_factory = std::make_shared<trie::PolkadotTrieFactoryImpl>();

  std::map<Buffer, Buffer> node_storage;
  std::set<Buffer> inserted_keys;

  EXPECT_CALL(*trie_storage_mock, get(_))
      .WillRepeatedly(
          Invoke([&node_storage](auto &k) -> outcome::result<BufferOrView> {
            auto it = node_storage.find(k);
            if (it == node_storage.end()) {
              return DatabaseError::NOT_FOUND;
            }
            return BufferOrView{it->second.view()};
          }));

  trie::TrieSerializerImpl serializer{trie_factory, codec, trie_storage_mock};
  std::vector<std::pair<Buffer, Buffer>> kv;
  std::mt19937 rand;
  rand.seed(42);

  std::vector<trie::RootHash> roots;

  std::set<Hash256> total_set;

  EXPECT_CALL(*serializer_mock, retrieveTrie(_, _))
      .WillRepeatedly(Invoke([&serializer](auto root, const auto &) {
        return serializer.retrieveTrie(root, nullptr);
      }));
  EXPECT_CALL(
      *serializer_mock,
      retrieveNode(A<const std::shared_ptr<trie::OpaqueTrieNode> &>(), _))
      .WillRepeatedly(Invoke([&serializer](auto &node, auto &) {
        return serializer.retrieveNode(node, nullptr);
      }));

  for (unsigned i = 0; i < STATES_NUM; i++) {
    EXPECT_CALL(*trie_storage_mock, batch()).WillOnce(Invoke([&node_storage]() {
      auto batch_mock =
          std::make_unique<face::WriteBatchMock<Buffer, Buffer>>();
      EXPECT_CALL(*batch_mock, put(_, _))
          .WillRepeatedly(Invoke([&node_storage](auto &k, auto &v) {
            node_storage[k] = v;
            return outcome::success();
          }));
      EXPECT_CALL(*batch_mock, commit())
          .WillRepeatedly(Return(outcome::success()));
      return batch_mock;
    }));

    for (unsigned j = 0; j < INSERT_PER_STATE; j++) {
      auto k = randomBuffer(rand);
      inserted_keys.insert(k);
      ASSERT_OUTCOME_SUCCESS_TRY(trie->put(k, randomBuffer(rand)));
    }
    for (unsigned j = 0; j < REMOVES_PER_STATE; j++) {
      auto it = inserted_keys.begin();
      std::advance(it, rand() % inserted_keys.size());
      auto &k = *it;
      ASSERT_OUTCOME_SUCCESS_TRY(trie->remove(k));
      inserted_keys.erase(k);
    }
    ASSERT_OUTCOME_SUCCESS_TRY(
        trie->clearPrefix(Buffer(static_cast<uint8_t>(rand() % 256)),
                          std::nullopt,
                          [](auto &, auto) -> outcome::result<void> {
                            return outcome::success();
                          }));
    auto new_set = collectReferencedNodes(*trie, *codec);
    total_set.merge(new_set);
    ASSERT_OUTCOME_SUCCESS_TRY(
        pruner->addNewState(*trie, trie::StateVersion::V0));
    std::set<Hash256> tracked_set;
    pruner->forRefCounts(
        [&](auto &node, auto count) { tracked_set.insert(node); });
    std::set<Hash256> diff;
    std::set_symmetric_difference(total_set.begin(),
                                  total_set.end(),
                                  tracked_set.begin(),
                                  tracked_set.end(),
                                  std::inserter(diff, diff.begin()));
    ASSERT_OUTCOME_SUCCESS(root,
                           serializer.storeTrie(*trie, trie::StateVersion::V0));
    roots.push_back(root);

    if (i >= 16) {
      EXPECT_CALL(*trie_storage_mock, batch())
          .WillOnce(Invoke([&node_storage]() {
            auto batch =
                std::make_unique<face::WriteBatchMock<Buffer, Buffer>>();
            EXPECT_CALL(*batch, remove(_))
                .WillRepeatedly(Invoke([&node_storage](auto &k) {
                  node_storage.erase(k);
                  return outcome::success();
                }));
            EXPECT_CALL(*batch, commit()).WillOnce(Return(outcome::success()));
            return batch;
          }));

      const auto &root = roots[i - 16];

      ASSERT_OUTCOME_SUCCESS_TRY(
          pruner->pruneFinalized(BlockHeader{i - 16, {}, root, {}, {}}));
    }
  }
  for (unsigned i = STATES_NUM - 16; i < STATES_NUM; i++) {
    EXPECT_CALL(*trie_storage_mock, batch()).WillOnce(Invoke([&node_storage]() {
      auto batch = std::make_unique<face::WriteBatchMock<Buffer, Buffer>>();
      EXPECT_CALL(*batch, remove(_))
          .WillRepeatedly(Invoke([&node_storage](auto &k) {
            node_storage.erase(k);
            return outcome::success();
          }));
      EXPECT_CALL(*batch, commit()).WillOnce(Return(outcome::success()));
      return batch;
    }));

    auto &root = roots[i];
    ASSERT_OUTCOME_SUCCESS_TRY(
        pruner->pruneFinalized(BlockHeader{i, {}, root, {}, {}}));
  }
  for (auto &[hash, node] : node_storage) {
    std::cout << hash << "\n";
  }

  ASSERT_EQ(node_storage.size(), 0);
}

TEST_F(TriePrunerTest, RestoreStateFromGenesis) {
  auto block_tree = std::make_shared<kagome::blockchain::BlockTreeMock>();
  auto genesis_hash = "genesis"_hash256;
  ON_CALL(*block_tree, getGenesisBlockHash())
      .WillByDefault(ReturnRef(genesis_hash));

  std::map<BlockNumber, BlockHeader> headers;
  std::map<BlockHash, BlockNumber> hash_to_number;
  for (BlockNumber n = 1; n <= 6; n++) {
    auto parent_hash = headers.count(n - 1)
                         ? hash_from_header(headers.at(n - 1))
                         : "genesis"_hash256;
    headers[n] = BlockHeader{
        n,                                               // number
        parent_hash,                                     // parent_hash
        hash_from_str("root_hash" + std::to_string(n)),  // state_root
        {},
        {}};
    hash_to_number[hash_from_header(headers.at(n))] = n;
  }

  ON_CALL(*block_tree, getBlockHash(_))
      .WillByDefault(Invoke([&headers](auto number) {
        return hash_from_header(headers.at(number));
      }));

  ON_CALL(*block_tree, getBlockHeader(_)).WillByDefault(Invoke([&](auto &hash) {
    if (hash == "genesis"_hash256) {
      return BlockHeader{0, {}, "genesis_root"_hash256, {}, {}};
    }
    return headers.at(hash_to_number.at(hash));
  }));

  ON_CALL(*block_tree, getChildren(_))
      .WillByDefault(Return(std::vector<kagome::primitives::BlockHash>{}));

<<<<<<< HEAD
  ON_CALL(*block_tree, bestLeaf())
=======
  ON_CALL(*block_tree, bestBlock())
>>>>>>> fd8d4b7e
      .WillByDefault(Return(BlockInfo{6, hash_from_header(headers.at(6))}));

  ON_CALL(*block_tree, bestBlock())
      .WillByDefault(Return(BlockInfo{6, hash_from_header(headers.at(6))}));

  auto mock_block = [&](unsigned int number) {
    auto str_number = std::to_string(number);

    primitives::BlockHeader header = headers.at(number);
    auto root_hash = header.state_root;
    auto hash = hash_from_header(header);
    ON_CALL(*block_tree, getChildren(header.parent_hash))
        .WillByDefault(Return(std::vector{hash}));

    auto trie = trie::PolkadotTrieImpl::createEmpty();
    trie->put(Buffer::fromString("key" + str_number),
              Buffer::fromString("val" + str_number))
        .value();
    EXPECT_CALL(*serializer_mock, retrieveTrie(root_hash, _))
        .WillOnce(Return(trie));
    EXPECT_CALL(*codec_mock, merkleValue(testing::Ref(*trie->getRoot()), _, _))
        .WillRepeatedly(Return(
            trie::MerkleValue(hash_from_str("merkle_val" + str_number))));
    auto enc = Buffer::fromString("encoded_node" + str_number);
    ON_CALL(*codec_mock, encodeNode(testing::Ref(*trie->getRoot()), _, _))
        .WillByDefault(Return(enc));
    ON_CALL(*codec_mock, hash256(testing::ElementsAreArray(enc)))
        .WillByDefault(Return(root_hash));
  };
  mock_block(4);
  mock_block(5);
  mock_block(6);

  trie_pruner::TriePrunerImpl::TriePrunerInfo info{
      .last_pruned_block = BlockInfo{3, hash_from_header(headers.at(3))}};
  auto info_enc = scale::encode(info).value();
  static auto key = ":trie_pruner:info"_buf;
  ON_CALL(*pruner_space, tryGetMock(key.view()))
      .WillByDefault(
          Return(outcome::success(std::make_optional(Buffer{info_enc}))));

  ON_CALL(*block_tree, getLastFinalized())
      .WillByDefault(Return(BlockInfo{3, hash_from_header(headers.at(3))}));

  initOnLastPrunedBlock(BlockInfo{3, hash_from_header(headers.at(3))},
                        *block_tree);

  ASSERT_EQ(pruner->getTrackedNodesNum(), 3);
}

std::shared_ptr<trie::PolkadotTrie> clone(const trie::PolkadotTrie &trie) {
  auto new_trie = trie::PolkadotTrieImpl::createEmpty();
  auto cursor = trie.trieCursor();
  EXPECT_OUTCOME_TRUE_1(cursor->next());
  while (cursor->isValid()) {
    EXPECT_OUTCOME_TRUE_1(
        new_trie->put(cursor->key().value(), cursor->value().value()));
    EXPECT_OUTCOME_TRUE_1(cursor->next());
  }
  return new_trie;
}

TEST_F(TriePrunerTest, FastSyncScenario) {
  std::unordered_map<Buffer, Buffer> node_storage;
  constexpr size_t LAST_BLOCK_NUMBER = 100;

  auto block_tree =
      std::make_shared<testing::NiceMock<kagome::blockchain::BlockTreeMock>>();

  ON_CALL(*trie_storage_mock, get(_))
      .WillByDefault(Invoke(
          [&](auto &key) -> outcome::result<kagome::common::BufferOrView> {
            if (node_storage.count(key) == 0) {
              return DatabaseError::NOT_FOUND;
            }
            return kagome::common::BufferOrView{node_storage.at(key).view()};
          }));

  ON_CALL(*trie_storage_mock, batch()).WillByDefault(Invoke([&]() {
    auto batch = std::make_unique<
        testing::NiceMock<face::WriteBatchMock<Buffer, Buffer>>>();
    ON_CALL(*batch, put(_, _))
        .WillByDefault(Invoke([&](auto &key, auto &value) {
          node_storage[key] = value;
          return outcome::success();
        }));
    ON_CALL(*batch, remove(_)).WillByDefault(Invoke([&](auto &key) {
      node_storage.erase(key);
      return outcome::success();
    }));
    ON_CALL(*batch, commit()).WillByDefault(Return(outcome::success()));
    return batch;
  }));

  auto genesis_trie = trie::PolkadotTrieImpl::createEmpty();
  std::set<Buffer> inserted_keys;
  generateRandomTrie(100, *genesis_trie, inserted_keys);

  auto codec = std::make_shared<trie::PolkadotCodec>();
  setCodecExpectations(*codec_mock, *codec);

  auto trie_factory = std::make_shared<trie::PolkadotTrieFactoryImpl>();
  auto genesis_state_root = codec->hash256(
      codec->encodeNode(*genesis_trie->getRoot(), trie::StateVersion::V0)
          .value());

  trie::TrieSerializerImpl serializer{trie_factory, codec, trie_storage_mock};

  ON_CALL(*serializer_mock, retrieveTrie(genesis_state_root, _))
      .WillByDefault(Return(genesis_trie));

  ON_CALL(*serializer_mock,
          retrieveNode(A<const std::shared_ptr<trie::OpaqueTrieNode> &>(), _))
      .WillByDefault(Invoke([&serializer](auto &node, auto &cb) {
        return serializer.retrieveNode(node, cb);
      }));
  ON_CALL(*serializer_mock, storeTrie(_, _))
      .WillByDefault(Invoke([&serializer](auto &trie, auto version) {
        return serializer.storeTrie(trie, version);
      }));

  ASSERT_OUTCOME_SUCCESS_TRY(
      serializer_mock->storeTrie(*genesis_trie, trie::StateVersion::V0));

  BlockHeader genesis_header{0, ""_hash256, genesis_state_root, {}, {}};

  ON_CALL(*block_tree, getBlockHeader(hash_from_header(genesis_header)))
      .WillByDefault(Return(genesis_header));

  ON_CALL(*block_tree, getGenesisBlockHash())
      .WillByDefault(
          testing::ReturnRefOfCopy(hash_from_header(genesis_header)));

  ON_CALL(*block_tree, getLastFinalized())
      .WillByDefault(Return(BlockInfo{0, hash_from_header(genesis_header)}));

  std::vector<BlockHeader> headers{genesis_header};
  headers.reserve(LAST_BLOCK_NUMBER);
  std::vector<BlockHash> hashes{hash_from_header(genesis_header)};
  headers.reserve(LAST_BLOCK_NUMBER);
  std::vector<std::shared_ptr<trie::PolkadotTrie>> tries{genesis_trie};
  std::mt19937 rand;
  rand.seed(42);

  auto mock_header_only = [&](BlockNumber n) {
    std::shared_ptr<trie::PolkadotTrie> block_trie{clone(*tries[n - 1])};
    tries.push_back(block_trie);
    makeRandomTrieChanges(30, 10, *block_trie, inserted_keys, rand);

    auto block_state_root = codec->hash256(
        codec->encodeNode(*block_trie->getRoot(), trie::StateVersion::V0)
            .value());

    BlockHeader block_header{n, hashes[n - 1], block_state_root, {}, {}};

    auto hash = hash_from_header(block_header);
    headers.push_back(block_header);
    hashes.push_back(hash);
    ON_CALL(*block_tree, getBlockHash(n)).WillByDefault(Return(hash));
    ON_CALL(*block_tree, getBlockHeader(hash))
        .WillByDefault(Return(block_header));
    ON_CALL(*block_tree, getChildren(hashes[n - 1]))
        .WillByDefault(Return(std::vector{hash}));
    ON_CALL(*block_tree, getChildren(hashes[n]))
        .WillByDefault(Return(std::vector<BlockHash>{}));
  };

  EXPECT_CALL(*serializer_mock, retrieveTrie(genesis_state_root, _))
      .WillRepeatedly(Return(genesis_trie));

  auto mock_full_block = [&](BlockNumber n) {
    mock_header_only(n);
    ASSERT_OUTCOME_SUCCESS_TRY(
        serializer_mock->storeTrie(*tries[n], trie::StateVersion::V0));
    EXPECT_CALL(*serializer_mock, retrieveTrie(headers[n].state_root, _))
        .WillRepeatedly(Return(tries[n]));
  };

  for (BlockNumber n = 1; n < 30; n++) {
    mock_full_block(n);
  }
  for (BlockNumber n = 30; n < 80; n++) {
    mock_header_only(n);
    EXPECT_CALL(*serializer_mock, retrieveTrie(headers[n].state_root, _))
        .WillRepeatedly(Return(DatabaseError::NOT_FOUND));
  }

  EXPECT_CALL(*block_tree, bestBlock()).WillOnce(Return(BlockInfo{1, {}}));
  ASSERT_OUTCOME_SUCCESS_TRY(pruner->recoverState(*block_tree));

  for (BlockNumber n = 80; n < LAST_BLOCK_NUMBER; n++) {
    mock_full_block(n);
    ASSERT_OUTCOME_SUCCESS_TRY(
        pruner->addNewState(*tries[n], trie::StateVersion::V0));
  }
  ASSERT_NE(node_storage.size(), 0);
  for (BlockNumber n = 0; n < LAST_BLOCK_NUMBER; n++) {
    EXPECT_CALL(*serializer_mock, retrieveTrie(headers[n].state_root, _))
        .WillOnce(Return(tries[n]));
    if (auto trie_res =
            serializer.retrieveTrie(headers[n].state_root, [](auto) {});
        trie_res.has_value()) {
      auto &trie = trie_res.value();
      auto cursor = trie->cursor();
      ASSERT_OUTCOME_SUCCESS_TRY(cursor->next());
      while (cursor->isValid()) {
        ASSERT_TRUE(cursor->value().has_value());
        ASSERT_OUTCOME_SUCCESS_TRY(cursor->next());
      }
    }

    ASSERT_OUTCOME_SUCCESS_TRY(pruner->pruneFinalized(headers[n]));
  }
}<|MERGE_RESOLUTION|>--- conflicted
+++ resolved
@@ -628,11 +628,7 @@
   ON_CALL(*block_tree, getChildren(_))
       .WillByDefault(Return(std::vector<kagome::primitives::BlockHash>{}));
 
-<<<<<<< HEAD
-  ON_CALL(*block_tree, bestLeaf())
-=======
   ON_CALL(*block_tree, bestBlock())
->>>>>>> fd8d4b7e
       .WillByDefault(Return(BlockInfo{6, hash_from_header(headers.at(6))}));
 
   ON_CALL(*block_tree, bestBlock())
