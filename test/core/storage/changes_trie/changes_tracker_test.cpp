/**
 * Copyright Soramitsu Co., Ltd. All Rights Reserved.
 * SPDX-License-Identifier: Apache-2.0
 */

#include <gtest/gtest.h>

#include "storage/changes_trie/impl/storage_changes_tracker_impl.hpp"

#include "mock/core/blockchain/block_header_repository_mock.hpp"
#include "primitives/event_types.hpp"
#include "scale/scale.hpp"
#include "storage/in_memory/in_memory_storage.hpp"
#include "storage/trie/impl/persistent_trie_batch_impl.hpp"
#include "storage/trie/impl/trie_storage_backend_impl.hpp"
#include "storage/trie/polkadot_trie/polkadot_trie_factory_impl.hpp"
#include "storage/trie/serialization/polkadot_codec.hpp"
#include "storage/trie/serialization/trie_serializer_impl.hpp"
#include "testutil/literals.hpp"
#include "testutil/outcome.hpp"
#include "testutil/prepare_loggers.hpp"

using kagome::api::Session;
using kagome::blockchain::BlockHeaderRepositoryMock;
using kagome::common::Buffer;
using kagome::primitives::BlockHash;
using kagome::primitives::ExtrinsicIndex;
using kagome::primitives::events::ChainSubscriptionEngine;
using kagome::primitives::events::StorageSubscriptionEngine;
using kagome::storage::InMemoryStorage;
using kagome::storage::changes_trie::ChangesTracker;
using kagome::storage::changes_trie::StorageChangesTrackerImpl;
using kagome::storage::trie::PersistentTrieBatch;
using kagome::storage::trie::PersistentTrieBatchImpl;
using kagome::storage::trie::PolkadotCodec;
using kagome::storage::trie::PolkadotTrieFactoryImpl;
using kagome::storage::trie::TrieSerializerImpl;
using kagome::storage::trie::TrieStorageBackendImpl;
<<<<<<< HEAD
using kagome::subscription::SubscriptionEngine;
using kagome::primitives::events::StorageSubscriptionEngine;
using kagome::primitives::events::ChainSubscriptionEngine;
=======
>>>>>>> 3299b10b
namespace scale = kagome::scale;
using testing::_;
using testing::AnyOf;
using testing::Return;

/**
 * @given storage batch with pending changes
 * @when initialize a changes trie with the changes
 * @then changes are passed to the trie successfully
 */
TEST(ChangesTrieTest, IntegrationWithOverlay) {
  testutil::prepareLoggers();

<<<<<<< HEAD
=======
  using SessionPtr = std::shared_ptr<Session>;

>>>>>>> 3299b10b
  // GIVEN
  auto factory = std::make_shared<PolkadotTrieFactoryImpl>();
  auto codec = std::make_shared<PolkadotCodec>();
  auto backend = std::make_shared<TrieStorageBackendImpl>(
      std::make_shared<InMemoryStorage>(), Buffer{});
  auto serializer =
      std::make_shared<TrieSerializerImpl>(factory, codec, backend);
  auto storage_subscription_engine =
      std::make_shared<StorageSubscriptionEngine>();
  auto chain_subscription_engine = std::make_shared<ChainSubscriptionEngine>();
  std::shared_ptr<ChangesTracker> changes_tracker =
      std::make_shared<StorageChangesTrackerImpl>(factory,
                                                  codec,
                                                  storage_subscription_engine,
                                                  chain_subscription_engine);
<<<<<<< HEAD
  EXPECT_OUTCOME_TRUE_1(changes_tracker->onBlockStart("aaa"_hash256, 42));
=======
  EXPECT_OUTCOME_TRUE_1(changes_tracker->onBlockExecutionStart("aaa"_hash256, 42));
>>>>>>> 3299b10b
  auto batch = PersistentTrieBatchImpl::create(
      codec,
      serializer,
      boost::make_optional(changes_tracker),
      factory->createEmpty([](auto &) { return outcome::success(); }),
      [](auto &buf) {});

  EXPECT_OUTCOME_TRUE_1(
      batch->put(":extrinsic_index"_buf, Buffer{scale::encode(42).value()}));
  EXPECT_OUTCOME_TRUE_1(batch->put("abc"_buf, "123"_buf));
  EXPECT_OUTCOME_TRUE_1(batch->put("cde"_buf, "345"_buf));

  auto repo = std::make_shared<BlockHeaderRepositoryMock>();
  EXPECT_CALL(*repo, getNumberByHash(_)).WillRepeatedly(Return(42));

  EXPECT_OUTCOME_TRUE_1(
      changes_tracker->constructChangesTrie("aaa"_hash256, {}));
  // THEN SUCCESS
}<|MERGE_RESOLUTION|>--- conflicted
+++ resolved
@@ -36,12 +36,6 @@
 using kagome::storage::trie::PolkadotTrieFactoryImpl;
 using kagome::storage::trie::TrieSerializerImpl;
 using kagome::storage::trie::TrieStorageBackendImpl;
-<<<<<<< HEAD
-using kagome::subscription::SubscriptionEngine;
-using kagome::primitives::events::StorageSubscriptionEngine;
-using kagome::primitives::events::ChainSubscriptionEngine;
-=======
->>>>>>> 3299b10b
 namespace scale = kagome::scale;
 using testing::_;
 using testing::AnyOf;
@@ -55,11 +49,6 @@
 TEST(ChangesTrieTest, IntegrationWithOverlay) {
   testutil::prepareLoggers();
 
-<<<<<<< HEAD
-=======
-  using SessionPtr = std::shared_ptr<Session>;
-
->>>>>>> 3299b10b
   // GIVEN
   auto factory = std::make_shared<PolkadotTrieFactoryImpl>();
   auto codec = std::make_shared<PolkadotCodec>();
@@ -75,11 +64,7 @@
                                                   codec,
                                                   storage_subscription_engine,
                                                   chain_subscription_engine);
-<<<<<<< HEAD
-  EXPECT_OUTCOME_TRUE_1(changes_tracker->onBlockStart("aaa"_hash256, 42));
-=======
   EXPECT_OUTCOME_TRUE_1(changes_tracker->onBlockExecutionStart("aaa"_hash256, 42));
->>>>>>> 3299b10b
   auto batch = PersistentTrieBatchImpl::create(
       codec,
       serializer,
