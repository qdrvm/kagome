--- conflicted
+++ resolved
@@ -12,12 +12,8 @@
     leveldb
     polkadot_trie_db
     polkadot_trie_db_codec
-<<<<<<< HEAD
-    scale_buffer_codec
+    scale
+    buffer
     hasher
     base_leveldb_test
-=======
-    scale
-    buffer
->>>>>>> 8e3375d7
     )