--- conflicted
+++ resolved
@@ -141,8 +141,8 @@
                         "--base-path",
                         base_path.native().c_str()};
 
-  ASSERT_TRUE(app_config_->initialize_from_args(sizeof(args) / sizeof(args[0]),
-                                                (char **)args));
+  ASSERT_TRUE(
+      app_config_->initialize_from_args(std::size(args), (char **)args));
 
   ASSERT_EQ(app_config_->p2pPort(), 30363);
   ASSERT_EQ(app_config_->rpcHttpEndpoint(), http_endpoint);
@@ -176,8 +176,8 @@
       "2222",
   };
 
-  ASSERT_TRUE(app_config_->initialize_from_args(sizeof(args) / sizeof(args[0]),
-                                                (char **)args));
+  ASSERT_TRUE(
+      app_config_->initialize_from_args(std::size(args), (char **)args));
 
   ASSERT_EQ(app_config_->rpcHttpEndpoint(), http_endpoint);
   ASSERT_EQ(app_config_->rpcWsEndpoint(), ws_endpoint);
@@ -196,7 +196,7 @@
                         base_path.native().c_str()};
   ASSERT_TRUE(app_config_->initialize_from_args(
 
-      sizeof(args) / sizeof(args[0]), (char **)args));
+      std::size(args), (char **)args));
 
   ASSERT_EQ(app_config_->chainSpecPath(), chain_path.native().c_str());
 }
@@ -225,8 +225,8 @@
       "2222",
   };
 
-  ASSERT_TRUE(app_config_->initialize_from_args(sizeof(args) / sizeof(args[0]),
-                                                (char **)args));
+  ASSERT_TRUE(
+      app_config_->initialize_from_args(std::size(args), (char **)args));
 
   ASSERT_EQ(app_config_->rpcHttpEndpoint(), http_endpoint);
   ASSERT_EQ(app_config_->rpcWsEndpoint(), ws_endpoint);
@@ -243,17 +243,9 @@
   boost::asio::ip::tcp::endpoint const ws_endpoint =
       get_endpoint("2.2.2.2", 678);
 
-<<<<<<< HEAD
-  char const *args[] = {"/path/", "--config_file", config_path.c_str()};
-  ASSERT_TRUE(app_config_->initialize_from_args(sizeof(args) / sizeof(args[0]),
-                                                (char **)args));
-=======
   char const *args[] = {"/path/", "--config-file", config_path.c_str()};
-  ASSERT_TRUE(app_config_->initialize_from_args(
-      AppConfiguration::LoadScheme::kValidating,
-      sizeof(args) / sizeof(args[0]),
-      (char **)args));
->>>>>>> 44b2c43d
+  ASSERT_TRUE(
+      app_config_->initialize_from_args(std::size(args), (char **)args));
 
   ASSERT_EQ(app_config_->chainSpecPath(), chain_path);
   ASSERT_EQ(app_config_->keystorePath("test_chain42"),
@@ -264,11 +256,7 @@
   ASSERT_EQ(app_config_->rpcHttpEndpoint(), http_endpoint);
   ASSERT_EQ(app_config_->rpcWsEndpoint(), ws_endpoint);
   ASSERT_EQ(app_config_->verbosity(), kagome::log::Level::DEBUG);
-<<<<<<< HEAD
-=======
-  ASSERT_EQ(app_config_->isOnlyFinalizing(), true);
   ASSERT_EQ(app_config_->nodeName(), "Bob's node");
->>>>>>> 44b2c43d
 }
 
 /**
@@ -290,8 +278,8 @@
                         chain_path.native().c_str(),
                         "--config-file",
                         invalid_config_path.c_str()};
-  ASSERT_TRUE(app_config_->initialize_from_args(sizeof(args) / sizeof(args[0]),
-                                                (char **)args));
+  ASSERT_TRUE(
+      app_config_->initialize_from_args(std::size(args), (char **)args));
 
   ASSERT_EQ(app_config_->chainSpecPath(), chain_path.native().c_str());
   ASSERT_EQ(app_config_->keystorePath("test_chain42"),
@@ -322,8 +310,8 @@
                         chain_path.native().c_str(),
                         "--config-file",
                         damaged_config_path.c_str()};
-  ASSERT_TRUE(app_config_->initialize_from_args(sizeof(args) / sizeof(args[0]),
-                                                (char **)args));
+  ASSERT_TRUE(
+      app_config_->initialize_from_args(std::size(args), (char **)args));
 
   ASSERT_EQ(app_config_->chainSpecPath(), chain_path.native().c_str());
   ASSERT_EQ(app_config_->keystorePath("test_chain42"),
@@ -354,8 +342,8 @@
                         chain_path.native().c_str(),
                         "--config-file",
                         "<some_file>"};
-  ASSERT_TRUE(app_config_->initialize_from_args(sizeof(args) / sizeof(args[0]),
-                                                (char **)args));
+  ASSERT_TRUE(
+      app_config_->initialize_from_args(std::size(args), (char **)args));
 
   ASSERT_EQ(app_config_->chainSpecPath(), chain_path.native().c_str());
   ASSERT_EQ(app_config_->keystorePath("test_chain42"),
@@ -366,33 +354,6 @@
   ASSERT_EQ(app_config_->rpcHttpEndpoint(), http_endpoint);
   ASSERT_EQ(app_config_->rpcWsEndpoint(), ws_endpoint);
   ASSERT_EQ(app_config_->verbosity(), kagome::log::Level::INFO);
-<<<<<<< HEAD
-=======
-  ASSERT_EQ(app_config_->isOnlyFinalizing(), false);
-}
-
-/**
- * @given new created AppConfigurationImpl
- * @when --single-finalizing-node cmd line arg is provided
- * @then we must receive this value from isOnlyFinalizing() call
- */
-TEST_F(AppConfigurationTest, OnlyFinalizeTest) {
-  char const *args[] = {
-      "/path/",
-      "--single-finalizing-node",
-      "true",
-      "--chain",
-      chain_path.native().c_str(),
-      "--base-path",
-      base_path.native().c_str(),
-  };
-  ASSERT_TRUE(app_config_->initialize_from_args(
-      AppConfiguration::LoadScheme::kValidating,
-      sizeof(args) / sizeof(args[0]),
-      (char **)args));
-
-  ASSERT_EQ(app_config_->isOnlyFinalizing(), true);
->>>>>>> 44b2c43d
 }
 
 /**
@@ -408,7 +369,7 @@
                         base_path.native().c_str()};
   ASSERT_TRUE(app_config_->initialize_from_args(
 
-      sizeof(args) / sizeof(args[0]), (char **)args));
+      std::size(args), (char **)args));
 
   ASSERT_EQ(app_config_->keystorePath("test_chain42"),
             base_path / "test_chain42/keystore");
@@ -427,8 +388,8 @@
                         chain_path.native().c_str(),
                         "--base-path",
                         base_path.native().c_str()};
-  ASSERT_TRUE(app_config_->initialize_from_args(sizeof(args) / sizeof(args[0]),
-                                                (char **)args));
+  ASSERT_TRUE(
+      app_config_->initialize_from_args(std::size(args), (char **)args));
 
   ASSERT_EQ(app_config_->keystorePath("test_chain42"),
             base_path / "test_chain42/keystore");
@@ -453,8 +414,8 @@
         "--base-path",
         base_path.native().c_str(),
     };
-    ASSERT_TRUE(app_config_->initialize_from_args(
-        sizeof(args) / sizeof(args[0]), (char **)args));
+    ASSERT_TRUE(
+        app_config_->initialize_from_args(std::size(args), (char **)args));
     ASSERT_EQ(app_config_->verbosity(), kagome::log::Level::INFO);
   }
   {
@@ -467,8 +428,8 @@
         "--base-path",
         base_path.native().c_str(),
     };
-    ASSERT_TRUE(app_config_->initialize_from_args(
-        sizeof(args) / sizeof(args[0]), (char **)args));
+    ASSERT_TRUE(
+        app_config_->initialize_from_args(std::size(args), (char **)args));
     ASSERT_EQ(app_config_->verbosity(), kagome::log::Level::VERBOSE);
   }
   {
@@ -481,8 +442,8 @@
         "--base-path",
         base_path.native().c_str(),
     };
-    ASSERT_TRUE(app_config_->initialize_from_args(
-        sizeof(args) / sizeof(args[0]), (char **)args));
+    ASSERT_TRUE(
+        app_config_->initialize_from_args(std::size(args), (char **)args));
     ASSERT_EQ(app_config_->verbosity(), kagome::log::Level::DEBUG);
   }
   {
@@ -495,8 +456,8 @@
         "--base-path",
         base_path.native().c_str(),
     };
-    ASSERT_TRUE(app_config_->initialize_from_args(
-        sizeof(args) / sizeof(args[0]), (char **)args));
+    ASSERT_TRUE(
+        app_config_->initialize_from_args(std::size(args), (char **)args));
     ASSERT_EQ(app_config_->verbosity(), kagome::log::Level::TRACE);
   }
 }
@@ -514,49 +475,9 @@
                         chain_path.native().c_str(),
                         "--base-path",
                         base_path.native().c_str()};
-  ASSERT_TRUE(app_config_->initialize_from_args(sizeof(args) / sizeof(args[0]),
-                                                (char **)args));
+  ASSERT_TRUE(
+      app_config_->initialize_from_args(std::size(args), (char **)args));
   ASSERT_EQ(app_config_->verbosity(), kagome::log::Level::INFO);
-<<<<<<< HEAD
-=======
-}
-
-/**
- * @given new created AppConfigurationImpl
- * @when is_only_finalize present
- * @then we should receive true from the call
- */
-TEST_F(AppConfigurationTest, OnlyFinalizeTestTest) {
-  char const *args[] = {"/path/",
-                        "-f",
-                        "--chain",
-                        chain_path.native().c_str(),
-                        "--base-path",
-                        base_path.native().c_str()};
-  ASSERT_TRUE(app_config_->initialize_from_args(
-      AppConfiguration::LoadScheme::kValidating,
-      sizeof(args) / sizeof(args[0]),
-      (char **)args));
-  ASSERT_EQ(app_config_->isOnlyFinalizing(), true);
-}
-
-/**
- * @given new created AppConfigurationImpl
- * @when single-finalizing-node present
- * @then we should receive true from the isOnlyFinalizing() call
- */
-TEST_F(AppConfigurationTest, OnlyFinalizeTestTest_2) {
-  char const *args[] = {"/path/",
-                        "--single-finalizing-node",
-                        "--chain",
-                        chain_path.native().c_str(),
-                        "--base-path",
-                        base_path.native().c_str()};
-  ASSERT_TRUE(app_config_->initialize_from_args(
-      AppConfiguration::LoadScheme::kValidating,
-      sizeof(args) / sizeof(args[0]),
-      (char **)args));
-  ASSERT_EQ(app_config_->isOnlyFinalizing(), true);
 }
 
 /**
@@ -566,17 +487,13 @@
  */
 TEST_F(AppConfigurationTest, NodeNameAsCommandLineOption) {
   char const *args[] = {"/path/",
-                        "--single-finalizing-node",
                         "--chain",
                         chain_path.native().c_str(),
                         "--base-path",
                         base_path.native().c_str(),
                         "--name",
                         "Alice's node"};
-  ASSERT_TRUE(app_config_->initialize_from_args(
-      AppConfiguration::LoadScheme::kValidating,
-      sizeof(args) / sizeof(args[0]),
-      (char **)args));
+  ASSERT_TRUE(
+      app_config_->initialize_from_args(std::size(args), (char **)args));
   ASSERT_EQ(app_config_->nodeName(), "Alice's node");
->>>>>>> 44b2c43d
 }