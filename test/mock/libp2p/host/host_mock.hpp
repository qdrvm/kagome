--- conflicted
+++ resolved
@@ -36,22 +36,14 @@
                       const std::function<bool(const peer::Protocol &)> &));
     MOCK_METHOD3(connect,
                  void(const peer::PeerInfo &,
-<<<<<<< HEAD
-                      const ConnectionResultHandler &handler,
-=======
                       const ConnectionResultHandler &,
->>>>>>> 7db76885
                       std::chrono::milliseconds));
     MOCK_METHOD1(disconnect, void(const peer::PeerId &));
     MOCK_METHOD4(newStream,
                  void(const peer::PeerInfo &p,
                       const peer::Protocol &protocol,
                       const StreamResultHandler &handler,
-<<<<<<< HEAD
                       std::chrono::milliseconds));
-=======
-                      std::chrono::milliseconds timeout));
->>>>>>> 7db76885
     MOCK_METHOD1(listen, outcome::result<void>(const multi::Multiaddress &ma));
     MOCK_METHOD1(closeListener,
                  outcome::result<void>(const multi::Multiaddress &ma));
