/**
 * Copyright Soramitsu Co., Ltd. All Rights Reserved.
 * SPDX-License-Identifier: Apache-2.0
 */

#ifndef KAGOME_CONSENSUS_BABEUTILMOCK
#define KAGOME_CONSENSUS_BABEUTILMOCK

#include "consensus/babe/babe_util.hpp"

#include <gmock/gmock.h>

namespace kagome::consensus::babe {

  class BabeUtilMock : public BabeUtil {
   public:
<<<<<<< HEAD
    using SyncFunctor = std::function<std::tuple<BabeSlotNumber, bool>()>;

    MOCK_METHOD(BabeSlotNumber, timeToSlot, (BabeTimePoint), (const, override));
=======
    MOCK_METHOD(BabeSlotNumber, getFirstBlockSlotNumber, (), ());

    MOCK_METHOD(BabeSlotNumber, getCurrentSlot, (), (const, override));
>>>>>>> c40d94c8

    MOCK_METHOD(BabeTimePoint,
                slotStartTime,
                (BabeSlotNumber slot),
                (const, override));

    MOCK_METHOD(BabeTimePoint,
                slotFinishTime,
                (BabeSlotNumber slot),
                (const, override));

    MOCK_METHOD(outcome::result<EpochDescriptor>,
                slotToEpochDescriptor,
                (const primitives::BlockInfo &, BabeSlotNumber),
                (override));
  };

}  // namespace kagome::consensus::babe

#endif  // KAGOME_CONSENSUS_BABEUTILMOCK<|MERGE_RESOLUTION|>--- conflicted
+++ resolved
@@ -14,15 +14,7 @@
 
   class BabeUtilMock : public BabeUtil {
    public:
-<<<<<<< HEAD
-    using SyncFunctor = std::function<std::tuple<BabeSlotNumber, bool>()>;
-
     MOCK_METHOD(BabeSlotNumber, timeToSlot, (BabeTimePoint), (const, override));
-=======
-    MOCK_METHOD(BabeSlotNumber, getFirstBlockSlotNumber, (), ());
-
-    MOCK_METHOD(BabeSlotNumber, getCurrentSlot, (), (const, override));
->>>>>>> c40d94c8
 
     MOCK_METHOD(BabeTimePoint,
                 slotStartTime,
