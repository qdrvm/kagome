/**
 * Copyright Soramitsu Co., Ltd. All Rights Reserved.
 * SPDX-License-Identifier: Apache-2.0
 */

#ifndef KAGOME_TEST_CORE_RUNTIME_MOCK_EXTENSION_HPP_
#define KAGOME_TEST_CORE_RUNTIME_MOCK_EXTENSION_HPP_

#include "extensions/extension.hpp"

#include <gmock/gmock.h>

namespace kagome::extensions {

  class ExtensionMock : public Extension {
   public:
    MOCK_CONST_METHOD0(memory, std::shared_ptr<runtime::WasmMemory>());
    MOCK_METHOD2(ext_clear_prefix,
                 void(runtime::WasmPointer prefix_data,
                      runtime::WasmSize prefix_length));
    MOCK_METHOD2(ext_clear_storage,
                 void(runtime::WasmPointer key_data,
                      runtime::WasmSize key_length));
    MOCK_CONST_METHOD2(ext_exists_storage,
                       runtime::WasmSize(runtime::WasmPointer key_data,
                                         runtime::WasmSize key_length));
    MOCK_METHOD3(ext_get_allocated_storage,
                 runtime::WasmPointer(runtime::WasmPointer key_data,
                                      runtime::WasmSize key_length,
                                      runtime::WasmPointer len_ptr));
    MOCK_METHOD5(ext_get_storage_into,
                 runtime::WasmSize(runtime::WasmPointer key_data,
                                   runtime::WasmSize key_length,
                                   runtime::WasmPointer value_data,
                                   runtime::WasmSize value_length,
                                   runtime::WasmSize value_offset));
    MOCK_METHOD3(ext_storage_read_version_1,
                 runtime::WasmSpan(runtime::WasmSpan key,
                                   runtime::WasmSpan value_out,
                                   runtime::WasmOffset offset));
    MOCK_METHOD4(ext_set_storage,
                 void(runtime::WasmPointer key_data,
                      runtime::WasmSize key_length,
                      runtime::WasmPointer value_data,
                      runtime::WasmSize value_length));
    MOCK_METHOD4(ext_blake2_256_enumerated_trie_root,
                 void(runtime::WasmPointer values_data,
                      runtime::WasmPointer lens_data,
                      runtime::WasmSize lens_length,
                      runtime::WasmPointer result));
    MOCK_METHOD2(ext_storage_changes_root,
                 runtime::WasmSize(runtime::WasmPointer parent_hash_data,
                                   runtime::WasmPointer result));
    MOCK_CONST_METHOD1(ext_storage_root, void(runtime::WasmPointer result));
    MOCK_METHOD1(ext_malloc, runtime::WasmPointer(runtime::WasmSize size));
    MOCK_METHOD1(ext_free, void(runtime::WasmPointer ptr));
    MOCK_METHOD2(ext_print_hex,
                 void(runtime::WasmPointer data, runtime::WasmSize length));
    MOCK_METHOD3(ext_logging_log_version_1,
                 void(runtime::WasmEnum level,
                      runtime::WasmSpan target,
                      runtime::WasmSpan message));
    MOCK_METHOD1(ext_print_num, void(uint64_t value));
    MOCK_METHOD2(ext_print_utf8,
                 void(runtime::WasmPointer utf8_data,
                      runtime::WasmSize utf8_length));
    MOCK_METHOD3(ext_blake2_128,
                 void(runtime::WasmPointer data,
                      runtime::WasmSize len,
                      runtime::WasmPointer out));
    MOCK_METHOD3(ext_blake2_256,
                 void(runtime::WasmPointer data,
                      runtime::WasmSize len,
                      runtime::WasmPointer out));
    MOCK_METHOD3(ext_keccak_256,
                 void(runtime::WasmPointer data,
                      runtime::WasmSize len,
                      runtime::WasmPointer out));
    MOCK_METHOD2(ext_ed25519_public_keys,
                 runtime::WasmSize(runtime::WasmSize key_type,
                                   runtime::WasmPointer out_ptr));

    MOCK_METHOD4(ext_ed25519_generate,
                 runtime::WasmSize(runtime::WasmSize key_type,
                                   runtime::WasmPointer seed_data,
                                   runtime::WasmSize seed_len,
                                   runtime::WasmPointer out_ptr));

    MOCK_METHOD5(ext_ed25519_sign,
                 runtime::WasmSize(runtime::WasmSize key_type,
                                   runtime::WasmPointer key,
                                   runtime::WasmPointer msg_data,
                                   runtime::WasmSize msg_len,
                                   runtime::WasmPointer out_ptr));

    MOCK_METHOD0(ext_start_batch_verify, void());

    MOCK_METHOD0(ext_finish_batch_verify, runtime::WasmSize());

    MOCK_METHOD4(ext_ed25519_verify,
                 runtime::WasmSize(runtime::WasmPointer msg_data,
                                   runtime::WasmSize msg_len,
                                   runtime::WasmPointer sig_data,
                                   runtime::WasmPointer pubkey_data));

    MOCK_METHOD2(ext_sr25519_public_keys,
                 runtime::WasmSize(runtime::WasmSize key_type,
                                   runtime::WasmPointer out_keys));

    MOCK_METHOD4(ext_sr25519_generate,
                 runtime::WasmSize(runtime::WasmSize key_type,
                                   runtime::WasmPointer seed_data,
                                   runtime::WasmSize seed_len,
                                   runtime::WasmPointer out_ptr));

    MOCK_METHOD5(ext_sr25519_sign,
                 runtime::WasmSize(runtime::WasmSize key_type,
                                   runtime::WasmPointer key,
                                   runtime::WasmPointer msg_data,
                                   runtime::WasmSize msg_len,
                                   runtime::WasmPointer out_ptr));

    MOCK_METHOD4(ext_sr25519_verify,
                 runtime::WasmSize(runtime::WasmPointer msg_data,
                                   runtime::WasmSize msg_len,
                                   runtime::WasmPointer sig_data,
                                   runtime::WasmPointer pubkey_data));
    MOCK_METHOD3(ext_twox_64,
                 void(runtime::WasmPointer data,
                      runtime::WasmSize len,
                      runtime::WasmPointer out));
    MOCK_METHOD3(ext_twox_128,
                 void(runtime::WasmPointer data,
                      runtime::WasmSize len,
                      runtime::WasmPointer out));
    MOCK_METHOD3(ext_twox_256,
                 void(runtime::WasmPointer data,
                      runtime::WasmSize len,
                      runtime::WasmPointer out));
    MOCK_CONST_METHOD0(ext_chain_id, uint64_t());
    MOCK_CONST_METHOD1(ext_misc_runtime_version_version_1,
                       runtime::WasmResult(runtime::WasmSpan));
<<<<<<< HEAD
=======

    MOCK_METHOD0(ext_storage_start_transaction, void());
    MOCK_METHOD0(ext_storage_rollback_transaction, void());
    MOCK_METHOD0(ext_storage_commit_transaction, void());
>>>>>>> 3ede49ea

    // ------------------------ Storage extensions v1 ------------------------

    MOCK_METHOD2(ext_storage_set_version_1,
                 void(runtime::WasmSpan, runtime::WasmSpan));

    MOCK_METHOD1(ext_storage_get_version_1,
                 runtime::WasmSpan(runtime::WasmSpan));

    MOCK_METHOD1(ext_storage_clear_version_1, void(runtime::WasmSpan));

    MOCK_CONST_METHOD1(ext_storage_exists_version_1,
                       runtime::WasmSize(runtime::WasmSpan));

    MOCK_METHOD1(ext_storage_clear_prefix_version_1, void(runtime::WasmSpan));

    MOCK_METHOD0(ext_storage_root_version_1, runtime::WasmSpan());

    MOCK_METHOD1(ext_storage_changes_root_version_1,
                 runtime::WasmSpan(runtime::WasmSpan));

    MOCK_CONST_METHOD1(ext_storage_next_key_version_1,
                       runtime::WasmSpan(runtime::WasmSpan));

    MOCK_METHOD1(ext_trie_blake2_256_root_version_1,
                 runtime::WasmPointer(runtime::WasmSpan values_data));

    MOCK_METHOD1(ext_trie_blake2_256_ordered_root_version_1,
                 runtime::WasmPointer(runtime::WasmSpan));

    // -------------------- hashing methods v1 --------------------

    MOCK_METHOD1(ext_hashing_keccak_256_version_1,
                 runtime::WasmPointer(runtime::WasmSpan));

    MOCK_METHOD1(ext_hashing_sha2_256_version_1,
                 runtime::WasmPointer(runtime::WasmSpan));

    MOCK_METHOD1(ext_hashing_blake2_128_version_1,
                 runtime::WasmPointer(runtime::WasmSpan));

    MOCK_METHOD1(ext_hashing_blake2_256_version_1,
                 runtime::WasmPointer(runtime::WasmSpan));

    MOCK_METHOD1(ext_hashing_twox_64_version_1,
                 runtime::WasmPointer(runtime::WasmSpan));

    MOCK_METHOD1(ext_hashing_twox_128_version_1,
                 runtime::WasmPointer(runtime::WasmSpan));

    MOCK_METHOD1(ext_hashing_twox_256_version_1,
                 runtime::WasmPointer(runtime::WasmSpan));

    // -------------------------Crypto extensions v1---------------------

    MOCK_METHOD1(ext_ed25519_public_keys_v1,
                 runtime::WasmSpan(runtime::WasmSize key_type));

    MOCK_METHOD2(ext_ed25519_generate_v1,
                 runtime::WasmPointer(runtime::WasmSize key_type,
                                      runtime::WasmSpan seed));

    MOCK_METHOD3(ext_ed25519_sign_v1,
                 runtime::WasmSpan(runtime::WasmSize key_type,
                                   runtime::WasmPointer key,
                                   runtime::WasmSpan msg_data));

    MOCK_METHOD3(ext_ed25519_verify_v1,
                 runtime::WasmSize(runtime::WasmPointer sig_data,
                                   runtime::WasmSpan msg,
                                   runtime::WasmPointer pubkey_data));

    MOCK_METHOD1(ext_sr25519_public_keys_v1,
                 runtime::WasmSpan(runtime::WasmSize key_type));

    MOCK_METHOD2(ext_sr25519_generate_v1,
                 runtime::WasmPointer(runtime::WasmSize key_type,
                                      runtime::WasmSpan seed));

    MOCK_METHOD3(ext_sr25519_sign_v1,
                 runtime::WasmSpan(runtime::WasmSize key_type,
                                   runtime::WasmPointer key,
                                   runtime::WasmSpan msg_data));

    MOCK_METHOD3(ext_sr25519_verify_v1,
                 runtime::WasmSize(runtime::WasmPointer sig_data,
                                   runtime::WasmSpan msg,
                                   runtime::WasmPointer pubkey_data));

    MOCK_METHOD2(ext_crypto_secp256k1_ecdsa_recover_v1,
                 runtime::WasmSpan(runtime::WasmPointer sig,
                                   runtime::WasmPointer msg));

    MOCK_METHOD2(ext_crypto_secp256k1_ecdsa_recover_compressed_v1,
                 runtime::WasmSpan(runtime::WasmPointer sig,
                                   runtime::WasmPointer msg));

    // ---------------------------- memory api v1 ----------------------------

    MOCK_METHOD1(ext_allocator_malloc_version_1,
                 runtime::WasmPointer(runtime::WasmSize));

    MOCK_METHOD1(ext_allocator_free_version_1, void(runtime::WasmPointer));
  };

}  // namespace kagome::extensions

#endif  // KAGOME_TEST_CORE_RUNTIME_MOCK_EXTENSION_HPP_<|MERGE_RESOLUTION|>--- conflicted
+++ resolved
@@ -140,13 +140,10 @@
     MOCK_CONST_METHOD0(ext_chain_id, uint64_t());
     MOCK_CONST_METHOD1(ext_misc_runtime_version_version_1,
                        runtime::WasmResult(runtime::WasmSpan));
-<<<<<<< HEAD
-=======
 
     MOCK_METHOD0(ext_storage_start_transaction, void());
     MOCK_METHOD0(ext_storage_rollback_transaction, void());
     MOCK_METHOD0(ext_storage_commit_transaction, void());
->>>>>>> 3ede49ea
 
     // ------------------------ Storage extensions v1 ------------------------
 
