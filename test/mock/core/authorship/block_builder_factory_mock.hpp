/**
 * Copyright Soramitsu Co., Ltd. All Rights Reserved.
 * SPDX-License-Identifier: Apache-2.0
 */

#ifndef KAGOME_TEST_MOCK_CORE_AUTHORSHIP_BLOCK_BUILDER_FACTORY_MOCK_HPP
#define KAGOME_TEST_MOCK_CORE_AUTHORSHIP_BLOCK_BUILDER_FACTORY_MOCK_HPP

#include "authorship/block_builder_factory.hpp"

#include <gmock/gmock.h>

namespace kagome::authorship {

  class BlockBuilderFactoryMock : public BlockBuilderFactory {
   public:
<<<<<<< HEAD
    MOCK_CONST_METHOD2(make,
                       outcome::result<std::unique_ptr<BlockBuilder>>(
                           const primitives::BlockId &, primitives::Digest));
=======
    MOCK_METHOD(outcome::result<std::unique_ptr<BlockBuilder>>,
                create,
                (const primitives::BlockId &, primitives::Digest),
                (const, override));
>>>>>>> 70d5c389
  };

}  // namespace kagome::authorship

#endif  // KAGOME_TEST_MOCK_CORE_AUTHORSHIP_BLOCK_BUILDER_FACTORY_MOCK_HPP<|MERGE_RESOLUTION|>--- conflicted
+++ resolved
@@ -14,16 +14,10 @@
 
   class BlockBuilderFactoryMock : public BlockBuilderFactory {
    public:
-<<<<<<< HEAD
-    MOCK_CONST_METHOD2(make,
-                       outcome::result<std::unique_ptr<BlockBuilder>>(
-                           const primitives::BlockId &, primitives::Digest));
-=======
     MOCK_METHOD(outcome::result<std::unique_ptr<BlockBuilder>>,
-                create,
+                make,
                 (const primitives::BlockId &, primitives::Digest),
-                (const, override));
->>>>>>> 70d5c389
+                (const));
   };
 
 }  // namespace kagome::authorship
