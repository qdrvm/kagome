/**
 * Copyright Soramitsu Co., Ltd. All Rights Reserved.
 * SPDX-License-Identifier: Apache-2.0
 */

#ifndef KAGOME_NETWORK_SYNCHRONIZERMOCK
#define KAGOME_NETWORK_SYNCHRONIZERMOCK

#include "network/synchronizer.hpp"

#include <gmock/gmock.h>

namespace kagome::network {

  class SynchronizerMock : public Synchronizer {
   public:
    MOCK_METHOD(bool,
                syncByBlockInfo,
                (const primitives::BlockInfo &,
                 const libp2p::peer::PeerId &,
                 const SyncResultHandler &,
                 bool),
                ());
    bool syncByBlockInfo(const primitives::BlockInfo &block_info,
                         const libp2p::peer::PeerId &peer_id,
                         SyncResultHandler &&handler,
                         bool subscribe_to_block) override {
      return syncByBlockInfo(block_info, peer_id, handler, subscribe_to_block);
    };

    MOCK_METHOD(bool,
                syncByBlockHeader,
                (const primitives::BlockHeader &,
                 const libp2p::peer::PeerId &,
                 const SyncResultHandler &),
                ());
    bool syncByBlockHeader(const primitives::BlockHeader &block_header,
                           const libp2p::peer::PeerId &peer_id,
                           SyncResultHandler &&handler) override {
      return syncByBlockHeader(block_header, peer_id, handler);
    };

    MOCK_METHOD(void,
                syncMissingJustifications,
                (const libp2p::peer::PeerId &,
                 primitives::BlockInfo,
                 std::optional<uint32_t>,
                 const SyncResultHandler &),
                ());
    void syncMissingJustifications(const libp2p::peer::PeerId &peer_id,
                                   primitives::BlockInfo target_block,
                                   std::optional<uint32_t> limit,
                                   SyncResultHandler &&handler) override {
      return syncMissingJustifications(peer_id, target_block, limit, handler);
    }

    MOCK_METHOD(void,
                syncState,
                (const libp2p::peer::PeerId &,
                 const primitives::BlockInfo &,
<<<<<<< HEAD
                 const std::vector<common::Buffer> &,
=======
>>>>>>> 0041a0b8
                 const SyncResultHandler &),
                ());

    void syncState(const libp2p::peer::PeerId &peer_id,
                   const primitives::BlockInfo &block_info,
<<<<<<< HEAD
                   const std::vector<common::Buffer> &keys,
                   SyncResultHandler &&handler) override {
      return syncState(peer_id, block_info, keys, handler);
    }

    MOCK_METHOD(void, endSync, ());
=======
                   SyncResultHandler &&handler) override {
      return syncState(peer_id, block_info, handler);
    }

    MOCK_METHOD(bool, hasIncompleteRequestOfStateSync, (), (const));
>>>>>>> 0041a0b8
  };

}  // namespace kagome::network

#endif  // KAGOME_NETWORK_SYNCHRONIZERMOCK<|MERGE_RESOLUTION|>--- conflicted
+++ resolved
@@ -58,29 +58,16 @@
                 syncState,
                 (const libp2p::peer::PeerId &,
                  const primitives::BlockInfo &,
-<<<<<<< HEAD
-                 const std::vector<common::Buffer> &,
-=======
->>>>>>> 0041a0b8
                  const SyncResultHandler &),
                 ());
 
     void syncState(const libp2p::peer::PeerId &peer_id,
                    const primitives::BlockInfo &block_info,
-<<<<<<< HEAD
-                   const std::vector<common::Buffer> &keys,
-                   SyncResultHandler &&handler) override {
-      return syncState(peer_id, block_info, keys, handler);
-    }
-
-    MOCK_METHOD(void, endSync, ());
-=======
                    SyncResultHandler &&handler) override {
       return syncState(peer_id, block_info, handler);
     }
 
     MOCK_METHOD(bool, hasIncompleteRequestOfStateSync, (), (const));
->>>>>>> 0041a0b8
   };
 
 }  // namespace kagome::network
