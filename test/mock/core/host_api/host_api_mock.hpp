--- conflicted
+++ resolved
@@ -71,7 +71,7 @@
                 (runtime::WasmSpan),
                 (const, override));
 
-    // ------------------------- Storage extensions v1 -------------------------
+    // ------------------------ Storage extensions v1 ------------------------
 
     MOCK_METHOD(void,
                 ext_storage_set_version_1,
@@ -127,17 +127,7 @@
                 (),
                 (override));
 
-<<<<<<< HEAD
-    // -------------------------- hashing methods v1 ---------------------------
-
-    MOCK_METHOD1(ext_hashing_keccak_256_version_1,
-                 runtime::WasmPointer(runtime::WasmSpan));
-
-    MOCK_METHOD1(ext_hashing_sha2_256_version_1,
-                 runtime::WasmPointer(runtime::WasmSpan));
-=======
     MOCK_METHOD(void, ext_storage_commit_transaction_version_1, (), (override));
->>>>>>> 70d5c389
 
     MOCK_METHOD(runtime::WasmPointer,
                 ext_trie_blake2_256_root_version_1,
@@ -149,7 +139,7 @@
                 (runtime::WasmSpan),
                 (override));
 
-    // -------------------- hashing methods v1 --------------------
+    // -------------------------- hashing methods v1 ---------------------------
 
     MOCK_METHOD(runtime::WasmPointer,
                 ext_hashing_keccak_256_version_1,
@@ -263,81 +253,112 @@
                 (runtime::WasmSize),
                 (override));
 
-<<<<<<< HEAD
-    MOCK_METHOD1(ext_allocator_free_version_1, void(runtime::WasmPointer));
-
-    // -------------------------- Offchain extension ---------------------------
-
-    MOCK_METHOD0(ext_offchain_is_validator_version_1, runtime::WasmI8());
-
-    MOCK_METHOD1(ext_offchain_submit_transaction_version_1,
-                 runtime::WasmSpan(runtime::WasmSpan));
-
-    MOCK_METHOD0(ext_offchain_network_state_version_1, runtime::WasmSpan());
-
-    MOCK_METHOD0(ext_offchain_timestamp_version_1, runtime::WasmU64());
-
-    MOCK_METHOD1(ext_offchain_sleep_until_version_1,
-                 void(runtime::WasmU64 deadline));
-
-    MOCK_METHOD0(ext_offchain_random_seed_version_1, runtime::WasmPointer());
-
-    MOCK_METHOD3(ext_offchain_local_storage_set_version_1,
-                 void(runtime::WasmI32, runtime::WasmSpan, runtime::WasmSpan));
-
-    MOCK_METHOD2(ext_offchain_local_storage_clear_version_1,
-                 void(runtime::WasmI32, runtime::WasmSpan));
-
-    MOCK_METHOD4(ext_offchain_local_storage_compare_and_set_version_1,
-                 runtime::WasmI8(runtime::WasmI32,
-                                 runtime::WasmSpan,
-                                 runtime::WasmSpan,
-                                 runtime::WasmSpan));
-
-    MOCK_METHOD2(ext_offchain_local_storage_get_version_1,
-                 runtime::WasmSpan(runtime::WasmI32, runtime::WasmSpan));
-
-    MOCK_METHOD3(ext_offchain_http_request_start_version_1,
-                 runtime::WasmSpan(runtime::WasmSpan,
-                                   runtime::WasmSpan,
-                                   runtime::WasmSpan));
-
-    MOCK_METHOD3(ext_offchain_http_request_add_header_version_1,
-                 runtime::WasmSpan(runtime::WasmI32,
-                                   runtime::WasmSpan,
-                                   runtime::WasmSpan));
-
-    MOCK_METHOD3(ext_offchain_http_request_write_body_version_1,
-                 runtime::WasmSpan(runtime::WasmI32,
-                                   runtime::WasmSpan,
-                                   runtime::WasmSpan));
-
-    MOCK_METHOD2(ext_offchain_http_response_wait_version_1,
-                 runtime::WasmSpan(runtime::WasmSpan, runtime::WasmSpan));
-
-    MOCK_METHOD1(ext_offchain_http_response_headers_version_1,
-                 runtime::WasmSpan(runtime::WasmI32));
-
-    MOCK_METHOD3(ext_offchain_http_response_read_body_version_1,
-                 runtime::WasmSpan(runtime::WasmI32,
-                                   runtime::WasmSpan,
-                                   runtime::WasmSpan));
-
-    MOCK_METHOD2(ext_offchain_set_authorized_nodes_version_1,
-                 void(runtime::WasmSpan, runtime::WasmI32));
-
-    MOCK_METHOD2(ext_offchain_index_set_version_1,
-                 void(runtime::WasmSpan, runtime::WasmSpan));
-
-    MOCK_METHOD1(ext_offchain_index_clear_version_1, void(runtime::WasmSpan));
-=======
     MOCK_METHOD(void,
                 ext_allocator_free_version_1,
                 (runtime::WasmPointer),
                 (override));
->>>>>>> 70d5c389
+
+    // -------------------------- Offchain extension ---------------------------
+
+    MOCK_METHOD(runtime::WasmI8,
+                ext_offchain_is_validator_version_1,
+                (),
+                (override));
+
+    MOCK_METHOD(runtime::WasmSpan,
+                ext_offchain_submit_transaction_version_1,
+                (runtime::WasmSpan),
+                (override));
+
+    MOCK_METHOD(runtime::WasmSpan,
+                ext_offchain_network_state_version_1,
+                (),
+                (override));
+
+    MOCK_METHOD(runtime::WasmU64,
+                ext_offchain_timestamp_version_1,
+                (),
+                (override));
+
+    MOCK_METHOD(void,
+                ext_offchain_sleep_until_version_1,
+                (runtime::WasmU64),
+                (override));
+
+    MOCK_METHOD(runtime::WasmPointer,
+                ext_offchain_random_seed_version_1,
+                (),
+                (override));
+
+    MOCK_METHOD(void,
+                ext_offchain_local_storage_set_version_1,
+                (runtime::WasmI32, runtime::WasmSpan, runtime::WasmSpan),
+                (override));
+
+    MOCK_METHOD(void,
+                ext_offchain_local_storage_clear_version_1,
+                (runtime::WasmI32, runtime::WasmSpan),
+                (override));
+
+    MOCK_METHOD(runtime::WasmI8,
+                ext_offchain_local_storage_compare_and_set_version_1,
+                (runtime::WasmI32,
+                 runtime::WasmSpan,
+                 runtime::WasmSpan,
+                 runtime::WasmSpan),
+                (override));
+
+    MOCK_METHOD(runtime::WasmSpan,
+                ext_offchain_local_storage_get_version_1,
+                (runtime::WasmI32, runtime::WasmSpan),
+                (override));
+
+    MOCK_METHOD(runtime::WasmSpan,
+                ext_offchain_http_request_start_version_1,
+                (runtime::WasmSpan, runtime::WasmSpan, runtime::WasmSpan),
+                (override));
+
+    MOCK_METHOD(runtime::WasmSpan,
+                ext_offchain_http_request_add_header_version_1,
+                (runtime::WasmI32, runtime::WasmSpan, runtime::WasmSpan),
+                (override));
+
+    MOCK_METHOD(runtime::WasmSpan,
+                ext_offchain_http_request_write_body_version_1,
+                (runtime::WasmI32, runtime::WasmSpan, runtime::WasmSpan),
+                (override));
+
+    MOCK_METHOD(runtime::WasmSpan,
+                ext_offchain_http_response_wait_version_1,
+                (runtime::WasmSpan, runtime::WasmSpan),
+                (override));
+
+    MOCK_METHOD(runtime::WasmSpan,
+                ext_offchain_http_response_headers_version_1,
+                (runtime::WasmI32),
+                (override));
+
+    MOCK_METHOD(runtime::WasmSpan,
+                ext_offchain_http_response_read_body_version_1,
+                (runtime::WasmI32, runtime::WasmSpan, runtime::WasmSpan),
+                (override));
+
+    MOCK_METHOD(void,
+                ext_offchain_set_authorized_nodes_version_1,
+                (runtime::WasmSpan, runtime::WasmI32),
+                (override));
+
+    MOCK_METHOD(void,
+                ext_offchain_index_set_version_1,
+                (runtime::WasmSpan, runtime::WasmSpan),
+                (override));
+
+    MOCK_METHOD(void,
+                ext_offchain_index_clear_version_1,
+                (runtime::WasmSpan),
+                (override));
   };
 
 }  // namespace kagome::host_api
 
-#endif  // KAGOME_TEST_CORE_RUNTIME_MOCK_HOST_API_HPP_+#endif  // KAGOME_TEST_CORE_RUNTIME_MOCK_EXTENSION_HPP_