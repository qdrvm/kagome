/**
 * Copyright Soramitsu Co., Ltd. All Rights Reserved.
 * SPDX-License-Identifier: Apache-2.0
 */

#ifndef KAGOME_TEST_CORE_RUNTIME_MOCK_HOST_API_HPP_
#define KAGOME_TEST_CORE_RUNTIME_MOCK_HOST_API_HPP_

#include "host_api/host_api.hpp"

#include <gmock/gmock.h>

namespace kagome::host_api {

  class HostApiMock final : public HostApi {
   public:
    MOCK_CONST_METHOD0(memory, std::shared_ptr<runtime::Memory>());
    MOCK_METHOD0(reset, void());

    MOCK_METHOD3(ext_storage_read_version_1,
                 runtime::WasmSpan(runtime::WasmSpan key,
                                   runtime::WasmSpan value_out,
                                   runtime::WasmOffset offset));
    MOCK_METHOD3(ext_logging_log_version_1,
                 void(runtime::WasmEnum level,
                      runtime::WasmSpan target,
                      runtime::WasmSpan message));
<<<<<<< HEAD
    MOCK_METHOD3(ext_crypto_sr25519_verify_version_1,
                 int32_t(runtime::WasmPointer sig_data,
                         runtime::WasmSpan msg,
                         runtime::WasmPointer pubkey_data));
=======
    MOCK_METHOD0(ext_logging_max_level_version_1, runtime::WasmEnum());
    MOCK_METHOD1(ext_print_num, void(uint64_t value));
    MOCK_METHOD2(ext_print_utf8,
                 void(runtime::WasmPointer utf8_data,
                      runtime::WasmSize utf8_length));
    MOCK_METHOD3(ext_blake2_128,
                 void(runtime::WasmPointer data,
                      runtime::WasmSize len,
                      runtime::WasmPointer out));
    MOCK_METHOD3(ext_blake2_256,
                 void(runtime::WasmPointer data,
                      runtime::WasmSize len,
                      runtime::WasmPointer out));
    MOCK_METHOD3(ext_keccak_256,
                 void(runtime::WasmPointer data,
                      runtime::WasmSize len,
                      runtime::WasmPointer out));
    MOCK_METHOD2(ext_ed25519_public_keys,
                 runtime::WasmSize(runtime::WasmSize key_type,
                                   runtime::WasmPointer out_ptr));

    MOCK_METHOD4(ext_ed25519_generate,
                 runtime::WasmSize(runtime::WasmSize key_type,
                                   runtime::WasmPointer seed_data,
                                   runtime::WasmSize seed_len,
                                   runtime::WasmPointer out_ptr));

    MOCK_METHOD5(ext_ed25519_sign,
                 runtime::WasmSize(runtime::WasmSize key_type,
                                   runtime::WasmPointer key,
                                   runtime::WasmPointer msg_data,
                                   runtime::WasmSize msg_len,
                                   runtime::WasmPointer out_ptr));

    MOCK_METHOD0(ext_start_batch_verify, void());

    MOCK_METHOD0(ext_finish_batch_verify, runtime::WasmSize());

    MOCK_METHOD4(ext_ed25519_verify,
                 runtime::WasmSize(runtime::WasmPointer msg_data,
                                   runtime::WasmSize msg_len,
                                   runtime::WasmPointer sig_data,
                                   runtime::WasmPointer pubkey_data));

    MOCK_METHOD2(ext_sr25519_public_keys,
                 runtime::WasmSize(runtime::WasmSize key_type,
                                   runtime::WasmPointer out_keys));
>>>>>>> c71d732b

    MOCK_METHOD3(ext_crypto_sr25519_verify_version_2,
                 int32_t(runtime::WasmPointer sig_data,
                         runtime::WasmSpan msg,
                         runtime::WasmPointer pubkey_data));

    MOCK_CONST_METHOD1(ext_misc_runtime_version_version_1,
                       runtime::WasmSpan(runtime::WasmSpan));

    MOCK_CONST_METHOD1(ext_misc_print_hex_version_1, void(runtime::WasmSpan));
    MOCK_CONST_METHOD1(ext_misc_print_num_version_1, void(uint64_t));
    MOCK_CONST_METHOD1(ext_misc_print_utf8_version_1, void(runtime::WasmSpan));

    // ------------------------ Storage extensions v1 ------------------------

    MOCK_METHOD2(ext_storage_set_version_1,
                 void(runtime::WasmSpan, runtime::WasmSpan));

    MOCK_METHOD1(ext_storage_get_version_1,
                 runtime::WasmSpan(runtime::WasmSpan));

    MOCK_METHOD1(ext_storage_clear_version_1, void(runtime::WasmSpan));

    MOCK_CONST_METHOD1(ext_storage_exists_version_1,
                       runtime::WasmSize(runtime::WasmSpan));

    MOCK_METHOD1(ext_storage_clear_prefix_version_1, void(runtime::WasmSpan));

    MOCK_METHOD0(ext_storage_root_version_1, runtime::WasmSpan());

    MOCK_METHOD1(ext_storage_changes_root_version_1,
                 runtime::WasmSpan(runtime::WasmSpan));

    MOCK_CONST_METHOD1(ext_storage_next_key_version_1,
                       runtime::WasmSpan(runtime::WasmSpan));

    MOCK_CONST_METHOD2(ext_storage_append_version_1,
                       void(runtime::WasmSpan, runtime::WasmSpan));

    MOCK_METHOD1(ext_trie_blake2_256_root_version_1,
                 runtime::WasmPointer(runtime::WasmSpan values_data));

    MOCK_METHOD1(ext_trie_blake2_256_ordered_root_version_1,
                 runtime::WasmPointer(runtime::WasmSpan));

    // -------------------- hashing methods v1 --------------------

    MOCK_METHOD1(ext_hashing_keccak_256_version_1,
                 runtime::WasmPointer(runtime::WasmSpan));

    MOCK_METHOD1(ext_hashing_sha2_256_version_1,
                 runtime::WasmPointer(runtime::WasmSpan));

    MOCK_METHOD1(ext_hashing_blake2_128_version_1,
                 runtime::WasmPointer(runtime::WasmSpan));

    MOCK_METHOD1(ext_hashing_blake2_256_version_1,
                 runtime::WasmPointer(runtime::WasmSpan));

    MOCK_METHOD1(ext_hashing_twox_64_version_1,
                 runtime::WasmPointer(runtime::WasmSpan));

    MOCK_METHOD1(ext_hashing_twox_128_version_1,
                 runtime::WasmPointer(runtime::WasmSpan));

    MOCK_METHOD1(ext_hashing_twox_256_version_1,
                 runtime::WasmPointer(runtime::WasmSpan));

    // -------------------------Crypto extensions v1---------------------

    MOCK_METHOD1(ext_crypto_ed25519_public_keys_version_1,
                 runtime::WasmSpan(runtime::WasmSize key_type));

    MOCK_METHOD2(ext_crypto_ed25519_generate_version_1,
                 runtime::WasmPointer(runtime::WasmSize key_type,
                                      runtime::WasmSpan seed));

    MOCK_METHOD3(ext_crypto_ed25519_sign_version_1,
                 runtime::WasmSpan(runtime::WasmSize key_type,
                                   runtime::WasmPointer key,
                                   runtime::WasmSpan msg_data));

    MOCK_METHOD3(ext_crypto_ed25519_verify_version_1,
                 runtime::WasmSize(runtime::WasmPointer sig_data,
                                   runtime::WasmSpan msg,
                                   runtime::WasmPointer pubkey_data));

    MOCK_METHOD1(ext_crypto_sr25519_public_keys_version_1,
                 runtime::WasmSpan(runtime::WasmSize key_type));

    MOCK_METHOD2(ext_crypto_sr25519_generate_version_1,
                 runtime::WasmPointer(runtime::WasmSize key_type,
                                      runtime::WasmSpan seed));

    MOCK_METHOD3(ext_crypto_sr25519_sign_version_1,
                 runtime::WasmSpan(runtime::WasmSize key_type,
                                   runtime::WasmPointer key,
                                   runtime::WasmSpan msg_data));

    MOCK_METHOD0(ext_crypto_start_batch_verify_version_1, void());
    MOCK_METHOD0(ext_crypto_finish_batch_verify_version_1, int32_t());

    MOCK_METHOD2(ext_crypto_secp256k1_ecdsa_recover_version_1,
                 runtime::WasmSpan(runtime::WasmPointer sig,
                                   runtime::WasmPointer msg));

    MOCK_METHOD2(ext_crypto_secp256k1_ecdsa_recover_compressed_version_1,
                 runtime::WasmSpan(runtime::WasmPointer sig,
                                   runtime::WasmPointer msg));

    // ---------------------------- memory api v1 ----------------------------

    MOCK_METHOD1(ext_allocator_malloc_version_1,
                 runtime::WasmPointer(runtime::WasmSize));

    MOCK_METHOD1(ext_allocator_free_version_1, void(runtime::WasmPointer));
  };

}  // namespace kagome::host_api

#endif  // KAGOME_TEST_CORE_RUNTIME_MOCK_EXTENSION_HPP_<|MERGE_RESOLUTION|>--- conflicted
+++ resolved
@@ -25,60 +25,13 @@
                  void(runtime::WasmEnum level,
                       runtime::WasmSpan target,
                       runtime::WasmSpan message));
-<<<<<<< HEAD
+
+    MOCK_METHOD0(ext_logging_max_level_version_1, runtime::WasmEnum());
+
     MOCK_METHOD3(ext_crypto_sr25519_verify_version_1,
                  int32_t(runtime::WasmPointer sig_data,
                          runtime::WasmSpan msg,
                          runtime::WasmPointer pubkey_data));
-=======
-    MOCK_METHOD0(ext_logging_max_level_version_1, runtime::WasmEnum());
-    MOCK_METHOD1(ext_print_num, void(uint64_t value));
-    MOCK_METHOD2(ext_print_utf8,
-                 void(runtime::WasmPointer utf8_data,
-                      runtime::WasmSize utf8_length));
-    MOCK_METHOD3(ext_blake2_128,
-                 void(runtime::WasmPointer data,
-                      runtime::WasmSize len,
-                      runtime::WasmPointer out));
-    MOCK_METHOD3(ext_blake2_256,
-                 void(runtime::WasmPointer data,
-                      runtime::WasmSize len,
-                      runtime::WasmPointer out));
-    MOCK_METHOD3(ext_keccak_256,
-                 void(runtime::WasmPointer data,
-                      runtime::WasmSize len,
-                      runtime::WasmPointer out));
-    MOCK_METHOD2(ext_ed25519_public_keys,
-                 runtime::WasmSize(runtime::WasmSize key_type,
-                                   runtime::WasmPointer out_ptr));
-
-    MOCK_METHOD4(ext_ed25519_generate,
-                 runtime::WasmSize(runtime::WasmSize key_type,
-                                   runtime::WasmPointer seed_data,
-                                   runtime::WasmSize seed_len,
-                                   runtime::WasmPointer out_ptr));
-
-    MOCK_METHOD5(ext_ed25519_sign,
-                 runtime::WasmSize(runtime::WasmSize key_type,
-                                   runtime::WasmPointer key,
-                                   runtime::WasmPointer msg_data,
-                                   runtime::WasmSize msg_len,
-                                   runtime::WasmPointer out_ptr));
-
-    MOCK_METHOD0(ext_start_batch_verify, void());
-
-    MOCK_METHOD0(ext_finish_batch_verify, runtime::WasmSize());
-
-    MOCK_METHOD4(ext_ed25519_verify,
-                 runtime::WasmSize(runtime::WasmPointer msg_data,
-                                   runtime::WasmSize msg_len,
-                                   runtime::WasmPointer sig_data,
-                                   runtime::WasmPointer pubkey_data));
-
-    MOCK_METHOD2(ext_sr25519_public_keys,
-                 runtime::WasmSize(runtime::WasmSize key_type,
-                                   runtime::WasmPointer out_keys));
->>>>>>> c71d732b
 
     MOCK_METHOD3(ext_crypto_sr25519_verify_version_2,
                  int32_t(runtime::WasmPointer sig_data,
