--- conflicted
+++ resolved
@@ -18,16 +18,6 @@
                 (const Sr25519Seed &seed),
                 (const, override));
 
-<<<<<<< HEAD
-    MOCK_CONST_METHOD3(verify,
-                       outcome::result<bool>(const Sr25519Signature &,
-                                             gsl::span<const uint8_t>,
-                                             const Sr25519PublicKey &));
-     MOCK_CONST_METHOD3(verify_deprecated,
-                       outcome::result<bool>(const Sr25519Signature &,
-                                             gsl::span<const uint8_t>,
-                                             const Sr25519PublicKey &));
-=======
     MOCK_METHOD(outcome::result<Sr25519Signature>,
                 sign,
                 (const Sr25519Keypair &, gsl::span<const uint8_t>),
@@ -39,7 +29,13 @@
                  gsl::span<const uint8_t>,
                  const Sr25519PublicKey &),
                 (const, override));
->>>>>>> 90f97fb7
+    
+    MOCK_METHOD(outcome::result<bool>,
+                verify_deprecated,
+                (const Sr25519Signature &,
+                 gsl::span<const uint8_t>,
+                 const Sr25519PublicKey &),
+                (const, override));
   };
 }  // namespace kagome::crypto
 
