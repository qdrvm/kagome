--- conflicted
+++ resolved
@@ -25,11 +25,6 @@
       return submitOne(tx);
     }
 
-<<<<<<< HEAD
-    MOCK_METHOD1(removeOne,
-                 outcome::result<Transaction>(const Transaction::Hash &));
-    MOCK_METHOD1(remove, void(const std::vector<Transaction::Hash> &));
-=======
     MOCK_METHOD(outcome::result<void>, submit, (std::vector<Transaction>), ());
 
     MOCK_METHOD(outcome::result<Transaction>,
@@ -38,7 +33,6 @@
                 (override));
 
     MOCK_METHOD(void, remove, (const std::vector<Transaction::Hash> &), ());
->>>>>>> 70d5c389
 
     MOCK_METHOD((std::map<Transaction::Hash, std::shared_ptr<Transaction>>),
                 getReadyTransactions,
