/**
 * Copyright Soramitsu Co., Ltd. All Rights Reserved.
 * SPDX-License-Identifier: Apache-2.0
 */

#ifndef KAGOME_TEST_CORE_STATE_API_MOCK_HPP
#define KAGOME_TEST_CORE_STATE_API_MOCK_HPP

#include <gmock/gmock.h>

#include "api/service/state/state_api.hpp"
#include "common/blob.hpp"
#include "primitives/extrinsic.hpp"

namespace kagome::api {

  class StateApiMock : public StateApi {
   public:
    ~StateApiMock() override = default;

    MOCK_METHOD1(setApiService, void(const std::shared_ptr<api::ApiService> &));

    MOCK_CONST_METHOD4(getKeysPaged,
                       outcome::result<std::vector<common::Buffer>>(
                           const boost::optional<common::Buffer> &,
                           uint32_t,
                           const boost::optional<common::Buffer> &,
                           const boost::optional<primitives::BlockHash> &));

    MOCK_CONST_METHOD1(
        getStorage, outcome::result<common::Buffer>(const common::Buffer &key));
    MOCK_CONST_METHOD2(
        getStorage,
        outcome::result<common::Buffer>(const common::Buffer &key,
                                        const primitives::BlockHash &at));

    MOCK_METHOD1(
        subscribeStorage,
        outcome::result<uint32_t>(std::vector<common::Buffer> const &keys));
    MOCK_METHOD1(
        unsubscribeStorage,
        outcome::result<void>(const std::vector<uint32_t> &subscription_id));
<<<<<<< HEAD

    MOCK_CONST_METHOD1(getRuntimeVersion,
                       outcome::result<primitives::Version>(
                           boost::optional<primitives::BlockHash> const &at));
    MOCK_METHOD0(subscribeRuntimeVersion, outcome::result<uint32_t>());
    MOCK_METHOD1(unsubscribeRuntimeVersion,
                 outcome::result<void>(uint32_t subscription_id));
=======
    MOCK_METHOD0(getMetadata, outcome::result<std::string>());
>>>>>>> df57b1b9
  };
}  // namespace kagome::api

#endif  // KAGOME_TEST_CORE_STATE_API_MOCK_HPP<|MERGE_RESOLUTION|>--- conflicted
+++ resolved
@@ -40,7 +40,6 @@
     MOCK_METHOD1(
         unsubscribeStorage,
         outcome::result<void>(const std::vector<uint32_t> &subscription_id));
-<<<<<<< HEAD
 
     MOCK_CONST_METHOD1(getRuntimeVersion,
                        outcome::result<primitives::Version>(
@@ -48,9 +47,8 @@
     MOCK_METHOD0(subscribeRuntimeVersion, outcome::result<uint32_t>());
     MOCK_METHOD1(unsubscribeRuntimeVersion,
                  outcome::result<void>(uint32_t subscription_id));
-=======
+
     MOCK_METHOD0(getMetadata, outcome::result<std::string>());
->>>>>>> df57b1b9
   };
 }  // namespace kagome::api
 
