/**
 * Copyright Quadrivium LLC
 * All Rights Reserved
 * SPDX-License-Identifier: Apache-2.0
 */

#pragma once

#include "application/app_configuration.hpp"

#include <gmock/gmock.h>

namespace kagome::application {

  class AppConfigurationMock : public AppConfiguration {
   public:
    MOCK_METHOD(network::Roles, roles, (), (const, override));

    MOCK_METHOD(filesystem::path, chainSpecPath, (), (const, override));

    MOCK_METHOD(filesystem::path, runtimeCacheDirPath, (), (const, override));

    MOCK_METHOD(filesystem::path,
                runtimeCachePath,
                (std::string runtime_hash),
                (const, override));

    MOCK_METHOD(filesystem::path,
                chainPath,
                (std::string chain_id),
                (const, override));

    MOCK_METHOD(filesystem::path,
                databasePath,
                (std::string chain_id),
                (const, override));

    MOCK_METHOD(filesystem::path,
                keystorePath,
                (std::string chain_id),
                (const, override));

    MOCK_METHOD(const std::optional<crypto::Ed25519Seed> &,
                nodeKey,
                (),
                (const, override));

    MOCK_METHOD(const std::optional<std::string> &,
                nodeKeyFile,
                (),
                (const, override));

    MOCK_METHOD(bool, shouldSaveNodeKey, (), (const, override));

    MOCK_METHOD(const std::vector<libp2p::multi::Multiaddress> &,
                listenAddresses,
                (),
                (const, override));

    MOCK_METHOD(const std::vector<libp2p::multi::Multiaddress> &,
                publicAddresses,
                (),
                (const, override));

    MOCK_METHOD(const std::vector<libp2p::multi::Multiaddress> &,
                bootNodes,
                (),
                (const, override));

    MOCK_METHOD(uint16_t, p2pPort, (), (const, override));

    MOCK_METHOD(const boost::asio::ip::tcp::endpoint &,
                rpcEndpoint,
                (),
                (const, override));

    MOCK_METHOD(const boost::asio::ip::tcp::endpoint &,
                openmetricsHttpEndpoint,
                (),
                (const, override));

    MOCK_METHOD(uint32_t, maxWsConnections, (), (const, override));

    MOCK_METHOD(std::chrono::seconds,
                getRandomWalkInterval,
                (),
                (const, override));

    MOCK_METHOD(const std::vector<std::string> &, log, (), (const, override));

    MOCK_METHOD(uint32_t, maxBlocksInResponse, (), (const, override));

    MOCK_METHOD(const network::PeeringConfig &,
                peeringConfig,
                (),
                (const, override));

    MOCK_METHOD(bool, isRunInDevMode, (), (const, override));

    MOCK_METHOD(const std::string &, nodeName, (), (const, override));

    MOCK_METHOD(const std::string &, nodeVersion, (), (const, override));

    MOCK_METHOD(const std::vector<telemetry::TelemetryEndpoint> &,
                telemetryEndpoints,
                (),
                (const, override));

    MOCK_METHOD(application::SyncMethod, syncMethod, (), (const, override));

    MOCK_METHOD(AppConfiguration::RuntimeExecutionMethod,
                runtimeExecMethod,
                (),
                (const, override));

    MOCK_METHOD(AppConfiguration::RuntimeInterpreter,
                runtimeInterpreter,
                (),
                (const, override));

    MOCK_METHOD(bool, purgeWavmCache, (), (const, override));

    MOCK_METHOD(uint32_t,
                parachainRuntimeInstanceCacheSize,
                (),
                (const, override));

    MOCK_METHOD(AppConfiguration::OffchainWorkerMode,
                offchainWorkerMode,
                (),
                (const, override));

    MOCK_METHOD(uint32_t,
                parachainPrecompilationThreadNum,
                (),
                (const, override));

    MOCK_METHOD(bool, shouldPrecompileParachainModules, (), (const, override));

    MOCK_METHOD(bool, usePvfSubprocess, (), (const, override));

    MOCK_METHOD(size_t, pvfMaxWorkers, (), (const, override));

    MOCK_METHOD(bool, disableSecureMode, (), (const, override));

    MOCK_METHOD(bool, enableDbMigration, (), (const, override));

    MOCK_METHOD(bool, isOffchainIndexingEnabled, (), (const, override));

    MOCK_METHOD(std::optional<Subcommand>, subcommand, (), (const, override));

    MOCK_METHOD(std::optional<primitives::BlockId>,
                recoverState,
                (),
                (const, override));

    MOCK_METHOD(uint32_t, outPeers, (), (const, override));

    MOCK_METHOD(uint32_t, inPeers, (), (const, override));

    MOCK_METHOD(uint32_t, inPeersLight, (), (const, override));

    MOCK_METHOD(uint32_t, luckyPeers, (), (const, override));

    MOCK_METHOD(uint32_t, maxPeers, (), (const, override));

    MOCK_METHOD(bool, isTelemetryEnabled, (), (const, override));

    MOCK_METHOD(std::optional<size_t>,
                statePruningDepth,
                (),
                (const, override));

    MOCK_METHOD(bool, shouldPruneDiscardedStates, (), (const, override));

    MOCK_METHOD(bool, enableThoroughPruning, (), (const, override));

    MOCK_METHOD(std::optional<uint32_t>, blocksPruning, (), (const, override));

    MOCK_METHOD(StorageBackend, storageBackend, (), (const, override));

    MOCK_METHOD(uint32_t, dbCacheSize, (), (const, override));

    MOCK_METHOD(std::optional<std::string_view>,
                devMnemonicPhrase,
                (),
                (const, override));

    MOCK_METHOD(std::string, nodeWssPem, (), (const, override));

    MOCK_METHOD(AllowUnsafeRpc, allowUnsafeRpc, (), (const, override));

    MOCK_METHOD(std::optional<BenchmarkConfigSection>,
                getBenchmarkConfig,
                (),
                (const, override));

    MOCK_METHOD(std::optional<PrecompileWasmConfig>,
                precompileWasm,
                (),
                (const, override));

<<<<<<< HEAD
    MOCK_METHOD(std::optional<std::string>,
                getValidatorAddress,
                (),
                (const, override));
=======
    MOCK_METHOD(uint32_t, maxParallelDownloads, (), (const, override));
>>>>>>> 476e97d4
  };

}  // namespace kagome::application<|MERGE_RESOLUTION|>--- conflicted
+++ resolved
@@ -200,14 +200,12 @@
                 (),
                 (const, override));
 
-<<<<<<< HEAD
     MOCK_METHOD(std::optional<std::string>,
                 getValidatorAddress,
                 (),
                 (const, override));
-=======
+
     MOCK_METHOD(uint32_t, maxParallelDownloads, (), (const, override));
->>>>>>> 476e97d4
   };
 
 }  // namespace kagome::application