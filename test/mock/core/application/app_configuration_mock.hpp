--- conflicted
+++ resolved
@@ -14,13 +14,9 @@
 
   class AppConfigurationMock : public AppConfiguration {
    public:
-<<<<<<< HEAD
     MOCK_CONST_METHOD0(roles, network::Roles());
 
-    MOCK_CONST_METHOD0(genesisPath, boost::filesystem::path());
-=======
     MOCK_CONST_METHOD0(chainSpecPath, boost::filesystem::path());
->>>>>>> 44b2c43d
 
     MOCK_CONST_METHOD1(chainPath,
                        boost::filesystem::path(std::string chain_id));
