--- conflicted
+++ resolved
@@ -50,11 +50,8 @@
 
     MOCK_CONST_METHOD0(maxWsConnections, uint32_t());
 
-<<<<<<< HEAD
-=======
     MOCK_CONST_METHOD0(verbosity, log::Level());
 
->>>>>>> 93281b56
     MOCK_CONST_METHOD0(isAlreadySynchronized, bool());
 
     MOCK_CONST_METHOD0(maxBlocksInResponse, uint32_t());
