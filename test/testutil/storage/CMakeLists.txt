#
# Copyright Quadrivium LLC
# All Rights Reserved
# SPDX-License-Identifier: Apache-2.0
#

add_library(base_fs_test
    base_fs_test.hpp
    base_fs_test.cpp
    )
target_link_libraries(base_fs_test
    filesystem
    Boost::boost
    logger_for_tests
    )

add_library(base_rocksdb_test
    base_rocksdb_test.hpp
    base_rocksdb_test.cpp
    )
target_link_libraries(base_rocksdb_test
    base_fs_test
    filesystem
    Boost::boost
    storage
    logger_for_tests
    )

add_library(std_list_adapter INTERFACE)

target_link_libraries(std_list_adapter INTERFACE
    outcome
<<<<<<< HEAD
    )

add_library(in_memory_storage in_memory/in_memory_storage.cpp)
target_link_libraries(in_memory_storage PUBLIC
    outcome
    blob
    storage
    )
target_include_directories(in_memory_storage PUBLIC "${CMAKE_SOURCE_DIR}/test")
=======
    )
>>>>>>> 6b4a7ce9
<|MERGE_RESOLUTION|>--- conflicted
+++ resolved
@@ -30,16 +30,4 @@
 
 target_link_libraries(std_list_adapter INTERFACE
     outcome
-<<<<<<< HEAD
-    )
-
-add_library(in_memory_storage in_memory/in_memory_storage.cpp)
-target_link_libraries(in_memory_storage PUBLIC
-    outcome
-    blob
-    storage
-    )
-target_include_directories(in_memory_storage PUBLIC "${CMAKE_SOURCE_DIR}/test")
-=======
-    )
->>>>>>> 6b4a7ce9
+    )