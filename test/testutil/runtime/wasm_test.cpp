--- conflicted
+++ resolved
@@ -17,13 +17,8 @@
     std::ifstream ifd(filename, std::ios::binary | std::ios::ate);
     int size = ifd.tellg();
     ifd.seekg(0, std::ios::beg);
-<<<<<<< HEAD
     kagome::common::Buffer b(size, 0);
     ifd.read((char *)b.toBytes(), size);  // NOLINT
-=======
-    Buffer b(size, 0);
-    ifd.read((char *)b.toBytes(), size); // NOLINT
->>>>>>> f0eb729b
     state_code_ = b;
   }
 
