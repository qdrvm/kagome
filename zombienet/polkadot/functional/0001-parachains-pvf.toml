--- conflicted
+++ resolved
@@ -26,7 +26,6 @@
 
   [[relaychain.nodes]]
   name = "ferdie"
-<<<<<<< HEAD
   command = "kagome"
   prometheus_prefix = "kagome"
   args = [ "--ferdie", "--wasm-execution Compiled", "-lparachain=debug", "-lnetwork=debug"]
@@ -36,13 +35,6 @@
   command = "kagome"
   prometheus_prefix = "kagome"
   args = [ "--eve", "--wasm-execution Compiled", "-lparachain=debug", "-lnetwork=debug"]
-=======
-  args = [ "--ferdie", "-lparachain=debug,runtime=debug"]
-
-  [[relaychain.nodes]]
-  name = "eve"
-  args = [ "--eve", "-lparachain=debug,runtime=debug"]
->>>>>>> a31f7573
 
   [[relaychain.nodes]]
   name = "one"
@@ -54,11 +46,7 @@
   name = "two"
   command = "kagome"
   prometheus_prefix = "kagome"
-<<<<<<< HEAD
-  args = [ "--two", "--wasm-execution Compiled", "-lparachain=debug", "-lreq_chunk_protocol=trace"]
-=======
-  args = [ "--two", "--wasm-execution Compiled", "-lparachain=trace", "-lruntime=debug"]
->>>>>>> a31f7573
+  args = [ "--two", "--wasm-execution Compiled", "-lparachain=debug", "-lruntime=debug", "-lreq_chunk_protocol=trace"]
 
 [[parachains]]
 id = 2000
