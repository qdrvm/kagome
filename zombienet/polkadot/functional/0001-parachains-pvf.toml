--- conflicted
+++ resolved
@@ -26,23 +26,11 @@
 
   [[relaychain.nodes]]
   name = "ferdie"
-<<<<<<< HEAD
-  command = "kagome"
-  prometheus_prefix = "kagome"
-  args = [ "--ferdie", "--wasm-execution Compiled", "-lparachain=debug", "-lruntime=debug"]
-
-  [[relaychain.nodes]]
-  name = "eve"
-  command = "kagome"
-  prometheus_prefix = "kagome"
-  args = [ "--eve", "--wasm-execution Compiled", "-lparachain=debug", "-lruntime=debug"]
-=======
   args = [ "--ferdie", "-lparachain=debug,runtime=debug" ]
 
   [[relaychain.nodes]]
   name = "eve"
   args = [ "--eve", "-lparachain=debug,runtime=debug" ]
->>>>>>> 1d758e02
 
   [[relaychain.nodes]]
   name = "one"
