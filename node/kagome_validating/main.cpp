--- conflicted
+++ resolved
@@ -5,10 +5,7 @@
 
 #include <iostream>
 
-<<<<<<< HEAD
 #include <boost/program_options.hpp>
-=======
->>>>>>> 44b2c43d
 #include <libp2p/log/configurator.hpp>
 
 #include "application/impl/app_configuration_impl.hpp"
@@ -23,7 +20,7 @@
 int main(int argc, char **argv) {
   {
     auto logging_system = std::make_shared<soralog::LoggingSystem>(
-        std::make_shared<kagome::log::Configurator>(
+        std::make_shared<log::Configurator>(
             std::make_shared<libp2p::log::Configurator>()));
 
     auto r = logging_system->configure();
@@ -34,26 +31,16 @@
       exit(EXIT_FAILURE);
     }
 
-    kagome::log::setLoggingSystem(logging_system);
+    log::setLoggingSystem(logging_system);
   }
 
-  auto logger = kagome::log::createLogger("AppConfiguration", "main");
+  auto logger = log::createLogger("AppConfiguration", "main");
   AppConfigurationImpl configuration{logger};
 
-<<<<<<< HEAD
   if (configuration.initialize_from_args(argc, argv)) {
     auto app =
         std::make_shared<application::ValidatingNodeApplication>(configuration);
-=======
-  if (configuration.initialize_from_args(
-          AppConfiguration::LoadScheme::kValidating, argc, argv)) {
-    auto &&app =
-        std::make_shared<kagome::application::ValidatingNodeApplication>(
-            configuration);
-
-    kagome::log::setLevelOfGroup("main", configuration.verbosity());
-
->>>>>>> 44b2c43d
+    log::setLevelOfGroup("main", configuration.verbosity());
     app->run();
   }
 
