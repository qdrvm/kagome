/**
 * Copyright Soramitsu Co., Ltd. All Rights Reserved.
 * SPDX-License-Identifier: Apache-2.0
 */

#include <iostream>

<<<<<<< HEAD
#include <boost/program_options.hpp>
=======
>>>>>>> 44b2c43d
#include <libp2p/log/configurator.hpp>

#include "application/impl/app_configuration_impl.hpp"
#include "application/impl/syncing_node_application.hpp"
#include "log/configurator.hpp"
#include "log/logger.hpp"

using namespace kagome;
using application::AppConfiguration;
using application::AppConfigurationImpl;

int main(int argc, char **argv) {
  {
    auto logging_system = std::make_shared<soralog::LoggingSystem>(
        std::make_shared<kagome::log::Configurator>(
            std::make_shared<libp2p::log::Configurator>()));

    auto r = logging_system->configure();
    if (not r.message.empty()) {
      (r.has_error ? std::cerr : std::cout) << r.message << std::endl;
    }
    if (r.has_error) {
      exit(EXIT_FAILURE);
    }

    kagome::log::setLoggingSystem(logging_system);
  }

  auto logger = kagome::log::createLogger("AppConfiguration", "main");
  AppConfigurationImpl configuration{logger};

  if (configuration.initialize_from_args(argc, argv)) {
    auto app =
        std::make_shared<application::SyncingNodeApplication>(configuration);
    app->run();
  }

  return EXIT_SUCCESS;
}<|MERGE_RESOLUTION|>--- conflicted
+++ resolved
@@ -5,10 +5,7 @@
 
 #include <iostream>
 
-<<<<<<< HEAD
 #include <boost/program_options.hpp>
-=======
->>>>>>> 44b2c43d
 #include <libp2p/log/configurator.hpp>
 
 #include "application/impl/app_configuration_impl.hpp"
@@ -43,6 +40,7 @@
   if (configuration.initialize_from_args(argc, argv)) {
     auto app =
         std::make_shared<application::SyncingNodeApplication>(configuration);
+    log::setLevelOfGroup("main", configuration.verbosity());
     app->run();
   }
 
