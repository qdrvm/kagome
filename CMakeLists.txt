--- conflicted
+++ resolved
@@ -104,12 +104,9 @@
   deps/sml/include
   deps/sr25519-crust/include
   deps/hat-trie/include
-<<<<<<< HEAD
   deps/jsonrpc-lean/include
-=======
   deps/di/include
   deps/di/extension/include
->>>>>>> ca62beec
 )
 
 add_subdirectory(core)
