--- conflicted
+++ resolved
@@ -1,10 +1,10 @@
 cmake_minimum_required(VERSION 3.12)
 
 find_program(CCACHE_FOUND ccache)
-if (CCACHE_FOUND)
-    set_property(GLOBAL PROPERTY RULE_LAUNCH_COMPILE ccache)
-    set_property(GLOBAL PROPERTY RULE_LAUNCH_LINK ccache)
-endif (CCACHE_FOUND)
+if(CCACHE_FOUND)
+  set_property(GLOBAL PROPERTY RULE_LAUNCH_COMPILE ccache)
+  set_property(GLOBAL PROPERTY RULE_LAUNCH_LINK ccache)
+endif(CCACHE_FOUND)
 
 
 set(
@@ -32,9 +32,9 @@
 set(THREADS_PREFER_PTHREAD_FLAG TRUE)
 find_package(Threads)
 link_libraries(Threads::Threads)
-if (THREADS_HAVE_PTHREAD_ARG)
-    add_link_options(-lpthread)
-endif ()
+if(THREADS_HAVE_PTHREAD_ARG)
+  add_link_options(-lpthread)
+endif()
 
 
 include(CheckCXXCompilerFlag)
@@ -44,79 +44,67 @@
 
 set(CMAKE_EXPORT_COMPILE_COMMANDS ON)
 
-option(CLANG_FORMAT "Enable clang-format target" ON)
-option(CLANG_TIDY "Enable clang-tidy checks during compilation" OFF)
-option(COVERAGE "Enable generation of coverage info" OFF)
+option(CLANG_FORMAT "Enable clang-format target"                  ON )
+option(CLANG_TIDY   "Enable clang-tidy checks during compilation" OFF)
+option(COVERAGE     "Enable generation of coverage info"          OFF)
 # sanitizers will be enabled only for Kagome, and will be disabled for dependencies
-option(ASAN "Enable address sanitizer" OFF)
-option(LSAN "Enable leak sanitizer" OFF)
-option(MSAN "Enable memory sanitizer" OFF)
-option(TSAN "Enable thread sanitizer" OFF)
-option(UBSAN "Enable UB sanitizer" OFF)
+option(ASAN         "Enable address sanitizer"                    OFF)
+option(LSAN         "Enable leak sanitizer"                       OFF)
+option(MSAN         "Enable memory sanitizer"                     OFF)
+option(TSAN         "Enable thread sanitizer"                     OFF)
+option(UBSAN        "Enable UB sanitizer"                         OFF)
 
 
 ## setup compilation flags
 if ("${CMAKE_CXX_COMPILER_ID}" MATCHES "^(AppleClang|Clang|GNU)$")
-    # enable those flags
-    add_flag(-Wall)
-    add_flag(-Wextra)
-    add_flag(-Woverloaded-virtual)     # warn if you overload (not override) a virtual function
-    add_flag(-Wformat=2)               # warn on security issues around functions that format output (ie printf)
-    add_flag(-Wmisleading-indentation) # (only in GCC >= 6.0) warn if indentation implies blocks where blocks do not exist
-    add_flag(-Wduplicated-cond)        # (only in GCC >= 6.0) warn if if / else chain has duplicated conditions
-    add_flag(-Wduplicated-branches)    # (only in GCC >= 7.0) warn if if / else branches have duplicated code
-    add_flag(-Wnull-dereference)       # (only in GCC >= 6.0) warn if a null dereference is detected
-    add_flag(-Wdouble-promotion)       # (GCC >= 4.6, Clang >= 3.8) warn if float is implicit promoted to double
-    add_flag(-Wsign-compare)
-    add_flag(-Wtype-limits)            # size_t - size_t >= 0 -> always true
+  # enable those flags
+  add_flag(-Wall)
+  add_flag(-Wextra)
+  add_flag(-Woverloaded-virtual)     # warn if you overload (not override) a virtual function
+  add_flag(-Wformat=2)               # warn on security issues around functions that format output (ie printf)
+  add_flag(-Wmisleading-indentation) # (only in GCC >= 6.0) warn if indentation implies blocks where blocks do not exist
+  add_flag(-Wduplicated-cond)        # (only in GCC >= 6.0) warn if if / else chain has duplicated conditions
+  add_flag(-Wduplicated-branches)    # (only in GCC >= 7.0) warn if if / else branches have duplicated code
+  add_flag(-Wnull-dereference)       # (only in GCC >= 6.0) warn if a null dereference is detected
+  add_flag(-Wdouble-promotion)       # (GCC >= 4.6, Clang >= 3.8) warn if float is implicit promoted to double
+  add_flag(-Wsign-compare)
+  add_flag(-Wtype-limits)            # size_t - size_t >= 0 -> always true
 
-    # disable those flags
-    add_flag(-Wno-unused-command-line-argument)    # clang: warning: argument unused during compilation: '--coverage' [-Wunused-command-line-argument]
-    add_flag(-Wno-unused-parameter)    # prints too many useless warnings
-    add_flag(-Wno-format-nonliteral)   # prints way too many warnings from spdlog
-    add_flag(-Wno-gnu-zero-variadic-macro-arguments)   # https://stackoverflow.com/questions/21266380/is-the-gnu-zero-variadic-macro-arguments-safe-to-ignore
+  # disable those flags
+  add_flag(-Wno-unused-command-line-argument)    # clang: warning: argument unused during compilation: '--coverage' [-Wunused-command-line-argument]
+  add_flag(-Wno-unused-parameter)    # prints too many useless warnings
+  add_flag(-Wno-format-nonliteral)   # prints way too many warnings from spdlog
+  add_flag(-Wno-gnu-zero-variadic-macro-arguments)   # https://stackoverflow.com/questions/21266380/is-the-gnu-zero-variadic-macro-arguments-safe-to-ignore
 
-    # promote to errors
-    add_flag(-Werror-unused-lambda-capture)  # error if lambda capture is unused
-    add_flag(-Werror-return-type)      # warning: control reaches end of non-void function [-Wreturn-type]
-    add_flag(-Werror-non-virtual-dtor) # warn the user if a class with virtual functions has a non-virtual destructor. This helps catch hard to track down memory errors
-    add_flag(-Werror-sign-compare)     # warn the user if they compare a signed and unsigned numbers
-    add_flag(-Werror-reorder)          # field '$1' will be initialized after field '$2'
+  # promote to errors
+  add_flag(-Werror-unused-lambda-capture)  # error if lambda capture is unused
+  add_flag(-Werror-return-type)      # warning: control reaches end of non-void function [-Wreturn-type]
+  add_flag(-Werror-non-virtual-dtor) # warn the user if a class with virtual functions has a non-virtual destructor. This helps catch hard to track down memory errors
+  add_flag(-Werror-sign-compare)     # warn the user if they compare a signed and unsigned numbers
+  add_flag(-Werror-reorder)          # field '$1' will be initialized after field '$2'
 elseif ("${CMAKE_CXX_COMPILER_ID}" STREQUAL "MSVC")
-    # using Visual Studio C++
-    # TODO(warchant): add flags https://github.com/lefticus/cppbestpractices/blob/master/02-Use_the_Tools_Available.md#msvc
-endif ()
+  # using Visual Studio C++
+  # TODO(warchant): add flags https://github.com/lefticus/cppbestpractices/blob/master/02-Use_the_Tools_Available.md#msvc
+endif()
 
-if (COVERAGE)
-    include(cmake/coverage.cmake)
-endif ()
-if (CLANG_TIDY)
-    include(cmake/clang-tidy.cmake)
-endif ()
-if (CLANG_FORMAT)
-    include(cmake/clang-format.cmake)
-endif ()
+if(COVERAGE)
+  include(cmake/coverage.cmake)
+endif()
+if(CLANG_TIDY)
+  include(cmake/clang-tidy.cmake)
+endif()
+if(CLANG_FORMAT)
+  include(cmake/clang-format.cmake)
+endif()
 
 add_subdirectory(deps)
 
 include_directories(
-    # project includes
-    ${PROJECT_SOURCE_DIR}/core
+  # project includes
+  ${PROJECT_SOURCE_DIR}/core
 )
 
 include_directories(
-<<<<<<< HEAD
-    SYSTEM
-    # system includes
-    deps/spdlog/include
-    deps/GSL/include
-    deps/outcome
-    deps/sml/include
-    deps/sr25519-crust/include
-    deps/hat-trie/include
-    deps/di/include
-    deps/di/extension/include
-=======
   SYSTEM
   # system includes
   deps/spdlog/include
@@ -128,7 +116,6 @@
   deps/jsonrpc-lean/include
   deps/di/include
   deps/di/extension/include
->>>>>>> 50d4d94d
 )
 
 add_subdirectory(core)
