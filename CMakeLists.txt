--- conflicted
+++ resolved
@@ -74,15 +74,6 @@
   add_flag(-Wno-format-nonliteral)   # prints way too many warnings from spdlog
   add_flag(-Wno-gnu-zero-variadic-macro-arguments)   # https://stackoverflow.com/questions/21266380/is-the-gnu-zero-variadic-macro-arguments-safe-to-ignore
 
-<<<<<<< HEAD
-  # promote to errors
-  add_flag(-Werror-unused-lambda-capture)  # error if lambda capture is unused
-  add_flag(-Werror-return-type)      # warning: control reaches end of non-void function [-Wreturn-type]
-  add_flag(-Werror-non-virtual-dtor) # warn the user if a class with virtual functions has a non-virtual destructor. This helps catch hard to track down memory errors
-  add_flag(-Werror-sign-compare)     # warn the user if they compare a signed and unsigned numbers
-  add_flag(-Werror-reorder)          # field '$1' will be initialized after field '$2'
-  add_flag(-fno-limit-debug-info)
-=======
   if (
       (("${CMAKE_CXX_COMPILER_ID}" MATCHES "^(AppleClang|Clang)$") AND (${CMAKE_CXX_COMPILER_VERSION} VERSION_GREATER_EQUAL "12.0"))
       OR
@@ -103,7 +94,6 @@
     add_flag(-Werror-sign-compare)     # warn the user if they compare a signed and unsigned numbers
     add_flag(-Werror-reorder)          # field '$1' will be initialized after field '$2'
   endif()
->>>>>>> 758a4388
 elseif ("${CMAKE_CXX_COMPILER_ID}" STREQUAL "MSVC")
   # using Visual Studio C++
   # TODO(warchant): add flags https://github.com/lefticus/cppbestpractices/blob/master/02-Use_the_Tools_Available.md#msvc
