cmake_minimum_required(VERSION 3.12)

find_program(CCACHE_FOUND ccache)
if(CCACHE_FOUND)
  set_property(GLOBAL PROPERTY RULE_LAUNCH_COMPILE ccache)
  set_property(GLOBAL PROPERTY RULE_LAUNCH_LINK ccache)
endif(CCACHE_FOUND)


set(
    CMAKE_TOOLCHAIN_FILE
    "${CMAKE_SOURCE_DIR}/cmake/toolchain/cxx17.cmake"
    CACHE
    FILEPATH
    "Default toolchain"
)

include("cmake/Hunter/init.cmake")
HunterGate(
    URL "https://github.com/ruslo/hunter/archive/v0.23.171.tar.gz"
    SHA1 "5d68bcca78eee347239ca5f4d34f4b6c12683154"
    FILEPATH ${CMAKE_SOURCE_DIR}/cmake/Hunter/config.cmake
)

PROJECT(kagome C CXX)

include(cmake/print.cmake)
print("C flags: ${CMAKE_C_FLAGS}")
print("CXX flags: ${CMAKE_CXX_FLAGS}")
print("Using CMAKE_TOOLCHAIN_FILE=${CMAKE_TOOLCHAIN_FILE}")

include(CheckCXXCompilerFlag)
include(cmake/dependencies.cmake)
include(cmake/functions.cmake)
include(cmake/san.cmake)

set(CMAKE_EXPORT_COMPILE_COMMANDS ON)

option(CLANG_FORMAT "Enable clang-format target"                  ON )
option(CLANG_TIDY   "Enable clang-tidy checks during compilation" OFF)
option(COVERAGE     "Enable generation of coverage info"          OFF)
# sanitizers will be enabled only for Kagome, and will be disabled for dependencies
option(ASAN         "Enable address sanitizer"                    OFF)
option(LSAN         "Enable leak sanitizer"                       OFF)
option(MSAN         "Enable memory sanitizer"                     OFF)
option(TSAN         "Enable thread sanitizer"                     OFF)
option(UBSAN        "Enable UB sanitizer"                         OFF)


## setup compilation flags
if ("${CMAKE_CXX_COMPILER_ID}" MATCHES "^(AppleClang|Clang|GNU)$")
  # enable those flags
  add_flag(-Wall)
  add_flag(-Wextra)
  add_flag(-Woverloaded-virtual)     # warn if you overload (not override) a virtual function
  add_flag(-Wformat=2)               # warn on security issues around functions that format output (ie printf)
  add_flag(-Wmisleading-indentation) # (only in GCC >= 6.0) warn if indentation implies blocks where blocks do not exist
  add_flag(-Wduplicated-cond)        # (only in GCC >= 6.0) warn if if / else chain has duplicated conditions
  add_flag(-Wduplicated-branches)    # (only in GCC >= 7.0) warn if if / else branches have duplicated code
  add_flag(-Wnull-dereference)       # (only in GCC >= 6.0) warn if a null dereference is detected
  add_flag(-Wdouble-promotion)       # (GCC >= 4.6, Clang >= 3.8) warn if float is implicit promoted to double
  add_flag(-Wsign-compare)

  # disable those flags
  add_flag(-Wno-unused-command-line-argument)    # clang: warning: argument unused during compilation: '--coverage' [-Wunused-command-line-argument]
  add_flag(-Wno-unused-parameter)    # prints too many useless warnings
  add_flag(-Wno-format-nonliteral)   # prints way too many warnings from spdlog
  add_flag(-Wno-gnu-zero-variadic-macro-arguments)   # https://stackoverflow.com/questions/21266380/is-the-gnu-zero-variadic-macro-arguments-safe-to-ignore

  # promote to errors
  add_flag(-Werror-unused-lambda-capture)  # error if lambda capture is unused
  add_flag(-Werror-return-type)      # warning: control reaches end of non-void function [-Wreturn-type]
  add_flag(-Werror-non-virtual-dtor) # warn the user if a class with virtual functions has a non-virtual destructor. This helps catch hard to track down memory errors
  add_flag(-Werror-sign-compare)     # warn the user if they compare a signed and unsigned numbers
  add_flag(-Werror-reorder)          # field '$1' will be initialized after field '$2'
elseif ("${CMAKE_CXX_COMPILER_ID}" STREQUAL "MSVC")
  # using Visual Studio C++
  # TODO(warchant): add flags https://github.com/lefticus/cppbestpractices/blob/master/02-Use_the_Tools_Available.md#msvc
endif()

if(COVERAGE)
  include(cmake/coverage.cmake)
endif()
if(CLANG_TIDY)
  include(cmake/clang-tidy.cmake)
endif()
if(CLANG_FORMAT)
  include(cmake/clang-format.cmake)
endif()

add_subdirectory(deps)

include_directories(
  # project includes
  ${PROJECT_SOURCE_DIR}/core
)

include_directories(
  SYSTEM
  # system includes
  deps/spdlog/include
  deps/GSL/include
  deps/outcome
  deps/sml/include
  deps/sr25519-crust/include
  deps/hat-trie/include
<<<<<<< HEAD
  deps/scale/include
=======
  deps/di/include
  deps/di/extension/include
>>>>>>> 4d3336e9
)

add_subdirectory(core)

enable_testing()
add_subdirectory(test)<|MERGE_RESOLUTION|>--- conflicted
+++ resolved
@@ -104,12 +104,9 @@
   deps/sml/include
   deps/sr25519-crust/include
   deps/hat-trie/include
-<<<<<<< HEAD
   deps/scale/include
-=======
   deps/di/include
   deps/di/extension/include
->>>>>>> 4d3336e9
 )
 
 add_subdirectory(core)
