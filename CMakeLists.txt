cmake_minimum_required(VERSION 3.12)

find_program(CCACHE_FOUND ccache)
if(CCACHE_FOUND)
  set_property(GLOBAL PROPERTY RULE_LAUNCH_COMPILE ccache)
  set_property(GLOBAL PROPERTY RULE_LAUNCH_LINK ccache)
endif(CCACHE_FOUND)


set(
    CMAKE_TOOLCHAIN_FILE
    "${CMAKE_SOURCE_DIR}/cmake/toolchain/cxx17.cmake"
    CACHE
    FILEPATH
    "Default toolchain"
)

include("cmake/Hunter/init.cmake")
HunterGate(
    URL "https://github.com/cpp-pm/hunter/archive/v0.23.216.tar.gz"
    SHA1 "a492a1879bee60c29f7af17ef56b45f0d7766241"
    LOCAL
)

PROJECT(kagome C CXX)

include(cmake/print.cmake)
print("C flags: ${CMAKE_C_FLAGS}")
print("CXX flags: ${CMAKE_CXX_FLAGS}")
print("Using CMAKE_TOOLCHAIN_FILE=${CMAKE_TOOLCHAIN_FILE}")

set(THREADS_PREFER_PTHREAD_FLAG TRUE)
find_package(Threads)
link_libraries(Threads::Threads)
if(THREADS_HAVE_PTHREAD_ARG)
  link_libraries(pthread)
endif()


include(CheckCXXCompilerFlag)
include(cmake/dependencies.cmake)
include(cmake/functions.cmake)
include(cmake/san.cmake)

set(CMAKE_EXPORT_COMPILE_COMMANDS ON)

option(CLANG_FORMAT "Enable clang-format target"                  ON )
option(CLANG_TIDY   "Enable clang-tidy checks during compilation" OFF)
option(COVERAGE     "Enable generation of coverage info"          OFF)
# sanitizers will be enabled only for Kagome, and will be disabled for dependencies
option(ASAN         "Enable address sanitizer"                    OFF)
option(LSAN         "Enable leak sanitizer"                       OFF)
option(MSAN         "Enable memory sanitizer"                     OFF)
option(TSAN         "Enable thread sanitizer"                     OFF)
option(UBSAN        "Enable UB sanitizer"                         OFF)


## setup compilation flags
if ("${CMAKE_CXX_COMPILER_ID}" MATCHES "^(AppleClang|Clang|GNU)$")
  # enable those flags
  add_flag(-Wall)
  add_flag(-Wextra)
  add_flag(-Woverloaded-virtual)     # warn if you overload (not override) a virtual function
  add_flag(-Wformat=2)               # warn on security issues around functions that format output (ie printf)
  add_flag(-Wmisleading-indentation) # (only in GCC >= 6.0) warn if indentation implies blocks where blocks do not exist
  add_flag(-Wduplicated-cond)        # (only in GCC >= 6.0) warn if if / else chain has duplicated conditions
  add_flag(-Wduplicated-branches)    # (only in GCC >= 7.0) warn if if / else branches have duplicated code
  add_flag(-Wnull-dereference)       # (only in GCC >= 6.0) warn if a null dereference is detected
  add_flag(-Wdouble-promotion)       # (GCC >= 4.6, Clang >= 3.8) warn if float is implicit promoted to double
  add_flag(-Wsign-compare)
  add_flag(-Wtype-limits)            # size_t - size_t >= 0 -> always true

  # disable those flags
  add_flag(-Wno-unused-command-line-argument)    # clang: warning: argument unused during compilation: '--coverage' [-Wunused-command-line-argument]
  add_flag(-Wno-unused-parameter)    # prints too many useless warnings
  add_flag(-Wno-format-nonliteral)   # prints way too many warnings from spdlog
  add_flag(-Wno-gnu-zero-variadic-macro-arguments)   # https://stackoverflow.com/questions/21266380/is-the-gnu-zero-variadic-macro-arguments-safe-to-ignore

  # promote to errors
  add_flag(-Werror-unused-lambda-capture)  # error if lambda capture is unused
  add_flag(-Werror-return-type)      # warning: control reaches end of non-void function [-Wreturn-type]
  add_flag(-Werror-non-virtual-dtor) # warn the user if a class with virtual functions has a non-virtual destructor. This helps catch hard to track down memory errors
  add_flag(-Werror-sign-compare)     # warn the user if they compare a signed and unsigned numbers
  add_flag(-Werror-reorder)          # field '$1' will be initialized after field '$2'
elseif ("${CMAKE_CXX_COMPILER_ID}" STREQUAL "MSVC")
  # using Visual Studio C++
  # TODO(warchant): add flags https://github.com/lefticus/cppbestpractices/blob/master/02-Use_the_Tools_Available.md#msvc
endif()

if(COVERAGE)
  include(cmake/coverage.cmake)
endif()
if(CLANG_TIDY)
  include(cmake/clang-tidy.cmake)
endif()
if(CLANG_FORMAT)
  include(cmake/clang-format.cmake)
endif()

include(GNUInstallDirs)
include(cmake/install.cmake)

add_subdirectory(deps)

include_directories(
  # project includes
  ${PROJECT_SOURCE_DIR}/core
)

include_directories(
  SYSTEM
  # system includes
  deps/GSL/include
  deps/sml/include
  deps/jsonrpc-lean/include
<<<<<<< HEAD
#  deps/di/include
#  deps/di/extension/include
=======
>>>>>>> ab64d5db
)

add_subdirectory(core)

install_deps_headers()
kagome_install_setup(
    HEADER_DIRS
    core/common
    core/macro
    core/scale
    core/storage
    core/crypto
    core/outcome
    core/runtime
    core/extensions
)

include(CMakePackageConfigHelpers)

set(CONFIG_INCLUDE_DIRS ${CMAKE_INSTALL_FULL_INCLUDEDIR}/kagome)
configure_package_config_file(${CMAKE_CURRENT_LIST_DIR}/cmake/kagomeConfig.cmake.in
    ${CMAKE_CURRENT_BINARY_DIR}/kagomeConfig.cmake
    INSTALL_DESTINATION ${CMAKE_INSTALL_LIBDIR}/cmake/kagome
    )

install(FILES
    ${CMAKE_CURRENT_BINARY_DIR}/kagomeConfig.cmake
    DESTINATION ${CMAKE_INSTALL_LIBDIR}/cmake/kagome
    )

export(PACKAGE kagome)

enable_testing()
add_subdirectory(test)

add_subdirectory(examples)<|MERGE_RESOLUTION|>--- conflicted
+++ resolved
@@ -113,11 +113,6 @@
   deps/GSL/include
   deps/sml/include
   deps/jsonrpc-lean/include
-<<<<<<< HEAD
-#  deps/di/include
-#  deps/di/extension/include
-=======
->>>>>>> ab64d5db
 )
 
 add_subdirectory(core)
