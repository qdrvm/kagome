#
# Copyright Quadrivium LLC
# All Rights Reserved
# SPDX-License-Identifier: Apache-2.0
#

cmake_minimum_required(VERSION 3.12)

if (${CMAKE_VERSION} VERSION_GREATER_EQUAL "3.27")
  cmake_policy(SET CMP0144 NEW)
endif ()

find_program(CCACHE_FOUND ccache)
if (CCACHE_FOUND)
  set_property(GLOBAL PROPERTY RULE_LAUNCH_COMPILE ccache)
  set_property(GLOBAL PROPERTY RULE_LAUNCH_LINK ccache)
endif (CCACHE_FOUND)


if (NOT DEFINED CMAKE_BUILD_TYPE)
  set(CMAKE_BUILD_TYPE "Debug" CACHE STRING "")
endif ()

set(HUNTER_CONFIGURATION_TYPES ${CMAKE_BUILD_TYPE} CACHE STRING "")

set(CMAKE_TOOLCHAIN_FILE
    "${CMAKE_SOURCE_DIR}/cmake/toolchain/cxx20.cmake"
    CACHE FILEPATH "Default toolchain")

include("cmake/Hunter/init.cmake")

add_compile_options(-gdwarf-4)
project(kagome
    VERSION 0.9.3
    LANGUAGES C CXX
)

include(cmake/print.cmake)
print("C flags: ${CMAKE_C_FLAGS}")
print("CXX flags: ${CMAKE_CXX_FLAGS}")
print("Using CMAKE_TOOLCHAIN_FILE=${CMAKE_TOOLCHAIN_FILE}")

set(THREADS_PREFER_PTHREAD_FLAG TRUE)
find_package(Threads)
link_libraries(Threads::Threads)
if (THREADS_HAVE_PTHREAD_ARG)
  link_libraries(pthread)
endif ()

if ("${CMAKE_CXX_COMPILER_ID}" STREQUAL "GNU")
  link_libraries(atomic)
elseif ("${CMAKE_CXX_COMPILER_ID}" STREQUAL "Clang")
  link_libraries(atomic)
endif ()

set(CMAKE_EXPORT_COMPILE_COMMANDS ON)

# cmake-format: off
option(TESTING "Build and run test suite" ON)
option(CLANG_FORMAT "Enable clang-format target" ON)
option(CLANG_TIDY "Enable clang-tidy checks during compilation" OFF)
option(COVERAGE "Enable generation of coverage info" OFF)
option(EMBEDDINGS "Embed developers assets" ON)
option(PROFILING "Enable internal profiling instruments" OFF)
option(BACKWARD "Enable stacktrace logging instruments" ON)
option(CLEAR_OBJS "Clear object files" OFF)

if (NOT ($ENV{CI}) OR NOT ($ENV{GITHUB_ACTIONS}))
  set(_EXTERNAL_PROJECT_DEFAULT ON)
endif ()
option(EXTERNAL_PROJECT "Build external project" ${_EXTERNAL_PROJECT_DEFAULT})

set(WASM_COMPILER WasmEdge CACHE STRING "WebAssembly compiler built into Kagome: one of [WAVM, WasmEdge]")

if (NOT ${WASM_COMPILER} MATCHES "^(WAVM|WasmEdge)$")
  fatal_error("WASM_COMPILER is set to ${WASM_COMPILER} but should be one of [WAVM, WasmEdge]")
endif ()

# sanitizers will be enabled only for Kagome, and will be disabled for dependencies
option(ASAN "Enable address sanitizer" OFF)
option(LSAN "Enable leak sanitizer" OFF)
option(MSAN "Enable memory sanitizer" OFF)
option(TSAN "Enable thread sanitizer" OFF)
option(UBSAN "Enable UB sanitizer" OFF)
# cmake-format: on

set(RECOMMENDED_CLANG_FORMAT_VERSION 15)

include(CheckCXXCompilerFlag)
include(cmake/dependencies.cmake)
include(cmake/functions.cmake)

include(cmake/san.cmake)

# setup compilation flags
if ("${CMAKE_CXX_COMPILER_ID}" MATCHES "^(AppleClang|Clang|GNU)$")
  # cmake-format: off

  # enable those flags
  add_flag(-fdiagnostics-show-template-tree)

  add_flag(-Wall)
  add_flag(-Wextra)
  add_flag(-Woverloaded-virtual)     # warn if you overload (not override) a virtual function
  add_flag(-Wformat=2)               # warn on security issues around functions that format output (ie printf)
  add_flag(-Wmisleading-indentation) # (only in GCC >= 6.0) warn if indentation implies blocks where blocks do not exist
  add_flag(-Wduplicated-cond)        # (only in GCC >= 6.0) warn if if / else chain has duplicated conditions
  add_flag(-Wduplicated-branches)    # (only in GCC >= 7.0) warn if if / else branches have duplicated code
  add_flag(-Wnull-dereference)       # (only in GCC >= 6.0) warn if a null dereference is detected
  add_flag(-Wdouble-promotion)       # (GCC >= 4.6, Clang >= 3.8) warn if float is implicit promoted to double
  add_flag(-Wsign-compare)
  add_flag(-Wtype-limits)            # size_t - size_t >= 0 -> always true

  # disable those flags
  add_flag(-Wno-unused-command-line-argument)    # clang: warning: argument unused during compilation: '--coverage' [-Wunused-command-line-argument]
  add_flag(-Wno-unused-parameter)    # prints too many useless warnings
  add_flag(-Wno-format-nonliteral)   # prints way too many warnings from spdlog
  add_flag(-Wno-gnu-zero-variadic-macro-arguments)   # https://stackoverflow.com/questions/21266380/is-the-gnu-zero-variadic-macro-arguments-safe-to-ignore

  # cmake-format: on
  if ((("${CMAKE_CXX_COMPILER_ID}" MATCHES "^(AppleClang|Clang)$")
      AND (${CMAKE_CXX_COMPILER_VERSION} VERSION_GREATER_EQUAL "12.0"))
      OR (("${CMAKE_CXX_COMPILER_ID}" MATCHES "^(GNU)$")
      AND (${CMAKE_CXX_COMPILER_VERSION} VERSION_GREATER_EQUAL "9.0")))
    # use new options format for clang >= 12 and gnu >= 9
    # cmake-format: off
    add_flag(-Werror=unused-lambda-capture)  # error if lambda capture is unused
    add_flag(-Werror=return-type)      # warning: control reaches end of non-void function [-Wreturn-type]
    add_flag(-Werror=sign-compare)     # warn the user if they compare a signed and unsigned numbers
    # breaks soralog headers
    # add_flag(-Werror=reorder)          # field '$1' will be initialized after field '$2'
    add_flag(-Werror=mismatched-tags)  # warning: class '$1' was previously declared as struct
    add_flag(-Werror=switch)  # unhandled values in a switch statement
    # cmake-format: on
  else ()
    # promote to errors
    # cmake-format: off
    add_flag(-Werror-unused-lambda-capture)  # error if lambda capture is unused
    add_flag(-Werror-return-type)      # warning: control reaches end of non-void function [-Wreturn-type]
    add_flag(-Werror-non-virtual-dtor) # warn the user if a class with virtual functions has a non-virtual destructor. This helps catch hard to track down memory errors
    add_flag(-Werror-sign-compare)     # warn the user if they compare a signed and unsigned numbers
    add_flag(-Werror-reorder)          # field '$1' will be initialized after field '$2'
    add_flag(-Werror-switch)          # unhandled values in a switch statement
    # cmake-format: on
  endif ()
elseif ("${CMAKE_CXX_COMPILER_ID}" STREQUAL "MSVC")
  # https://github.com/lefticus/cppbestpractices/blob/master/02-Use_the_Tools_Available.md#msvc

  fatal_error("MSVC is not supported")
endif ()

print("C flags: ${CMAKE_C_FLAGS}")
print("CXX flags: ${CMAKE_CXX_FLAGS}")

if (COVERAGE)
  include(cmake/coverage.cmake)
endif ()
if (CLANG_TIDY)
  include(cmake/clang-tidy.cmake)
endif ()
if (CLANG_FORMAT)
  include(cmake/clang-format.cmake)
endif ()
if (EMBEDDINGS)
  add_compile_definitions(PRIVATE USE_KAGOME_EMBEDDINGS)
endif ()
if (NOT DEFINED PROFILING)
  if (${CMAKE_BUILD_TYPE} EQUALS "Debug")
    set(PROFILING ON)
  endif ()
endif ()
if (PROFILING)
  add_compile_definitions(PRIVATE KAGOME_PROFILING)
endif ()

include(GNUInstallDirs)
include(cmake/install.cmake)

include_directories($<INSTALL_INTERFACE:${CMAKE_INSTALL_FULL_INCLUDEDIR}/kagome>
    $<BUILD_INTERFACE:${PROJECT_SOURCE_DIR}/core>)

add_subdirectory(core)

# TODO(Harrm): refactor to avoid manually adding each new directory
kagome_install_setup(
    HEADER_DIRS
    # cmake-format: sortable
    core/application
    core/assets
    core/blockchain
    core/clock
    core/common
    core/consensus
    core/crypto
    core/dispute_coordinator
    core/filesystem
    core/host_api
    core/log
    core/macro
    core/network
    core/offchain
    core/outcome
    core/primitives
    core/runtime
    core/scale
    core/storage
    core/subscription
    core/telemetry
    core/utils
)

include(CMakePackageConfigHelpers)

set(CONFIG_INCLUDE_DIRS ${CMAKE_INSTALL_FULL_INCLUDEDIR}/kagome)
configure_package_config_file(
    ${CMAKE_CURRENT_LIST_DIR}/cmake/kagomeConfig.cmake.in
    ${CMAKE_CURRENT_BINARY_DIR}/kagomeConfig.cmake
    INSTALL_DESTINATION ${CMAKE_INSTALL_LIBDIR}/cmake/kagome)

install(FILES ${CMAKE_CURRENT_BINARY_DIR}/kagomeConfig.cmake
    DESTINATION ${CMAKE_INSTALL_LIBDIR}/cmake/kagome)

export(PACKAGE kagome)

<<<<<<< HEAD
if (TESTING)
=======
if(TESTING)
  add_compile_definitions(CFG_TESTING)
>>>>>>> 69e08b4c
  enable_testing()
  add_subdirectory(test)
endif ()

add_subdirectory(node)<|MERGE_RESOLUTION|>--- conflicted
+++ resolved
@@ -222,12 +222,8 @@
 
 export(PACKAGE kagome)
 
-<<<<<<< HEAD
-if (TESTING)
-=======
 if(TESTING)
   add_compile_definitions(CFG_TESTING)
->>>>>>> 69e08b4c
   enable_testing()
   add_subdirectory(test)
 endif ()
