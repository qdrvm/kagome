@PACKAGE_INIT@

include(CMakeFindDependencyMacro)

find_dependency(Threads REQUIRED)
find_dependency(Boost REQUIRED random filesystem)
find_dependency(soralog REQUIRED)
find_dependency(fmt REQUIRED)
find_dependency(libp2p REQUIRED)
find_dependency(xxhash REQUIRED)
find_dependency(schnorrkel_crust REQUIRED)
find_dependency(zstd REQUIRED)
find_dependency(libsecp256k1 REQUIRED)
find_dependency(OpenSSL REQUIRED)
find_dependency(leveldb REQUIRED)
find_dependency(yaml-cpp REQUIRED)

option(KAGOME_ENABLE_WAVM "Include WAVM webassembly executor dependency" ON)
if (KAGOME_ENABLE_WAVM)
    find_dependency(LLVM REQUIRED)
    find_dependency(WAVM REQUIRED)
endif()

option(KAGOME_ENABLE_BINARYEN "Include Binaryen webassembly executor dependency" ON)
if (KAGOME_ENABLE_BINARYEN)
    find_dependency(binaryen REQUIRED)
endif()


include("${CMAKE_CURRENT_LIST_DIR}/kagomeTargets.cmake")

<<<<<<< HEAD
check_required_components(kagome)
=======
set(kagome_LIBRARIES
        kagome::binaryen_executor_factory
        kagome::binaryen_instance_environment_factory
        kagome::binaryen_memory_provider
        kagome::binaryen_module_factory
        kagome::binaryen_runtime_external_interface
        kagome::binaryen_wasm_memory
        kagome::binaryen_wasm_memory_factory
        kagome::binaryen_wasm_module
        kagome::bip39_provider
        kagome::blake2
        kagome::blob
        kagome::blockchain_common
        kagome::block_header_repository
        kagome::buffer
        kagome::changes_tracker
        kagome::clock
        kagome::compartment_wrapper
        kagome::constant_code_provider
        kagome::core_api
        kagome::crypto_extension
        kagome::crypto_store
        kagome::crypto_store_key_type
        kagome::database_error
        kagome::ed25519_provider
        kagome::ed25519_types
        kagome::ephemeral_trie_batch
        kagome::executor
        kagome::hasher
        kagome::hexutil
        kagome::host_api
        kagome::host_api_factory
        kagome::in_memory_storage
        kagome::io_extension
        kagome::keccak
        kagome::key_file_storage
        kagome::leveldb
        kagome::log_configurator
        kagome::logger
        kagome::memory_allocator
        kagome::memory_extension
        kagome::misc_extension
        kagome::module_repository
        kagome::mp_utils
        kagome::ordered_trie_hash
        kagome::outcome
        kagome::pbkdf2_provider
        kagome::persistent_trie_batch
        kagome::polkadot_codec
        kagome::polkadot_node
        kagome::polkadot_trie
        kagome::polkadot_trie_cursor
        kagome::polkadot_trie_factory
        kagome::primitives
        kagome::runtime_environment_factory
        kagome::runtime_transaction_error
        kagome::runtime_upgrade_tracker
        kagome::runtime_wavm
        kagome::secp256k1_provider
        kagome::sha
        kagome::sr25519_provider
        kagome::sr25519_types
        kagome::ss58_codec
        kagome::storage_code_provider
        kagome::storage_extension
        kagome::topper_trie_batch
        kagome::trie_error
        kagome::trie_serializer
        kagome::trie_storage
        kagome::trie_storage_backend
        kagome::trie_storage_provider
        kagome::twox
        kagome::wavm_memory
    )
>>>>>>> 08985391
<|MERGE_RESOLUTION|>--- conflicted
+++ resolved
@@ -29,81 +29,4 @@
 
 include("${CMAKE_CURRENT_LIST_DIR}/kagomeTargets.cmake")
 
-<<<<<<< HEAD
-check_required_components(kagome)
-=======
-set(kagome_LIBRARIES
-        kagome::binaryen_executor_factory
-        kagome::binaryen_instance_environment_factory
-        kagome::binaryen_memory_provider
-        kagome::binaryen_module_factory
-        kagome::binaryen_runtime_external_interface
-        kagome::binaryen_wasm_memory
-        kagome::binaryen_wasm_memory_factory
-        kagome::binaryen_wasm_module
-        kagome::bip39_provider
-        kagome::blake2
-        kagome::blob
-        kagome::blockchain_common
-        kagome::block_header_repository
-        kagome::buffer
-        kagome::changes_tracker
-        kagome::clock
-        kagome::compartment_wrapper
-        kagome::constant_code_provider
-        kagome::core_api
-        kagome::crypto_extension
-        kagome::crypto_store
-        kagome::crypto_store_key_type
-        kagome::database_error
-        kagome::ed25519_provider
-        kagome::ed25519_types
-        kagome::ephemeral_trie_batch
-        kagome::executor
-        kagome::hasher
-        kagome::hexutil
-        kagome::host_api
-        kagome::host_api_factory
-        kagome::in_memory_storage
-        kagome::io_extension
-        kagome::keccak
-        kagome::key_file_storage
-        kagome::leveldb
-        kagome::log_configurator
-        kagome::logger
-        kagome::memory_allocator
-        kagome::memory_extension
-        kagome::misc_extension
-        kagome::module_repository
-        kagome::mp_utils
-        kagome::ordered_trie_hash
-        kagome::outcome
-        kagome::pbkdf2_provider
-        kagome::persistent_trie_batch
-        kagome::polkadot_codec
-        kagome::polkadot_node
-        kagome::polkadot_trie
-        kagome::polkadot_trie_cursor
-        kagome::polkadot_trie_factory
-        kagome::primitives
-        kagome::runtime_environment_factory
-        kagome::runtime_transaction_error
-        kagome::runtime_upgrade_tracker
-        kagome::runtime_wavm
-        kagome::secp256k1_provider
-        kagome::sha
-        kagome::sr25519_provider
-        kagome::sr25519_types
-        kagome::ss58_codec
-        kagome::storage_code_provider
-        kagome::storage_extension
-        kagome::topper_trie_batch
-        kagome::trie_error
-        kagome::trie_serializer
-        kagome::trie_storage
-        kagome::trie_storage_backend
-        kagome::trie_storage_provider
-        kagome::twox
-        kagome::wavm_memory
-    )
->>>>>>> 08985391
+check_required_components(kagome)