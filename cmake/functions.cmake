--- conflicted
+++ resolved
@@ -1,42 +1,49 @@
 function(disable_clang_tidy target)
   set_target_properties(${target} PROPERTIES
-    C_CLANG_TIDY             ""
-    CXX_CLANG_TIDY           ""
-    )
+      C_CLANG_TIDY ""
+      CXX_CLANG_TIDY ""
+      )
 endfunction()
 
 function(addtest test_name)
   add_executable(${test_name} ${ARGN})
   addtest_part(${test_name} ${ARGN})
   target_link_libraries(${test_name}
-    GTest::main
-    GMock::main
-    )
+      GTest::main
+      GMock::main
+      )
   add_test(
-    NAME    ${test_name}
-    COMMAND $<TARGET_FILE:${test_name}>
+      NAME ${test_name}
+      COMMAND $<TARGET_FILE:${test_name}>
   )
   set_target_properties(${test_name} PROPERTIES
-    RUNTIME_OUTPUT_DIRECTORY ${CMAKE_BINARY_DIR}/test_bin
-    ARCHIVE_OUTPUT_PATH      ${CMAKE_BINARY_DIR}/test_lib
-    LIBRARY_OUTPUT_PATH      ${CMAKE_BINARY_DIR}/test_lib
-    )
+      RUNTIME_OUTPUT_DIRECTORY ${CMAKE_BINARY_DIR}/test_bin
+      ARCHIVE_OUTPUT_PATH ${CMAKE_BINARY_DIR}/test_lib
+      LIBRARY_OUTPUT_PATH ${CMAKE_BINARY_DIR}/test_lib
+      )
   disable_clang_tidy(${test_name})
 endfunction()
 
 function(addtest_part test_name)
-  if(POLICY CMP0076)
+  if (POLICY CMP0076)
     cmake_policy(SET CMP0076 NEW)
-  endif()
+  endif ()
   target_sources(${test_name} PUBLIC
-    ${ARGN}
-    )
+      ${ARGN}
+      )
   target_link_libraries(${test_name}
-    GTest::gtest
-    )
+      GTest::gtest
+      )
 endfunction()
 
-<<<<<<< HEAD
+# conditionally applies flag. If flag is supported by current compiler, it will be added to compile options.
+function(add_flag flag)
+  check_cxx_compiler_flag(${flag} FLAG_${flag})
+  if (FLAG_${flag} EQUAL 1)
+    add_compile_options(${flag})
+  endif ()
+endfunction()
+
 function(compile_proto_to_cpp PB_H PB_CC PROTO)
   get_target_property(Protobuf_INCLUDE_DIR protobuf::libprotobuf INTERFACE_INCLUDE_DIRECTORIES)
   get_target_property(Protobuf_PROTOC_EXECUTABLE protobuf::protoc IMPORTED_LOCATION_RELEASE)
@@ -61,12 +68,12 @@
   set(GEN_ARGS ${Protobuf_INCLUDE_DIR})
 
   add_custom_command(
-          OUTPUT ${SCHEMA_OUT_DIR}/${GEN_PB_HEADER} ${SCHEMA_OUT_DIR}/${GEN_PB}
-          COMMAND ${GEN_COMMAND}
-          ARGS -I${GEN_ARGS} -I${CMAKE_CURRENT_SOURCE_DIR} --cpp_out=${SCHEMA_OUT_DIR} ${PROTO_ABS}
-          WORKING_DIRECTORY ${CMAKE_BINARY_DIR}
-          DEPENDS protobuf::protoc
-          VERBATIM
+      OUTPUT ${SCHEMA_OUT_DIR}/${GEN_PB_HEADER} ${SCHEMA_OUT_DIR}/${GEN_PB}
+      COMMAND ${GEN_COMMAND}
+      ARGS -I${GEN_ARGS} -I${CMAKE_CURRENT_SOURCE_DIR} --cpp_out=${SCHEMA_OUT_DIR} ${PROTO_ABS}
+      WORKING_DIRECTORY ${CMAKE_BINARY_DIR}
+      DEPENDS protobuf::protoc
+      VERBATIM
   )
 
   set(${PB_H} ${SCHEMA_OUT_DIR}/${GEN_PB_HEADER} PARENT_SCOPE)
@@ -81,23 +88,15 @@
   endforeach ()
 
   add_library(${NAME}
-          ${SOURCES}
-          )
+      ${SOURCES}
+      )
   target_link_libraries(${NAME}
-          protobuf::libprotobuf
-          )
+      protobuf::libprotobuf
+      )
   target_include_directories(${NAME} PUBLIC
-          ${CMAKE_BINARY_DIR}/generated/core
-          )
+      ${CMAKE_BINARY_DIR}/generated/core
+      )
   set_target_properties(${NAME}
-          PROPERTIES CXX_CLANG_TIDY ""
-          )
-=======
-# conditionally applies flag. If flag is supported by current compiler, it will be added to compile options.
-function(add_flag flag)
-  check_cxx_compiler_flag(${flag} FLAG_${flag})
-  if(FLAG_${flag} EQUAL 1)
-    add_compile_options(${flag})
-  endif()
->>>>>>> 6da59dcc
+      PROPERTIES CXX_CLANG_TIDY ""
+      )
 endfunction()