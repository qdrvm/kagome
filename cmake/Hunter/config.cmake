--- conflicted
+++ resolved
@@ -1,24 +1,3 @@
-<<<<<<< HEAD
-## Template for add custom hunter config
-#hunter_config(
-#    package-name
-#    VERSION 0.0.0-package-version
-#    CMAKE_ARGS "CMAKE_VARIABLE=value"
-#)
-
-hunter_config(libp2p
-    URL https://github.com/libp2p/cpp-libp2p/archive/4a5963ff7af59cdf0fbf8c1cee0ee2ac38ae2bbe.zip
-    SHA1 e716f1e9a4b3c4e6f1df71417d7a3caa82a49b71
-    CMAKE_ARGS TESTING=OFF
-    )
-
-# TODO (yuraz): PRE-451 remove it after collecting libsecp256k1 into hunter config
-hunter_config(libsecp256k1
-    URL https://github.com/soramitsu/soramitsu-libsecp256k1/archive/c7630e1bac638c0f16ee66d4dce7b5c49eecbaa5.zip
-    SHA1 179e316b0fe5150f1b05ca70ec2ac1490fe2cb3b
-    CMAKE_ARGS SECP256K1_BUILD_TEST=OFF
-    )
-=======
 ## Template for a custom hunter configuration
 # Useful when there is a need for a non-default version or arguments of a dependency,
 # or when a project not registered in soramistu-hunter should be added.
@@ -27,5 +6,4 @@
 #     package-name
 #     VERSION 0.0.0-package-version
 #     CMAKE_ARGS "CMAKE_VARIABLE=value"
-# )
->>>>>>> 7db76885
+# )