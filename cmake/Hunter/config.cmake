## Template for a custom hunter configuration
# Useful when there is a need for a non-default version or arguments of a dependency,
# or when a project not registered in soramitsu-hunter should be added.
#
# hunter_config(
#     package-name
#     VERSION 0.0.0-package-version
#     CMAKE_ARGS "CMAKE_VARIABLE=value"
# )
#
# hunter_config(
#     package-name
#     URL https://repo/archive.zip
#     SHA1 1234567890abcdef1234567890abcdef12345678
#     CMAKE_ARGS "CMAKE_VARIABLE=value"
# )

hunter_config(
    soralog
    URL https://github.com/soramitsu/soralog/archive/v0.0.9.tar.gz
    SHA1 a5df392c969136e9cb2891d7cc14e3e6d34107d6
    CMAKE_ARGS TESTING=OFF EXAMPLES=OFF EXPOSE_MOCKS=ON
    KEEP_PACKAGE_SOURCES
<<<<<<< HEAD
=======
)

hunter_config(
    libp2p
    URL https://github.com/libp2p/cpp-libp2p/archive/c904db6c5fd4925082b9139776b3a87914393fa7.tar.gz
    SHA1 f00e8359464fdbc274b8f5b505fd6bd629fd8fce
    CMAKE_ARGS TESTING=OFF EXAMPLES=OFF EXPOSE_MOCKS=ON
    KEEP_PACKAGE_SOURCES
)

hunter_config(
    wavm
    URL https://github.com/soramitsu/WAVM/archive/9b914111910e9ece1a9243923059d16c153f4c9f.zip
    SHA1 519484aec89f6e2debdddd1ce0ab68d900c19ff4
    CMAKE_ARGS
    WAVM_BUILD_EXAMPLES=OFF
    WAVM_BUILD_TESTS=OFF
    WAVM_ENABLE_FUZZ_TARGETS=OFF
    WAVM_ENABLE_STATIC_LINKING=ON
    KEEP_PACKAGE_SOURCES
>>>>>>> 58d1907a
)<|MERGE_RESOLUTION|>--- conflicted
+++ resolved
@@ -21,8 +21,6 @@
     SHA1 a5df392c969136e9cb2891d7cc14e3e6d34107d6
     CMAKE_ARGS TESTING=OFF EXAMPLES=OFF EXPOSE_MOCKS=ON
     KEEP_PACKAGE_SOURCES
-<<<<<<< HEAD
-=======
 )
 
 hunter_config(
@@ -43,5 +41,4 @@
     WAVM_ENABLE_FUZZ_TARGETS=OFF
     WAVM_ENABLE_STATIC_LINKING=ON
     KEEP_PACKAGE_SOURCES
->>>>>>> 58d1907a
 )