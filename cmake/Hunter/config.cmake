--- conflicted
+++ resolved
@@ -112,17 +112,16 @@
 )
 
 hunter_config(
-<<<<<<< HEAD
+    wabt
+    URL https://github.com/qdrvm/wabt/archive/d1abde6977d4d3f81024a7eb099228107f27377e.tar.gz
+    SHA1 0917dd9e8300c888ef0005b027008efe001abda4
+    KEEP_PACKAGE_SOURCES
+)
+
+hunter_config(
     BoringSSL
     VERSION qdrvm1
     CMAKE_ARGS
       CMAKE_C_FLAGS=-Wno-stringop-overflow
       CMAKE_CXX_FLAGS=-Wno-stringop-overflow
-)
-=======
-    wabt
-    URL https://github.com/qdrvm/wabt/archive/d1abde6977d4d3f81024a7eb099228107f27377e.tar.gz
-    SHA1 0917dd9e8300c888ef0005b027008efe001abda4
-    KEEP_PACKAGE_SOURCES
-)
->>>>>>> 13a5631d
+)