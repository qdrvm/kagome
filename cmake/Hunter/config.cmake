--- conflicted
+++ resolved
@@ -36,13 +36,7 @@
 )
 
 hunter_config(libp2p
-<<<<<<< HEAD
-    URL https://github.com/soramitsu/libp2p/archive/e50d1760353451b929600bf53c4f7f8a0e677a4e.zip
-    SHA1 adfa9282e3e28e045b1a6bd6f2feff2963021f49
-    CMAKE_ARGS TESTING=OFF
-)
-=======
     URL https://github.com/soramitsu/libp2p/archive/b36fff4d01a6ea356f70025488ffc7a40b15188e.zip
     SHA1 fca819de867f49dbc6898545d5946a4b6fdd91fa
-    )
->>>>>>> e7244841
+    CMAKE_ARGS TESTING=OFF
+)