## Template for a custom hunter configuration
# Useful when there is a need for a non-default version or arguments of a dependency,
# or when a project not registered in soramitsu-hunter should be added.
#
# hunter_config(
#     package-name
#     VERSION 0.0.0-package-version
#     CMAKE_ARGS "CMAKE_VARIABLE=value"
# )
#
# hunter_config(
#     package-name
#     URL https://repo/archive.zip
#     SHA1 1234567890abcdef1234567890abcdef12345678
#     CMAKE_ARGS "CMAKE_VARIABLE=value"
# )


hunter_config(
    backward-cpp
    URL https://github.com/bombela/backward-cpp/archive/refs/tags/v1.6.zip
    SHA1 93c4c843fc9308e62ac462459077d87dc6dd9885
    CMAKE_ARGS BACKWARD_TESTS=OFF
    KEEP_PACKAGE_SOURCES
)

hunter_config(
    soralog
    VERSION 0.0.9
    KEEP_PACKAGE_SOURCES
)

hunter_config(
    libp2p
    URL https://github.com/libp2p/cpp-libp2p/archive/69299a8182a976fbe6654ed367ba1fb5d89800e0.tar.gz
    SHA1 024b4dad4afc900ed15e41fef85ff90e2ea2f00a
    KEEP_PACKAGE_SOURCES
)

hunter_config(
    wavm
    URL "https://github.com/soramitsu/WAVM/archive/refs/tags/1.0.3.zip"
    SHA1 67cafaec3c810a5e8d7bb9416148d7532a0071ed
    CMAKE_ARGS
<<<<<<< HEAD
        TESTING=OFF
    KEEP_PACKAGE_SOURCES
)

hunter_config(
  wavm
  URL "https://github.com/soramitsu/WAVM/archive/refs/tags/1.0.3.zip"
  SHA1 67cafaec3c810a5e8d7bb9416148d7532a0071ed
  CMAKE_ARGS
=======
>>>>>>> 3159763e
      WAVM_ENABLE_FUZZ_TARGETS=OFF
      WAVM_ENABLE_STATIC_LINKING=ON
      WAVM_BUILD_EXAMPLES=OFF
      WAVM_BUILD_TESTS=OFF
<<<<<<< HEAD
  KEEP_PACKAGE_SOURCES
)
=======
    KEEP_PACKAGE_SOURCES
)
>>>>>>> 3159763e
<|MERGE_RESOLUTION|>--- conflicted
+++ resolved
@@ -42,26 +42,10 @@
     URL "https://github.com/soramitsu/WAVM/archive/refs/tags/1.0.3.zip"
     SHA1 67cafaec3c810a5e8d7bb9416148d7532a0071ed
     CMAKE_ARGS
-<<<<<<< HEAD
-        TESTING=OFF
-    KEEP_PACKAGE_SOURCES
-)
-
-hunter_config(
-  wavm
-  URL "https://github.com/soramitsu/WAVM/archive/refs/tags/1.0.3.zip"
-  SHA1 67cafaec3c810a5e8d7bb9416148d7532a0071ed
-  CMAKE_ARGS
-=======
->>>>>>> 3159763e
+      TESTING=OFF
       WAVM_ENABLE_FUZZ_TARGETS=OFF
       WAVM_ENABLE_STATIC_LINKING=ON
       WAVM_BUILD_EXAMPLES=OFF
       WAVM_BUILD_TESTS=OFF
-<<<<<<< HEAD
-  KEEP_PACKAGE_SOURCES
-)
-=======
     KEEP_PACKAGE_SOURCES
 )
->>>>>>> 3159763e
