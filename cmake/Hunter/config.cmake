--- conflicted
+++ resolved
@@ -161,14 +161,14 @@
     KEEP_PACKAGE_SOURCES
 )
 
-<<<<<<< HEAD
 hunter_config(
   benchmark
   VERSION 1.9.0
   CMAKE_ARGS
     -DHAVE_STD_REGEX=ON 
     -DRUN_HAVE_STD_REGEX=1
-=======
+)
+
 if (CMAKE_CXX_COMPILER_ID STREQUAL "GNU")
   set(BORINGSSL_C_FLAGS -Wno-stringop-overflow)
   set(BORINGSSL_CXX_FLAGS -Wno-stringop-overflow)
@@ -260,5 +260,4 @@
     CMAKE_ARGS
       CMAKE_POLICY_VERSION_MINIMUM=3.5
     KEEP_PACKAGE_SOURCES
->>>>>>> b82f460b
 )