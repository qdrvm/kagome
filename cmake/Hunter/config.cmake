--- conflicted
+++ resolved
@@ -111,7 +111,6 @@
     URL https://github.com/qdrvm/wabt/archive/2e9d30c4a67c1b884a8162bf3f3a5a8585cfdb94.tar.gz
     SHA1 b5759660eb8ad3f074274341641e918f688868bd
     KEEP_PACKAGE_SOURCES
-<<<<<<< HEAD
 )
 
 hunter_config(
@@ -120,6 +119,4 @@
     CMAKE_ARGS
       CMAKE_C_FLAGS=-Wno-stringop-overflow
       CMAKE_CXX_FLAGS=-Wno-stringop-overflow
-=======
->>>>>>> 41b6c3ce
 )