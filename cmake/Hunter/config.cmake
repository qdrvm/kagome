# Template for a custom hunter configuration Useful when there is a need for a
# non-default version or arguments of a dependency, or when a project not
# registered in soramitsu-hunter should be added.
#
# hunter_config(
#     package-name
#     VERSION 0.0.0-package-version
#     CMAKE_ARGS
#      CMAKE_VARIABLE=value
# )
#
# hunter_config(
#     package-name
#     URL https://repo/archive.zip
#     SHA1 1234567890abcdef1234567890abcdef12345678
#     CMAKE_ARGS
#       CMAKE_VARIABLE=value
# )

hunter_config(
    backward-cpp
    URL https://github.com/bombela/backward-cpp/archive/refs/tags/v1.6.zip
    SHA1 93c4c843fc9308e62ac462459077d87dc6dd9885
    CMAKE_ARGS BACKWARD_TESTS=OFF
    KEEP_PACKAGE_SOURCES
)

hunter_config(
    benchmark
    URL https://github.com/google/benchmark/archive/refs/tags/v1.8.3.zip
    SHA1 bf9870756ee3f8d2d3b346b24ee3600a41c74d3d
    CMAKE_ARGS BENCHMARK_ENABLE_TESTING=OFF
)

hunter_config(
    rocksdb
    VERSION 9.0.0
    CMAKE_ARGS WITH_GFLAGS=OFF
)

if ("${WASM_COMPILER}" STREQUAL "WasmEdge")
  hunter_config(
      WasmEdge
      URL  https://github.com/qdrvm/WasmEdge/archive/refs/tags/0.13.5-qdrvm1.zip
      SHA1 3637f5df6892a762606393940539c0dcb6e9c022
      CMAKE_ARGS
        WASMEDGE_BUILD_STATIC_LIB=ON
        WASMEDGE_BUILD_SHARED_LIB=OFF
      KEEP_PACKAGE_SOURCES
  )
endif ()

if ("${WASM_COMPILER}" STREQUAL "WAVM")
  hunter_config(
      LLVM
      VERSION 12.0.1-p4
      CMAKE_ARGS
      LLVM_ENABLE_PROJECTS=ir
      KEEP_PACKAGE_SOURCES
  )

  if (CMAKE_CXX_COMPILER_ID STREQUAL "GNU")
    set(WAVM_CXX_FLAGS -Wno-redundant-move;-Wno-dangling-reference;-Wno-error=extra;)
  else ()
    set(WAVM_CXX_FLAGS -Wno-redundant-move)
  endif ()

  hunter_config(
      wavm
      VERSION 1.0.14
      CMAKE_ARGS
      WAVM_CXX_FLAGS=${WAVM_CXX_FLAGS}
      KEEP_PACKAGE_SOURCES
  )
endif ()

hunter_config(
<<<<<<< HEAD
    scale
    VERSION 1.1.2
    KEEP_PACKAGE_SOURCES
)

hunter_config(
  bandersnatch_vrfs_crust
  URL  https://github.com/qdrvm/bandersnatch-vrfs-crust/archive/refs/heads/draft2.tar.gz
  SHA1 8d4512287ff7744b87f222faae768dbaa7f0c77a
  CMAKE_ARGS CACHE_BREAK=5
  CONFIGURATION_TYPES Debug
  KEEP_PACKAGE_SOURCES
)

# Fix for Apple clang (or clang from brew) of versions 15 and higher
if (APPLE AND (CMAKE_CXX_COMPILER_ID STREQUAL "AppleClang" OR CMAKE_CXX_COMPILER_ID STREQUAL "Clang") AND CMAKE_CXX_COMPILER_VERSION GREATER_EQUAL "15.0.0")
  hunter_config(
      binaryen
      URL https://github.com/qdrvm/binaryen/archive/e6a2fea157bde503f07f28444b350512374cf5bf.zip
      SHA1 301f8b1775904179cb552c12be237b4aa076981e
  )
endif ()

hunter_config(
        wabt
        URL https://github.com/qdrvm/wabt/archive/refs/tags/1.0.34-qdrvm1.zip
        SHA1 d22995329c9283070f3a32d2c5e07f4d75c2fc31
        KEEP_PACKAGE_SOURCES
        CMAKE_ARGS
        BUILD_TESTS=OFF
        BUILD_TOOLS=OFF
        BUILD_LIBWASM=OFF
        USE_INTERNAL_SHA256=OFF
)

hunter_config(
=======
>>>>>>> 9b12f3a7
    libsecp256k1
    VERSION 0.4.1-qdrvm1
    CMAKE_ARGS
        SECP256K1_ENABLE_MODULE_RECOVERY=ON
)<|MERGE_RESOLUTION|>--- conflicted
+++ resolved
@@ -38,6 +38,15 @@
     CMAKE_ARGS WITH_GFLAGS=OFF
 )
 
+hunter_config(
+    bandersnatch_vrfs_crust
+    URL  https://github.com/qdrvm/bandersnatch-vrfs-crust/archive/refs/heads/draft2.tar.gz
+    SHA1 8d4512287ff7744b87f222faae768dbaa7f0c77a
+    CMAKE_ARGS CACHE_BREAK=5
+    CONFIGURATION_TYPES Debug
+    KEEP_PACKAGE_SOURCES
+)
+
 if ("${WASM_COMPILER}" STREQUAL "WasmEdge")
   hunter_config(
       WasmEdge
@@ -75,45 +84,6 @@
 endif ()
 
 hunter_config(
-<<<<<<< HEAD
-    scale
-    VERSION 1.1.2
-    KEEP_PACKAGE_SOURCES
-)
-
-hunter_config(
-  bandersnatch_vrfs_crust
-  URL  https://github.com/qdrvm/bandersnatch-vrfs-crust/archive/refs/heads/draft2.tar.gz
-  SHA1 8d4512287ff7744b87f222faae768dbaa7f0c77a
-  CMAKE_ARGS CACHE_BREAK=5
-  CONFIGURATION_TYPES Debug
-  KEEP_PACKAGE_SOURCES
-)
-
-# Fix for Apple clang (or clang from brew) of versions 15 and higher
-if (APPLE AND (CMAKE_CXX_COMPILER_ID STREQUAL "AppleClang" OR CMAKE_CXX_COMPILER_ID STREQUAL "Clang") AND CMAKE_CXX_COMPILER_VERSION GREATER_EQUAL "15.0.0")
-  hunter_config(
-      binaryen
-      URL https://github.com/qdrvm/binaryen/archive/e6a2fea157bde503f07f28444b350512374cf5bf.zip
-      SHA1 301f8b1775904179cb552c12be237b4aa076981e
-  )
-endif ()
-
-hunter_config(
-        wabt
-        URL https://github.com/qdrvm/wabt/archive/refs/tags/1.0.34-qdrvm1.zip
-        SHA1 d22995329c9283070f3a32d2c5e07f4d75c2fc31
-        KEEP_PACKAGE_SOURCES
-        CMAKE_ARGS
-        BUILD_TESTS=OFF
-        BUILD_TOOLS=OFF
-        BUILD_LIBWASM=OFF
-        USE_INTERNAL_SHA256=OFF
-)
-
-hunter_config(
-=======
->>>>>>> 9b12f3a7
     libsecp256k1
     VERSION 0.4.1-qdrvm1
     CMAKE_ARGS
