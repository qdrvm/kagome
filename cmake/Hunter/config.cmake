hunter_config(
    Boost
    VERSION 1.70.0-p0
    CMAKE_ARGS CMAKE_POSITION_INDEPENDENT_CODE=ON
)

hunter_config(
    GTest
    VERSION 1.8.0-hunter-p11
    CMAKE_ARGS "CMAKE_CXX_FLAGS=-Wno-deprecated-copy"
)

hunter_config(sr25519
    URL https://github.com/Warchant/sr25519-crust/archive/1.0.1.tar.gz
    SHA1 3005d79b23b92ff27848c24a7751543a03a2dd13
)

hunter_config(
    spdlog
    URL https://github.com/gabime/spdlog/archive/v1.4.2.zip
    SHA1 4b10e9aa17f7d568e24f464b48358ab46cb6f39c
)

hunter_config(
    tsl_hat_trie
    URL https://github.com/masterjedy/hat-trie/archive/343e0dac54fc8491065e8a059a02db9a2b1248ab.zip
    SHA1 7b0051e9388d629f382752dd6a12aa8918cdc022
)

hunter_config(
    Boost.DI
    URL https://github.com/masterjedy/di/archive/c5287ee710ad90f5286d0cc2b9e49b72d89267a6.zip
    SHA1 802b64a6242be45771f3d4c86257eac0a3c7b289
    # disable building examples and tests, disable testing
    CMAKE_ARGS BOOST_DI_OPT_BUILD_TESTS=OFF BOOST_DI_OPT_BUILD_EXAMPLES=OFF
)

hunter_config(libp2p
<<<<<<< HEAD
    URL https://github.com/soramitsu/libp2p/archive/b36fff4d01a6ea356f70025488ffc7a40b15188e.zip
    SHA1 fca819de867f49dbc6898545d5946a4b6fdd91fa
    CMAKE_ARGS TESTING=OFF
)
=======
    URL https://github.com/soramitsu/libp2p/archive/a93e6157b3b8d03b3534a4217e557d52b874d8ec.zip
    SHA1 49b21c3f5f27dd7a26533e719559fc51320194a7
    CMAKE_ARGS TESTING=OFF
    )
>>>>>>> ab64d5db
<|MERGE_RESOLUTION|>--- conflicted
+++ resolved
@@ -36,14 +36,7 @@
 )
 
 hunter_config(libp2p
-<<<<<<< HEAD
-    URL https://github.com/soramitsu/libp2p/archive/b36fff4d01a6ea356f70025488ffc7a40b15188e.zip
-    SHA1 fca819de867f49dbc6898545d5946a4b6fdd91fa
-    CMAKE_ARGS TESTING=OFF
-)
-=======
     URL https://github.com/soramitsu/libp2p/archive/a93e6157b3b8d03b3534a4217e557d52b874d8ec.zip
     SHA1 49b21c3f5f27dd7a26533e719559fc51320194a7
     CMAKE_ARGS TESTING=OFF
-    )
->>>>>>> ab64d5db
+    )