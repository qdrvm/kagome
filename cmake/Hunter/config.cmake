--- conflicted
+++ resolved
@@ -101,7 +101,6 @@
 endif ()
 
 hunter_config(
-<<<<<<< HEAD
         wabt
         URL https://github.com/qdrvm/wabt/archive/refs/tags/1.0.34-qdrvm1.zip
         SHA1 d22995329c9283070f3a32d2c5e07f4d75c2fc31
@@ -120,8 +119,6 @@
 )
 
 hunter_config(
-=======
->>>>>>> 351f5bcb
     libsecp256k1
     URL https://github.com/qdrvm/soramitsu-libsecp256k1/archive/ace3e08075d9cc1ecff1afe1be65c31fc9059c4c.zip
     SHA1 bc1e4413a56ce2cdc17175dd1c9b569345c1e709
