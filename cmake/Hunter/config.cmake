--- conflicted
+++ resolved
@@ -105,12 +105,7 @@
 
 hunter_config(
     libp2p
-<<<<<<< HEAD
-    URL  https://github.com/libp2p/cpp-libp2p/archive/ec7c3338d83676b5f97647ee39c35c9cc73c3ae0.zip
-    SHA1 d96905974d12ccc390f4ea0f1f63394f849e8c1a
-=======
     VERSION 0.1.28
->>>>>>> a451b240
 )
 
 hunter_config(
