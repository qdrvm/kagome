--- conflicted
+++ resolved
@@ -2,9 +2,7 @@
 # SPDX-License-Identifier: Apache-2.0
 
 add_subdirectory(outcome)
-<<<<<<< HEAD
 add_subdirectory(sr25519-crust)
-=======
 
 ########
 # ufiber
@@ -18,5 +16,4 @@
     Boost::context
     Threads::Threads
     )
-########
->>>>>>> 4918f6a9
+########