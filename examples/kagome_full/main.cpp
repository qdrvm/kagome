--- conflicted
+++ resolved
@@ -38,13 +38,9 @@
       keys_config,
       level_db_config,
       p2p_port,
-<<<<<<< HEAD
-      rpc_port,
-      is_genesis_epoch,
-=======
       rpc_http_port,
       rpc_ws_port,
->>>>>>> cdfe0497
+      is_genesis_epoch,
       verbosity);
   app->run();
 
